name: "Integration Test"

on:
  push:
    branches:
      - main
  pull_request:

concurrency:
  group: integration-test-${{ github.event.pull_request.number || github.ref }}
  cancel-in-progress: true

env:
  GO_VERSION: 1.23.10
jobs:
  agent-bundle-linux:
    strategy:
      matrix:
        ARCH: [ "amd64", "arm64" ]
      fail-fast: false
    uses: ./.github/workflows/agent-bundle-linux.yml
    with:
      ARCH: ${{ matrix.ARCH }}

  otelcol:
    runs-on: ubuntu-24.04
    strategy:
      matrix:
        ARCH: [ "amd64", "arm64", "ppc64le" ]
    steps:
      - uses: actions/checkout@v4
      - uses: actions/setup-go@v5
        with:
          go-version: ${{ env.GO_VERSION }}
          cache-dependency-path: '**/go.sum'
      - run: make binaries-linux_${{ matrix.ARCH }} COVER_TESTING=true
      - uses: actions/upload-artifact@v4
        with:
          name: otelcol-${{ matrix.ARCH }}
          path: |
            ./bin/*

  docker-otelcol:
    name: docker-otelcol
    runs-on: ubuntu-24.04
    needs: [ "agent-bundle-linux", "otelcol" ]
    services:
      # Start a local registry for pushing the multiarch manifest and images
      registry:
        image: registry:2
        ports:
          - 5000:5000
    steps:
      # Multiarch images require more disk space
      - uses: jlumbroso/free-disk-space@v1.3.1
      - uses: actions/checkout@v4
      - uses: actions/setup-go@v5
        with:
          go-version: ${{ env.GO_VERSION }}
          cache-dependency-path: '**/go.sum'
      - uses: actions/download-artifact@v4.1.3
        with:
          pattern: agent-bundle-linux-*
          merge-multiple: true
          path: ./dist
      - uses: actions/download-artifact@v4.1.3
        with:
          pattern: otelcol-*
          merge-multiple: true
          path: ./bin
      # Building multiarch container images requires qemu
      - uses: docker/setup-qemu-action@v3
        with:
          platforms: arm64,ppc64le
          image: tonistiigi/binfmt:qemu-v7.0.0
      - uses: docker/setup-buildx-action@v3
        id: multiarch-otelcol-builder
        with:
          driver: docker-container   # Create a builder with the docker-container driver required for multiarch builds
          driver-opts: network=host  # Required for the builder to push to the local registry service
      - run: make docker-otelcol SKIP_COMPILE=true SKIP_BUNDLE=true ARCH=amd64,arm64,ppc64le IMAGE_NAME=localhost:5000/otelcol IMAGE_TAG=latest PUSH=true
        env:
          MULTIARCH_OTELCOL_BUILDER: ${{ steps.multiarch-otelcol-builder.outputs.name }}  # Use the builder created by the docker/setup-buildx-action step
      - name: Save image archive for each platform to be loaded by downstream jobs
        run: |
          for arch in "amd64" "arm64" "ppc64le"; do
            mkdir -p docker-otelcol/${arch}
            docker pull --platform=linux/${arch} localhost:5000/otelcol:latest
            docker tag localhost:5000/otelcol:latest otelcol:latest
            docker save -o ./docker-otelcol/${arch}/image.tar otelcol:latest
            docker rmi -f localhost:5000/otelcol:latest otelcol:latest
          done
      - uses: actions/upload-artifact@v4
        with:
          name: docker-otelcol-amd64
          path: ./docker-otelcol/amd64
      - uses: actions/upload-artifact@v4
        with:
          name: docker-otelcol-arm64
          path: ./docker-otelcol/arm64
      - uses: actions/upload-artifact@v4
        with:
          name: docker-otelcol-ppc64le
          path: ./docker-otelcol/ppc64le

  integration-vet:
    name: integration-vet
    runs-on: ${{ matrix.ARCH == 'amd64' && 'ubuntu-24.04' || 'ubuntu-24.04-arm' }}
    strategy:
      matrix:
        ARCH: [ "amd64", "arm64" ]
      fail-fast: false
    needs: [ "docker-otelcol", "otelcol" ]
    steps:
      - uses: actions/checkout@v4
      - uses: actions/setup-go@v5
        with:
          go-version: ${{ env.GO_VERSION }}
          cache-dependency-path: '**/go.sum'
      - name: Cache Docker images.
        uses: AndreKurait/docker-cache@0fe76702a40db986d9663c24954fc14c6a6031b7 # 0.6.0
        with:
          key: docker-${{ matrix.ARCH }}
      - uses: actions/download-artifact@v4.1.3
        with:
          name: otelcol-${{ matrix.ARCH }}
          path: ./bin
      - uses: actions/download-artifact@v4.1.3
        with:
          name: docker-otelcol-${{ matrix.ARCH }}
          path: ./docker-otelcol/${{ matrix.ARCH }}
      - run: docker load -i ./docker-otelcol/${{ matrix.ARCH }}/image.tar
      - run: ln -sf otelcol_linux_${{ matrix.ARCH }} ./bin/otelcol
      - run: chmod a+x ./bin/*
      - run: make integration-vet
        env:
          SPLUNK_OTEL_COLLECTOR_IMAGE: 'otelcol:latest'

  integration-test-docker:
    runs-on: ubuntu-24.04
    needs: [ "docker-otelcol", "otelcol" ]
    strategy:
      matrix:
        ARCH: [ "amd64", "arm64" ]
        PROFILE: [ "integration", "smartagent" ]
      fail-fast: false
    env:
      TEST_OUTPUT: ${{ github.job }}-${{ matrix.PROFILE }}-${{ matrix.ARCH }}.out
    steps:
      - uses: actions/checkout@v4
<<<<<<< HEAD
=======
        with:
          fetch-depth: 0
      - name: Cache Docker images.
        uses: AndreKurait/docker-cache@0fe76702a40db986d9663c24954fc14c6a6031b7 # 0.6.0
        with:
          key: docker-${{ matrix.PROFILE }}-${{ matrix.ARCH }}
>>>>>>> e37b6875
      - name: Build ${{ matrix.PROFILE }} service images
        run: |
          images=$(yq '.services[] | select(.profiles[] | . == "${{ matrix.PROFILE }}") | .image' docker/docker-compose.yml | grep "quay.io/splunko11ytest/" | sort -u)
          for image in $images; do
            service=$(basename "$image" | cut -d ':' -f1)
            if [[ -f docker/${service}/Dockerfile ]]; then
              docker build --cache-from="quay.io/splunko11ytest/${service}:latest" -t "quay.io/splunko11ytest/${service}:latest" "docker/${service}"
            fi
          done
          docker system prune -f
          docker builder prune -f
          docker images
      - run: docker compose -f docker/docker-compose.yml --profile ${{ matrix.PROFILE }} up -d --quiet-pull
      - uses: actions/setup-go@v5
        with:
          go-version: ${{ env.GO_VERSION }}
          cache-dependency-path: '**/go.sum'
      - uses: actions/download-artifact@v4.1.3
        with:
          name: otelcol-${{ matrix.ARCH }}
          path: ./bin
      - uses: actions/download-artifact@v4.1.3
        with:
          name: docker-otelcol-${{ matrix.ARCH }}
          path: ./docker-otelcol/${{ matrix.ARCH }}
      # Not all images used in the docker-compose have arm64 support, for those it is necessary to use qemu
      # Here is the list of "services" (see above) that don't support arm64:
      # On profile integration: oracle
      # On profile smartagent: activemq, and httpd
      - uses: docker/setup-qemu-action@v3
        if: ${{ matrix.ARCH != 'amd64' }}
        with:
          platforms: ${{ matrix.ARCH }}
          image: tonistiigi/binfmt:qemu-v7.0.0
      - run: docker load -i ./docker-otelcol/${{ matrix.ARCH }}/image.tar
      - run: ln -sf otelcol_linux_${{ matrix.ARCH }} ./bin/otelcol
      - run: chmod a+x ./bin/*
      - uses: shogo82148/actions-setup-redis@v1.41.0
        if: matrix.PROFILE == 'integration'
        with:
          auto-start: false
          redis-port: "6379"
      - run: redis-cli ping
        if: matrix.PROFILE == 'integration'
      - run: redis-cli set tempkey tempvalue
        if: matrix.PROFILE == 'integration'
      - name: Run Integration Test With Cover
        run: |
          set -o pipefail
          target="integration-test-with-cover"
          if [[ "${{ matrix.PROFILE }}" = "smartagent" ]]; then
            target="smartagent-integration-test-with-cover"
          fi
          CONTAINER_COVER_SRC="$(realpath .)/tests/coverage"
          export CONTAINER_COVER_SRC
          make $target 2>&1 | tee "$TEST_OUTPUT"
          exit_status=${PIPESTATUS[0]}
          echo "Exit status: $exit_status"
          exit "$exit_status"
        env:
          CONTAINER_COVER_DEST: '/etc/otel/collector/coverage'
          SPLUNK_OTEL_COLLECTOR_IMAGE: 'otelcol:latest'
      # The Integration Test output is extremely large so we upload it as an artifact
      - name: Upload Integration Test Output as Artifact
        uses: actions/upload-artifact@v4
        if: always()
        with:
          name: ${{ env.TEST_OUTPUT }}
          path: ${{ env.TEST_OUTPUT }}
          retention-days: 5
      - name: Upload coverage report
        uses: codecov/codecov-action@18283e04ce6e62d37312384ff67231eb8fd56d24 # 5.4.3
        with:
          verbose: true
          fail_ci_if_error: true
        env:
          CODECOV_TOKEN: ${{ secrets.CODECOV_TOKEN }}

  integration-test-binary:
    runs-on: ${{ matrix.RUNNER }}
    needs: [ "agent-bundle-linux", "otelcol" ]
    strategy:
      matrix:
        RUNNER: [ "ubuntu-22.04", "ubuntu-24.04" ]
        PROFILE: [ "integration", "smartagent" ]
      fail-fast: false
    env:
      TEST_OUTPUT: ${{ github.job }}-${{ matrix.PROFILE }}-${{ matrix.RUNNER }}.out
    steps:
      - uses: actions/checkout@v4
<<<<<<< HEAD
=======
        with:
          fetch-depth: 0
      - name: Cache Docker images.
        uses: AndreKurait/docker-cache@0fe76702a40db986d9663c24954fc14c6a6031b7 # 0.6.0
        with:
          key: binary-${{ matrix.PROFILE }}
>>>>>>> e37b6875
      - name: Build ${{ matrix.PROFILE }} service images
        run: |
          images=$(yq '.services[] | select(.profiles[] | . == "${{ matrix.PROFILE }}") | .image' docker/docker-compose.yml | grep "quay.io/splunko11ytest/" | sort -u)
          for image in $images; do
            service=$(basename "$image" | cut -d ':' -f1)
            if [[ -f docker/${service}/Dockerfile ]]; then
              docker build --cache-from="quay.io/splunko11ytest/${service}:latest" -t "quay.io/splunko11ytest/${service}:latest" "docker/${service}"
            fi
          done
          docker system prune -f
          docker builder prune -f
          docker images
      - run: docker compose -f docker/docker-compose.yml --profile ${{ matrix.PROFILE }} up -d --quiet-pull
      - uses: actions/setup-go@v5
        with:
          go-version: ${{ env.GO_VERSION }}
          cache-dependency-path: '**/go.sum'
      - uses: actions/download-artifact@v4.1.3
        with:
          pattern: agent-bundle-linux-amd64
          merge-multiple: true
          path: ./dist
      - run: sudo mkdir -p /usr/lib/splunk-otel-collector
      - run: sudo tar -xzf dist/agent-bundle_linux_amd64.tar.gz -C /usr/lib/splunk-otel-collector
      - run: sudo chown -R "$USER" /usr/lib/splunk-otel-collector
      - run: /usr/lib/splunk-otel-collector/agent-bundle/bin/patch-interpreter /usr/lib/splunk-otel-collector/agent-bundle
      - uses: actions/download-artifact@v4.1.3
        with:
          name: otelcol-amd64
          path: ./bin
      - run: ln -sf otelcol_linux_amd64 ./bin/otelcol
      - run: chmod a+x ./bin/*
      - uses: shogo82148/actions-setup-redis@v1.41.0
        if: matrix.PROFILE == 'integration'
        with:
          auto-start: false
          redis-port: "6379"
      - run: redis-cli ping
        if: matrix.PROFILE == 'integration'
      - run: redis-cli set tempkey tempvalue
        if: matrix.PROFILE == 'integration'
      - name: Run Integration Test With Cover
        run: |
          set -o pipefail
          target="integration-test-with-cover"
          if [[ "${{ matrix.PROFILE }}" = "smartagent" ]]; then
            target="smartagent-integration-test-with-cover"
          fi
          CONTAINER_COVER_SRC="$(realpath .)/tests/coverage"
          export CONTAINER_COVER_SRC
          make $target 2>&1 | tee "$TEST_OUTPUT"
          exit_status=${PIPESTATUS[0]}
          echo "Exit status: $exit_status"
          exit "$exit_status"
        env:
          CONTAINER_COVER_DEST: '/etc/otel/collector/coverage'
          SPLUNK_OTEL_COLLECTOR_IMAGE: ""
      # The Integration Test output is extremely large so we upload it as an artifact
      - name: Upload Integration Test Output as Artifact
        uses: actions/upload-artifact@v4
        if: always()
        with:
          name: ${{ env.TEST_OUTPUT }}
          path: ${{ env.TEST_OUTPUT }}
          retention-days: 5
      - name: Upload coverage report
        uses: codecov/codecov-action@18283e04ce6e62d37312384ff67231eb8fd56d24 # 5.4.3
        with:
          verbose: true
          fail_ci_if_error: true
        env:
          CODECOV_TOKEN: ${{ secrets.CODECOV_TOKEN }}

  integration-test-discovery-matrix:
    runs-on: ubuntu-24.04
    outputs:
      matrix: ${{ steps.get-matrix.outputs.matrix }}
    steps:
      - name: Get matrix
        id: get-matrix
        run: |
          includes=""
          for service in "apache" "jmx/cassandra" "kafkametrics" "mongodb" "nginx" "envoy" "oracledb" "mysql" "redis"; do
            for arch in "amd64" "arm64"; do
              if [ "$service" = "mongodb" ]; then
                # tests for mongo "6.0" and "7.0" are flaky, skipping for now
                for mongodb_version in "4.0" "4.4" "5.0"; do
                  includes="${includes},{\"SERVICE\": \"${service}\", \"ARCH\": \"${arch}\", \"MONGODB_VERSION\": \"${mongodb_version}\"}"
                done
              elif [[ ("$service" != "jmx/cassandra" && "$service" != "oracledb") || "arm64" != "$arch" ]]; then
                includes="${includes},{\"SERVICE\": \"${service}\", \"ARCH\": \"${arch}\"}"
              fi
            done
          done
          matrix="{\"include\": [${includes#,}]}"
          echo "$matrix" | jq
          echo "matrix=${matrix}" >> "$GITHUB_OUTPUT"

  integration-test-discovery:
      name: integration-test-discovery
      runs-on: ubuntu-24.04${{ matrix.ARCH == 'arm64' && '-arm' || '' }}
      needs: [ "docker-otelcol", "otelcol", "integration-test-discovery-matrix" ]
      strategy:
        matrix: ${{ fromJSON(needs.integration-test-discovery-matrix.outputs.matrix) }}
        fail-fast: false
      steps:
        - uses: actions/checkout@v4
<<<<<<< HEAD
=======
          with:
            fetch-depth: 0
        - name: Cache Docker images.
          uses: AndreKurait/docker-cache@0fe76702a40db986d9663c24954fc14c6a6031b7 # 0.6.0
          with:
            key: discovery-${{ matrix.SERVICE }}-${{ matrix.ARCH }}
>>>>>>> e37b6875
        - run: echo "MONGODB_VERSION=${{ matrix.MONGODB_VERSION }}" > docker/.env
          if: matrix.SERVICE == 'mongodb'
        - run: docker compose -f docker/docker-compose.yml --profile integration-test-${{ matrix.SERVICE }}-discovery up -d --wait --build --quiet-pull
        - uses: actions/setup-go@v5
          with:
            go-version: ${{ env.GO_VERSION }}
            cache-dependency-path: '**/go.sum'
        - uses: actions/download-artifact@v4.1.3
          with:
            name: otelcol-${{ matrix.ARCH }}
            path: ./bin
        - uses: actions/download-artifact@v4.1.3
          with:
            name: docker-otelcol-${{ matrix.ARCH }}
            path: ./docker-otelcol/${{ matrix.ARCH }}
        - run: docker load -i ./docker-otelcol/${{ matrix.ARCH }}/image.tar
        - run: ln -sf otelcol_linux_${{ matrix.ARCH }} ./bin/otelcol
        - run: chmod a+x ./bin/*
        - name: Run ${{ matrix.SERVICE }} Discovery Integration Test With Cover
          run: |
            CONTAINER_COVER_SRC="$(realpath .)/tests/coverage"
            export CONTAINER_COVER_SRC
            make integration-test-${{ matrix.SERVICE }}-discovery-with-cover
          env:
            CONTAINER_COVER_DEST: '/etc/otel/collector/coverage'
            SPLUNK_OTEL_COLLECTOR_IMAGE: 'otelcol:latest'
        - name: Upload coverage report
          uses: codecov/codecov-action@18283e04ce6e62d37312384ff67231eb8fd56d24 # 5.4.3
          with:
            verbose: true
            fail_ci_if_error: true
          env:
            CODECOV_TOKEN: ${{ secrets.CODECOV_TOKEN }}

  integration-test-discovery-k8s-matrix:
    runs-on: ubuntu-24.04
    outputs:
      matrix: ${{ steps.get-matrix-k8s.outputs.matrix }}
    steps:
      - name: Get matrix for Kubernetes
        id: get-matrix-k8s
        run: |
          includes=""
          for service in "envoy" "istio"; do
            for arch in "amd64"; do
                includes="${includes},{\"SERVICE\": \"${service}\", \"ARCH\": \"${arch}\"}"
            done
          done
          matrix="{\"include\": [${includes#,}]}"
          echo "$matrix" | jq
          echo "matrix=${matrix}" >> "$GITHUB_OUTPUT"

  integration-test-discovery-k8s:
    name: integration-test-discovery-k8s
    runs-on: ubuntu-24.04
    needs: [ "docker-otelcol", "otelcol", "integration-test-discovery-k8s-matrix" ]
    strategy:
      matrix: ${{ fromJSON(needs.integration-test-discovery-k8s-matrix.outputs.matrix) }}
      fail-fast: false
    steps:
      - uses: actions/checkout@v4
<<<<<<< HEAD
=======
        with:
          fetch-depth: 0
      - name: Cache Docker images.
        uses: AndreKurait/docker-cache@0fe76702a40db986d9663c24954fc14c6a6031b7 # 0.6.0
        with:
          key: discovery-k8s-${{ matrix.SERVICE }}-${{ matrix.ARCH }}
>>>>>>> e37b6875
      - name: Create kind cluster
        uses: helm/kind-action@v1.12.0
        with:
          node_image: kindest/node:v1.30.0
          kubectl_version: v1.30.0
          cluster_name: kind
          config: ./.github/workflows/configs/kind-config.yaml
      - name: Deploy service under test
        if: ${{ matrix.SERVICE != 'istio' }}
        run: |
          for f in k8s/${{ matrix.SERVICE }}/*.sh; do
            bash "$f" 
          done
      - uses: actions/setup-go@v5
        with:
          go-version: ${{ env.GO_VERSION }}
          cache-dependency-path: '**/go.sum'
      - uses: actions/download-artifact@v4.1.3
        with:
          name: docker-otelcol-${{ matrix.ARCH }}
          path: ./docker-otelcol/${{ matrix.ARCH }}
      - name: Fix kubelet TLS server certificates
        run: |
          kubectl get csr -o=jsonpath='{range.items[?(@.spec.signerName=="kubernetes.io/kubelet-serving")]}{.metadata.name}{" "}{end}' | xargs kubectl certificate approve
      - run: docker load -i ./docker-otelcol/${{ matrix.ARCH }}/image.tar
      - name: Load Docker image in kind
        run: |
          kind load docker-image otelcol:latest --name kind
      - name: Run ${{ matrix.SERVICE }} Discovery Kubernetes Integration Test With Cover
        run: |
          CONTAINER_COVER_SRC="$(realpath .)/tests/coverage"
          export CONTAINER_COVER_SRC
          KUBECONFIG=$HOME/.kube/config SKIP_TEARDOWN=true make integration-test-${{ matrix.SERVICE }}-discovery-k8s-with-cover
        env:
          CONTAINER_COVER_DEST: '/etc/otel/collector/coverage'
      - name: Print logs
        if: failure()
        run: |
          kubectl get pods -A 
          kubectl get pod -A -l app=otelcol -o jsonpath="{range .items[*]}{.metadata.namespace} {.metadata.name}{'\n'}{end}" | xargs -r -n2 sh -c "kubectl logs -n $0 $1"
      - name: Upload coverage report
        uses: codecov/codecov-action@18283e04ce6e62d37312384ff67231eb8fd56d24 # 5.4.3
        with:
          verbose: true
          fail_ci_if_error: true
        env:
          CODECOV_TOKEN: ${{ secrets.CODECOV_TOKEN }}<|MERGE_RESOLUTION|>--- conflicted
+++ resolved
@@ -148,15 +148,10 @@
       TEST_OUTPUT: ${{ github.job }}-${{ matrix.PROFILE }}-${{ matrix.ARCH }}.out
     steps:
       - uses: actions/checkout@v4
-<<<<<<< HEAD
-=======
-        with:
-          fetch-depth: 0
       - name: Cache Docker images.
         uses: AndreKurait/docker-cache@0fe76702a40db986d9663c24954fc14c6a6031b7 # 0.6.0
         with:
           key: docker-${{ matrix.PROFILE }}-${{ matrix.ARCH }}
->>>>>>> e37b6875
       - name: Build ${{ matrix.PROFILE }} service images
         run: |
           images=$(yq '.services[] | select(.profiles[] | . == "${{ matrix.PROFILE }}") | .image' docker/docker-compose.yml | grep "quay.io/splunko11ytest/" | sort -u)
@@ -247,15 +242,10 @@
       TEST_OUTPUT: ${{ github.job }}-${{ matrix.PROFILE }}-${{ matrix.RUNNER }}.out
     steps:
       - uses: actions/checkout@v4
-<<<<<<< HEAD
-=======
-        with:
-          fetch-depth: 0
       - name: Cache Docker images.
         uses: AndreKurait/docker-cache@0fe76702a40db986d9663c24954fc14c6a6031b7 # 0.6.0
         with:
           key: binary-${{ matrix.PROFILE }}
->>>>>>> e37b6875
       - name: Build ${{ matrix.PROFILE }} service images
         run: |
           images=$(yq '.services[] | select(.profiles[] | . == "${{ matrix.PROFILE }}") | .image' docker/docker-compose.yml | grep "quay.io/splunko11ytest/" | sort -u)
@@ -363,15 +353,10 @@
         fail-fast: false
       steps:
         - uses: actions/checkout@v4
-<<<<<<< HEAD
-=======
-          with:
-            fetch-depth: 0
         - name: Cache Docker images.
           uses: AndreKurait/docker-cache@0fe76702a40db986d9663c24954fc14c6a6031b7 # 0.6.0
           with:
             key: discovery-${{ matrix.SERVICE }}-${{ matrix.ARCH }}
->>>>>>> e37b6875
         - run: echo "MONGODB_VERSION=${{ matrix.MONGODB_VERSION }}" > docker/.env
           if: matrix.SERVICE == 'mongodb'
         - run: docker compose -f docker/docker-compose.yml --profile integration-test-${{ matrix.SERVICE }}-discovery up -d --wait --build --quiet-pull
@@ -433,15 +418,10 @@
       fail-fast: false
     steps:
       - uses: actions/checkout@v4
-<<<<<<< HEAD
-=======
-        with:
-          fetch-depth: 0
       - name: Cache Docker images.
         uses: AndreKurait/docker-cache@0fe76702a40db986d9663c24954fc14c6a6031b7 # 0.6.0
         with:
           key: discovery-k8s-${{ matrix.SERVICE }}-${{ matrix.ARCH }}
->>>>>>> e37b6875
       - name: Create kind cluster
         uses: helm/kind-action@v1.12.0
         with:
