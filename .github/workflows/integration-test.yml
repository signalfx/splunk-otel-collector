--- conflicted
+++ resolved
@@ -115,13 +115,11 @@
         image: quay.io/splunko11ytest/nginx:latest
         ports:
           - "8123:80"
-<<<<<<< HEAD
       # Couchbase image for collectd-couchbase test:
       couchbase:
         image: quay.io/splunko11ytest/couchbase:latest
         ports:
           - "8091:8091"
-=======
       # ActiveMQ image for collectd-activemq test:
       activemq:
         image: quay.io/splunko11ytest/activemq:latest
@@ -137,7 +135,6 @@
         image: quay.io/splunko11ytest/apache
         ports:
           - "18080:80"
->>>>>>> e1def927
     strategy:
       matrix:
         GOTESPLIT_INDEX: [ "0", "1", "2", "3", "4", "5", "6", "7", "8", "9" ]
