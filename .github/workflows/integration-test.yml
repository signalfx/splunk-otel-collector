name: "Integration Test"

on:
  push:
    branches:
      - main
  pull_request:

concurrency:
  group: integration-test-${{ github.event.pull_request.number || github.ref }}
  cancel-in-progress: true

env:
  GO_VERSION: 1.23.10
jobs:
  agent-bundle-linux:
    strategy:
      matrix:
        ARCH: [ "amd64", "arm64" ]
      fail-fast: false
    uses: ./.github/workflows/agent-bundle-linux.yml
    with:
      ARCH: ${{ matrix.ARCH }}

  otelcol:
    runs-on: ubuntu-24.04
    strategy:
      matrix:
        ARCH: [ "amd64", "arm64", "ppc64le" ]
    steps:
      - uses: actions/checkout@v4
        with:
          fetch-depth: 0
      - uses: actions/setup-go@v5
        with:
          go-version: ${{ env.GO_VERSION }}
          cache-dependency-path: '**/go.sum'
      - run: make binaries-linux_${{ matrix.ARCH }} COVER_TESTING=true
      - uses: actions/upload-artifact@v4
        with:
          name: otelcol-${{ matrix.ARCH }}
          path: |
            ./bin/*

  docker-otelcol:
    name: docker-otelcol
    runs-on: ubuntu-24.04
    needs: [ "agent-bundle-linux", "otelcol" ]
    services:
      # Start a local registry for pushing the multiarch manifest and images
      registry:
        image: registry:2
        ports:
          - 5000:5000
    steps:
      # Multiarch images require more disk space
      - uses: jlumbroso/free-disk-space@v1.3.1
      - uses: actions/checkout@v4
        with:
          fetch-depth: 0
      - uses: actions/setup-go@v5
        with:
          go-version: ${{ env.GO_VERSION }}
          cache-dependency-path: '**/go.sum'
      - uses: actions/download-artifact@v4.1.3
        with:
          pattern: agent-bundle-linux-*
          merge-multiple: true
          path: ./dist
      - uses: actions/download-artifact@v4.1.3
        with:
          pattern: otelcol-*
          merge-multiple: true
          path: ./bin
      # Building multiarch container images requires qemu
      - uses: docker/setup-qemu-action@v3
        with:
          platforms: arm64,ppc64le
          image: tonistiigi/binfmt:qemu-v7.0.0
      - uses: docker/setup-buildx-action@v3
        id: multiarch-otelcol-builder
        with:
          driver: docker-container   # Create a builder with the docker-container driver required for multiarch builds
          driver-opts: network=host  # Required for the builder to push to the local registry service
      - run: make docker-otelcol SKIP_COMPILE=true SKIP_BUNDLE=true ARCH=amd64,arm64,ppc64le IMAGE_NAME=localhost:5000/otelcol IMAGE_TAG=latest PUSH=true
        env:
          MULTIARCH_OTELCOL_BUILDER: ${{ steps.multiarch-otelcol-builder.outputs.name }}  # Use the builder created by the docker/setup-buildx-action step
      - name: Save image archive for each platform to be loaded by downstream jobs
        run: |
          for arch in "amd64" "arm64" "ppc64le"; do
            mkdir -p docker-otelcol/${arch}
            docker pull --platform=linux/${arch} localhost:5000/otelcol:latest
            docker tag localhost:5000/otelcol:latest otelcol:latest
            docker save -o ./docker-otelcol/${arch}/image.tar otelcol:latest
            docker rmi -f localhost:5000/otelcol:latest otelcol:latest
          done
      - uses: actions/upload-artifact@v4
        with:
          name: docker-otelcol-amd64
          path: ./docker-otelcol/amd64
      - uses: actions/upload-artifact@v4
        with:
          name: docker-otelcol-arm64
          path: ./docker-otelcol/arm64
      - uses: actions/upload-artifact@v4
        with:
          name: docker-otelcol-ppc64le
          path: ./docker-otelcol/ppc64le

  integration-vet:
    name: integration-vet
    runs-on: ${{ matrix.ARCH == 'amd64' && 'ubuntu-24.04' || 'ubuntu-24.04-arm' }}
    strategy:
      matrix:
        ARCH: [ "amd64", "arm64" ]
      fail-fast: false
    needs: [ "docker-otelcol", "otelcol" ]
    steps:
      - uses: actions/checkout@v4
        with:
          fetch-depth: 0
      - uses: actions/setup-go@v5
        with:
          go-version: ${{ env.GO_VERSION }}
          cache-dependency-path: '**/go.sum'
      - uses: actions/download-artifact@v4.1.3
        with:
          name: otelcol-${{ matrix.ARCH }}
          path: ./bin
      - uses: actions/download-artifact@v4.1.3
        with:
          name: docker-otelcol-${{ matrix.ARCH }}
          path: ./docker-otelcol/${{ matrix.ARCH }}
      - run: docker load -i ./docker-otelcol/${{ matrix.ARCH }}/image.tar
      - run: ln -sf otelcol_linux_${{ matrix.ARCH }} ./bin/otelcol
      - run: chmod a+x ./bin/*
      - run: make integration-vet
        env:
          SPLUNK_OTEL_COLLECTOR_IMAGE: 'otelcol:latest'

  integration-test-docker:
    runs-on: ubuntu-24.04
    needs: [ "docker-otelcol", "otelcol" ]
    strategy:
      matrix:
        ARCH: [ "amd64", "arm64" ]
        PROFILE: [ "integration", "smartagent" ]
      fail-fast: false
    env:
      TEST_OUTPUT: ${{ github.job }}-${{ matrix.PROFILE }}-${{ matrix.ARCH }}.out
    steps:
      # Multiarch images require more disk space
      - uses: jlumbroso/free-disk-space@v1.3.1
      - uses: actions/checkout@v4
<<<<<<< HEAD
=======
        with:
          fetch-depth: 0
      - name: Cache Docker images.
        uses: AndreKurait/docker-cache@0fe76702a40db986d9663c24954fc14c6a6031b7 # 0.6.0
>>>>>>> 0b917b52
        with:
          fetch-depth: 0
      - name: Build ${{ matrix.PROFILE }} service images
        run: |
          images=$(yq '.services[] | select(.profiles[] | . == "${{ matrix.PROFILE }}") | .image' docker/docker-compose.yml | grep "quay.io/splunko11ytest/" | sort -u)
          for image in $images; do
            service=$(basename "$image" | cut -d ':' -f1)
            if [[ -f docker/${service}/Dockerfile ]]; then
              docker build --cache-from="quay.io/splunko11ytest/${service}:latest" -t "quay.io/splunko11ytest/${service}:latest" "docker/${service}"
            fi
          done
          docker system prune -f
          docker builder prune -f
          docker images
      - run: docker compose -f docker/docker-compose.yml --profile ${{ matrix.PROFILE }} up -d --quiet-pull
      - uses: actions/setup-go@v5
        with:
          go-version: ${{ env.GO_VERSION }}
          cache-dependency-path: '**/go.sum'
      - uses: actions/download-artifact@v4.1.3
        with:
          name: otelcol-${{ matrix.ARCH }}
          path: ./bin
      - uses: actions/download-artifact@v4.1.3
        with:
          name: docker-otelcol-${{ matrix.ARCH }}
          path: ./docker-otelcol/${{ matrix.ARCH }}
      # Not all images used in the docker-compose have arm64 support, for those it is necessary to use qemu
      # Here is the list of "services" (see above) that don't support arm64:
      # On profile integration: oracle
      # On profile smartagent: activemq, and httpd
      - uses: docker/setup-qemu-action@v3
        if: ${{ matrix.ARCH != 'amd64' }}
        with:
          platforms: ${{ matrix.ARCH }}
          image: tonistiigi/binfmt:qemu-v7.0.0
      - run: docker load -i ./docker-otelcol/${{ matrix.ARCH }}/image.tar
      - run: ln -sf otelcol_linux_${{ matrix.ARCH }} ./bin/otelcol
      - run: chmod a+x ./bin/*
      - uses: shogo82148/actions-setup-redis@v1.41.0
        if: matrix.PROFILE == 'integration'
        with:
          auto-start: false
          redis-port: "6379"
      - run: redis-cli ping
        if: matrix.PROFILE == 'integration'
      - run: redis-cli set tempkey tempvalue
        if: matrix.PROFILE == 'integration'
      - name: Run Integration Test With Cover
        run: |
          set -o pipefail
          target="integration-test-with-cover"
          if [[ "${{ matrix.PROFILE }}" = "smartagent" ]]; then
            target="smartagent-integration-test-with-cover"
          fi
          CONTAINER_COVER_SRC="$(realpath .)/tests/coverage"
          export CONTAINER_COVER_SRC
          make $target 2>&1 | tee "$TEST_OUTPUT"
          exit_status=${PIPESTATUS[0]}
          echo "Exit status: $exit_status"
          exit "$exit_status"
        env:
          CONTAINER_COVER_DEST: '/etc/otel/collector/coverage'
          SPLUNK_OTEL_COLLECTOR_IMAGE: 'otelcol:latest'
      # The Integration Test output is extremely large so we upload it as an artifact
      - name: Upload Integration Test Output as Artifact
        uses: actions/upload-artifact@v4
        if: always()
        with:
          name: ${{ env.TEST_OUTPUT }}
          path: ${{ env.TEST_OUTPUT }}
          retention-days: 5
      - name: Upload coverage report
        uses: codecov/codecov-action@18283e04ce6e62d37312384ff67231eb8fd56d24 # 5.4.3
        with:
          verbose: true
          fail_ci_if_error: true
        env:
          CODECOV_TOKEN: ${{ secrets.CODECOV_TOKEN }}

  integration-test-binary:
    runs-on: ${{ matrix.RUNNER }}
    needs: [ "agent-bundle-linux", "otelcol" ]
    strategy:
      matrix:
        RUNNER: [ "ubuntu-22.04", "ubuntu-24.04" ]
        PROFILE: [ "integration", "smartagent" ]
      fail-fast: false
    env:
      TEST_OUTPUT: ${{ github.job }}-${{ matrix.PROFILE }}-${{ matrix.RUNNER }}.out
    steps:
      # Multiarch images require more disk space
      - uses: jlumbroso/free-disk-space@v1.3.1
      - uses: actions/checkout@v4
<<<<<<< HEAD
=======
        with:
          fetch-depth: 0
      - name: Cache Docker images.
        uses: AndreKurait/docker-cache@0fe76702a40db986d9663c24954fc14c6a6031b7 # 0.6.0
>>>>>>> 0b917b52
        with:
          fetch-depth: 0
      - name: Build ${{ matrix.PROFILE }} service images
        run: |
          images=$(yq '.services[] | select(.profiles[] | . == "${{ matrix.PROFILE }}") | .image' docker/docker-compose.yml | grep "quay.io/splunko11ytest/" | sort -u)
          for image in $images; do
            service=$(basename "$image" | cut -d ':' -f1)
            if [[ -f docker/${service}/Dockerfile ]]; then
              docker build --cache-from="quay.io/splunko11ytest/${service}:latest" -t "quay.io/splunko11ytest/${service}:latest" "docker/${service}"
            fi
          done
          docker system prune -f
          docker builder prune -f
          docker images
      - run: docker compose -f docker/docker-compose.yml --profile ${{ matrix.PROFILE }} up -d --quiet-pull
      - uses: actions/setup-go@v5
        with:
          go-version: ${{ env.GO_VERSION }}
          cache-dependency-path: '**/go.sum'
      - uses: actions/download-artifact@v4.1.3
        with:
          pattern: agent-bundle-linux-amd64
          merge-multiple: true
          path: ./dist
      - run: sudo mkdir -p /usr/lib/splunk-otel-collector
      - run: sudo tar -xzf dist/agent-bundle_linux_amd64.tar.gz -C /usr/lib/splunk-otel-collector
      - run: sudo chown -R "$USER" /usr/lib/splunk-otel-collector
      - run: /usr/lib/splunk-otel-collector/agent-bundle/bin/patch-interpreter /usr/lib/splunk-otel-collector/agent-bundle
      - uses: actions/download-artifact@v4.1.3
        with:
          name: otelcol-amd64
          path: ./bin
      - run: ln -sf otelcol_linux_amd64 ./bin/otelcol
      - run: chmod a+x ./bin/*
      - uses: shogo82148/actions-setup-redis@v1.41.0
        if: matrix.PROFILE == 'integration'
        with:
          auto-start: false
          redis-port: "6379"
      - run: redis-cli ping
        if: matrix.PROFILE == 'integration'
      - run: redis-cli set tempkey tempvalue
        if: matrix.PROFILE == 'integration'
      - name: Run Integration Test With Cover
        run: |
          set -o pipefail
          target="integration-test-with-cover"
          if [[ "${{ matrix.PROFILE }}" = "smartagent" ]]; then
            target="smartagent-integration-test-with-cover"
          fi
          CONTAINER_COVER_SRC="$(realpath .)/tests/coverage"
          export CONTAINER_COVER_SRC
          make $target 2>&1 | tee "$TEST_OUTPUT"
          exit_status=${PIPESTATUS[0]}
          echo "Exit status: $exit_status"
          exit "$exit_status"
        env:
          CONTAINER_COVER_DEST: '/etc/otel/collector/coverage'
          SPLUNK_OTEL_COLLECTOR_IMAGE: ""
      # The Integration Test output is extremely large so we upload it as an artifact
      - name: Upload Integration Test Output as Artifact
        uses: actions/upload-artifact@v4
        if: always()
        with:
          name: ${{ env.TEST_OUTPUT }}
          path: ${{ env.TEST_OUTPUT }}
          retention-days: 5
      - name: Upload coverage report
        uses: codecov/codecov-action@18283e04ce6e62d37312384ff67231eb8fd56d24 # 5.4.3
        with:
          verbose: true
          fail_ci_if_error: true
        env:
          CODECOV_TOKEN: ${{ secrets.CODECOV_TOKEN }}

  integration-test-discovery-matrix:
    runs-on: ubuntu-24.04
    outputs:
      matrix: ${{ steps.get-matrix.outputs.matrix }}
    steps:
      - name: Get matrix
        id: get-matrix
        run: |
          includes=""
          for service in "apache" "jmx/cassandra" "kafkametrics" "mongodb" "nginx" "envoy" "oracledb" "mysql" "redis"; do
            for arch in "amd64" "arm64"; do
              if [ "$service" = "mongodb" ]; then
                # tests for mongo "6.0" and "7.0" are flaky, skipping for now
                for mongodb_version in "4.0" "4.4" "5.0"; do
                  includes="${includes},{\"SERVICE\": \"${service}\", \"ARCH\": \"${arch}\", \"MONGODB_VERSION\": \"${mongodb_version}\"}"
                done
              elif [[ ("$service" != "jmx/cassandra" && "$service" != "oracledb") || "arm64" != "$arch" ]]; then
                includes="${includes},{\"SERVICE\": \"${service}\", \"ARCH\": \"${arch}\"}"
              fi
            done
          done
          matrix="{\"include\": [${includes#,}]}"
          echo "$matrix" | jq
          echo "matrix=${matrix}" >> "$GITHUB_OUTPUT"

  integration-test-discovery:
      name: integration-test-discovery
      runs-on: ubuntu-24.04${{ matrix.ARCH == 'arm64' && '-arm' || '' }}
      needs: [ "docker-otelcol", "otelcol", "integration-test-discovery-matrix" ]
      strategy:
        matrix: ${{ fromJSON(needs.integration-test-discovery-matrix.outputs.matrix) }}
        fail-fast: false
      steps:
        - uses: actions/checkout@v4
<<<<<<< HEAD
=======
          with:
            fetch-depth: 0
        - name: Cache Docker images.
          uses: AndreKurait/docker-cache@0fe76702a40db986d9663c24954fc14c6a6031b7 # 0.6.0
>>>>>>> 0b917b52
          with:
            fetch-depth: 0
        - run: echo "MONGODB_VERSION=${{ matrix.MONGODB_VERSION }}" > docker/.env
          if: matrix.SERVICE == 'mongodb'
        - run: docker compose -f docker/docker-compose.yml --profile integration-test-${{ matrix.SERVICE }}-discovery up -d --wait --build --quiet-pull
        - uses: actions/setup-go@v5
          with:
            go-version: ${{ env.GO_VERSION }}
            cache-dependency-path: '**/go.sum'
        - uses: actions/download-artifact@v4.1.3
          with:
            name: otelcol-${{ matrix.ARCH }}
            path: ./bin
        - uses: actions/download-artifact@v4.1.3
          with:
            name: docker-otelcol-${{ matrix.ARCH }}
            path: ./docker-otelcol/${{ matrix.ARCH }}
        - run: docker load -i ./docker-otelcol/${{ matrix.ARCH }}/image.tar
        - run: ln -sf otelcol_linux_${{ matrix.ARCH }} ./bin/otelcol
        - run: chmod a+x ./bin/*
        - name: Run ${{ matrix.SERVICE }} Discovery Integration Test With Cover
          run: |
            CONTAINER_COVER_SRC="$(realpath .)/tests/coverage"
            export CONTAINER_COVER_SRC
            make integration-test-${{ matrix.SERVICE }}-discovery-with-cover
          env:
            CONTAINER_COVER_DEST: '/etc/otel/collector/coverage'
            SPLUNK_OTEL_COLLECTOR_IMAGE: 'otelcol:latest'
        - name: Upload coverage report
          uses: codecov/codecov-action@18283e04ce6e62d37312384ff67231eb8fd56d24 # 5.4.3
          with:
            verbose: true
            fail_ci_if_error: true
          env:
            CODECOV_TOKEN: ${{ secrets.CODECOV_TOKEN }}

  integration-test-discovery-k8s-matrix:
    runs-on: ubuntu-24.04
    outputs:
      matrix: ${{ steps.get-matrix-k8s.outputs.matrix }}
    steps:
      - name: Get matrix for Kubernetes
        id: get-matrix-k8s
        run: |
          includes=""
          for service in "envoy" "istio"; do
            for arch in "amd64"; do
                includes="${includes},{\"SERVICE\": \"${service}\", \"ARCH\": \"${arch}\"}"
            done
          done
          matrix="{\"include\": [${includes#,}]}"
          echo "$matrix" | jq
          echo "matrix=${matrix}" >> "$GITHUB_OUTPUT"

  integration-test-discovery-k8s:
    name: integration-test-discovery-k8s
    runs-on: ubuntu-24.04
    needs: [ "docker-otelcol", "otelcol", "integration-test-discovery-k8s-matrix" ]
    strategy:
      matrix: ${{ fromJSON(needs.integration-test-discovery-k8s-matrix.outputs.matrix) }}
      fail-fast: false
    steps:
      - uses: actions/checkout@v4
<<<<<<< HEAD
=======
        with:
          fetch-depth: 0
      - name: Cache Docker images.
        uses: AndreKurait/docker-cache@0fe76702a40db986d9663c24954fc14c6a6031b7 # 0.6.0
>>>>>>> 0b917b52
        with:
          fetch-depth: 0
      - name: Create kind cluster
        uses: helm/kind-action@v1.12.0
        with:
          node_image: kindest/node:v1.30.0
          kubectl_version: v1.30.0
          cluster_name: kind
          config: ./.github/workflows/configs/kind-config.yaml
      - name: Deploy service under test
        if: ${{ matrix.SERVICE != 'istio' }}
        run: |
          for f in k8s/${{ matrix.SERVICE }}/*.sh; do
            bash "$f" 
          done
      - uses: actions/setup-go@v5
        with:
          go-version: ${{ env.GO_VERSION }}
          cache-dependency-path: '**/go.sum'
      - uses: actions/download-artifact@v4.1.3
        with:
          name: docker-otelcol-${{ matrix.ARCH }}
          path: ./docker-otelcol/${{ matrix.ARCH }}
      - name: Fix kubelet TLS server certificates
        run: |
          kubectl get csr -o=jsonpath='{range.items[?(@.spec.signerName=="kubernetes.io/kubelet-serving")]}{.metadata.name}{" "}{end}' | xargs kubectl certificate approve
      - run: docker load -i ./docker-otelcol/${{ matrix.ARCH }}/image.tar
      - name: Load Docker image in kind
        run: |
          kind load docker-image otelcol:latest --name kind
      - name: Run ${{ matrix.SERVICE }} Discovery Kubernetes Integration Test With Cover
        run: |
          CONTAINER_COVER_SRC="$(realpath .)/tests/coverage"
          export CONTAINER_COVER_SRC
          KUBECONFIG=$HOME/.kube/config SKIP_TEARDOWN=true make integration-test-${{ matrix.SERVICE }}-discovery-k8s-with-cover
        env:
          CONTAINER_COVER_DEST: '/etc/otel/collector/coverage'
      - name: Print logs
        if: failure()
        run: |
          kubectl get pods -A 
          kubectl get pod -A -l app=otelcol -o jsonpath="{range .items[*]}{.metadata.namespace} {.metadata.name}{'\n'}{end}" | xargs -r -n2 sh -c "kubectl logs -n $0 $1"
      - name: Upload coverage report
        uses: codecov/codecov-action@18283e04ce6e62d37312384ff67231eb8fd56d24 # 5.4.3
        with:
          verbose: true
          fail_ci_if_error: true
        env:
          CODECOV_TOKEN: ${{ secrets.CODECOV_TOKEN }}<|MERGE_RESOLUTION|>--- conflicted
+++ resolved
@@ -152,13 +152,6 @@
       # Multiarch images require more disk space
       - uses: jlumbroso/free-disk-space@v1.3.1
       - uses: actions/checkout@v4
-<<<<<<< HEAD
-=======
-        with:
-          fetch-depth: 0
-      - name: Cache Docker images.
-        uses: AndreKurait/docker-cache@0fe76702a40db986d9663c24954fc14c6a6031b7 # 0.6.0
->>>>>>> 0b917b52
         with:
           fetch-depth: 0
       - name: Build ${{ matrix.PROFILE }} service images
@@ -253,13 +246,6 @@
       # Multiarch images require more disk space
       - uses: jlumbroso/free-disk-space@v1.3.1
       - uses: actions/checkout@v4
-<<<<<<< HEAD
-=======
-        with:
-          fetch-depth: 0
-      - name: Cache Docker images.
-        uses: AndreKurait/docker-cache@0fe76702a40db986d9663c24954fc14c6a6031b7 # 0.6.0
->>>>>>> 0b917b52
         with:
           fetch-depth: 0
       - name: Build ${{ matrix.PROFILE }} service images
@@ -369,13 +355,6 @@
         fail-fast: false
       steps:
         - uses: actions/checkout@v4
-<<<<<<< HEAD
-=======
-          with:
-            fetch-depth: 0
-        - name: Cache Docker images.
-          uses: AndreKurait/docker-cache@0fe76702a40db986d9663c24954fc14c6a6031b7 # 0.6.0
->>>>>>> 0b917b52
           with:
             fetch-depth: 0
         - run: echo "MONGODB_VERSION=${{ matrix.MONGODB_VERSION }}" > docker/.env
@@ -439,13 +418,6 @@
       fail-fast: false
     steps:
       - uses: actions/checkout@v4
-<<<<<<< HEAD
-=======
-        with:
-          fetch-depth: 0
-      - name: Cache Docker images.
-        uses: AndreKurait/docker-cache@0fe76702a40db986d9663c24954fc14c6a6031b7 # 0.6.0
->>>>>>> 0b917b52
         with:
           fetch-depth: 0
       - name: Create kind cluster
