--- conflicted
+++ resolved
@@ -115,13 +115,11 @@
         image: quay.io/splunko11ytest/nginx:latest
         ports:
           - "8123:80"
-<<<<<<< HEAD
       # ActiveMQ image for collectd-activemq test:
       activemq:
         image: quay.io/splunko11ytest/activemq:latest
         ports:
           - "1099:1099"
-=======
       # Haproxy image for haproxy test:
       nginx:
         image: quay.io/splunko11ytest/haproxy:latest
@@ -132,7 +130,6 @@
         image: quay.io/splunko11ytest/apache
         ports:
           - "18080:80"
->>>>>>> cc0e68b0
     strategy:
       matrix:
         GOTESPLIT_INDEX: [ "0", "1", "2", "3", "4", "5", "6", "7", "8", "9" ]
