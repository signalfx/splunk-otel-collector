name: "Integration Test"

on:
  push:
    branches:
      - main
  pull_request:
    paths:
      - '.github/workflows/integration-test.yml'
      - 'cmd/**'
      - 'docker/**'
      - 'internal/**'
      - 'packaging/bundle/**'
      - 'instrumentation/packaging/**'
      - 'pkg/**'
      - 'tests/**'
      - 'Makefile'
      - 'Makefile.Common'
      - 'go.mod'
      - 'go.sum'
      - 'packaging/jmx-metric-gatherer-release.txt'
      - '!**.md'
      - '!packaging/technical-addon/**'

concurrency:
  group: integration-test-${{ github.event.pull_request.number || github.ref }}
  cancel-in-progress: true

env:
  GO_VERSION: "1.22.10"
jobs:
  agent-bundle-linux:
    runs-on: ${{ fromJSON('["ubuntu-24.04", "otel-arm64"]')[matrix.ARCH == 'arm64'] }}
    strategy:
      matrix:
        ARCH: [ "amd64", "arm64" ]
      fail-fast: false
    steps:
      - uses: actions/checkout@v4
      - uses: actions/cache@v4
        id: bundle-cache
        with:
          path: .cache/buildx/agent-bundle-${{ matrix.ARCH }}
          key: agent-bundle-buildx-${{ matrix.ARCH }}-${{ hashFiles('packaging/bundle/**') }}
          restore-keys: |
            agent-bundle-buildx-${{ matrix.ARCH }}-
      - run: make -C packaging/bundle agent-bundle-linux ARCH=${{ matrix.ARCH }}
        env:
          BUNDLE_CACHE_HIT: "${{ steps.bundle-cache.outputs.cache-hit }}"
      - uses: actions/upload-artifact@v4
        with:
          name: agent-bundle-linux-${{ matrix.ARCH }}
          path: ./dist/agent-bundle_linux_${{ matrix.ARCH }}.tar.gz

  otelcol:
    runs-on: ubuntu-24.04
    strategy:
      matrix:
        ARCH: [ "amd64", "arm64", "ppc64le" ]
    steps:
      - uses: actions/checkout@v4
        with:
          fetch-depth: 0
      - uses: actions/setup-go@v5
        with:
          go-version: ${{ env.GO_VERSION }}
          cache-dependency-path: '**/go.sum'
      - run: make binaries-linux_${{ matrix.ARCH }}
      - uses: actions/upload-artifact@v4
        with:
          name: otelcol-${{ matrix.ARCH }}
          path: |
            ./bin/*

  docker-otelcol:
    name: docker-otelcol
    runs-on: ubuntu-24.04
    needs: [ "agent-bundle-linux", "otelcol" ]
    services:
      # Start a local registry for pushing the multiarch manifest and images
      registry:
        image: registry:2
        ports:
          - 5000:5000
    steps:
      # Multiarch images require more disk space
      - uses: jlumbroso/free-disk-space@v1.3.1
      - uses: actions/checkout@v4
        with:
          fetch-depth: 0
      - uses: actions/setup-go@v5
        with:
          go-version: ${{ env.GO_VERSION }}
          cache-dependency-path: '**/go.sum'
      - uses: actions/download-artifact@v4
        with:
          pattern: agent-bundle-linux-*
          merge-multiple: true
          path: ./dist
      - uses: actions/download-artifact@v4
        with:
          pattern: otelcol-*
          merge-multiple: true
          path: ./bin
      - uses: docker/setup-qemu-action@v3
        with:
          platforms: arm64,ppc64le
          image: tonistiigi/binfmt:qemu-v7.0.0
      - uses: docker/setup-buildx-action@v3
        id: multiarch-otelcol-builder
        with:
          driver: docker-container   # Create a builder with the docker-container driver required for multiarch builds
          driver-opts: network=host  # Required for the builder to push to the local registry service
      - run: make docker-otelcol SKIP_COMPILE=true SKIP_BUNDLE=true ARCH=amd64,arm64,ppc64le IMAGE_NAME=localhost:5000/otelcol IMAGE_TAG=latest PUSH=true
        env:
          MULTIARCH_OTELCOL_BUILDER: ${{ steps.multiarch-otelcol-builder.outputs.name }}  # Use the builder created by the docker/setup-buildx-action step
      - name: Save image archive for each platform to be loaded by downstream jobs
        run: |
          for arch in "amd64" "arm64" "ppc64le"; do
            mkdir -p docker-otelcol/${arch}
            docker pull --platform=linux/${arch} localhost:5000/otelcol:latest
            docker tag localhost:5000/otelcol:latest otelcol:latest
            docker save -o ./docker-otelcol/${arch}/image.tar otelcol:latest
            docker rmi -f localhost:5000/otelcol:latest otelcol:latest
          done
      - uses: actions/upload-artifact@v4
        with:
          name: docker-otelcol-amd64
          path: ./docker-otelcol/amd64
      - uses: actions/upload-artifact@v4
        with:
          name: docker-otelcol-arm64
          path: ./docker-otelcol/arm64
      - uses: actions/upload-artifact@v4
        with:
          name: docker-otelcol-ppc64le
          path: ./docker-otelcol/ppc64le

  integration-vet:
    name: integration-vet
    runs-on: ubuntu-24.04
    strategy:
      matrix:
        ARCH: [ "amd64", "arm64" ]
      fail-fast: false
    needs: [ "docker-otelcol", "otelcol" ]
    steps:
      - uses: actions/checkout@v4
        with:
          fetch-depth: 0
      - uses: actions/setup-go@v5
        with:
          go-version: ${{ env.GO_VERSION }}
          cache-dependency-path: '**/go.sum'
      - uses: actions/download-artifact@v4
        with:
          name: otelcol-${{ matrix.ARCH }}
          path: ./bin
      - uses: actions/download-artifact@v4
        with:
          name: docker-otelcol-${{ matrix.ARCH }}
          path: ./docker-otelcol/${{ matrix.ARCH }}
      - uses: docker/setup-qemu-action@v3
        if: ${{ matrix.ARCH != 'amd64' }}
        with:
          platforms: ${{ matrix.ARCH }}
          image: tonistiigi/binfmt:qemu-v7.0.0
      - run: docker load -i ./docker-otelcol/${{ matrix.ARCH }}/image.tar
      - run: ln -sf otelcol_linux_${{ matrix.ARCH }} ./bin/otelcol
      - run: chmod a+x ./bin/*
      - run: make integration-vet
        env:
          SPLUNK_OTEL_COLLECTOR_IMAGE: 'otelcol:latest'

  integration-test-docker:
    runs-on: ubuntu-24.04
    needs: [ "docker-otelcol", "otelcol" ]
    strategy:
      matrix:
        ARCH: [ "amd64", "arm64" ]
        PROFILE: [ "integration", "smartagent" ]
      fail-fast: false
    env:
      TEST_OUTPUT: ${{ github.job }}-${{ matrix.PROFILE }}-${{ matrix.ARCH }}.out
    steps:
      # Multiarch images require more disk space
      - uses: jlumbroso/free-disk-space@v1.3.1
      - uses: actions/checkout@v4
        with:
          fetch-depth: 0
      - name: Build ${{ matrix.PROFILE }} service images
        run: |
          images=$(yq '.services[] | select(.profiles[] | . == "${{ matrix.PROFILE }}") | .image' docker/docker-compose.yml | grep "quay.io/splunko11ytest/" | sort -u)
          for image in $images; do
            service=$(basename "$image" | cut -d ':' -f1)
            if [[ -f docker/${service}/Dockerfile ]]; then
              docker build --cache-from=quay.io/splunko11ytest/${service}:latest -t quay.io/splunko11ytest/${service}:latest docker/${service}
            fi
          done
          docker system prune -f
          docker builder prune -f
          docker images
      - run: docker compose -f docker/docker-compose.yml --profile ${{ matrix.PROFILE }} up -d --quiet-pull
      - uses: actions/setup-go@v5
        with:
          go-version: ${{ env.GO_VERSION }}
          cache-dependency-path: '**/go.sum'
      - uses: actions/download-artifact@v4
        with:
          name: otelcol-${{ matrix.ARCH }}
          path: ./bin
      - uses: actions/download-artifact@v4
        with:
          name: docker-otelcol-${{ matrix.ARCH }}
          path: ./docker-otelcol/${{ matrix.ARCH }}
      - uses: docker/setup-qemu-action@v3
        if: ${{ matrix.ARCH != 'amd64' }}
        with:
          platforms: ${{ matrix.ARCH }}
          image: tonistiigi/binfmt:qemu-v7.0.0
      - run: docker load -i ./docker-otelcol/${{ matrix.ARCH }}/image.tar
      - run: ln -sf otelcol_linux_${{ matrix.ARCH }} ./bin/otelcol
      - run: chmod a+x ./bin/*
      - uses: shogo82148/actions-setup-redis@v1.35.1
        if: matrix.PROFILE == 'integration'
        with:
          auto-start: false
          redis-port: "6379"
      - run: redis-cli ping
        if: matrix.PROFILE == 'integration'
      - run: redis-cli set tempkey tempvalue
        if: matrix.PROFILE == 'integration'
      - name: Run Integration Test
        run: |
          set -o pipefail
          target="integration-test"
          if [[ "${{ matrix.PROFILE }}" = "smartagent" ]]; then
            target="smartagent-integration-test"
          fi
          make $target 2>&1 | tee $TEST_OUTPUT
          exit_status=${PIPESTATUS[0]}
          echo "Exit status: $exit_status"
          exit $exit_status
        env:
          SPLUNK_OTEL_COLLECTOR_IMAGE: 'otelcol:latest'
      # The Integration Test output is extremely large so we upload it as an artifact
      - name: Upload Integration Test Output as Artifact
        uses: actions/upload-artifact@v4
        if: always()
        with:
          name: ${{ env.TEST_OUTPUT }}
          path: ${{ env.TEST_OUTPUT }}
          retention-days: 5

  integration-test-binary:
    runs-on: ${{ matrix.RUNNER }}
    needs: [ "agent-bundle-linux", "otelcol" ]
    strategy:
      matrix:
        RUNNER: [ "ubuntu-20.04", "ubuntu-22.04", "ubuntu-24.04" ]
        PROFILE: [ "integration", "smartagent" ]
      fail-fast: false
    env:
      TEST_OUTPUT: ${{ github.job }}-${{ matrix.PROFILE }}-${{ matrix.RUNNER }}.out
    steps:
      - uses: actions/checkout@v4
        with:
          fetch-depth: 0
      - name: Build ${{ matrix.PROFILE }} service images
        run: |
          images=$(yq '.services[] | select(.profiles[] | . == "${{ matrix.PROFILE }}") | .image' docker/docker-compose.yml | grep "quay.io/splunko11ytest/" | sort -u)
          for image in $images; do
            service=$(basename "$image" | cut -d ':' -f1)
            if [[ -f docker/${service}/Dockerfile ]]; then
              docker build --cache-from=quay.io/splunko11ytest/${service}:latest -t quay.io/splunko11ytest/${service}:latest docker/${service}
            fi
          done
          docker system prune -f
          docker builder prune -f
          docker images
      - run: docker compose -f docker/docker-compose.yml --profile ${{ matrix.PROFILE }} up -d --quiet-pull
      - uses: actions/setup-go@v5
        with:
          go-version: ${{ env.GO_VERSION }}
          cache-dependency-path: '**/go.sum'
      - uses: actions/download-artifact@v4
        with:
          pattern: agent-bundle-linux-amd64
          merge-multiple: true
          path: ./dist
      - run: sudo mkdir -p /usr/lib/splunk-otel-collector
      - run: sudo tar -xzf dist/agent-bundle_linux_amd64.tar.gz -C /usr/lib/splunk-otel-collector
      - run: sudo chown -R $USER /usr/lib/splunk-otel-collector
      - run: /usr/lib/splunk-otel-collector/agent-bundle/bin/patch-interpreter /usr/lib/splunk-otel-collector/agent-bundle
      - uses: actions/download-artifact@v4
        with:
          name: otelcol-amd64
          path: ./bin
      - run: ln -sf otelcol_linux_amd64 ./bin/otelcol
      - run: chmod a+x ./bin/*
      - uses: shogo82148/actions-setup-redis@v1.35.1
        if: matrix.PROFILE == 'integration'
        with:
          auto-start: false
          redis-port: "6379"
      - run: redis-cli ping
        if: matrix.PROFILE == 'integration'
      - run: redis-cli set tempkey tempvalue
        if: matrix.PROFILE == 'integration'
      - name: Run Integration Test
        run: |
          set -o pipefail
          target="integration-test"
          if [[ "${{ matrix.PROFILE }}" = "smartagent" ]]; then
            target="smartagent-integration-test"
          fi
          make $target 2>&1 | tee $TEST_OUTPUT
          exit_status=${PIPESTATUS[0]}
          echo "Exit status: $exit_status"
          exit $exit_status
        env:
          SPLUNK_OTEL_COLLECTOR_IMAGE: ""
      # The Integration Test output is extremely large so we upload it as an artifact
      - name: Upload Integration Test Output as Artifact
        uses: actions/upload-artifact@v4
        if: always()
        with:
          name: ${{ env.TEST_OUTPUT }}
          path: ${{ env.TEST_OUTPUT }}
          retention-days: 5

  integration-test-discovery-matrix:
    runs-on: ubuntu-24.04
    outputs:
      matrix: ${{ steps.get-matrix.outputs.matrix }}
    steps:
      - name: Get matrix
        id: get-matrix
        run: |
          includes=""
<<<<<<< HEAD
          for service in "apache" "jmx/cassandra" "kafkametrics" "mongodb" "nginx" "envoy" "redis"; do
=======
          for service in "apache" "jmx/cassandra" "kafkametrics" "mongodb" "nginx" "envoy" "oracledb" "mysql"; do
>>>>>>> e4029698
            for arch in "amd64" "arm64"; do
              if [ "$service" = "mongodb" ]; then
                # tests for mongo "6.0" and "7.0" are flaky, skipping for now
                for mongodb_version in "4.0" "4.4" "5.0"; do
                  includes="${includes},{\"SERVICE\": \"${service}\", \"ARCH\": \"${arch}\", \"MONGODB_VERSION\": \"${mongodb_version}\"}"
                done
              elif [[ "$service" != "jmx/cassandra" || "arm64" != "$arch" ]]; then
                includes="${includes},{\"SERVICE\": \"${service}\", \"ARCH\": \"${arch}\"}"
              fi
            done
          done
          matrix="{\"include\": [${includes#,}]}"
          echo "$matrix" | jq
          echo "matrix=${matrix}" >> $GITHUB_OUTPUT

  integration-test-discovery:
      name: integration-test-discovery
      runs-on: ubuntu-24.04
      needs: [ "docker-otelcol", "otelcol", "integration-test-discovery-matrix" ]
      strategy:
        matrix: ${{ fromJSON(needs.integration-test-discovery-matrix.outputs.matrix) }}
        fail-fast: false
      steps:
        - uses: actions/checkout@v4
          with:
            fetch-depth: 0
        - run: echo "MONGODB_VERSION=${{ matrix.MONGODB_VERSION }}" > docker/.env
          if: matrix.SERVICE == 'mongodb'
        - run: docker compose -f docker/docker-compose.yml --profile integration-test-${{ matrix.SERVICE }}-discovery up -d --wait --build --quiet-pull
        - uses: actions/setup-go@v5
          with:
            go-version: ${{ env.GO_VERSION }}
            cache-dependency-path: '**/go.sum'
        - uses: actions/download-artifact@v4
          with:
            name: otelcol-${{ matrix.ARCH }}
            path: ./bin
        - uses: actions/download-artifact@v4
          with:
            name: docker-otelcol-${{ matrix.ARCH }}
            path: ./docker-otelcol/${{ matrix.ARCH }}
        - uses: docker/setup-qemu-action@v3
          if: ${{ matrix.ARCH != 'amd64' }}
          with:
            platforms: ${{ matrix.ARCH }}
            image: tonistiigi/binfmt:qemu-v7.0.0
        - run: docker load -i ./docker-otelcol/${{ matrix.ARCH }}/image.tar
        - run: ln -sf otelcol_linux_${{ matrix.ARCH }} ./bin/otelcol
        - run: chmod a+x ./bin/*
        - name: Run ${{ matrix.SERVICE }} Discovery Integration Test
          run: make integration-test-${{ matrix.SERVICE }}-discovery
          env:
            SPLUNK_OTEL_COLLECTOR_IMAGE: 'otelcol:latest'<|MERGE_RESOLUTION|>--- conflicted
+++ resolved
@@ -338,11 +338,7 @@
         id: get-matrix
         run: |
           includes=""
-<<<<<<< HEAD
-          for service in "apache" "jmx/cassandra" "kafkametrics" "mongodb" "nginx" "envoy" "redis"; do
-=======
-          for service in "apache" "jmx/cassandra" "kafkametrics" "mongodb" "nginx" "envoy" "oracledb" "mysql"; do
->>>>>>> e4029698
+          for service in "apache" "jmx/cassandra" "kafkametrics" "mongodb" "nginx" "envoy" "oracledb" "mysql" "redis"; do
             for arch in "amd64" "arm64"; do
               if [ "$service" = "mongodb" ]; then
                 # tests for mongo "6.0" and "7.0" are flaky, skipping for now
