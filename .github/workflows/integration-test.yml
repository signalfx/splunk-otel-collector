--- conflicted
+++ resolved
@@ -225,17 +225,14 @@
         image: quay.io/splunko11ytest/redis_server:latest
         ports:
           - "6379:6379"
-<<<<<<< HEAD
       solr:
         image: quay.io/splunko11ytest/solr:latest
         ports:
           - "8983:8983"
-=======
       mysql:
         image: quay.io/splunko11ytest/mysql:latest
         ports:
           - "3306:3306"
->>>>>>> cfb675f8
     strategy:
       matrix:
         ARCH: [ "amd64", "arm64" ]
