--- conflicted
+++ resolved
@@ -80,12 +80,9 @@
     - fatcontext
 #    Enable additional linters as needed in the future
 #    - depguard
-<<<<<<< HEAD
 #    - errorlint
-=======
 
 #    - fatcontext
->>>>>>> f9dc1256
 #    - nolintlint
 #    - perfsprint
 #    - testifylint
