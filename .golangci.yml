version: "2"
# options for analysis running
run:
  # Allow multiple parallel golangci-lint instances running.
  # If false (default) - golangci-lint acquires file lock on start.
  allow-parallel-runners: true

  # default concurrency is a available CPU number
  concurrency: 4

  # timeout for analysis, e.g. 30s, 5m, default is 1m
  timeout: 15m

  # exit code when at least one issue was found, default is 1
  issues-exit-code: 1

  # include test files or not, default is true
  tests: true

  # by default isn't set. If set we pass it to "go list -mod={option}". From "go help modules":
  # If invoked with -mod=readonly, the go command is disallowed from the implicit
  # automatic updating of go.mod described above. Instead, it fails when any changes
  # to go.mod are needed. This setting is most useful to check that go.mod does
  # not need updates, such as in a continuous integration and testing system.
  # If invoked with -mod=vendor, the go command assumes that the vendor
  # directory holds the correct copies of dependencies and ignores
  # the dependency descriptions in go.mod.
  modules-download-mode: readonly

# output configuration options
output:
  # The formats used to render issues.
  formats:
    colored-line-number:
      path: stdout

  # Show statistics per linter.
  show-stats: false

formatters:
  enable:
    - gofumpt
    - goimports

  settings:
    gofmt:
      # simplify code: gofmt with `-s` option, true by default
      simplify: true

    gofumpt:
      # Choose whether to use the extra rules
      extra-rules: true

    goimports:
      # put imports beginning with prefix after 3rd-party packages;
      # it's a comma-separated list of prefixes
      local-prefixes:
        - github.com/signalfx/splunk-otel-collector
        - github.com/signalfx/signalfx-agent

linters:
  disable:
    - errcheck
  enable:
    - asasalint
    - copyloopvar
    - decorder
    - errcheck
    - gocritic
    - gosec
    - govet
    - misspell
    - revive
    - staticcheck
    - unconvert
    - unparam
    - unused
    - errorlint
    - contextcheck
    - testifylint
    - perfsprint
    - nolintlint
    - fatcontext
<<<<<<< HEAD
    - thelper
#    Enable additional linters as needed in the future
#    - depguard
#    - usestdlibvars
=======
    - usestdlibvars
#    Enable additional linters as needed in the future
#    - depguard
#    - thelper
>>>>>>> fd901c7d
#    - usetesting
#    - whitespace

  exclusions:
    presets:
      - std-error-handling

    # Excluding configuration per-path, per-linter, per-text and per-source
    rules: []

  # all available settings of specific linters
  settings:
    depguard:
      rules:
        denied-deps:
          deny:
            - pkg: "go.uber.org/atomic"
              desc: "Use 'sync/atomic' instead of go.uber.org/atomic"
            - pkg: "github.com/pkg/errors"
              desc: "Use 'errors' or 'fmt' instead of github.com/pkg/errors"
            - pkg: "github.com/hashicorp/go-multierror"
              desc: "Use go.uber.org/multierr instead of github.com/hashicorp/go-multierror"
            - pkg: "math/rand$"
              desc: "Use the newer 'math/rand/v2' instead of math/rand"
            - pkg: "sigs.k8s.io/yaml"
              desc: "Use 'go.yaml.in/yaml' instead of sigs.k8s.io/yaml"
        # Add a different guard rule so that we can ignore tests.
        ignore-in-test:
          # Allow in tests for testing pdata or other receivers/exporters that expect OTLP.
          files:
            - '!**/*_test.go'
          deny:
            - pkg: go.opentelemetry.io/proto
              desc: Use go.opentelemetry.io/collector/pdata instead

    gocritic:
      disabled-checks:
        - deferInLoop # default
        - filepathJoin # default
        - hugeParam # default
        - importShadow # default
        - unnamedResult # default
        - whyNoLint # default
        - exposedSyncMutex # default
        - ptrToRefParam # default
      enable-all: true

    gosec:
      excludes:
        - G104 # Errors unhandled.
        - G301 # TLS InsecureSkipVerify set true.
        - G302 # Poor file permissions used when creating a new file or directory.
        - G304 # File path provided as tainted input to file opening function.

    govet:
      enable-all: true
      disable:
        - buildtag  # false positive with go1.25.3
      # settings per analyzer
      settings:
        printf: # analyzer name, run `go tool vet help` to see all analyzers
          funcs: # run `go tool vet help printf` to see available settings for `printf` analyzer
            - (github.com/golangci/golangci-lint/pkg/logutils.Log).Infof
            - (github.com/golangci/golangci-lint/pkg/logutils.Log).Warnf
            - (github.com/golangci/golangci-lint/pkg/logutils.Log).Errorf
            - (github.com/golangci/golangci-lint/pkg/logutils.Log).Fatalf

    misspell:
      # Correct spellings using locale preferences for US or UK.
      # Default is to use a neutral variety of English.
      # Setting locale to US will correct the British spelling of 'colour' to 'color'.
      locale: US

    nolintlint:
      require-specific: true

    perfsprint:
      # Optimizes even if it requires an int or uint type cast.
      int-conversion: true
      # Optimizes into `err.Error()` even if it is only equivalent for non-nil errors.
      err-error: true
      # Optimizes `fmt.Errorf`.
      errorf: true
      # Optimizes `fmt.Sprintf` with only one argument.
      sprintf1: true
      # Optimizes into strings concatenation.
      strconcat: true

    revive:
      # minimal confidence for issues, default is 0.8
      confidence: 0.8
      rules:
        # Blank import should be only in a main or test package, or have a comment justifying it.
        - name: blank-imports
        # context.Context() should be the first parameter of a function when provided as argument.
        - name: context-as-argument
        # Basic types should not be used as a key in `context.WithValue`
        - name: context-keys-type
        # Importing with `.` makes the programs much harder to understand
        - name: dot-imports
#          Enable this rule after refactoring in the if else block.
#        - name: early-return
#          arguments:
#            - preserveScope
        # Empty blocks make code less readable and could be a symptom of a bug or unfinished refactoring.
        - name: empty-block
        # for better readability, variables of type `error` must be named with the prefix `err`.
        - name: error-naming
        # for better readability, the errors should be last in the list of returned values by a function.
        - name: error-return
        # for better readability, error messages should not be capitalized or end with punctuation or a newline.
        - name: error-strings
        # report when replacing `errors.New(fmt.Sprintf())` with `fmt.Errorf()` is possible
        - name: errorf
        # incrementing an integer variable by 1 is recommended to be done using the `++` operator
        - name: increment-decrement
        # highlights redundant else-blocks that can be eliminated from the code
        - name: indent-error-flow
        # This rule suggests a shorter way of writing ranges that do not use the second value.
        - name: range
        # receiver names in a method should reflect the struct name (p for Person, for example)
        - name: receiver-naming
        # redefining built in names (true, false, append, make) can lead to bugs very difficult to detect.
        - name: redefines-builtin-id
        # redundant else-blocks that can be eliminated from the code.
        - name: superfluous-else
          arguments:
            - preserveScope
        # prevent confusing name for variables when using `time` package
        - name: time-naming
        # warns when an exported function or method returns a value of an un-exported type.
        - name: unexported-return
        - name: unnecessary-stmt
        # spots and proposes to remove unreachable code. also helps to spot errors
        - name: unreachable-code
        # Functions or methods with unused parameters can be a symptom of an unfinished refactoring or a bug.
        - name: unused-parameter
        # Since Go 1.18, interface{} has an alias: any. This rule proposes to replace instances of interface{} with any.
        # Enable this rule after refactoring in the affected places.
        # - name: use-any
        # report when a variable declaration can be simplified
        - name: var-declaration
        # warns when initialism, variable or package naming conventions are not followed.
        - name: var-naming

    staticcheck:
      checks:
        - all
        - -SA4011 # disable: analysis of atomic values is unsound
        - -ST1000
        - -ST1003
        - -ST1020
        - -ST1021
        - -QF1007
        - -QF1008

    testifylint:
      enable-all: true

    thelper:
      benchmark:
        begin: false
      fuzz:
        begin: false
      tb:
        begin: false
      test:
        begin: false

issues:
  # Maximum issues count per one linter.
  max-issues-per-linter: 0
  # Maximum count of issues with the same text.
  max-same-issues: 0
  exclude-rules:
    - text: "SA1019: \"github.com/signalfx/splunk-otel-collector/internal/exporter/httpsinkexporter"
      linters:
        - staticcheck
  exclude-dirs-use-default: false<|MERGE_RESOLUTION|>--- conflicted
+++ resolved
@@ -81,17 +81,10 @@
     - perfsprint
     - nolintlint
     - fatcontext
-<<<<<<< HEAD
     - thelper
-#    Enable additional linters as needed in the future
-#    - depguard
-#    - usestdlibvars
-=======
     - usestdlibvars
 #    Enable additional linters as needed in the future
 #    - depguard
-#    - thelper
->>>>>>> fd901c7d
 #    - usetesting
 #    - whitespace
 
