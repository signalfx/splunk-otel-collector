--- conflicted
+++ resolved
@@ -83,14 +83,9 @@
     - fatcontext
     - usetesting
     - usestdlibvars
-<<<<<<< HEAD
     - thelper
-=======
     - depguard
     - whitespace
->>>>>>> 74f583d1
-#    Enable additional linters as needed in the future
-#    - usetesting
 
 
   exclusions:
