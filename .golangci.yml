--- conflicted
+++ resolved
@@ -77,19 +77,14 @@
     - unused
     - errorlint
     - contextcheck
-<<<<<<< HEAD
     - perfsprint
     - nolintlint
-#    Enable additional linters as needed in the future
-#    - depguard
-=======
     - fatcontext
     - nolintlint
 #    Enable additional linters as needed in the future
 #    - depguard
 #    - fatcontext
 #    - perfsprint
->>>>>>> 9d2a37d4
 #    - testifylint
 #    - thelper
 #    - usestdlibvars
