--- conflicted
+++ resolved
@@ -85,11 +85,6 @@
     - usestdlibvars
     - depguard
 #    Enable additional linters as needed in the future
-<<<<<<< HEAD
-#    - thelper
-=======
-#    - depguard
->>>>>>> 7ad36405
 #    - usetesting
 #    - whitespace
 
