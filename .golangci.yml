version: "2"
# options for analysis running
run:
  # Allow multiple parallel golangci-lint instances running.
  # If false (default) - golangci-lint acquires file lock on start.
  allow-parallel-runners: true

  # default concurrency is a available CPU number
  concurrency: 4

  # timeout for analysis, e.g. 30s, 5m, default is 1m
  timeout: 15m

  # exit code when at least one issue was found, default is 1
  issues-exit-code: 1

  # include test files or not, default is true
  tests: true

  # by default isn't set. If set we pass it to "go list -mod={option}". From "go help modules":
  # If invoked with -mod=readonly, the go command is disallowed from the implicit
  # automatic updating of go.mod described above. Instead, it fails when any changes
  # to go.mod are needed. This setting is most useful to check that go.mod does
  # not need updates, such as in a continuous integration and testing system.
  # If invoked with -mod=vendor, the go command assumes that the vendor
  # directory holds the correct copies of dependencies and ignores
  # the dependency descriptions in go.mod.
  modules-download-mode: readonly

# output configuration options
output:
  # The formats used to render issues.
  formats:
    colored-line-number:
      path: stdout

  # Show statistics per linter.
  show-stats: false

formatters:
  enable:
    - gofumpt
    - goimports

  settings:
    gofmt:
      # simplify code: gofmt with `-s` option, true by default
      simplify: true

    gofumpt:
      # Choose whether to use the extra rules
      extra-rules: true

    goimports:
      # put imports beginning with prefix after 3rd-party packages;
      # it's a comma-separated list of prefixes
      local-prefixes:
        - github.com/signalfx/splunk-otel-collector
        - github.com/signalfx/signalfx-agent

linters:
  disable:
    - errcheck
  enable:
    - asasalint
    - copyloopvar
    - decorder
    - errcheck
    - gocritic
    - gosec
    - govet
    - misspell
    - revive
    - staticcheck
    - unconvert
    - unparam
    - unused
    - errorlint
    - contextcheck
<<<<<<< HEAD
    - testifylint
=======
    - perfsprint
    - nolintlint
    - fatcontext
>>>>>>> 543a10a7
    - nolintlint
#    Enable additional linters as needed in the future
#    - depguard
#    - fatcontext
#    - perfsprint
#    - thelper
#    - usestdlibvars
#    - usetesting
#    - whitespace

  exclusions:
    presets:
      - std-error-handling

    # Excluding configuration per-path, per-linter, per-text and per-source
    rules: []

  # all available settings of specific linters
  settings:
    depguard:
      rules:
        denied-deps:
          deny:
            - pkg: "go.uber.org/atomic"
              desc: "Use 'sync/atomic' instead of go.uber.org/atomic"
            - pkg: "github.com/pkg/errors"
              desc: "Use 'errors' or 'fmt' instead of github.com/pkg/errors"
            - pkg: "github.com/hashicorp/go-multierror"
              desc: "Use go.uber.org/multierr instead of github.com/hashicorp/go-multierror"
            - pkg: "math/rand$"
              desc: "Use the newer 'math/rand/v2' instead of math/rand"
            - pkg: "sigs.k8s.io/yaml"
              desc: "Use 'go.yaml.in/yaml' instead of sigs.k8s.io/yaml"
        # Add a different guard rule so that we can ignore tests.
        ignore-in-test:
          # Allow in tests for testing pdata or other receivers/exporters that expect OTLP.
          files:
            - '!**/*_test.go'
          deny:
            - pkg: go.opentelemetry.io/proto
              desc: Use go.opentelemetry.io/collector/pdata instead

    gocritic:
      disabled-checks:
        - deferInLoop # default
        - filepathJoin # default
        - hugeParam # default
        - importShadow # default
        - unnamedResult # default
        - whyNoLint # default
        - exposedSyncMutex # default
        - ptrToRefParam # default
      enable-all: true

    gosec:
      excludes:
        - G104 # Errors unhandled.
        - G301 # TLS InsecureSkipVerify set true.
        - G302 # Poor file permissions used when creating a new file or directory.
        - G304 # File path provided as tainted input to file opening function.

    govet:
      enable-all: true
      disable:
        - buildtag  # false positive with go1.25.3
      # settings per analyzer
      settings:
        printf: # analyzer name, run `go tool vet help` to see all analyzers
          funcs: # run `go tool vet help printf` to see available settings for `printf` analyzer
            - (github.com/golangci/golangci-lint/pkg/logutils.Log).Infof
            - (github.com/golangci/golangci-lint/pkg/logutils.Log).Warnf
            - (github.com/golangci/golangci-lint/pkg/logutils.Log).Errorf
            - (github.com/golangci/golangci-lint/pkg/logutils.Log).Fatalf

    misspell:
      # Correct spellings using locale preferences for US or UK.
      # Default is to use a neutral variety of English.
      # Setting locale to US will correct the British spelling of 'colour' to 'color'.
      locale: US

    nolintlint:
      require-specific: true

    perfsprint:
      # Optimizes even if it requires an int or uint type cast.
      int-conversion: true
      # Optimizes into `err.Error()` even if it is only equivalent for non-nil errors.
      err-error: true
      # Optimizes `fmt.Errorf`.
      errorf: true
      # Optimizes `fmt.Sprintf` with only one argument.
      sprintf1: true
      # Optimizes into strings concatenation.
      strconcat: true

    revive:
      # minimal confidence for issues, default is 0.8
      confidence: 0.8
      rules:
        # Blank import should be only in a main or test package, or have a comment justifying it.
        - name: blank-imports
        # context.Context() should be the first parameter of a function when provided as argument.
        - name: context-as-argument
        # Basic types should not be used as a key in `context.WithValue`
        - name: context-keys-type
        # Importing with `.` makes the programs much harder to understand
        - name: dot-imports
#          Enable this rule after refactoring in the if else block.
#        - name: early-return
#          arguments:
#            - preserveScope
        # Empty blocks make code less readable and could be a symptom of a bug or unfinished refactoring.
        - name: empty-block
        # for better readability, variables of type `error` must be named with the prefix `err`.
        - name: error-naming
        # for better readability, the errors should be last in the list of returned values by a function.
        - name: error-return
        # for better readability, error messages should not be capitalized or end with punctuation or a newline.
        - name: error-strings
        # report when replacing `errors.New(fmt.Sprintf())` with `fmt.Errorf()` is possible
        - name: errorf
        # incrementing an integer variable by 1 is recommended to be done using the `++` operator
        - name: increment-decrement
        # highlights redundant else-blocks that can be eliminated from the code
        - name: indent-error-flow
        # This rule suggests a shorter way of writing ranges that do not use the second value.
        - name: range
        # receiver names in a method should reflect the struct name (p for Person, for example)
        - name: receiver-naming
        # redefining built in names (true, false, append, make) can lead to bugs very difficult to detect.
        - name: redefines-builtin-id
        # redundant else-blocks that can be eliminated from the code.
        - name: superfluous-else
          arguments:
            - preserveScope
        # prevent confusing name for variables when using `time` package
        - name: time-naming
        # warns when an exported function or method returns a value of an un-exported type.
        - name: unexported-return
        - name: unnecessary-stmt
        # spots and proposes to remove unreachable code. also helps to spot errors
        - name: unreachable-code
        # Functions or methods with unused parameters can be a symptom of an unfinished refactoring or a bug.
        - name: unused-parameter
        # Since Go 1.18, interface{} has an alias: any. This rule proposes to replace instances of interface{} with any.
        # Enable this rule after refactoring in the affected places.
        # - name: use-any
        # report when a variable declaration can be simplified
        - name: var-declaration
        # warns when initialism, variable or package naming conventions are not followed.
        - name: var-naming

    staticcheck:
      checks:
        - all
        - -SA4011 # disable: analysis of atomic values is unsound
        - -ST1000
        - -ST1003
        - -ST1020
        - -ST1021
        - -QF1007
        - -QF1008

    testifylint:
      enable-all: true

    thelper:
      benchmark:
        begin: false
      fuzz:
        begin: false
      tb:
        begin: false
      test:
        begin: false

issues:
  # Maximum issues count per one linter.
  max-issues-per-linter: 0
  # Maximum count of issues with the same text.
  max-same-issues: 0
  exclude-rules:
    - text: "SA1019: \"github.com/signalfx/splunk-otel-collector/internal/exporter/httpsinkexporter"
      linters:
        - staticcheck
  exclude-dirs-use-default: false<|MERGE_RESOLUTION|>--- conflicted
+++ resolved
@@ -77,18 +77,12 @@
     - unused
     - errorlint
     - contextcheck
-<<<<<<< HEAD
     - testifylint
-=======
     - perfsprint
     - nolintlint
     - fatcontext
->>>>>>> 543a10a7
-    - nolintlint
 #    Enable additional linters as needed in the future
 #    - depguard
-#    - fatcontext
-#    - perfsprint
 #    - thelper
 #    - usestdlibvars
 #    - usetesting
