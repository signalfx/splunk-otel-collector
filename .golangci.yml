version: "2"
# options for analysis running
run:
  # Allow multiple parallel golangci-lint instances running.
  # If false (default) - golangci-lint acquires file lock on start.
  allow-parallel-runners: true

  # default concurrency is a available CPU number
  concurrency: 4

  # timeout for analysis, e.g. 30s, 5m, default is 1m
  timeout: 15m

  # exit code when at least one issue was found, default is 1
  issues-exit-code: 1

  # include test files or not, default is true
  tests: true

  # by default isn't set. If set we pass it to "go list -mod={option}". From "go help modules":
  # If invoked with -mod=readonly, the go command is disallowed from the implicit
  # automatic updating of go.mod described above. Instead, it fails when any changes
  # to go.mod are needed. This setting is most useful to check that go.mod does
  # not need updates, such as in a continuous integration and testing system.
  # If invoked with -mod=vendor, the go command assumes that the vendor
  # directory holds the correct copies of dependencies and ignores
  # the dependency descriptions in go.mod.
  modules-download-mode: readonly

# output configuration options
output:
  # The formats used to render issues.
  formats:
    colored-line-number:
      path: stdout

  # Show statistics per linter.
  show-stats: false

formatters:
  enable:
    - gofumpt
    - goimports

  settings:
    gofmt:
      # simplify code: gofmt with `-s` option, true by default
      simplify: true

    gofumpt:
      # Choose whether to use the extra rules
      extra-rules: true

    goimports:
      # put imports beginning with prefix after 3rd-party packages;
      # it's a comma-separated list of prefixes
      local-prefixes:
        - github.com/signalfx/splunk-otel-collector
        - github.com/signalfx/signalfx-agent

linters:
  disable:
    - errcheck
  enable:
    - asasalint
    - copyloopvar
    - decorder
    - errcheck
    - gocritic
    - gosec
    - govet
    - misspell
    - revive
    - staticcheck
    - unconvert
    - unparam
    - unused
    - errorlint
    - contextcheck
    - testifylint
    - perfsprint
    - nolintlint
    - fatcontext
<<<<<<< HEAD
    - nolintlint
    - usestdlibvars
#    Enable additional linters as needed in the future
#    - depguard
=======
#    Enable additional linters as needed in the future
#    - depguard
#    - thelper
#    - usestdlibvars
>>>>>>> 77dcda08
#    - usetesting
#    - whitespace

  exclusions:
    presets:
      - std-error-handling

    # Excluding configuration per-path, per-linter, per-text and per-source
    rules: []

  # all available settings of specific linters
  settings:
    depguard:
      rules:
        denied-deps:
          deny:
            - pkg: "go.uber.org/atomic"
              desc: "Use 'sync/atomic' instead of go.uber.org/atomic"
            - pkg: "github.com/pkg/errors"
              desc: "Use 'errors' or 'fmt' instead of github.com/pkg/errors"
            - pkg: "github.com/hashicorp/go-multierror"
              desc: "Use go.uber.org/multierr instead of github.com/hashicorp/go-multierror"
            - pkg: "math/rand$"
              desc: "Use the newer 'math/rand/v2' instead of math/rand"
            - pkg: "sigs.k8s.io/yaml"
              desc: "Use 'go.yaml.in/yaml' instead of sigs.k8s.io/yaml"
        # Add a different guard rule so that we can ignore tests.
        ignore-in-test:
          # Allow in tests for testing pdata or other receivers/exporters that expect OTLP.
          files:
            - '!**/*_test.go'
          deny:
            - pkg: go.opentelemetry.io/proto
              desc: Use go.opentelemetry.io/collector/pdata instead

    gocritic:
      disabled-checks:
        - deferInLoop # default
        - filepathJoin # default
        - hugeParam # default
        - importShadow # default
        - unnamedResult # default
        - whyNoLint # default
        - exposedSyncMutex # default
        - ptrToRefParam # default
      enable-all: true

    gosec:
      excludes:
        - G104 # Errors unhandled.
        - G301 # TLS InsecureSkipVerify set true.
        - G302 # Poor file permissions used when creating a new file or directory.
        - G304 # File path provided as tainted input to file opening function.

    govet:
      enable-all: true
      disable:
        - buildtag  # false positive with go1.25.3
      # settings per analyzer
      settings:
        printf: # analyzer name, run `go tool vet help` to see all analyzers
          funcs: # run `go tool vet help printf` to see available settings for `printf` analyzer
            - (github.com/golangci/golangci-lint/pkg/logutils.Log).Infof
            - (github.com/golangci/golangci-lint/pkg/logutils.Log).Warnf
            - (github.com/golangci/golangci-lint/pkg/logutils.Log).Errorf
            - (github.com/golangci/golangci-lint/pkg/logutils.Log).Fatalf

    misspell:
      # Correct spellings using locale preferences for US or UK.
      # Default is to use a neutral variety of English.
      # Setting locale to US will correct the British spelling of 'colour' to 'color'.
      locale: US

    nolintlint:
      require-specific: true

    perfsprint:
      # Optimizes even if it requires an int or uint type cast.
      int-conversion: true
      # Optimizes into `err.Error()` even if it is only equivalent for non-nil errors.
      err-error: true
      # Optimizes `fmt.Errorf`.
      errorf: true
      # Optimizes `fmt.Sprintf` with only one argument.
      sprintf1: true
      # Optimizes into strings concatenation.
      strconcat: true

    revive:
      # minimal confidence for issues, default is 0.8
      confidence: 0.8
      rules:
        # Blank import should be only in a main or test package, or have a comment justifying it.
        - name: blank-imports
        # context.Context() should be the first parameter of a function when provided as argument.
        - name: context-as-argument
        # Basic types should not be used as a key in `context.WithValue`
        - name: context-keys-type
        # Importing with `.` makes the programs much harder to understand
        - name: dot-imports
#          Enable this rule after refactoring in the if else block.
#        - name: early-return
#          arguments:
#            - preserveScope
        # Empty blocks make code less readable and could be a symptom of a bug or unfinished refactoring.
        - name: empty-block
        # for better readability, variables of type `error` must be named with the prefix `err`.
        - name: error-naming
        # for better readability, the errors should be last in the list of returned values by a function.
        - name: error-return
        # for better readability, error messages should not be capitalized or end with punctuation or a newline.
        - name: error-strings
        # report when replacing `errors.New(fmt.Sprintf())` with `fmt.Errorf()` is possible
        - name: errorf
        # incrementing an integer variable by 1 is recommended to be done using the `++` operator
        - name: increment-decrement
        # highlights redundant else-blocks that can be eliminated from the code
        - name: indent-error-flow
        # This rule suggests a shorter way of writing ranges that do not use the second value.
        - name: range
        # receiver names in a method should reflect the struct name (p for Person, for example)
        - name: receiver-naming
        # redefining built in names (true, false, append, make) can lead to bugs very difficult to detect.
        - name: redefines-builtin-id
        # redundant else-blocks that can be eliminated from the code.
        - name: superfluous-else
          arguments:
            - preserveScope
        # prevent confusing name for variables when using `time` package
        - name: time-naming
        # warns when an exported function or method returns a value of an un-exported type.
        - name: unexported-return
        - name: unnecessary-stmt
        # spots and proposes to remove unreachable code. also helps to spot errors
        - name: unreachable-code
        # Functions or methods with unused parameters can be a symptom of an unfinished refactoring or a bug.
        - name: unused-parameter
        # Since Go 1.18, interface{} has an alias: any. This rule proposes to replace instances of interface{} with any.
        # Enable this rule after refactoring in the affected places.
        # - name: use-any
        # report when a variable declaration can be simplified
        - name: var-declaration
        # warns when initialism, variable or package naming conventions are not followed.
        - name: var-naming

    staticcheck:
      checks:
        - all
        - -SA4011 # disable: analysis of atomic values is unsound
        - -ST1000
        - -ST1003
        - -ST1020
        - -ST1021
        - -QF1007
        - -QF1008

    testifylint:
      enable-all: true

    thelper:
      benchmark:
        begin: false
      fuzz:
        begin: false
      tb:
        begin: false
      test:
        begin: false

issues:
  # Maximum issues count per one linter.
  max-issues-per-linter: 0
  # Maximum count of issues with the same text.
  max-same-issues: 0
  exclude-rules:
    - text: "SA1019: \"github.com/signalfx/splunk-otel-collector/internal/exporter/httpsinkexporter"
      linters:
        - staticcheck
  exclude-dirs-use-default: false<|MERGE_RESOLUTION|>--- conflicted
+++ resolved
@@ -81,17 +81,11 @@
     - perfsprint
     - nolintlint
     - fatcontext
-<<<<<<< HEAD
     - nolintlint
     - usestdlibvars
 #    Enable additional linters as needed in the future
 #    - depguard
-=======
-#    Enable additional linters as needed in the future
-#    - depguard
 #    - thelper
-#    - usestdlibvars
->>>>>>> 77dcda08
 #    - usetesting
 #    - whitespace
 
