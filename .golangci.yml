--- conflicted
+++ resolved
@@ -77,18 +77,11 @@
     - unused
     - errorlint
     - contextcheck
-<<<<<<< HEAD
     - fatcontext
-#    Enable additional linters as needed in the future
-#    - depguard
-#    - nolintlint
-=======
     - nolintlint
 #    Enable additional linters as needed in the future
 #    - depguard
-
 #    - fatcontext
->>>>>>> 290bc394
 #    - perfsprint
 #    - testifylint
 #    - thelper
