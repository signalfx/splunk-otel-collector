accept = ["200..=299", "429"]

exclude = [
    "my.host",
    "file://*",
    "api.*.signalfx.com",
    "ingest.*.signalfx.com",
    "splunk.jfrog.io.*basearch",
    "localhost:*",
    "127.*:*",
    "splunk_gateway_url",
    ".*.cf-app.com",
    "ideas.splunk.com",
    "https://www.microsoft.com/en-us/evalcenter/download-windows-server-2022",
    "https://superuser.com/a/980821", # failing with 403 Forbidden
    "https://self-service.isv.ci", # Failing with timeouts, not stable and still current according to https://github.com/cf-platform-eng/selfservice/blame/main/README.md#L3
<<<<<<< HEAD
    "https://github.com/signalfx/splunk-otel-collector/tree/main/internal/exporter/httpsinkexporter", # exporter was deleted
    "https://github.com/open-telemetry/opentelemetry-collector/tree/main/exporter/loggingexporter", # exporter was deleted
    "https://github.com/signalfx/splunk-otel-collector/tree/main/cmd/migratecheckpoint", # migratecheckpoint was deleted
=======
>>>>>>> 4bf9ff53
    "https://github.com/.*/(pull|issues)/[0-9]+", # We have too many PR and issues links in CHANGELOG.md that we always run out of the rate limit
    "https://bugs.mysql.com/*", # Failing with 403 Forbidden. Likely rejecting the user agent
    "https://docs.splunk.com", # is returning 403, ignoring temporarily
    "^http(s)?://localhost",
    "^http(s)?://example.com",
    "^https://dev.mysql.com"
]

include-fragments = true

max_concurrency = 20
max_redirects = 10
max_retries = 5

retry_wait_time = 30

timeout = 30<|MERGE_RESOLUTION|>--- conflicted
+++ resolved
@@ -14,12 +14,6 @@
     "https://www.microsoft.com/en-us/evalcenter/download-windows-server-2022",
     "https://superuser.com/a/980821", # failing with 403 Forbidden
     "https://self-service.isv.ci", # Failing with timeouts, not stable and still current according to https://github.com/cf-platform-eng/selfservice/blame/main/README.md#L3
-<<<<<<< HEAD
-    "https://github.com/signalfx/splunk-otel-collector/tree/main/internal/exporter/httpsinkexporter", # exporter was deleted
-    "https://github.com/open-telemetry/opentelemetry-collector/tree/main/exporter/loggingexporter", # exporter was deleted
-    "https://github.com/signalfx/splunk-otel-collector/tree/main/cmd/migratecheckpoint", # migratecheckpoint was deleted
-=======
->>>>>>> 4bf9ff53
     "https://github.com/.*/(pull|issues)/[0-9]+", # We have too many PR and issues links in CHANGELOG.md that we always run out of the rate limit
     "https://bugs.mysql.com/*", # Failing with 403 Forbidden. Likely rejecting the user agent
     "https://docs.splunk.com", # is returning 403, ignoring temporarily
