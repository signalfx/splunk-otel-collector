# Changelog

## Unreleased

### 🛑 Breaking changes 🛑

<<<<<<< HEAD
- (Splunk) On Windows the `SPLUNK_*` environment variables were moved from the machine scope to the collector service scope.
It is possible that some instrumentations are relying on the machine-wide environment variables set by the installation. ([#3930](https://github.com/signalfx/splunk-otel-collector/pull/3930))
=======
- (Splunk) Node.js Auto Instrumentation:
  - The `NODE_OPTIONS` environment variable in the default config file has been updated to load the Node.js SDK from an absolute path (`/usr/lib/splunk-instrumentation/splunk-otel-js/node_modules/@splunk/otel/instrument`).
  - The Linux installer script now installs the Node.js SDK to `/usr/lib/splunk-instrumentation/splunk-otel-js` instead of globally.
  - The `--npm-command` Linux installer script option is no longer supported. To specify a custom path to `npm`, use the `--npm-path <path>` option.
>>>>>>> 6aa6467d

## v0.90.0

This Splunk OpenTelemetry Collector release includes changes from the [opentelemetry-collector v0.90.1](https://github.com/open-telemetry/opentelemetry-collector/releases/tag/v0.90.1) and the [opentelemetry-collector-contrib v0.90.0](https://github.com/open-telemetry/opentelemetry-collector-contrib/releases/tag/v0.90.0) releases where appropriate.

### 🛑 Breaking changes 🛑

- (Core) `service`: To remain backwards compatible w/ the metrics generated today, otel generated metrics will be generated without the `_total` suffix ([#7454](https://github.com/open-telemetry/opentelemetry-collector/issues/7454))
- (Core) `service`: use WithNamespace instead of WrapRegistererWithPrefix ([#8988](https://github.com/open-telemetry/opentelemetry-collector/issues/8988))
  Using this functionality in the otel prom exporter fixes a bug where the
  target_info was prefixed as otelcol_target_info previously.

### 🚩 Deprecations 🚩

- (Splunk) Deprecate `collectd/marathon` ([#3992](https://github.com/signalfx/splunk-otel-collector/pull/3992))
- (Splunk) Add deprecation notice to `collectd/etcd` (use `etcd` instead) ([#3990](https://github.com/signalfx/splunk-otel-collector/pull/3990))
- (Splunk) Mark translatesfx as deprecated ([#3984](https://github.com/signalfx/splunk-otel-collector/pull/3984))

### 💡 Enhancements 💡

- (Splunk) `mysqlreceiver`: Add mysqlreceiver to the Splunk distribution ([#3989](https://github.com/signalfx/splunk-otel-collector/pull/3989))
- (Core) `exporter/debug`: Change default `verbosity` from `normal` to `basic` ([#8844](https://github.com/open-telemetry/opentelemetry-collector/issues/8844))
  This change has currently no effect, as `basic` and `normal` verbosity share the same behavior. This might change in the future though, with the `normal` verbosity being more verbose than it currently is (see https://github.com/open-telemetry/opentelemetry-collector/issues/7806). This is why we are changing the default to `basic`, which is expected to stay at the current level of verbosity (one line per batch).
- (Core) `exporterhelper`: Fix shutdown logic in persistent queue to not require consumers to be closed first ([#8899](https://github.com/open-telemetry/opentelemetry-collector/issues/8899))
- (Core) `confighttp`: Support proxy configuration field in all exporters that support confighttp ([#5761](https://github.com/open-telemetry/opentelemetry-collector/issues/5761))
- (Contrib) `resourcedetectionprocessor`: Add k8s cluster name detection when running in EKS ([#26794](https://github.com/open-telemetry/opentelemetry-collector-contrib/issues/26794))
- (Contrib) `pkg/ottl`: Add new IsDouble function to facilitate type checking. ([#27895](https://github.com/open-telemetry/opentelemetry-collector-contrib/issues/27895))
- (Contrib) `mysqlreceiver`: expose tls in mysqlreceiver ([#29269](https://github.com/open-telemetry/opentelemetry-collector-contrib/pull/29269))
  If tls is not set, the default is to disable TLS connections.
- (Contrib) `processor/transform`: Convert between sum and gauge in metric context when alpha feature gate `processor.transform.ConvertBetweenSumAndGaugeMetricContext` enabled ([#20773](https://github.com/open-telemetry/opentelemetry-collector-contrib/issues/20773))
- (Contrib) `receiver/mongodbatlasreceiver`: adds project config to mongodbatlas metrics to filter by project name and clusters. ([#28865](https://github.com/open-telemetry/opentelemetry-collector-contrib/issues/28865))
- (Contrib) `pkg/stanza`: Add "namedpipe" operator. ([#27234](https://github.com/open-telemetry/opentelemetry-collector-contrib/issues/27234))
- (Contrib) `pkg/resourcetotelemetry`: Do not clone data in pkg/resourcetotelemetry by default ([#29327](https://github.com/open-telemetry/opentelemetry-collector-contrib/pull/29327))
  The resulting consumer will be marked as MutatesData instead
- (Contrib) `pkg/stanza`: Improve performance by not calling decode when nop encoding is defined ([#28899](https://github.com/open-telemetry/opentelemetry-collector-contrib/issues/28899))
- (Contrib) `receivercreator`: Added support for discovery of endpoints based on K8s services ([#29022](https://github.com/open-telemetry/opentelemetry-collector-contrib/pull/29022))
  By discovering endpoints based on K8s services, a dynamic probing of K8s service leveraging for example the httpcheckreceiver get enabled
- (Contrib) `signalfxexporter`: change default timeout to 10 seconds ([#29436](https://github.com/open-telemetry/opentelemetry-collector-contrib/pull/29436))
- (Contrib) `hostmetricsreceiver`: Add optional Linux-only metric system.linux.memory.available ([#7417](https://github.com/open-telemetry/opentelemetry-collector-contrib/pull/7417))
  This is an alternative to `system.memory.usage` metric with state=free.
  Linux starting from 3.14 exports "available" memory. It takes "free" memory as a baseline, and then factors in kernel-specific values.
  This is supposed to be more accurate than just "free" memory.
  For reference, see the calculations [here](https://superuser.com/a/980821).
  See also `MemAvailable` in `/proc/meminfo`.

### 🧰 Bug fixes 🧰

- (Splunk) `cmd/otelcol`: Fix the code detecting if the collector is running as a service on Windows. The fix should make
  setting the `NO_WINDOWS_SERVICE` environment variable unnecessary. ([#4002](https://github.com/signalfx/splunk-otel-collector/pull/4002))
- (Core) `exporterhelper`: Fix invalid write index updates in the persistent queue ([#8115](https://github.com/open-telemetry/opentelemetry-collector/issues/8115))
- (Contrib) `filelogreceiver`: Fix issue where files were unnecessarily kept open on Windows ([#29149](https://github.com/open-telemetry/opentelemetry-collector-contrib/issues/29149))
- (Contrib) `mongodbreceiver`: add receiver.mongodb.removeDatabaseAttr Alpha feature gate to remove duplicate database name attribute ([#24972](https://github.com/open-telemetry/opentelemetry-collector-contrib/issues/24972))
- (Contrib) `pkg/stanza`: Fix panic during stop for udp async mode only. ([#29120](https://github.com/open-telemetry/opentelemetry-collector-contrib/issues/29120))

## v0.89.0

### 🛑 Breaking changes 🛑

- (Contrib) `pkg/stanza`/`receiver/windowseventlog`: Improve parsing of Windows Event XML by handling anonymous `Data` elements. ([#21491](https://github.com/open-telemetry/opentelemetry-collector-contrib/issues/21491))  
  This improves the contents of Windows log events for which the publisher manifest is unavailable. Previously, anonymous `Data` elements were ignored. This is a breaking change for users who were relying on the previous data format.

- (Contrib) `processor/k8sattributes`: Graduate "k8sattr.rfc3339" feature gate to Beta. ([#28817](https://github.com/open-telemetry/opentelemetry-collector-contrib/issues/28817))  
  Time format of `k8s.pod.start_time` attribute value migrated from RFC3339:
  Before: 2023-07-10 12:34:39.740638 -0700 PDT m=+0.020184946
  After: 2023-07-10T12:39:53.112485-07:00
  The feature gate can be temporary reverted back by adding `--feature-gate=-k8sattr.rfc3339` to the command line.

- (Contrib) `receiver/filelogreceiver`: Change "Started watching file" log behavior ([#28491](https://github.com/open-telemetry/opentelemetry-collector-contrib/issues/28491))  
  Previously, every unique file path which was found by the receiver would be remembered indefinitely.
  This list was kept independently of the uniqueness / checkpointing mechanism (which does not rely on the file path).
  The purpose of this list was to allow us to emit a log whenever a path was seen for the first time.
  This removes the separate list and relies instead on the same mechanism as checkpointing. Now, a similar log is emitted
  any time a file is found which is not currently checkpointed. Because the checkpointing mechanism does not maintain history
  indefinitely, it is now possible that a log will be emitted for the same file path. This will happen when no file exists at
  the path for a period of time.

### 🚩 Deprecations 🚩

- (Contrib) `postgresqlreceiver`: Deprecation of postgresql replication lag metrics `postgresql.wal.lag` in favor of more precise 'postgresql.wal.delay' ([#26714](https://github.com/open-telemetry/opentelemetry-collector-contrib/issues/26714))

### 💡 Enhancements 💡

- (Splunk) `receiver/mongodbreceiver`: Adds mongobdreceiver in Splunk collector distro ([#3979](https://github.com/signalfx/splunk-otel-collector/pull/3979/))
- (Contrib) `processor/tailsampling`: adds optional upper bound duration for sampling ([#26115](https://github.com/open-telemetry/opentelemetry-collector-contrib/issues/26115))
- (Contrib) `collectdreceiver`: Add support of confighttp.HTTPServerSettings ([#28811](https://github.com/open-telemetry/opentelemetry-collector-contrib/issues/28811))
- (Contrib) `collectdreceiver`: Promote collectdreceiver as beta component ([#28658](https://github.com/open-telemetry/opentelemetry-collector-contrib/issues/28658))
- (Contrib) `receiver/hostmetricsreceiver`: Added support for host's cpuinfo frequnecies. ([#27445](https://github.com/open-telemetry/opentelemetry-collector-contrib/issues/27445))
  In Linux the current frequency is populated using the values from /proc/cpuinfo. An os specific implementation will be needed for Windows and others.
- (Contrib) `receiver/hostmetrics/scrapers/process`: add configuration option to mute `error reading username for process` ([#14311](https://github.com/open-telemetry/opentelemetry-collector-contrib/issues/14311), [#17187](https://github.com/open-telemetry/opentelemetry-collector-contrib/issues/17187))
- (Contrib) `azureevenhubreceiver`: Allow the Consumer Group to be set in the Configuration. ([#28633](https://github.com/open-telemetry/opentelemetry-collector-contrib/issues/28633))
- (Contrib) `spanmetricsconnector`: Add Events metric to span metrics connector that adds list of event attributes as dimensions ([#27451](https://github.com/open-telemetry/opentelemetry-collector-contrib/issues/27451))
- (Contrib) `processor/k8sattribute`: support adding labels and annotations from node ([#22620](https://github.com/open-telemetry/opentelemetry-collector-contrib/issues/22620))
- (Contrib) `windowseventlogreceiver`: Add parsing for Security and Execution event fields. ([#27810](https://github.com/open-telemetry/opentelemetry-collector-contrib/issues/27810))
- (Contrib) `filelogreceiver`: Add the ability to order files by mtime, to only read the most recently modified files ([#27812](https://github.com/open-telemetry/opentelemetry-collector-contrib/issues/27812))
- (Contrib) `wavefrontreceiver`: Wrap metrics receiver under carbon receiver instead of using export function ([#27248](https://github.com/open-telemetry/opentelemetry-collector-contrib/issues/27248))
- (Contrib) `pkg/ottl`: Add IsBool function into OTTL ([#27897](https://github.com/open-telemetry/opentelemetry-collector-contrib/issues/27897))
- (Contrib) `k8sclusterreceiver`: add k8s.node.condition metric ([#27617](https://github.com/open-telemetry/opentelemetry-collector-contrib/issues/27617))
- (Contrib) `kafkaexporter`/`kafkametricsreceiver`/`kafkareceiver`: Expose resolve_canonical_bootstrap_servers_only config ([#26022](https://github.com/open-telemetry/opentelemetry-collector-contrib/issues/26022))
- (Contrib) `receiver/mongodbatlasreceiver`: Enhanced collector logs to include more information about the MongoDB Atlas API calls being made during logs retrieval. ([#28851](https://github.com/open-telemetry/opentelemetry-collector-contrib/issues/28851))
- (Contrib) `receiver/mongodbatlasreceiver`: emit resource attributes "`mongodb_atlas.region.name`" and "`mongodb_atlas.provider.name`" on metric scrape. ([#28833](https://github.com/open-telemetry/opentelemetry-collector-contrib/issues/28833))
- (Contrib) `processor/resourcedetection`: Add `processor.resourcedetection.hostCPUModelAndFamilyAsString` feature gate to change the type of `host.cpu.family` and `host.cpu.model.id` attributes from `int` to `string`. ([#29025](https://github.com/open-telemetry/opentelemetry-collector-contrib/issues/29025))
  This feature gate will graduate to beta in the next release.
- (Contrib) `processor/tailsampling`: Optimize performance of tailsamplingprocessor ([#27889](https://github.com/open-telemetry/opentelemetry-collector-contrib/issues/27889))
- (Contrib) `redisreceiver`: include server.address and server.port resource attributes ([#22044](https://github.com/open-telemetry/opentelemetry-collector-contrib/issues/22044))
- (Contrib) `spanmetricsconnector`: Add exemplars to sum metric ([#27451](https://github.com/open-telemetry/opentelemetry-collector-contrib/issues/27451))
- (Core) `service/extensions`: Allow extensions to declare dependencies on other extensions and guarantee start/stop/notification order accordingly. ([#8732](https://github.com/open-telemetry/opentelemetry-collector/issues/8732))
- (Core) `exporterhelper`: Log export errors when retry is not used by the component. ([#8791](https://github.com/open-telemetry/opentelemetry-collector/issues/8791))

### 🧰 Bug fixes 🧰

- (Splunk) `smartagent/processlist`: Reduce CPU usage when collecting process information on Windows ([#3980](https://github.com/signalfx/splunk-otel-collector/pull/3980))
- (Contrib) `filelogreceiver`: Fix issue where counting number of logs emitted could cause panic ([#27469](https://github.com/open-telemetry/opentelemetry-collector-contrib/issues/27469), [#29107](https://github.com/open-telemetry/opentelemetry-collector-contrib/issues/29107))
- (Contrib) `kafkareceiver`: Fix issue where counting number of logs emitted could cause panic ([#27469](https://github.com/open-telemetry/opentelemetry-collector-contrib/issues/27469), [#29107](https://github.com/open-telemetry/opentelemetry-collector-contrib/issues/29107))
- (Contrib) `k8sobjectsreceiver`: Fix issue where counting number of logs emitted could cause panic ([#27469](https://github.com/open-telemetry/opentelemetry-collector-contrib/issues/27469), [#29107](https://github.com/open-telemetry/opentelemetry-collector-contrib/issues/29107))
- (Contrib) `fluentforwardreceiver`: Fix issue where counting number of logs emitted could cause panic ([#27469](https://github.com/open-telemetry/opentelemetry-collector-contrib/issues/27469), [#29107](https://github.com/open-telemetry/opentelemetry-collector-contrib/issues/29107))
- (Contrib) `azureeventhubreceiver`: Updated documentation around Azure Metric to OTel mapping. ([#28622](https://github.com/open-telemetry/opentelemetry-collector-contrib/issues/28622))
- (Contrib) `receiver/hostmetrics`: Fix panic on load_scraper_windows shutdown ([#28678](https://github.com/open-telemetry/opentelemetry-collector-contrib/issues/28678))
- (Contrib) `splunkhecreceiver`: Do not encode JSON response objects as string. ([#27604](https://github.com/open-telemetry/opentelemetry-collector-contrib/issues/27604))
- (Contrib) `processor/k8sattributes`: Set attributes from namespace/node labels or annotations even if node/namespaces name attribute are not set. ([#28837](https://github.com/open-telemetry/opentelemetry-collector-contrib/issues/28837))
- (Contrib) `pkg/stanza`: Fix data-corruption/race-condition issue in udp async (reuse of buffer); use buffer pool instead. (#27613)
- (Contrib) `zipkinreceiver`: Return BadRequest in case of permanent errors ([#4335](https://github.com/open-telemetry/opentelemetry-collector-contrib/issues/4335))
- (Core) `exporterhelper`: fix bug with queue size and capacity metrics ([#8682](https://github.com/open-telemetry/opentelemetry-collector/issues/8682))

## v0.88.0

This Splunk OpenTelemetry Collector release includes changes from the [opentelemetry-collector v0.88.0](https://github.com/open-telemetry/opentelemetry-collector/releases/tag/v0.88.0) and the [opentelemetry-collector-contrib v0.88.0](https://github.com/open-telemetry/opentelemetry-collector-contrib/releases/tag/v0.88.0) releases where appropriate.

### 🛑 Breaking changes 🛑

- (Splunk) `smartagent`: Respect `JAVA_HOME` environment variable instead of enforcing bundle-relative value ([#3877](https://github.com/signalfx/splunk-otel-collector/pull/3877))
- (Contrib) `k8sclusterreceiver`: Remove opencensus.resourcetype resource attribute ([#26487](https://github.com/open-telemetry/opentelemetry-collector-contrib/issues/26487))
- (Contrib) `splunkhecexporter`: Remove `max_connections` configuration setting. ([#27610](https://github.com/open-telemetry/opentelemetry-collector-contrib/issues/27610))
  - use `max_idle_conns` or `max_idle_conns_per_host` instead.
- (Contrib) `signalfxexporter`: Remove `max_connections` configuration setting. ([#27610](https://github.com/open-telemetry/opentelemetry-collector-contrib/issues/27610))
  - use `max_idle_conns` or `max_idle_conns_per_host` instead.
- (Core) `exporterhelper`: make enqueue failures available for otel metrics ([#8673](https://github.com/open-telemetry/opentelemetry-collector/issues/8673)). This will prevent internal Collector `otelcol_exporter_enqueue_failed_<telemetry_type>` metrics from being reported unless greater than 0.


### 💡 Enhancements 💡
- (Splunk) Add an option, `-msi_public_properties`, to allow passing MSI public properties when installing the Splunk OpenTelemetry Collector using the Windows installer script ([#3921](https://github.com/signalfx/splunk-otel-collector/pull/3921))
- (Splunk) Add support for config map providers in discovery configuration. ([#3874](https://github.com/signalfx/splunk-otel-collector/pull/3874))
- (Splunk) Add zero config support for chef deployments ([#3903](https://github.com/signalfx/splunk-otel-collector/pull/3903))
- (Splunk) Add zero config support for puppet deployments ([#3922](https://github.com/signalfx/splunk-otel-collector/pull/3922))
- (Contrib) `receiver/prometheus`: Warn instead of failing when users rename using metric_relabel_configs in the prometheus receiver ([#5001](https://github.com/open-telemetry/opentelemetry-collector-contrib/issues/5001))
- (Contrib) `k8sobjectsreceiver`: Move k8sobjectsreceiver from Alpha stability to Beta stability for logs. ([#27635](https://github.com/open-telemetry/opentelemetry-collector-contrib/pull/27635))
- (Contrib) `doubleconverter`: Adding a double converter into pkg/ottl ([#22056](https://github.com/open-telemetry/opentelemetry-collector-contrib/issues/22056))
- (Contrib) `syslogreceiver`: validate protocol name ([#27581](https://github.com/open-telemetry/opentelemetry-collector-contrib/pull/27581))
- (Contrib) `entension/storage/filestorage`: Add support for setting bbolt fsync option ([#20266](https://github.com/open-telemetry/opentelemetry-collector-contrib/issues/20266))
- (Contrib) `filelogreceiver`: Add a new "top_n" option to specify the number of files to track when using ordering criteria ([#23788](https://github.com/open-telemetry/opentelemetry-collector-contrib/issues/23788))
- (Contrib) `k8sclusterreceiver`: add optional k8s.pod.qos_class resource attribute ([#27483](https://github.com/open-telemetry/opentelemetry-collector-contrib/issues/27483))
- (Contrib) `pkg/stanza`: Log warning, instead of error, when Windows Event Log publisher metadata is not available and cache the successfully retrieved ones. ([#27658](https://github.com/open-telemetry/opentelemetry-collector-contrib/pull/27658))
- (Contrib) `pkg/ottl`: Add optional Converter parameters to replacement Editors ([#27235](https://github.com/open-telemetry/opentelemetry-collector-contrib/pull/27235))
- (Contrib) `signalfxexporter`: Add an option to control the dimension client timeout ([#27815](https://github.com/open-telemetry/opentelemetry-collector-contrib/pull/27815))
- (Contrib) `signalfxexporter`: Add the build version to the user agent of the SignalFx exporter ([#16841](https://github.com/open-telemetry/opentelemetry-collector-contrib/issues/16841))

### 🧰 Bug fixes 🧰

- (Splunk) Fix Tanzu Tile to properly set proxy exclusions. ([#3902](https://github.com/signalfx/splunk-otel-collector/pull/3902))
- (Contrib) `syslog`: add integration tests and fix related bugs ([#21245](https://github.com/open-telemetry/opentelemetry-collector-contrib/issues/21245))
- (Contrib) `processor/resourcedetection`: Don't parse the field `cpuInfo.Model` if it's blank. ([#27678](https://github.com/open-telemetry/opentelemetry-collector-contrib/pull/27678))
- (Contrib) `k8sclusterreceiver`: Change clusterquota and resourcequota metrics to use {resource} unit ([#10553](https://github.com/open-telemetry/opentelemetry-collector-contrib/issues/10553))
- (Contrib) `pkg/ottl`: Fix bug where named parameters needed a space after the equal sign (`=`). ([#28511](https://github.com/open-telemetry/opentelemetry-collector-contrib/pull/28511))
- (Contrib) `filelogreceiver`: Fix issue where batching of files could result in ignoring start_at setting. ([#27773](https://github.com/open-telemetry/opentelemetry-collector-contrib/pull/27773))
- (Core) `exporterhelper`: Fix nil pointer dereference when stopping persistent queue after a start encountered an error ([#8718](https://github.com/open-telemetry/opentelemetry-collector/pull/8718))


### 💡 Enhancements 💡

- (Splunk) Add an option, `-msi_public_properties`, to allow passing MSI public properties when installing the Splunk OpenTelemetry Collector using the Windows installer script ([#3921](https://github.com/signalfx/splunk-otel-collector/pull/3921))

## v0.87.0

This Splunk OpenTelemetry Collector release includes changes from the [opentelemetry-collector v0.87.0](https://github.com/open-telemetry/opentelemetry-collector/releases/tag/v0.87.0) and the [opentelemetry-collector-contrib v0.87.0](https://github.com/open-telemetry/opentelemetry-collector-contrib/releases/tag/v0.87.0) releases where appropriate.

### 🛑 Breaking changes 🛑

- (Splunk) Auto Instrumentation for Linux ([#3791](https://github.com/signalfx/splunk-otel-collector/pull/3791)):
  - The `/usr/lib/splunk-instrumentation/instrumentation.conf` config file is no longer
    supported, and is replaced by `/etc/splunk/zeroconfig/java.conf`. If the `splunk-otel-auto-instrumentation` deb/rpm
    package is manually upgraded, the options within `/usr/lib/splunk-instrumentation/instrumentation.conf` will need to
    be manually migrated to their corresponding environment variables within `/etc/splunk/zeroconfig/java.conf`.
  - Manual installation of the `splunk-otel-auto-instrumentation` deb/rpm package no longer automatically adds
    `/usr/lib/splunk-instrumentation/libsplunk.so` to `/etc/ld.so.preload`.
  - Manual upgrade of the `splunk-otel-auto-instrumentation` deb/rpm package will automatically remove
    `/usr/lib/splunk-instrumentation/libsplunk.so` from `/etc/ld.so.preload`.
  - The `splunk.linux-autoinstr.executions` metric is no longer generated by `libsplunk.so`.
  - See [Splunk OpenTelemetry Zero Configuration Auto Instrumentation for Linux](https://github.com/signalfx/splunk-otel-collector/blob/main/instrumentation/README.md)
    for manual installation/configuration details.
  - For users of the [Ansible](https://galaxy.ansible.com/ui/repo/published/signalfx/splunk_otel_collector/), [Chef](https://supermarket.chef.io/cookbooks/splunk_otel_collector), [Puppet](https://forge.puppet.com/modules/signalfx/splunk_otel_collector), or [Salt](https://github.com/signalfx/splunk-otel-collector/tree/main/deployments/salt) modules for Auto Instrumentation, it is recommended to update the following option in your configuration for version `0.86.0` or older until these modules are updated to manage these changes:
    - Ansible: `splunk_otel_auto_instrumentation_version`
    - Chef: `auto_instrumentation_version`
    - Puppet: `auto_instrumentation_version`
    - Salt: `auto_instrumentation_version`
- (Contrib) `kubeletstatsreceiver`: Fixes a bug where the "insecure_skip_verify" config was not being honored when "auth_type" is "serviceAccount" in kubelet client. ([#26319](https://github.com/open-telemetry/opentelemetry-collector-contrib/issues/26319))
  - Before the fix, the kubelet client was not verifying kubelet's certificate. The default value of the config is false,
    so with the fix the client will start verifying tls cert unless the config is explicitly set to true.
- (Contrib) `tailsamplingprocessor`: Improve counting for the `count_traces_sampled` metric ([#25882](https://github.com/open-telemetry/opentelemetry-collector-contrib/issues/25882))
- (Contrib) `extension/filestorage`: Replace path-unsafe characters in component names ([#3148](https://github.com/open-telemetry/opentelemetry-collector-contrib/issues/3148))
- (Core) `service/telemetry exporter/exporterhelper`: Enable sampling logging by default and apply it to all components. ([#8134](https://github.com/open-telemetry/opentelemetry-collector/pull/8134))
  - The sampled logger configuration can be disabled easily by setting the `service::telemetry::logs::sampling::enabled` to `false`.

### 🚩 Deprecations 🚩

- (Splunk) The following Auto Instrumentation options for the Linux installer script are deprecated and will only apply if the `--instrumentation-version <version>`
  option is specified for version `0.86.0` or older:
  - `--[no-]generate-service-name`: `libsplunk.so` no longer generates service names for instrumented applications. The default behavior is for the activated Java
    and/or Node.js Auto Instrumentation agents to automatically generate service names. Use the `--service-name <name>` option to override the auto-generated service
    names for all instrumented applications.
  - `--[enable|disable]-telemetry`: `libsplunk.so` no longer generates the `splunk.linux-autoinstr.executions` telemetry metric.

### 🚀 New components 🚀

- (Splunk) Add the `loadbalancing` exporter ([#3825](https://github.com/signalfx/splunk-otel-collector/pull/3825))
- (Splunk) Add the `udplog` receiver ([#3826](https://github.com/signalfx/splunk-otel-collector/pull/3826))

### 💡 Enhancements 💡

- (Splunk) Update golang to 1.20.10 ([#3770](https://github.com/signalfx/splunk-otel-collector/pull/3770))
- (Splunk) Add debian 12 support to installer ([#3766](https://github.com/signalfx/splunk-otel-collector/pull/3766))
- (Splunk) Add new Auto Instrumentation options for the Linux installer script ([#3791](https://github.com/signalfx/splunk-otel-collector/pull/3791)):
  - `--with[out]-systemd-instrumentation`: Activate auto instrumentation for only `systemd` services without preloading
    the `libsplunk.so` shared object library (default: `--without-systemd-instrumentation`)
  - Initial support for [Splunk OpenTelemetry Auto Instrumentation for Node.js](https://github.com/signalfx/splunk-otel-js):
    - Activated by default if the `--with-instrumentation` or `--with-systemd-instrumentation` option is specified.
    - Use the `--without-instrumentation-sdk node` option to explicitly skip Node.js.
    - `npm` is required to install the Node.js Auto Instrumentation package. If `npm` is not installed, Node.js will
      be skipped automatically.
    - By default, the Node.js Auto Instrumentation package is installed with the `npm install --global` command. Use the
      `--npm-command "<command>"` option to specify a custom command.
    - Environment variables to activate and configure Node.js auto instrumentation are added to `/etc/splunk/zeroconfig/node.conf` (for `--with-instrumentation`) or
      `/usr/lib/systemd/system.conf.d/00-splunk-otel-auto-instrumentation.conf` (for `--with-systemd-instrumentation`) based on defaults and specified installation options.
  - Auto Instrumentation for Java is also activated by default if the `--with-instrumentation` or
    `--with-systemd-instrumentation` option is specified. Use the `--without-instrumentation-sdk java` option to skip Java.
  - `--otlp-endpoint host:port`: Set the OTLP gRPC endpoint for captured traces (default: `http://LISTEN_INTERFACE:4317`
    where `LISTEN_INTERFACE` is the value from the `--listen-interface` option if specified, or `127.0.0.1` otherwise)
  - See [Linux Installer Script](https://github.com/signalfx/splunk-otel-collector/blob/main/docs/getting-started/linux-installer.md)
    for more details.
- (Splunk) Update splunk-otel-javaagent to [v1.29.0](https://github.com/signalfx/splunk-otel-java/releases/tag/v1.29.0) ([#3788](https://github.com/signalfx/splunk-otel-collector/pull/3788))
- (Splunk) Redis discovery ([#3731](https://github.com/signalfx/splunk-otel-collector/pull/3731))
- (Splunk) Update Bundled OpenJDK to [11.0.21+9](https://github.com/adoptium/temurin11-binaries/releases/tag/jdk-11.0.21%2B9) ([#3819](https://github.com/signalfx/splunk-otel-collector/pull/3819))
- (Splunk) Oracledb discovery tweaks (remove static endpoint) ([#3836](https://github.com/signalfx/splunk-otel-collector/pull/3836))
- (Contrib) `probabilisticsamplerprocessor`: Allow non-bytes values to be used as the source for the sampling decision ([#18222](https://github.com/open-telemetry/opentelemetry-collector-contrib/issues/18222))
- (Contrib) `kafkareceiver`: Allow users to attach kafka header metadata with the log/metric/trace record in the pipeline. Introduce a new config param, 'header_extraction' and some examples. ([#24367](https://github.com/open-telemetry/opentelemetry-collector-contrib/pull/24367))
- (Contrib) `kafkaexporter`: Adding Zipkin encoding option for traces to kafkaexporter ([#21102](https://github.com/open-telemetry/opentelemetry-collector-contrib/issues/21102))
- (Contrib) `kubeletstatsreceiver`: Support specifying context for `kubeConfig` `auth_type` ([#26665](https://github.com/open-telemetry/opentelemetry-collector-contrib/issues/26665))
- (Contrib) `kubeletstatsreceiver`: Adds new `k8s.pod.cpu_limit_utilization`, `k8s.pod.cpu_request_utilization`, `k8s.container.cpu_limit_utilization`, and `k8s.container.cpu_request_utilization` metrics that represent the ratio of cpu used vs set limits and requests. ([#27276](https://github.com/open-telemetry/opentelemetry-collector-contrib/pull/27276))
- (Contrib) `kubeletstatsreceiver`: Adds new `k8s.pod.memory_limit_utilization`, `k8s.pod.memory_request_utilization`, `k8s.container.memory_limit_utilization`, and `k8s.container.memory_request_utilization` metrics that represent the ratio of memory used vs set limits and requests. ([#25894](https://github.com/open-telemetry/opentelemetry-collector-contrib/pull/25894))

### 🧰 Bug fixes 🧰

- (Contrib) `spanmetricsprocessor`: Prune histograms when dimension cache is pruned. ([#27080](https://github.com/open-telemetry/opentelemetry-collector-contrib/issues/27080))
  - Dimension cache was always pruned but histograms were not being pruned. This caused metric series created
    by processor/spanmetrics to grow unbounded.
- (Contrib) `splunkhecreceiver`: Fix receiver behavior when used for metrics and logs at the same time; metrics are no longer dropped. ([#27473](https://github.com/open-telemetry/opentelemetry-collector-contrib/issues/27473))
- (Contrib) `metricstransformprocessor`: Fixes a nil pointer dereference when copying an exponential histogram ([#27409](https://github.com/open-telemetry/opentelemetry-collector-contrib/issues/27409))
- (contrib) `k8sclusterreceiver`: change k8s.container.ready, k8s.pod.phase, k8s.pod.status_reason, k8s.namespace.phase units to empty ([#10553](https://github.com/open-telemetry/opentelemetry-collector-contrib/issues/10553))
- (Contrib) `k8sclusterreceiver`: Change k8s.node.condition* metric units to empty ([#10553](https://github.com/open-telemetry/opentelemetry-collector-contrib/issues/10553))
- (Contrib) `syslogreceiver`: Fix issue where long tokens would be truncated prematurely ([#27294](https://github.com/open-telemetry/opentelemetry-collector-contrib/pull/27294))
- (Core) `telemetry`: remove workaround to ignore errors when an instrument includes a `/` ([#8346](https://github.com/open-telemetry/opentelemetry-collector/issues/8346))

## v0.86.0

This Splunk OpenTelemetry Collector release includes changes from the [opentelemetry-collector v0.86.0](https://github.com/open-telemetry/opentelemetry-collector/releases/tag/v0.86.0) and the [opentelemetry-collector-contrib v0.86.0](https://github.com/open-telemetry/opentelemetry-collector-contrib/releases/tag/v0.86.0) releases where appropriate.

### 🛑 Breaking changes 🛑

- (Splunk) Set `SPLUNK_LISTEN_INTERFACE` environment variable value to 127.0.0.1 for [agent mode](https://docs.splunk.com/observability/en/gdi/opentelemetry/deployment-modes.html#host-monitoring-agent-mode) by default, as determined by config path. 0.0.0.0 will be set otherwise, with existing environment values respected. The installers have been updated to only set the environment variable for collector service if configured directly (e.g. via `--listen-interface <ip>` or `-network_interface "<ip>"` for Linux or Windows installer script options, respectively) ([#3732](https://github.com/signalfx/splunk-otel-collector/pull/3732))

### 🚩 Deprecations 🚩

- (Core) `loggingexporter`: Mark the logging exporter as deprecated, in favour of debug exporter ([#7769](https://github.com/open-telemetry/opentelemetry-collector/issues/7769))

### 🚀 New components 🚀

- (Splunk) enabling in-development `scriptedinputs` receiver in components ([#3627](https://github.com/signalfx/splunk-otel-collector/pull/3627))
- (Core) `debugexporter`: Add debug exporter, which replaces the logging exporter ([#7769](https://github.com/open-telemetry/opentelemetry-collector/issues/7769))

### 💡 Enhancements 💡

- (Splunk) Oracledb discovery ([#3633](https://github.com/signalfx/splunk-otel-collector/pull/3633))
- (Splunk) include debug exporter ([#3735](https://github.com/signalfx/splunk-otel-collector/pull/3735))
- (Splunk) Update bundled python to 3.11.6 ([#3727](https://github.com/signalfx/splunk-otel-collector/pull/3727))
- (Splunk) Switch pulsar exporter to contrib ([#3641](https://github.com/signalfx/splunk-otel-collector/pull/3641))
- (Splunk) demonstrate filelog receiver config equivalent to Splunk Addon for Unix and Linux File and Directory Inputs ([#3271](https://github.com/signalfx/splunk-otel-collector/pull/3271))
- (Splunk) remove unused Smart Agent package code (#3676, #3678, #3685, #3686, #3687, #3688, #3689, #3702, #3703, and #3706)
- (Contrib) `processor/tailsampling`: Allow sub-second decision wait time ([#26354](https://github.com/open-telemetry/opentelemetry-collector-contrib/issues/26354))
- (Contrib) `processor/resourcedetection`: Added support for host's cpuinfo attributes. ([#26532](https://github.com/open-telemetry/opentelemetry-collector-contrib/issues/26532))
  In Linux and Darwin all fields are populated. In Windows only family, vendor.id and model.name are populated.
- (Contrib) `pkg/stanza`: Add 'omit_pattern' setting to `split.Config`. ([#26381](https://github.com/open-telemetry/opentelemetry-collector-contrib/issues/26381))
  This can be used omit the start or end pattern from a log entry.
- (Contrib) `statsdreceiver`: Add TCP support to statsdreceiver ([#23327](https://github.com/open-telemetry/opentelemetry-collector-contrib/issues/23327))
- (Contrib) `statsdreceiver`: Allow for empty tag sets ([#27011](https://github.com/open-telemetry/opentelemetry-collector-contrib/pull/27011))
- (Contrib) `pkg/ottl`: Update contexts to set and get time.Time ([#22010](https://github.com/open-telemetry/opentelemetry-collector-contrib/issues/22010))
- (Contrib) `pkg/ottl`: Add a Now() function to ottl that returns the current system time ([#27038](https://github.com/open-telemetry/opentelemetry-collector-contrib/pull/27038), [#26507](https://github.com/open-telemetry/opentelemetry-collector-contrib/issues/26507))
- (Contrib) `filelogreceiver`: Log the globbing IO errors ([#23768](https://github.com/open-telemetry/opentelemetry-collector-contrib/issues/23768))
- (Contrib) `pkg/ottl`: Allow named arguments in function invocations ([#20879](https://github.com/open-telemetry/opentelemetry-collector-contrib/issues/20879))
  Arguments can now be specified by a snake-cased version of their name in the function's
  `Arguments` struct. Named arguments can be specified in any order, but must be specified
  after arguments without a name.
- (Contrib) `pkg/ottl`: Add new `TruncateTime` function to help with manipulation of timestamps ([#26696](https://github.com/open-telemetry/opentelemetry-collector-contrib/pull/26696))
- (Contrib) `pkg/stanza`: Add 'overwrite_text' option to severity parser. ([#26671](https://github.com/open-telemetry/opentelemetry-collector-contrib/issues/26671))
  Allows the user to overwrite the text of the severity parser with the official string representation of the severity level.
- (Contrib) `prometheusreceiver`: add a new flag, enable_protobuf_negotiation, which enables protobuf negotiation when scraping prometheus clients ([#27027](https://github.com/open-telemetry/opentelemetry-collector-contrib/issues/27027))
- (Contrib) `redisreceiver`: Added `redis.cmd.latency` metric. ([#6942](https://github.com/open-telemetry/opentelemetry-collector-contrib/issues/6942))
- (Contrib) `processor/resourcedetectionprocessor`: add k8snode detector to provide node metadata; currently the detector provides `k8d.node.uid` ([#26538](https://github.com/open-telemetry/opentelemetry-collector-contrib/issues/26538))
- (Contrib) `splunkhecreceiver`: Update splunk hec receiver to extract time query parameter if it is provided ([#27006](https://github.com/open-telemetry/opentelemetry-collector-contrib/issues/27006))
- (Contrib) `processor/k8sattributes`: allow metadata extractions to be set to empty list ([#14452](https://github.com/open-telemetry/opentelemetry-collector-contrib/issues/14452))

### 🧰 Bug fixes 🧰

- (Contrib) `processor/tailsampling`: Prevent the tail-sampling processor from accepting duplicate policy names ([#27016](https://github.com/open-telemetry/opentelemetry-collector-contrib/issues/27016))
- (Contrib) `k8sclusterreceiver`: Change k8s.deployment.available and k8s.deployment.desired metric units to {pod} ([#10553](https://github.com/open-telemetry/opentelemetry-collector-contrib/issues/10553))
- (Contrib) `k8sclusterreceiver`: Change k8scluster receiver metric units to follow otel semantic conventions ([#10553](https://github.com/open-telemetry/opentelemetry-collector-contrib/issues/10553))
- (Contrib) `pkg/stanza`: Fix bug where force_flush_period not applied ([#26691](https://github.com/open-telemetry/opentelemetry-collector-contrib/issues/26691))
- (Contrib) `filelogreceiver`: Fix issue where truncated file could be read incorrectly. ([#27037](https://github.com/open-telemetry/opentelemetry-collector-contrib/issues/27037))
- (Contrib) `receiver/hostmetricsreceiver`: Make sure the process scraper uses the gopsutil context, respecting the `root_path` configuration. ([#24777](https://github.com/open-telemetry/opentelemetry-collector-contrib/issues/24777))
- (Contrib) `k8sclusterreceiver`: change k8s.container.restarts unit from 1 to {restart} ([#10553](https://github.com/open-telemetry/opentelemetry-collector-contrib/issues/10553))
- (Core) `configtls`: fix incorrect use of fsnotify ([#8438](https://github.com/open-telemetry/opentelemetry-collector/issues/8438))

## v0.85.0

***ADVANCED NOTICE - SPLUNK_LISTEN_INTERFACE DEFAULTS***

Starting with version 0.86.0 (next release), the collector installer will change the default value of the network listening interface option from `0.0.0.0` to `127.0.0.1`.

### 🛑 Breaking changes 🛑

- (Contrib) `k8sclusterreceiver`: Remove deprecated Kubernetes API resources ([#23612](https://github.com/open-telemetry/opentelemetry-collector-contrib/issues/23612), [#26551](https://github.com/open-telemetry/opentelemetry-collector-contrib/issues/26551))
Drop support of `HorizontalPodAutoscaler` `v2beta2` version and `CronJob` `v1beta1` version.
Note that metrics for those resources will not be emitted anymore on Kubernetes 1.22 and older.
- (Contrib) `prometheusexporters`: Append prometheus type and unit suffixes by default in prometheus exporters. ([#26488](https://github.com/open-telemetry/opentelemetry-collector-contrib/issues/26488))
Suffixes can be disabled by setting add_metric_suffixes to false on the exporter.
- (Contrib) `attributesprocessor`, `resourceprocessor`: Transition featuregate `coreinternal.attraction.hash.sha256` to stable ([#4759](https://github.com/open-telemetry/opentelemetry-collector-contrib/issues/4759))

### 💡 Enhancements 💡

- (Splunk) `wavefrontreceiver`: Add wavefrontreceiver ([#3629](https://github.com/signalfx/splunk-otel-collector/pull/3629))
- (Splunk) Update `splunk-otel-javaagent` to 1.28.0 ([#3647](https://github.com/signalfx/splunk-otel-collector/pull/3647))
- (Contrib) `postgresqlreceiver`: Added postgresql.database.locks metric. ([#26317](https://github.com/open-telemetry/opentelemetry-collector-contrib/issues/26317))
- (Contrib) `receiver/statsdreceiver`: Add support for distribution type metrics in the statsdreceiver. ([#24768](https://github.com/open-telemetry/opentelemetry-collector-contrib/issues/24768))
- (Contrib) `pkg/ottl`: Add converters to convert time to unix nanoseconds, unix microseconds, unix milliseconds or unix seconds ([#24686](https://github.com/open-telemetry/opentelemetry-collector-contrib/issues/24686))
- (Contrib) `receiver/hostmetrics`: Don't collect connections data from the host if system.network.connections metric is disabled to not waste CPU cycles. ([#25815](https://github.com/open-telemetry/opentelemetry-collector-contrib/issues/25815))
- (Contrib) `jaegerreceiver`,`jaegerremotesamplingextension`: Add featuregates to replace Thrift-gen with Proto-gen types for sampling strategies ([#18401](https://github.com/open-telemetry/opentelemetry-collector-contrib/issues/18401))

  Available featuregates are:
  * `extension.jaegerremotesampling.replaceThriftWithProto`
  *  `receiver.jaegerreceiver.replaceThriftWithProto`
- (Contrib) `k8sclusterreceiver`: Add optional `k8s.kubelet.version`, `k8s.kubeproxy.version` node resource attributes ([#24835](https://github.com/open-telemetry/opentelemetry-collector-contrib/issues/24835))
- (Contrib) `k8sclusterreceiver`: Add `k8s.pod.status_reason` option metric ([#24034](https://github.com/open-telemetry/opentelemetry-collector-contrib/issues/24034))
- (Contrib) `k8sobjectsreceiver`: Adds logic to properly handle 410 response codes when watching. This improves the reliability of the receiver. ([#26098](https://github.com/open-telemetry/opentelemetry-collector-contrib/pull/26098))
- (Contrib) `k8sobjectreceiver`: Adds option to exclude event types (`MODIFIED`, `DELETED`, etc) in watch mode. ([#26042](https://github.com/open-telemetry/opentelemetry-collector-contrib/pull/26042))
- (Core) `confighttp`: Add option to disable HTTP keep-alives ([#8260](https://github.com/open-telemetry/opentelemetry-collector/issues/8260))

### 🧰 Bug fixes 🧰

- (Splunk) `fluentd`: Update fluentd url for windows ([#3635](https://github.com/signalfx/splunk-otel-collector/pull/3635))
- (Contrib) `processor/routing`: When using attributes instead of resource attributes, the routing processor would crash the collector. This does not affect the connector version of this component. ([#26462](https://github.com/open-telemetry/opentelemetry-collector-contrib/issues/26462))
- (Contrib) `processor/tailsampling`: Added saving instrumentation library information for tail-sampling ([#13642](https://github.com/open-telemetry/opentelemetry-collector-contrib/issues/13642))
- (Contrib) `receiver/kubeletstats`: Fixes client to refresh service account token when authenticating with kubelet ([#26120](https://github.com/open-telemetry/opentelemetry-collector-contrib/issues/26120))
- (Contrib) `filelogreceiver`: Fix the behavior of the add operator to continue to support `EXPR(env("MY_ENV_VAR"))` expressions ([#26373](https://github.com/open-telemetry/opentelemetry-collector-contrib/issues/26373))
- (Contrib) `pkg/stanza`: Fix issue unsupported type 'syslog_parser' ([#26452](https://github.com/open-telemetry/opentelemetry-collector-contrib/issues/26452))
- (Core) `confmap`: fix bugs of unmarshalling slice values ([#4001](https://github.com/open-telemetry/opentelemetry-collector/issues/4001))

## v0.84.0

### 🛑 Breaking changes 🛑

- (Contrib) `jaegerreceiver`: Deprecate remote_sampling config in the jaeger receiver ([#24186](https://github.com/open-telemetry/opentelemetry-collector-contrib/issues/24186))
  The jaeger receiver will fail to start if remote_sampling config is specified in it.  The `receiver.jaeger.DisableRemoteSampling` feature gate can be set to let the receiver start and treat  remote_sampling config as no-op. In a future version this feature gate will be removed and the receiver will always  fail when remote_sampling config is specified.

### 💡 Enhancements 💡

- (Splunk) `jmxreceiver`: Bundle latest [JMX Metric Gatherer](https://github.com/open-telemetry/opentelemetry-java-contrib/tree/main/jmx-metrics) in installer packages and images for Windows and Linux ([#3262](https://github.com/signalfx/splunk-otel-collector/pull/3262))
- (Splunk) `solacereceiver`: Added solace receiver to the splunk otel collector ([#3590](https://github.com/signalfx/splunk-otel-collector/pull/3590))
- (Splunk) `receiver/smartagent`: Move to gopsutil 3.23.7 and remove the need to set environment variables ([#3509](https://github.com/signalfx/splunk-otel-collector/pull/3509))
- (Splunk) Update splunk-otel-javaagent to 1.27.0 ([#3537](https://github.com/signalfx/splunk-otel-collector/pull/3537))
- (Splunk) `receiver/smartagent`: Use `Leases` instead of `ConfigMapLeases` for leader-election in k8s. ([#3521](https://github.com/signalfx/splunk-otel-collector/pull/3521))
- (Splunk) Update bundled python to 3.11.5 ([#3543](https://github.com/signalfx/splunk-otel-collector/pull/3543))
- (Contrib) `redisreceiver`: Adding username parameter for connecting to redis ([#24408](https://github.com/open-telemetry/opentelemetry-collector-contrib/issues/24408))
- (Contrib) `postgresqlreceiver`: Added `postgresql.temp_files` metric. ([#26080](https://github.com/open-telemetry/opentelemetry-collector-contrib/issues/26080))
- (Contrib) `signalfxexporter`: Added a mechanism to drop histogram buckets ([#25845](https://github.com/open-telemetry/opentelemetry-collector-contrib/issues/25845))
- (Contrib) `journaldreceiver`: add support for identifiers ([#20295](https://github.com/open-telemetry/opentelemetry-collector-contrib/issues/20295))
- (Contrib) `journaldreceiver`: add support for dmesg ([#20295](https://github.com/open-telemetry/opentelemetry-collector-contrib/issues/20295))
- (Contrib) `pkg/ottl`: Add converters to covert duration to nanoseconds, microseconds, milliseconds, seconds, minutes or hours ([#24686](https://github.com/open-telemetry/opentelemetry-collector-contrib/issues/24686))
- (Contrib) `snmpreceiver`: Support scalar OID resource attributes ([#23373](https://github.com/open-telemetry/opentelemetry-collector-contrib/issues/23373))
  Add column and scalar OID metrics to resources that have scalar OID attributes
- (Contrib) `kubeletstatsreceiver`: Add a new `uptime` metric for nodes, pods, and containers to track how many seconds have passed since the object started  ([#25867](https://github.com/open-telemetry/opentelemetry-collector-contrib/issues/25867))
- (Contrib) `pkg/ottl`: Add new `ExtractPatterns` converter that extract regex pattern from string.  ([#25834](https://github.com/open-telemetry/opentelemetry-collector-contrib/issues/25834), [#25856](https://github.com/open-telemetry/opentelemetry-collector-contrib/issues/25856))
- (Contrib) `pkg/ottl`: Add support for Log, Metric and Trace Slices to `Len` converter ([#25868](https://github.com/open-telemetry/opentelemetry-collector-contrib/issues/25868))
- (Contrib) `postgresqlreceiver`: Added `postgresql.deadlocks` metric. ([#25688](https://github.com/open-telemetry/opentelemetry-collector-contrib/issues/25688))
- (Contrib) `postgresqlreceiver`: Added `postgresql.sequential_scans` metric. ([#26096](https://github.com/open-telemetry/opentelemetry-collector-contrib/issues/26096))
- (Contrib) `prometheusreceiver`: The otel_scope_name and otel_scope_version labels are used to populate scope name and version. otel_scope_info is used to populate scope attributes. ([#25870](https://github.com/open-telemetry/opentelemetry-collector-contrib/issues/20295))
- (Contrib) `receiver/prometheus`: translate units from prometheus to UCUM ([#23208](https://github.com/open-telemetry/opentelemetry-collector-contrib/issues/23208))
- (Core) `loggingexporter`: Adds exemplars logging to the logging exporter when `detailed` verbosity level is set. ([#7912](https://github.com/open-telemetry/opentelemetry-collector/issues/7912))
- (Core) `configgrpc`: Allow any registered gRPC load balancer name to be used. ([#8262](https://github.com/open-telemetry/opentelemetry-collector/issues/8262))
- (Core) `service`: add OTLP export for internal traces ([#8106](https://github.com/open-telemetry/opentelemetry-collector/issues/8106))
- (Core) `configgrpc`: Add support for :authority pseudo-header in grpc client ([#8228](https://github.com/open-telemetry/opentelemetry-collector/issues/8228))

### 🧰 Bug fixes 🧰

- (Core) `otlphttpexporter`: Fix the handling of the HTTP response to ignore responses not encoded as protobuf ([#8263](https://github.com/open-telemetry/opentelemetry-collector/issues/8263))
- (Contrib) `receiver_creator`: Update expr and relocate breaking `type` function to `typeOf` ([#26038](https://github.com/open-telemetry/opentelemetry-collector-contrib/issues/26038))
- (Splunk) `deployment/cloudfoundry`: Add missing system resource detection ([#3541](https://github.com/signalfx/splunk-otel-collector/pull/3541))

## v0.83.0

### 🛑 Breaking changes 🛑

- (Splunk) Fluentd installation ***disabled*** by default for the [`splunk-otel-collector` salt formula](https://github.com/signalfx/splunk-otel-collector/tree/main/deployments/salt) ([#3448](https://github.com/signalfx/splunk-otel-collector/pull/3448))
  - Specify the `install_fluentd: True` attribute in your pillar to enable installation
- (Splunk/Contrib) Removes the deprecated `receiver/prometheus_exec` receiver. Please see [migration guide](docs/deprecations/migrating-from-prometheus-exec-to-prometheus.md) for further details. ([#24740](https://github.com/open-telemetry/opentelemetry-collector-contrib/pull/24740)) ([#3512](https://github.com/signalfx/splunk-otel-collector/pull/3512))
- (Contrib) `receiver/k8scluster`: Unify predefined and custom node metrics. ([#24776](https://github.com/open-telemetry/opentelemetry-collector-contrib/pull/24776))
  - Update metrics description and units to be consistent
  - Remove predefined metrics definitions from metadata.yaml because they are controlled by `node_conditions_to_report`
    and `allocatable_types_to_report` config options.

### 💡 Enhancements 💡

- (Splunk) Use `SPLUNK_LISTEN_INTERFACE` and associated installer option to configure the network interface used by the collector for default configurations ([#3421](https://github.com/signalfx/splunk-otel-collector/pull/3421))
  - Existing installations will rely on the default value of `SPLUNK_LISTEN_INTERFACE` set to `0.0.0.0`. Users must add `SPLUNK_LISTEN_INTERFACE` to their collector configuration to take advantage of this new option.
- (Contrib) `receiver/collectdreceiver`: Migrate from opencensus to pdata, change collectd, test to match pdata format. ([#20760](https://github.com/open-telemetry/opentelemetry-collector-contrib/issues/20760))
- (Contrib) `pkg/ottl`: Add support for using addition and subtraction with time and duration ([#22009](https://github.com/open-telemetry/opentelemetry-collector-contrib/issues/22009))
- (Contrib) `transformprocessor`: Add extract_count_metric OTTL function to transform processor ([#22853](https://github.com/open-telemetry/opentelemetry-collector-contrib/issues/22853))
- (Contrib) `transformprocessor`: Add extract_sum_metric OTTL function to transform processor ([#22853](https://github.com/open-telemetry/opentelemetry-collector-contrib/issues/22853))
- (Contrib) `prometheusreceiver`: Don't drop histograms without buckets ([#22070](https://github.com/open-telemetry/opentelemetry-collector-contrib/issues/22070))
- (Contrib) `pkg/ottl`: Add a new Function Getter to the OTTL package, to allow passing Converters as literal parameters. ([#22961](https://github.com/open-telemetry/opentelemetry-collector-contrib/issues/22961))
  Currently OTTL provides no way to use any defined Converter within another Editor/Converter.
  Although Converters can be passed as a parameter, they are always executed and the result is what is actually passed as the parameter.
  This allows OTTL to pass Converters themselves as a parameter so they can be executed within the function.
- (Contrib) `resourcedetectionprocessor`: GCP resource detection processor can automatically add `gcp.gce.instance.hostname` and `gcp.gce.instance.name` attributes. ([#24598](https://github.com/open-telemetry/opentelemetry-collector-contrib/pull/24598))
- `splunkhecexporter`: Add heartbeat check while startup and new config param, heartbeat/startup (defaults to false). This is different than the healtcheck_startup, as the latter doesn't take token or index into account. ([#24411](https://github.com/open-telemetry/opentelemetry-collector-contrib/issues/24411))
- (Contrib) `hostmetricsreceiver`: Report  logical and physical number of CPUs as metric. ([#22099](https://github.com/open-telemetry/opentelemetry-collector-contrib/issues/22099))
  - Use the `system.cpu.logical.count::enabled` and `system.cpu.physical.count::enabled` flags to enable them
- (Contrib) `k8sclusterreceiver`: Allows disabling metrics and resource attributes ([#24568](https://github.com/open-telemetry/opentelemetry-collector-contrib/issues/24568))
- (Contrib) `k8sclusterreceiver`: Reduce memory utilization ([#24769](https://github.com/open-telemetry/opentelemetry-collector-contrib/pull/24769))
- (Contrib) `k8sattributes`: Added k8s.cluster.uid to k8sattributes processor to add cluster uid ([#21974](https://github.com/open-telemetry/opentelemetry-collector-contrib/issues/21974))
- (Contrib) `resourcedetectionprocessor`: Collect heroku metadata available instead of exiting early. Log at debug level if metadata is missing to help troubleshooting. ([#25059](https://github.com/open-telemetry/opentelemetry-collector-contrib/pull/25059))
- (Contrib) `hostmetricsreceiver`: Improved description of the system.cpu.utilization metrics. ([#25115](https://github.com/open-telemetry/opentelemetry-collector-contrib/pull/25115))
- (Contrib) `cmd/mdatagen`: Avoid reusing the same ResourceBuilder instance for multiple ResourceMetrics ([#24762](https://github.com/open-telemetry/opentelemetry-collector-contrib/pull/24762))
- (Contrib) `resourcedetectionprocessor`: Add detection of os.description to system detector ([#24541](https://github.com/open-telemetry/opentelemetry-collector-contrib/issues/24541))
- (Contrib) `filelogreceiver`: Bump 'filelog.allowHeaderMetadataParsing' feature gate to beta ([#18198](https://github.com/open-telemetry/opentelemetry-collector-contrib/issues/18198))
- (Contrib) `receiver/prometheusreceiver`: Add config `report-extra-scrape-metrics` to report additional prometheus scraping metrics ([#21040](https://github.com/open-telemetry/opentelemetry-collector-contrib/issues/21040))
  - Emits additional metrics - scrape_body_size_bytes, scrape_sample_limit, scrape_timeout_seconds. scrape_body_size_bytes metric can be used for checking failed scrapes due to body-size-limit.
- (Contrib) `receiver/sqlquery`: Set ObservedTimestamp on collected logs ([#23776](https://github.com/open-telemetry/opentelemetry-collector-contrib/issues/23776))
- (Core) `extension`: Add optional `ConfigWatcher` interface ([#6596](https://github.com/open-telemetry/opentelemetry-collector/issues/6596))
  - Extensions implementing this interface will be notified of the Collector's effective config.
- (Core) `otelcol`: Add optional `ConfmapProvider` interface for Config Providers ([#6596](https://github.com/open-telemetry/opentelemetry-collector/issues/6596))
  - This allows providing the Collector's configuration as a marshaled confmap.Conf object from a ConfigProvider
- (Core) `service`: Add `CollectorConf` field to `service.Settings` ([#6596](https://github.com/open-telemetry/opentelemetry-collector/issues/6596))
  This field is intended to be used by the Collector to pass its effective configuration to the service.

### 🧰 Bug fixes 🧰

- (Contrib) `carbonreceiver`: Fix Carbon receiver obsrecv operations memory leak ([#24275](https://github.com/open-telemetry/opentelemetry-collector-contrib/issues/24275))
  - The carbonreceiver has a memory leak where it will repeatedly open new obsrecv operations but not close them afterwards. Those operations eventually create a burden. The fix is to make sure the receiver only creates an operation per interaction over TCP.
- (Contrib) `pkg/stanza`: Create a new decoder for each TCP/UDP connection to prevent concurrent write to buffer. ([#24980](https://github.com/open-telemetry/opentelemetry-collector-contrib/issues/24980))
- (Contrib) `exporter/kafkaexporter`: Fixes a panic when SASL configuration is not present ([#24797](https://github.com/open-telemetry/opentelemetry-collector-contrib/issues/24797))
- (Contrib) `receiver/k8sobjects`: Fix bug where duplicate data would be ingested for watch mode if the client connection got reset. ([#24806](https://github.com/open-telemetry/opentelemetry-collector-contrib/pull/24806))
- (Contrib) `zipkinreceiver`: Respects zipkin's serialised status tags to be converted to span status ([#14965](https://github.com/open-telemetry/opentelemetry-collector-contrib/issues/14965))
- (Contrib) `processor/resourcedetection`: Do not drop all system attributes if `host.id` cannot be fetched. ([#24669](https://github.com/open-telemetry/opentelemetry-collector-contrib/issues/24669))
- (Contrib) `signalfxexporter`: convert vmpage_io* translated metrics to pages ([#25064](https://github.com/open-telemetry/opentelemetry-collector-contrib/pull/25064))
- (Contrib) `splunkhecreceiver`: aligns success resp body w/ splunk enterprise ([#19219](https://github.com/open-telemetry/opentelemetry-collector-contrib/issues/19219))
  - changes resp from plaintext "ok" to json {"text"："success", "code"：0}

## v0.82.0

### 🛑 Breaking changes 🛑

- (Splunk) Fluentd installation ***disabled*** by default for the Linux and Windows installer scripts ([#3369](https://github.com/signalfx/splunk-otel-collector/pull/3369))
  - Specify the `--with-fluentd` (Linux) or `with_fluentd = 1` (Windows) option to enable installation
- (Splunk) Fluentd installation ***disabled*** by default for the Windows Chocolatey package ([#3377](https://github.com/signalfx/splunk-otel-collector/pull/3377))
  - Specify the `/WITH_FLUENTD:true` parameter to enable installation
- (Contrib) `receiver/prometheus`: Remove unused `buffer_period` and `buffer_count` configuration options ([#24258](https://github.com/open-telemetry/opentelemetry-collector-contrib/issues/24258))
- (Contrib) `receiver/prometheus`: Add the `trim_metric_suffixes` configuration option to allow enable metric suffix trimming.  ([#21743](https://github.com/open-telemetry/opentelemetry-collector-contrib/issues/21743), [#8950](https://github.com/open-telemetry/opentelemetry-collector-contrib/issues/8950))
  - When enabled, suffixes for unit and type are trimmed from metric names. If you previously enabled the `pkg.translator.prometheus.NormalizeName` feature gate, you will need to enable this option to have suffixes trimmed.

### 💡 Enhancements 💡

- (Core) `service`: Add support for exporting internal metrics to the console ([#7641](https://github.com/open-telemetry/opentelemetry-collector/issues/7641))
  - Internal collector metrics can now be exported to the console using the otel-go stdout exporter.
- (Core) `service`: Add support for interval and timeout configuration in periodic reader ([#7641](https://github.com/open-telemetry/opentelemetry-collector/issues/7641))
- (Core) `service`: Add support for OTLP export for internal metrics ([#7641](https://github.com/open-telemetry/opentelemetry-collector/issues/7641))
  - Internal collector metrics can now be exported via OTLP using the otel-go otlpgrpc and otlphttp exporters.
- (Core) `scraperhelper`: Adding optional timeout field to scrapers ([#7951](https://github.com/open-telemetry/opentelemetry-collector/pull/7951))
- (Core) `receiver/otlp`: Add http url paths per signal config options to otlpreceiver ([#7511](https://github.com/open-telemetry/opentelemetry-collector/issues/7511))
- (Core) `exporter/otlphttp`: Add support for trailing slash in endpoint URL ([#8084](https://github.com/open-telemetry/opentelemetry-collector/issues/8084))
  - URLs like http://localhost:4318/ will now be treated as if they were http://localhost:4318
- (Contrib) `processor/resourcedetection`: Add an option to add `host.arch` resource attributio in `system` detector semantic convention ([#22939](https://github.com/open-telemetry/opentelemetry-collector-contrib/issues/22939))
- (Contrib) `pkg/ottl`: Add new Len converter that computes the length of strings, slices, and maps. ([#23847](https://github.com/open-telemetry/opentelemetry-collector-contrib/issues/23847))
- (Contrib) `pkg/ottl`: Improve error reporting for errors during statement parsing ([#23840](https://github.com/open-telemetry/opentelemetry-collector-contrib/pull/23840))
  - Failures are now printed for all statements within a context, and the statements are printed next to the errors.
  - Erroneous values found during parsing are now quoted in error logs.
- (Contrib) `exporter/prometheusremotewrite`: Improve the latency and memory utilisation of the conversion from OpenTelemetry to Prometheus remote write ([#24288](https://github.com/open-telemetry/opentelemetry-collector-contrib/pull/24288))
- (Contrib) `exporter/prometheusremotewrite`, `exporter/prometheus`: Add `add_metric_suffixes` configuration option, which can disable the addition of type and unit suffixes. ([#21743](https://github.com/open-telemetry/opentelemetry-collector-contrib/issues/21743), [#8950](https://github.com/open-telemetry/opentelemetry-collector-contrib/issues/8950))
- (Contrib) `exporter/prometheusremotewrite`: Downscale exponential histograms to fit prometheus native histograms if necessary ([#17565](https://github.com/open-telemetry/opentelemetry-collector-contrib/issues/17565))
- (Contrib) `processor/routing`: Enables processor to extract metadata from client.Info ([#20913](https://github.com/open-telemetry/opentelemetry-collector-contrib/issues/20913))
- (Contrib) `processor/transform`: Report all errors from parsing OTTL statements ([#24245](https://github.com/open-telemetry/opentelemetry-collector-contrib/pull/24245))

### 🧰 Bug fixes 🧰

- (Contrib) `receiver/prometheus`: Don't fail the whole scrape on invalid data ([#24030](https://github.com/open-telemetry/opentelemetry-collector-contrib/issues/24030))
- (Contrib) `pkg/stanza`: Fix issue where nil body would be converted to string ([#24017](https://github.com/open-telemetry/opentelemetry-collector-contrib/issues/24017))
- (Contrib) `pkg/stanza`: Fix issue where syslog input ignored enable_octet_counting setting ([#24073](https://github.com/open-telemetry/opentelemetry-collector-contrib/issues/24073))
- (Contrib) `receiver/filelog`: Fix issue where files were deduplicated unnecessarily ([#24235](https://github.com/open-telemetry/opentelemetry-collector-contrib/pull/24235))
- (Contrib) `processor/tailsamplingprocessor`: Fix data race when accessing spans during policies evaluation ([#24283](https://github.com/open-telemetry/opentelemetry-collector-contrib/issues/24283))
- (Contrib) `zipkintranslator`: Stop dropping error tags from Zipkin spans. The old code removes all errors from those spans, rendering them useless if an actual error happened. In addition, no longer delete error tags if they contain useful information ([#16530](https://github.com/open-telemetry/opentelemetry-collector-contrib/issues/16530))

## v0.81.1

### 🧰 Bug fixes 🧰

- (Splunk) Discovery mode: Ensure all successful observers are used in resulting receiver creator instance ([#3391](https://github.com/signalfx/splunk-otel-collector/pull/3391))
- (Contrib) `processor/resourcedetection`: Fix panic when AKS detector is used. ([#24549](https://github.com/open-telemetry/opentelemetry-collector-contrib/pull/24549))
- (Contrib) `processor/resourcedetection`: Avoid returning empty `host.id` by the `system` detector. ([#24230](https://github.com/open-telemetry/opentelemetry-collector-contrib/issues/24230))
- (Contrib) `processor/resourcedetection`: Disable `host.id` by default on the `system` detector. This restores the behavior prior to v0.72.0 when using the `system` detector together with other detectors that set `host.id`. ([#21233](https://github.com/open-telemetry/opentelemetry-collector-contrib/issues/21233))
  To re-enable `host.id` on the `system` detector set `system::resource_attributes::host.id::enabled` to `true`:
  ```
  resourcedetection:
    detectors: [system]
    system:
      resource_attributes:
        host.id:
          enabled: true
  ```
- (Contrib) `processor/resourcedetection`: Fix docker detector not setting any attributes. ([#24280](https://github.com/open-telemetry/opentelemetry-collector-contrib/issues/24280))
- (Contrib) `processor/resourcedetection`: Fix Heroku config option for the `service.name` and `service.version` attributes. ([#24355](https://github.com/open-telemetry/opentelemetry-collector-contrib/pull/24355))

### 💡 Enhancements 💡

- (Splunk) Add support for basicauth extension. ([#3413](https://github.com/signalfx/splunk-otel-collector/pull/3413))
- (Splunk) `receiver/databricks`: Add retry/backoff on http 429s. ([#3374](https://github.com/signalfx/splunk-otel-collector/pull/3374))
- (Contrib) `processor/resourcedetection`: The system detector now can optionally set the `host.arch` resource attribute. ([#22939](https://github.com/open-telemetry/opentelemetry-collector-contrib/issues/22939))

## v0.81.0

This Splunk OpenTelemetry Collector release includes changes from the [opentelemetry-collector v0.81.0](https://github.com/open-telemetry/opentelemetry-collector/releases/tag/v0.81.0) and the [opentelemetry-collector-contrib v0.81.0](https://github.com/open-telemetry/opentelemetry-collector-contrib/releases/tag/v0.81.0) releases where appropriate.

### 🛑 Breaking changes 🛑
- (Core) `service`: Remove 'service.connectors' featuregate ([#7952](https://github.com/open-telemetry/opentelemetry-collector/pull/7952))
- (Contrib) `receiver/mongodbatlas`: Change the types of `Config.PrivateKey` and `Config.Alerts.Secret` to be `configopaque.String` ([#17273](https://github.com/open-telemetry/opentelemetry-collector-contrib/issues/17273))

### 🚩 Deprecations 🚩

- `mysqlreceiver`: set `mysql.locked_connects` as optional in order to remove it in next release ([#14138](https://github.com/open-telemetry/opentelemetry-collector-contrib/issues/14138), [#23274](https://github.com/open-telemetry/opentelemetry-collector-contrib/issues/23274))

### 💡 Enhancements 💡

- (Splunk) Package default discovery configuration in reference form in `/etc/otel/collector/config.d` ([#3311](https://github.com/signalfx/splunk-otel-collector/pull/3311))
- (Splunk) Add bundled collectd/nginx Smart Agent receiver discovery rules ([#3321](https://github.com/signalfx/splunk-otel-collector/pull/3321))
- (Splunk) Support custom `--discovery-properties` file ([#3334](https://github.com/signalfx/splunk-otel-collector/pull/3334))
- (Splunk) Add `--discovery` to the Linux installer script ([#3365](https://github.com/signalfx/splunk-otel-collector/pull/3365))
- (Splunk) Starting from this version the logs pipeline is split in the default configuration in a way that profiling
  data is always sent to Splunk Observability endpoint while other logs can be sent to another hec endpoint configured
  with `SPLUNK_HEC_URL` and `SPLUNK_HEC_TOKEN` environment variables ([#3330](https://github.com/signalfx/splunk-otel-collector/pull/3330))
- (Core) `HTTPServerSettings`: Add zstd support to HTTPServerSettings ([#7927](https://github.com/open-telemetry/opentelemetry-collector/pull/7927))
  This adds ability to decompress zstd-compressed HTTP requests to| all receivers that use HTTPServerSettings.
- (Core) `confighttp`: Add `response_headers` configuration option on HTTPServerSettings. It allows for additional headers to be attached to each HTTP response sent to the client ([#7328](https://github.com/open-telemetry/opentelemetry-collector/issues/7328))
- (Core) `otlpreceiver, otlphttpexporter, otlpexporter, configgrpc`: Upgrade github.com/mostynb/go-grpc-compression and switch to nonclobbering imports ([#7920](https://github.com/open-telemetry/opentelemetry-collector/issues/7920))
  consumers of this library should not have their grpc codecs overridden
- (Core) `otlphttpexporter`: Treat partial success responses as errors ([#6686](https://github.com/open-telemetry/opentelemetry-collector/issues/6686))
- (Contrib) `sqlqueryreceiver`: Add support of Start and End Timestamp Column in Metric Configuration. ([#18925](https://github.com/open-telemetry/opentelemetry-collector-contrib/issues/18925), [#14146](https://github.com/open-telemetry/opentelemetry-collector-contrib/issues/14146))
- (Contrib) `filelogreceiver`: Add support for tracking the current file in filelogreceiver ([#22998](https://github.com/open-telemetry/opentelemetry-collector-contrib/issues/22998))
- (Contrib) `pkg/ottl`: Adds new `Time` converter to convert a string to a Golang time struct based on a supplied format ([#22007](https://github.com/open-telemetry/opentelemetry-collector-contrib/issues/22007))
- (Contrib) `hostmetricsreceiver`: Add new Windows-exclusive process.handles metric. ([#21379](https://github.com/open-telemetry/opentelemetry-collector-contrib/issues/21379))
- (Contrib) `resourcedetectionprocessor`: Adds a way to configure the list of added resource attributes by the processor ([#21482](https://github.com/open-telemetry/opentelemetry-collector-contrib/issues/21482))
  Users can now configure what resource attributes are gathered by specific detectors.
  Example configuration:

  ```
  resourcedetection:
    detectors: [system, ec2]
    system:
      resource_attributes:
        host.name:
          enabled: true
        host.id:
          enabled: false
    ec2:
      resource_attributes:
        host.name:
          enabled: false
        host.id:
          enabled: true
  ```

  For example, this config makes `host.name` being set by `system` detector, and `host.id` by `ec2` detector.
  Moreover:
  - Existing behavior remains unaffected as all attributes are currently enabled by default.
  - The default attributes 'enabled' values are defined in `metadata.yaml`.
  - Future releases will introduce changes to resource_attributes `enabled` values.
  - Users can tailor resource detection process to their needs and environment.
- (Contrib) `k8sclusterreceiver`: Switch k8s.pod and k8s.container metrics to use pdata. ([#23441](https://github.com/open-telemetry/opentelemetry-collector-contrib/issues/23441))

### 🧰 Bug fixes 🧰

- (Contrib) `k8sclusterreceiver`: Add back all other vendor-specific node conditions, and report them even if missing, as well as all allocatable node metrics if present,  to the list of Kubernetes node metrics available, which went missing during the pdata translation ([#23839](https://github.com/open-telemetry/opentelemetry-collector-contrib/issues/23839))
- (Contrib) `k8sclusterreceiver`: Add explicitly `k8s.node.allocatable_pods` to the list of Kubernetes node metrics available, which went missing during the pdata translation ([#23839](https://github.com/open-telemetry/opentelemetry-collector-contrib/issues/23839))
- (Contrib) `receiver/kafkametricsreceiver`: Updates certain metrics in kafkametricsreceiver to function as non-monotonic sums. ([#4327](https://github.com/open-telemetry/opentelemetry-collector-contrib/issues/4327))
  Update the metrics type in KafkaMetricsReceiver from "gauge" to "nonmonotonic sum". Changes metrics are, kafka.brokers, kafka.topic.partitions, kafka.partition.replicas, kafka.partition.replicas_in_sync, kafka.consumer_group.members.
- (Contrib) `windowseventlogreceiver`: Fix buffer overflow when ingesting large raw Events ([#23677](https://github.com/open-telemetry/opentelemetry-collector-contrib/issues/23677))
- (Contrib) `pkg/stanza`: adding octet counting event breaking for syslog parser ([#23577](https://github.com/open-telemetry/opentelemetry-collector-contrib/issues/23577))

## v0.80.0

This Splunk OpenTelemetry Collector release includes changes from the [opentelemetry-collector v0.80.0](https://github.com/open-telemetry/opentelemetry-collector/releases/tag/v0.80.0) and the [opentelemetry-collector-contrib v0.80.0](https://github.com/open-telemetry/opentelemetry-collector-contrib/releases/tag/v0.80.0) releases where appropriate.

### 🛑 Breaking changes 🛑
- (Contrib) `redisreceiver`: Updates metric unit from no unit to Bytes. ([#23454](https://github.com/open-telemetry/opentelemetry-collector-contrib/pull/23454))
  Affected metrics can be found below.
  - redis.clients.max_input_buffer
  - redis.clients.max_output_buffer
  - redis.replication.backlog_first_byte_offset
  - redis.replication.offset
- (Splunk) Embed observer configuration in `observer.discovery.yaml` `config` mapping. This is only a breaking change if you have written your own custom discovery mode observer configuration ([#3277](https://github.com/signalfx/splunk-otel-collector/pull/3277)).

### 💡 Enhancements 💡

- (Contrib) `resourcedetectionprocessor`: use opentelemetry-go library for `host.id` detection in the `system` detector ([#18533](https://github.com/open-telemetry/opentelemetry-collector-contrib/pull/18533))
- (Contrib) `k8sattributesprocessor`: Store only necessary ReplicaSet and Pod data ([#23226](https://github.com/open-telemetry/opentelemetry-collector-contrib/pull/23226))
- (Contrib) `k8sclusterreceiver`: Do not store unused data in the k8s API cache to reduce RAM usage ([#23433](https://github.com/open-telemetry/opentelemetry-collector-contrib/pull/23433))
- (Contrib) `pkg/ottl`: Add new `IsString` and `IsMap` functions to facilitate type checking. ([#22750](https://github.com/open-telemetry/opentelemetry-collector-contrib/pull/22750))
  Especially useful for checking log body type before parsing.
- (Contrib) `pkg/ottl`: Adds `StandardFuncs` and `StandardConverters` to facilitate function map generation. ([#23190](https://github.com/open-telemetry/opentelemetry-collector-contrib/pull/23190))
  This change means that new functions added to ottlfuncs get automatically added to Cotnrib components that use OTTL
- (Contrib) `pkg/ottl`: Change replacement functions to accept a path expression as a replacement ([#22787](https://github.com/open-telemetry/opentelemetry-collector-contrib/pull/22787))
  The following replacement functions now accept a path expression as a replacement:
  - replace_match
  - replace_pattern
  - replace_all_matches
  - replace_all_patterns
- (Contrib) `sapmexporter`: sapm exporter now supports `compression` config option to specify either gzip or zstd compression to use. ([#23257](https://github.com/open-telemetry/opentelemetry-collector-contrib/pull/23257))
- (Contrib) `sapmreceiver`: sapm receiver now accepts requests in compressed with zstd. ([#23257](https://github.com/open-telemetry/opentelemetry-collector-contrib/pull/23257))
- (Contrib) `exporter/signalfx`: Do not drop container.cpu.time metric in the default translations so it can be enabled in the include_metrics config. ([#23403](https://github.com/open-telemetry/opentelemetry-collector-contrib/pull/23403))
- (Contrib) `sqlqueryreceiver`: Add support for logs ([#20284](https://github.com/open-telemetry/opentelemetry-collector-contrib/pull/20284))
- (Contrib) `k8sclusterreceiver`: Switch k8s.deployment metrics to use pdata. ([#23416](https://github.com/open-telemetry/opentelemetry-collector-contrib/pull/23416))
- (Contrib) `k8sclusterreceiver`: Switch k8s.hpa metrics to use pdata. ([#18250](https://github.com/open-telemetry/opentelemetry-collector-contrib/pull/18250))
- (Contrib) `k8sclusterreceiver`: Switch k8s.namespace metrics to use pdata. ([#23437](https://github.com/open-telemetry/opentelemetry-collector-contrib/pull/23437))
- (Contrib) `k8sclusterreceiver`: Switch k8s.node metrics to use pdata. ([#23438](https://github.com/open-telemetry/opentelemetry-collector-contrib/pull/23438))
- (Contrib) `k8sclusterreceiver`: Switch k8s.rq metrics to use pdata. ([#23419](https://github.com/open-telemetry/opentelemetry-collector-contrib/pull/23419))
- (Contrib) `k8sclusterreceiver`: Switch k8s.ss metrics to use pdata. ([#23420](https://github.com/open-telemetry/opentelemetry-collector-contrib/pull/23420))
- (Contrib) `carbonreceiver`: Remove use of opencensus model in carbonreceiver ([#20759](https://github.com/open-telemetry/opentelemetry-collector-contrib/pull/20759))
- (Core) `service`: Added dry run flag to validate config file without running collector. ([#4671](https://github.com/open-telemetry/opentelemetry-collector/issues/4671))
- (Core) `configtls`: Allow TLS Settings to be provided in memory in addition to filepath. ([#7313](https://github.com/open-telemetry/opentelemetry-collector/issues/7313))
- (Core) `connector`: Updates the way connector nodes are built to always pass a fanoutconsumer to their factory functions. ([#7672](https://github.com/open-telemetry/opentelemetry-collector/issues/7672), [#7673](https://github.com/open-telemetry/opentelemetry-collector/issues/7673))
- (Core) `otlp`: update otlp protos to v0.20.0 ([#7839](https://github.com/open-telemetry/opentelemetry-collector/issues/7839))
- (Core) `config`: Split config into more granular modules ([#7895](https://github.com/open-telemetry/opentelemetry-collector/issues/7895))
- (Core) `connector`: Split connector into its own module ([#7895](https://github.com/open-telemetry/opentelemetry-collector/issues/7895))
- (Core) `extension`: split extension and `extension/auth` into its own module ([#7306](https://github.com/open-telemetry/opentelemetry-collector/issues/7306), [#7054](https://github.com/open-telemetry/opentelemetry-collector/issues/7054))
- (Core) `processor`: Split the processor into its own go module ([#7307](https://github.com/open-telemetry/opentelemetry-collector/issues/7307))
- (Core) `confighttp`: Avoid re-creating the compressors for every request. ([#7859](https://github.com/open-telemetry/opentelemetry-collector/issues/7859))
- (Core) `otlpexporter`: Treat partial success responses as errors ([#6686](https://github.com/open-telemetry/opentelemetry-collector/issues/6686))
- (Core) `service/pipelines`: Add pipelines.Config to remove duplicate of the pipelines configuration ([#7854](https://github.com/open-telemetry/opentelemetry-collector/issues/7854))

### 🧰 Bug fixes 🧰

- (Contrib) `otel-collector`: Fix cri-o log format time layout ([#23027](https://github.com/open-telemetry/opentelemetry-collector-contrib/pull/23027))
- (Contrib) `receiver/hostmetricsreceiver`: Fix not sending `process.cpu.utilization` when `process.cpu.time` is disabled. ([#23450](https://github.com/open-telemetry/opentelemetry-collector-contrib/pull/23450))
- (Contrib) `receiver/kafkametricsreceiver`: Updates certain metrics in kafkametricsreceiver to function as non-monotonic sums. ([#4327](https://github.com/open-telemetry/opentelemetry-collector-contrib/pull/4327))
  Update the metric type in KafkaMetricsReceiver from "gauge" to "nonmonotonic sum".
- (Contrib) `receiver/hostmetrics`: Fix issue where receiver fails to read parent-process information for some processes on Windows ([#14679](https://github.com/open-telemetry/opentelemetry-collector-contrib/pull/14679))
- (Contrib) `k8sclusterreceiver`: Fix empty k8s.namespace.name attribute in k8s.namespace.phase metric ([#23452](https://github.com/open-telemetry/opentelemetry-collector-contrib/pull/23452))
- (Contrib) `splunkhecexporter`: Apply multi-metric merge at the level of the whole batch rather than within events emitted for one metric. ([#23365](https://github.com/open-telemetry/opentelemetry-collector-contrib/pull/23365))

## v0.79.1

### 🛑 Breaking changes 🛑

- (Contrib) Set `pkg.translator.prometheus.NormalizeName` feature gate back to Alpha state since it was enabled
  prematurely. Metrics coming from Prometheus receiver will not be normalized by default, specifically `_total` suffix
  will not be removed from metric names. To maintain the current behavior (drop the `_total` suffix), you can enable
  the feature gate using the `--feature-gates=pkg.translator.prometheus.NormalizeName` command argument. However, note
  that the translation in the prometheus receiver is a subject to possible future changes.
  ([#23229](https://github.com/open-telemetry/opentelemetry-collector-contrib/pull/23229))

### 💡 Enhancements 💡

- (Splunk) Add spanmetric and count connectors ([#3300](https://github.com/signalfx/splunk-otel-collector/pull/3300))
- (Splunk) Upgrade builds to use golang 1.20.5 ([#3299](https://github.com/signalfx/splunk-otel-collector/pull/3299))
- (Splunk) `receiver/smartagent`: Add `scrapeFailureLogLevel` config field to `prometheus-exporter` and its sourcing monitors to determine the log level for reported scrape failures ([#3260](https://github.com/signalfx/splunk-otel-collector/pull/3260))

### 🧰 Bug fixes 🧰

- (Splunk) Correct imported Contrib `pkg/translator/prometheus` dependency for `pkg.translator.prometheus.NormalizeName` Alpha state ([#3303](https://github.com/signalfx/splunk-otel-collector/pull/3303))

## v0.79.0

This Splunk OpenTelemetry Collector release includes changes from the [opentelemetry-collector v0.79.0](https://github.com/open-telemetry/opentelemetry-collector/releases/tag/v0.79.0) and the [opentelemetry-collector-contrib v0.79.0](https://github.com/open-telemetry/opentelemetry-collector-contrib/releases/tag/v0.79.0) releases where appropriate.

### 🛑 Breaking changes 🛑

- (Contrib) ~~Set `pkg.translator.prometheus.NormalizeName` feature gate back to Alpha state since it was enabled prematurely.~~ edit: This was an incomplete adoption, addressed in release v0.79.1.
- (Contrib) `attributesprocessor`: Enable SHA-256 as hashing algorithm by default for attributesprocessor hashing action ([#4759](https://github.com/open-telemetry/opentelemetry-collector-contrib/issues/4759))
- (Contrib) `windowseventlogreceiver`: Emit raw Windows events as strings instead of byte arrays ([#22704](https://github.com/open-telemetry/opentelemetry-collector-contrib/issues/22704))
- (Contrib) `pkg/ottl`: Removes `StandardTypeGetter` in favor of `StandardStringGetter`, `StandardIntGetter`, `StandardFloatGetter`, and `StandardPMapGetter`, which handle converting pcommon.Values of the proper type. ([#22763](https://github.com/open-telemetry/opentelemetry-collector-contrib/pull/22763))
  This is only a breaking change for users using OTTL in custom components. For all Contrib components this is an enhancement.
- (Contrib) `postgresqlreceiver`: Remove resource attribute feature gates ([#22479](https://github.com/open-telemetry/opentelemetry-collector-contrib/pull/22479))

### 💡 Enhancements 💡

- (Splunk) `smartagentreceiver`: Add `kubernetes-cluster` config option to sync node labels as properties on the `kubernetes_node` dimension ([#3267](https://github.com/signalfx/splunk-otel-collector/pull/3267))
- (Splunk) Discovery mode: Support `splunk.discovery` mapping in properties.discovery.yaml ([#3238](https://github.com/signalfx/splunk-otel-collector/pull/3238))
- (Splunk) Upgrade to the latest Java agent version [v1.25.0](https://github.com/signalfx/splunk-otel-java/releases/tag/v1.25.0) ([#3272](https://github.com/signalfx/splunk-otel-collector/pull/3272))
- (Contrib) `jmxreceiver`: Add the JMX metrics gatherer version 1.26.0-alpha to the supported jars hash list ([#22042](https://github.com/open-telemetry/opentelemetry-collector-contrib/pull/22042))
- (Contrib) `receivers`: Adding `initial_delay` to receivers to control when scraping interval starts ([#23030](https://github.com/open-telemetry/opentelemetry-collector-contrib/pull/23030))
  The updated receivers are:
  - `oracledb`
  - `postgresql`
  - `sqlquery`
  - `windowsperfcounters`
- (Contrib) `oracledbreceiver`: Add a simpler alternative configuration option ([#22087](https://github.com/open-telemetry/opentelemetry-collector-contrib/pull/22087))
- (Contrib) `pkg/ottl`: Add `body.string` accessor to ottllog ([#22786](https://github.com/open-telemetry/opentelemetry-collector-contrib/pull/22786))
- (Contrib) `pkg/ottl`: Allow indexing map and slice log bodies ([#17396](https://github.com/open-telemetry/opentelemetry-collector-contrib/issues/17396), [#22068](https://github.com/open-telemetry/opentelemetry-collector-contrib/issues/22068))
- (Contrib) `pkg/ottl`: Add hash converters/functions for OTTL ([#22725](https://github.com/open-telemetry/opentelemetry-collector-contrib/issues/22725))
- (Contrib) `splunkhecreceiver`: Support different strategies for splitting payloads when receiving a request with the Splunk HEC receiver ([#22788](https://github.com/open-telemetry/opentelemetry-collector-contrib/issues/22788))
- (Contrib) `exporter/splunk_hec`: Apply compression to Splunk HEC payload unconditionally if it's enabled in the config ([#22969](https://github.com/open-telemetry/opentelemetry-collector-contrib/pull/22969), [#22018](https://github.com/open-telemetry/opentelemetry-collector-contrib/issues/22018))
  The compression used to be enabled only if the payload size was greater than 1.5KB which significantly
  complicated the logic and made it hard to test. This change makes the compression unconditionally applied to
  the payload if it's enabled in the config. The benchmarking shows improvements in the throughput and CPU usage for
  large payloads and expected degradation for small payloads which is acceptable given that it's not a common case.
- (Core) `otelcol`: Add connectors to output of the `components` command ([#7809](https://github.com/open-telemetry/opentelemetry-collector/pull/7809))
- (Core) `scraperhelper`: Will start calling scrapers on component start. ([#7635](https://github.com/open-telemetry/opentelemetry-collector/pull/7635))
  The change allows scrapes to perform their initial scrape on component start
  and provide an initial delay. This means that scrapes will be delayed by `initial_delay`
  before first scrape and then run on `collection_interval` for each consecutive interval.
- (Core) `batchprocessor`: Change multiBatcher to use sync.Map, avoid global lock on fast path ([#7714](https://github.com/open-telemetry/opentelemetry-collector/pull/7714))
- (Core, Contrib, Splunk) Third-party dependency updates.

### 🧰 Bug fixes 🧰

- (Splunk) `smartagentreceiver` add missing `monitorID` logger field to `http` monitor ([#3261](https://github.com/signalfx/splunk-otel-collector/pull/3261))
- (Contrib) `jmxreceiver`: Fixed the issue where the JMX receiver's subprocess wasn't canceled upon shutdown, resulting in a rogue java process. ([#23051](https://github.com/open-telemetry/opentelemetry-collector-contrib/pull/23051))
- (Contrib) `internal/filter/filterlog`: fix filtering non-string body by bodies property ([#22736](https://github.com/open-telemetry/opentelemetry-collector-contrib/issues/22736))
  Affects `filterprocessor` and `attributesprocessor`.
- (Contrib) `prometheusreceiver`: Remove sd_file validations from config.go in Prometheus Receiver to avoid failing Collector with error as this behaviour is incompatible with the Prometheus. ([#21509](https://github.com/open-telemetry/opentelemetry-collector-contrib/issues/21509))
- (Contrib) `fileexporter`: Fixes broken lines when rotation is set. ([#22747](https://github.com/open-telemetry/opentelemetry-collector-contrib/issues/22747))
- (Contrib) `exporter/splunk_hec`: Make sure the `max_event_size` option is used to drop events larger than `max_event_size` instead of using it for batch size. ([#18066](https://github.com/open-telemetry/opentelemetry-collector-contrib/issues/18066))
- (Contrib) `postgresqlreceiver`: Fix race condition when capturing errors from multiple requests simultaneously ([#23026](https://github.com/open-telemetry/opentelemetry-collector-contrib/issues/23026))
- (Contrib) `prometheusreceiver`: The prometheus receiver now sets a full, versioned user agent. ([#21910](https://github.com/open-telemetry/opentelemetry-collector-contrib/issues/21910))
- (Contrib) `splunkhecreceiver`: Fix reusing the same splunkhecreiver between logs and metrics ([#22848](https://github.com/open-telemetry/opentelemetry-collector-contrib/pull/22848))
- (Core) `connectors`: When replicating data to connectors, consider whether the next pipeline will mutate data ([#7776](https://github.com/open-telemetry/opentelemetry-collector/issues/7776))

## v0.78.1

### 🧰 Bug fixes 🧰

- (Contrib) `receiver/filelog` Account for empty files ([#22815](https://github.com/open-telemetry/opentelemetry-collector-contrib/issues/22815))

### 💡 Enhancements 💡
- (Core, Contrib, Splunk) Third-party dependency updates.

## v0.78.0

This Splunk OpenTelemetry Collector release includes changes from the [opentelemetry-collector v0.78.2](https://github.com/open-telemetry/opentelemetry-collector/releases/tag/v0.78.2) and the [opentelemetry-collector-contrib v0.78.0](https://github.com/open-telemetry/opentelemetry-collector-contrib/releases/tag/v0.78.0) releases where appropriate.

### 🛑 Breaking changes 🛑

- (Contrib) `receiver/mongodbatlas`: Update emitted Scope name to "otelcol/mongodbatlasreceiver" ([#21382](https://github.com/open-telemetry/opentelemetry-collector-contrib/issues/21382))
- (Contrib) `receivers`: Updating receivers that run intervals to use standard interval by default ([#22138](https://github.com/open-telemetry/opentelemetry-collector-contrib/pull/22138))
- (Contrib) `pkg/ottl`: Updates the `Int` converter to use a new `IntLikeGetter` which will error if the value cannot be converted to an int. ([#22059](https://github.com/open-telemetry/opentelemetry-collector-contrib/pull/22059))
  Affected components: transformprocessor, filterprocessor, routingprocessor, tailsamplingprocessor, countconnector. It is HIGHLY recommended to use each component's error_mode configuration option to handle errors returned by `Int`.

### 💡 Enhancements 💡

- (Splunk) Add `enabled` field support to `*.discovery.yaml` config ([#3207](https://github.com/signalfx/splunk-otel-collector/pull/3207))
- (Contrib) `jmxreceiver`: Add the JMX metrics gatherer version 1.26.0-alpha to the supported jars hash list ([#22042](https://github.com/open-telemetry/opentelemetry-collector-contrib/pull/22042))
- (Contrib) `receivercreator`: add logs and traces support to receivercreator ([#19205](https://github.com/open-telemetry/opentelemetry-collector-contrib/issues/19205), [#19206](https://github.com/open-telemetry/opentelemetry-collector-contrib/issues/19206))
- (Contrib) `pkg/ottl`: Add Log function ([#18076](https://github.com/open-telemetry/opentelemetry-collector-contrib/issues/18076))
- (Contrib) `oracledbreceiver`: Adds support for `consistent gets` and `db block gets` metrics. Disabled by default. ([#21215](https://github.com/open-telemetry/opentelemetry-collector-contrib/issues/21215))
- (Contrib) `pkg/batchperresourceattr`: Mark as not mutating as it does defensive copying. ([#21885](https://github.com/open-telemetry/opentelemetry-collector-contrib/pull/21885))
- (Contrib) `receiver/kafkareceiver`: Support configuration of initial offset strategy to allow consuming form latest or earliest offset ([#14976](https://github.com/open-telemetry/opentelemetry-collector-contrib/issues/14976))
- (Contrib) `internal/filter`: Add `Log`, `UUID`, and `ParseJSON` converters to filterottl standard functions ([#21970](https://github.com/open-telemetry/opentelemetry-collector-contrib/pull/21970))
- (Contrib) `pkg/stanza`: aggregate the latter part of the split-log due to triggering the size limit ([#21241](https://github.com/open-telemetry/opentelemetry-collector-contrib/issues/21241))
- (Contrib) `cmd/mdatagen`: Allow setting resource_attributes without introducing the metrics builder. ([#21516](https://github.com/open-telemetry/opentelemetry-collector-contrib/pull/21516))
- (Contrib) `receiver/mongodbatlasreceiver`: Allow collection of MongoDB Atlas Access Logs as a new feature of the MongoDBAtlas receiver. ([#21182](https://github.com/open-telemetry/opentelemetry-collector-contrib/issues/21182))
- (Contrib) `pkg/ottl`: Add `FloatLikeGetter` and `FloatGetter` to facilitate float retrival for functions. ([#21896](https://github.com/open-telemetry/opentelemetry-collector-contrib/pull/21896))
- (Contrib) `pkg/ottl`: Add access to get and set span kind using a string ([#21773](https://github.com/open-telemetry/opentelemetry-collector-contrib/pull/21773))
- (Contrib) `processor/routingprocessor`: Instrument the routing processor with non-routed spans/metricpoints/logrecords counters (OTel SDK). ([#21476](https://github.com/open-telemetry/opentelemetry-collector-contrib/pull/21476))
- (Contrib) `exporter/splunkhec`: Improve performance and reduce memory consumption. ([#22018](https://github.com/open-telemetry/opentelemetry-collector-contrib/issues/22018))
- (Contrib) `processor/transform`: Add access to the Log function ([#22014](https://github.com/open-telemetry/opentelemetry-collector-contrib/pull/22014))
- (Core) `batchprocessor`: Add support for batching by metadata keys. ([#4544](https://github.com/open-telemetry/opentelemetry-collector/issues/4544))
- (Core) `service`: Add feature gate `telemetry.useOtelWithSDKConfigurationForInternalTelemetry` that will add support for configuring the export of internal telemetry to additional destinations in future releases ([#7678](https://github.com/open-telemetry/opentelemetry-collector/pull/7678), [#7641](https://github.com/open-telemetry/opentelemetry-collector/pull/7641))
- (Core) `forwardconnector`: Promote to beta ([#7579](https://github.com/open-telemetry/opentelemetry-collector/pull/7579))
- (Core) `featuregate`: Promote `featuregate` to the stable module-set ([#7693](https://github.com/open-telemetry/opentelemetry-collector/pull/7693))
- (Core, Contrib, Splunk) Third-party dependency updates.

### 🧰 Bug fixes 🧰

- (Splunk) Evaluate `--set` properties as yaml values ([#3175](https://github.com/signalfx/splunk-otel-collector/pull/3175))
- (Splunk) Evaluate config converter updates to `--dry-run` content ([#3176](https://github.com/signalfx/splunk-otel-collector/pull/3176))
- (Splunk) Support config provider uris in `--config` option values ([#3182](https://github.com/signalfx/splunk-otel-collector/pull/3182))
- (Splunk) `receiver/smartagent`: Don't attempt to expand observer `endpoint` fields if host and port are unsupported ([#3187](https://github.com/signalfx/splunk-otel-collector/pull/3187))
- (Splunk) Replace deprecated `loglevel: debug` logging exporter field with `verbosity: detailed` in default configs ([#3189](https://github.com/signalfx/splunk-otel-collector/pull/3189))
- (Contrib) `statsdreceiver`: Handles StatsD server not running when shutting down to avoid NPE ([#22004](https://github.com/open-telemetry/opentelemetry-collector-contrib/issues/22004))
- (Contrib) `pkg/ottl`: Fix the factory name for the limit function ([#21920](https://github.com/open-telemetry/opentelemetry-collector-contrib/issues/21920))
- (Contrib) `processor/filter`: Fix issue where the OTTL function `HasAttributeKeyOnDatapoint` was not usable. ([#22057](https://github.com/open-telemetry/opentelemetry-collector-contrib/pull/22057))
- (Contrib) `pkg/ottl`: Allow using capture groups in `replace_all_patterns` when replacing map keys ([#22094](https://github.com/open-telemetry/opentelemetry-collector-contrib/issues/22094))
- (Contrib) `exporter/splunkhec`: Fix a bug causing incorrect data in the partial error returned by the exporter ([#21720](https://github.com/open-telemetry/opentelemetry-collector-contrib/pull/21720))
- (Core) `batchprocessor`: Fix return error for batch processor when consuming Metrics and Logs ([#7711](https://github.com/open-telemetry/opentelemetry-collector/pull/7711))
- (Core) `batchprocessor`: Fix start/stop logic for batch processor ([#7708](https://github.com/open-telemetry/opentelemetry-collector/pull/7708))
- (Core) `featuregate`: Fix issue where `StageDeprecated` was not usable ([#7586](https://github.com/open-telemetry/opentelemetry-collector/pull/7586))
- (Core) `exporterhelper`: Fix persistent storage behaviour with no available space on device ([#7198](https://github.com/open-telemetry/opentelemetry-collector/issues/7198))

## v0.77.0

This Splunk OpenTelemetry Collector release includes changes from the [opentelemetry-collector v0.77.0](https://github.com/open-telemetry/opentelemetry-collector/releases/tag/v0.77.0) and the [opentelemetry-collector-contrib v0.77.0](https://github.com/open-telemetry/opentelemetry-collector-contrib/releases/tag/v0.77.0) releases where appropriate.

### 💡 Enhancements 💡

- `connector/forward` - Add support for the forward connector ([#3100](https://github.com/signalfx/splunk-otel-collector/pull/3100))
- `receiver/signalfxgatewayprometheusremotewritereceiver` - Add new receiver that aims to be an otel-native version of
  the SignalFx [Prometheus remote write](https://github.com/signalfx/gateway/blob/main/protocol/prometheus/prometheuslistener.go)
  [gateway](https://github.com/signalfx/gateway/blob/main/README.md) ([#3064](https://github.com/signalfx/splunk-otel-collector/pull/3064))
- `signalfx-agent`: Relocate to be internal to the collector ([#3052](https://github.com/signalfx/splunk-otel-collector/pull/3052))

## v0.76.1

### 💡 Enhancements 💡

- `receiver/jmxreceiver`: Add OpenTelemetry JMX receiver to the distribution ([#3068](https://github.com/signalfx/splunk-otel-collector/pull/3068))
- Update Java auto-instrumentation library to 1.23.1 ([#3055](https://github.com/signalfx/splunk-otel-collector/pull/3055))
- Update installer script to check system architecture ([#2888](https://github.com/signalfx/splunk-otel-collector/pull/2888))

## v0.76.0

This Splunk OpenTelemetry Collector release includes changes from the [opentelemetry-collector v0.76.1](https://github.com/open-telemetry/opentelemetry-collector/releases/tag/v0.76.1) and the [opentelemetry-collector-contrib v0.76.3](https://github.com/open-telemetry/opentelemetry-collector-contrib/releases/tag/v0.76.3) releases where appropriate.

### 💡 Enhancements 💡

- `receiver/lightprometheus`: Limit default resource attributes ([#3042](https://github.com/signalfx/splunk-otel-collector/pull/3042))
- `receiver/discovery`: exposed JSON-encoded evaluated statement zap fields ([#3004](https://github.com/signalfx/splunk-otel-collector/pull/3004), [#3032](https://github.com/signalfx/splunk-otel-collector/pull/3032))
- `receiver/smartagent`: Update bundled python to 3.11.3 ([#3002](https://github.com/signalfx/splunk-otel-collector/pull/3002))
- Update token verification failure message for installer scripts ([#2991](https://github.com/signalfx/splunk-otel-collector/pull/2991))
- `exporter/httpsink`: Add support for metrics and filtering ([#2959](https://github.com/signalfx/splunk-otel-collector/pull/2959))
- `--discovery`: Add `k8sobserver` support for `smartagent/postgresql` ([#3023](https://github.com/signalfx/splunk-otel-collector/pull/3023))
- `--discovery`: Append discovered components to existing metrics pipeline ([#2986](https://github.com/signalfx/splunk-otel-collector/pull/2986))
- `receiver/smartagent`: add `isolatedCollectd` option for native collectd monitors ([#2957](https://github.com/signalfx/splunk-otel-collector/pull/2957))
- Third party dependency updates

### 🧰 Bug fixes 🧰

- `receiver/smartagent`: Don't set `monitorID` attribute if set by monitor ([#3031](https://github.com/signalfx/splunk-otel-collector/pull/3031))
- `receiver/smartagent`: set `sql` monitor logger type from config ([#3001](https://github.com/signalfx/splunk-otel-collector/pull/3001))

## v0.75.0

This Splunk OpenTelemetry Collector release includes changes from the [opentelemetry-collector v0.75.0](https://github.com/open-telemetry/opentelemetry-collector/releases/tag/v0.75.0) and the [opentelemetry-collector-contrib v0.75.0](https://github.com/open-telemetry/opentelemetry-collector-contrib/releases/tag/v0.75.0) releases where appropriate.

### 💡 Enhancements 💡

- New [light prometheus receiver](https://github.com/signalfx/splunk-otel-collector/pull/2921) we're prototyping

### 🧰 Bug fixes 🧰

- Cherry-pick [fluentforward receiver fix](https://github.com/open-telemetry/opentelemetry-collector-contrib/pull/20721)
  from upstream which fixes a performance regression introduced in v0.73.0.
- Fixed sendLoadState, sendSubState and sendActiveState options for [systemd metadata](https://github.com/signalfx/splunk-otel-collector/pull/2929)


## v0.74.0

This Splunk OpenTelemetry Collector release includes changes from the [opentelemetry-collector v0.74.0](https://github.com/open-telemetry/opentelemetry-collector/releases/tag/v0.74.0) and the [opentelemetry-collector-contrib v0.74.0](https://github.com/open-telemetry/opentelemetry-collector-contrib/releases/tag/v0.74.0) releases where appropriate.

### 💡 Enhancements 💡
- [Relocate agent codebase into pkg/signalfx-agent](https://github.com/signalfx/splunk-otel-collector/pull/2717)
- [Tanzu Tile implementation and documentation](https://github.com/signalfx/splunk-otel-collector/pull/2726)
- [Mark our internal pulsar exporter as deprecated](https://github.com/signalfx/splunk-otel-collector/pull/2873)

### 🧰 Bug fixes 🧰
- [Add shutdown method to hostmetadata monitor](https://github.com/signalfx/splunk-otel-collector/pull/2917)
- [Support core file and env config provider directive resolution](https://github.com/signalfx/splunk-otel-collector/pull/2893)

## v0.73.0

This Splunk OpenTelemetry Collector release includes changes from the [opentelemetry-collector v0.73.0](https://github.com/open-telemetry/opentelemetry-collector/releases/tag/v0.73.0) and the [opentelemetry-collector-contrib v0.73.0](https://github.com/open-telemetry/opentelemetry-collector-contrib/releases/tag/v0.73.0) releases where appropriate.

### 💡 Enhancements 💡
- [Build experimental linux arm64 agent-bundle](https://github.com/signalfx/splunk-otel-collector/pull/2671)
- Added profiling, JVM metrics, and service name generation options for zero configuration auto instrumentation of Java apps (Linux only):
  - [Installer script](https://github.com/signalfx/splunk-otel-collector/pull/2718)
  - [Ansible v0.16.0](https://github.com/signalfx/splunk-otel-collector/pull/2729)
  - [Chef v0.5.0](https://github.com/signalfx/splunk-otel-collector/pull/2733)
  - [Puppet v0.9.0](https://github.com/signalfx/splunk-otel-collector/pull/2734)
  - [Salt](https://github.com/signalfx/splunk-otel-collector/pull/2735)
- [update translation rule to use a copy of system.cpu.time and leave the original one intact](https://github.com/open-telemetry/opentelemetry-collector-contrib/pull/19743)

## v0.72.0

This Splunk OpenTelemetry Collector release includes changes from the [opentelemetry-collector v0.72.0](https://github.com/open-telemetry/opentelemetry-collector/releases/tag/v0.72.0) and the [opentelemetry-collector-contrib v0.72.0](https://github.com/open-telemetry/opentelemetry-collector-contrib/releases/tag/v0.72.0) releases where appropriate.

### 💡 Enhancements 💡
- [Added discoverybundler, initial embedded bundle.d and enabled properties for discovery mode](https://github.com/signalfx/splunk-otel-collector/pull/2601)
- [Updated pulsarexporter configuration to prepare for using exporter from contrib](https://github.com/signalfx/splunk-otel-collector/pull/2650)
- [Corrected module names for directory locations in examples](https://github.com/signalfx/splunk-otel-collector/pull/2665)
- [Built linux and windows amd64 agent bundles](https://github.com/signalfx/splunk-otel-collector/pull/2649)
- Third party dependency updates

## v0.71.0

This Splunk OpenTelemetry Collector release includes changes from the [opentelemetry-collector v0.71.0](https://github.com/open-telemetry/opentelemetry-collector/releases/tag/v0.71.0) and the [opentelemetry-collector-contrib v0.71.0](https://github.com/open-telemetry/opentelemetry-collector-contrib/releases/tag/v0.71.0) releases where appropriate.

### 💡 Enhancements 💡
- [Added the fluentforwarder receiver to the default ECS/EC2 configuration.](https://github.com/signalfx/splunk-otel-collector/pull/2537)
- [Added the PostgreSQL receiver](https://github.com/signalfx/splunk-otel-collector/pull/2564)
- [Zero config support added for always on profiling.](https://github.com/signalfx/splunk-otel-collector/pull/2538)
- [Upgraded to include changes from SignalFx Smart Agent v5.27.3](https://github.com/signalfx/signalfx-agent/releases/tag/v5.27.3)
- [Upgraded to the latest Java agent version v1.21.0](https://github.com/signalfx/splunk-otel-java/releases/tag/v1.21.0)
- Third party dependency updates.

### 🧰 Bug fixes 🧰
- [Added the smartagent extension to the default agent config to properly source environment variables.](https://github.com/signalfx/splunk-otel-collector/pull/2599)

## v0.70.0

This Splunk OpenTelemetry Collector release includes changes from the [opentelemetry-collector v0.70.0](https://github.com/open-telemetry/opentelemetry-collector/releases/tag/v0.70.0) and the [opentelemetry-collector-contrib v0.70.0](https://github.com/open-telemetry/opentelemetry-collector-contrib/releases/tag/v0.70.0) releases where appropriate.

### 💡 Enhancements 💡

- Initial [Discovery properties provider](https://github.com/signalfx/splunk-otel-collector/pull/2494) and config incorporation for the discovery mode.
- Third-party dependency updates.

### 🧰 Bug fixes 🧰

- [Addressed SignalFx exporter deferred metadata client initialization](https://github.com/open-telemetry/opentelemetry-collector-contrib/commit/f607cb47c8d972febb9d9d215e0029b3e8cb9884) causing [issues in the Smart Agent receiver](https://github.com/signalfx/splunk-otel-collector/issues/2508).

## v0.69.0

This Splunk OpenTelemetry Collector release includes changes from the [opentelemetry-collector v0.69.1](https://github.com/open-telemetry/opentelemetry-collector/releases/tag/v0.69.1) and the [opentelemetry-collector-contrib v0.69.0](https://github.com/open-telemetry/opentelemetry-collector-contrib/releases/tag/v0.69.0) releases where appropriate.

### 💡 Enhancements 💡
- Upgraded to the latest [Java agent version (v1.20.0)](https://github.com/signalfx/splunk-otel-collector/pull/2487)
- Upgrade to include changes from [SignalFx Smart Agent v5.27.2](https://github.com/signalfx/signalfx-agent/releases/tag/v5.27.2)
- [Added a variable for Ansible deployments to set NO_PROXY](https://github.com/signalfx/splunk-otel-collector/pull/2482)
- [Updated configuration file for the upstream Collector to enable sync of host metadata](https://github.com/signalfx/splunk-otel-collector/pull/2491)

### 🛑 Breaking changes 🛑
Resource detection for `gke`/`gce` have been combined into the `gcp` resource detector.  While the Splunk Distribution of the Opentelemetry Collector will currently automatically detect and translate any "deprecated" configuration using `gke`/`gce`, [we recommend users with affected configurations specify the new `gcp` detector](https://github.com/signalfx/splunk-otel-collector/pull/2488)

### 🧰 Bug fixes 🧰

- [Added check for nil for k8s attribute, fixing issue causing a core dump on startup](https://github.com/signalfx/splunk-otel-collector/pull/2489)
- [Removed containerd override to address CVE](https://github.com/signalfx/splunk-otel-collector/pull/2466)
- [Updated golang to 1.19.4 to address CVE](https://github.com/signalfx/splunk-otel-collector/pull/2493)

## v0.68.1

This Splunk OpenTelemetry Collector release includes changes from the [opentelemetry-collector v0.68.0](https://github.com/open-telemetry/opentelemetry-collector/releases/tag/v0.68.0) and the [opentelemetry-collector-contrib v0.68.0](https://github.com/open-telemetry/opentelemetry-collector-contrib/releases/tag/v0.68.0) releases where appropriate.

### 💡 Enhancements 💡

- [Added the Windows Log Event Receiver](https://github.com/signalfx/splunk-otel-collector/pull/2449)
- [Ensure config values aren't expanded in discovery mode](https://github.com/signalfx/splunk-otel-collector/pull/2445)
- [Added an example of how to use the recombine operator](https://github.com/signalfx/splunk-otel-collector/pull/2451)

### 🧰 Bug fixes 🧰

- [Fixed link to Java instrumentation agent](https://github.com/signalfx/splunk-otel-collector/pull/2458)

## v0.68.0 (Broken)

### Instrumentation packages are incomplete. Please use release v0.68.1 instead.

This Splunk OpenTelemetry Collector release includes changes from the [opentelemetry-collector v0.68.0](https://github.com/open-telemetry/opentelemetry-collector/releases/tag/v0.68.0) and the [opentelemetry-collector-contrib v0.68.0](https://github.com/open-telemetry/opentelemetry-collector-contrib/releases/tag/v0.68.0) releases where appropriate.

### 💡 Enhancements 💡

- [Moved to upstream Oracle DB receiver(alpha) that captures telemetry such as instance and session specific metrics from an Oracle Database](https://github.com/signalfx/splunk-otel-collector/pull/2381)
- [Upgraded to the latest Java agent version (v1.19.0) for zero configuration auto instrumentation via the Collector](https://github.com/signalfx/splunk-otel-collector/pull/2375)
- [Ensuring the Collector dry run option does not provide expanded final config values](https://github.com/signalfx/splunk-otel-collector/pull/2439)
- [Added capability to disable service name generation for zero configuration auto instrumentation via the Collector](https://github.com/signalfx/splunk-otel-collector/pull/2410)
- [Added upstream Redis receiver (alpha) along with an example; supports TLS](https://github.com/signalfx/splunk-otel-collector/pull/2096)

### 🧰 Bug fixes 🧰

- [Downgrading gopsutil to v3.22.10](https://github.com/signalfx/splunk-otel-collector/pull/2400)
- [Fixed a warning for Salt deployments to set the ballast memory size under an extension instead of memory_limiter processor](https://github.com/signalfx/splunk-otel-collector/pull/2379)

## v0.67.0

This Splunk OpenTelemetry Collector release includes changes from the [opentelemetry-collector v0.67.0](https://github.com/open-telemetry/opentelemetry-collector/releases/tag/v0.67.0) and the [opentelemetry-collector-contrib v0.67.0](https://github.com/open-telemetry/opentelemetry-collector-contrib/releases/tag/v0.67.0) releases where appropriate.

### 💡 Enhancements 💡

- [add README to packaging/choco directory](https://github.com/signalfx/splunk-otel-collector/pull/2328)
- [Add Azure Eventhub receiver](https://github.com/signalfx/splunk-otel-collector/pull/2342)
- [add support for proxy as part of bosh deployment](https://github.com/signalfx/splunk-otel-collector/pull/2273)
- [PPC support](https://github.com/signalfx/splunk-otel-collector/pull/2308)
- [Add logstransformprocessor from contrib](https://github.com/signalfx/splunk-otel-collector/pull/2246)

### 🧰 Bug fixes 🧰

- [fix image filter to regex match the tag](https://github.com/signalfx/splunk-otel-collector/pull/2357)
- [Rework command line arguments parsing](https://github.com/signalfx/splunk-otel-collector/pull/2343)
- [Temporarily add a no-op flag --metrics-addr](https://github.com/signalfx/splunk-otel-collector/pull/2363)
- [Remove handling of unsupported --mem-ballast-size-mib command line argument](https://github.com/signalfx/splunk-otel-collector/pull/2339)
- [fix digest artifact path](https://github.com/signalfx/splunk-otel-collector/pull/2301)

## v0.66.0

This Splunk OpenTelemetry Collector release includes changes from the [opentelemetry-collector v0.65.0](https://github.com/open-telemetry/opentelemetry-collector/releases/tag/v0.65.0), which has the same content as [opentelemetry-collector v0.66.0](https://github.com/open-telemetry/opentelemetry-collector/releases/tag/v0.66.0), the [opentelemetry-collector-contrib v0.65.0](https://github.com/open-telemetry/opentelemetry-collector-contrib/releases/tag/v0.65.0), and the [opentelemetry-collector-contrib v0.66.0](https://github.com/open-telemetry/opentelemetry-collector-contrib/releases/tag/v0.66.0) releases where appropriate.

### 💡 Enhancements 💡

- Add alpha `k8sobjects` receiver [#2270](https://github.com/signalfx/splunk-otel-collector/pull/2270)
- Add Windows 2022 Docker image support [#2269](https://github.com/signalfx/splunk-otel-collector/pull/2269)
- Update internal config source logic better adopt upstream components [#2267](https://github.com/signalfx/splunk-otel-collector/pull/2267) and [#2271](https://github.com/signalfx/splunk-otel-collector/pull/2271)
- Third-party dependency updates

## v0.65.0 (Skipped)

There is no Splunk OpenTelemetry Collector release v0.65.0. The Contrib project [retracted this release](https://github.com/open-telemetry/opentelemetry-collector-contrib/pull/16457) for mismatched component dependency versions.

## v0.64.0

This Splunk OpenTelemetry Collector release includes changes from the [opentelemetry-collector v0.64.0](https://github.com/open-telemetry/opentelemetry-collector/releases/tag/v0.64.0), the [opentelemetry-collector v0.64.1](https://github.com/open-telemetry/opentelemetry-collector/releases/tag/v0.64.1), and the [opentelemetry-collector-contrib v0.64.0](https://github.com/open-telemetry/opentelemetry-collector-contrib/releases/tag/v0.64.0) releases where appropriate.

### 💡 Enhancements 💡

- Add Zero Config support for installing signalfx-dotnet-tracing instrumentation (#2068)
- Upgrade to Smart Agent release 5.26.0 (#2251)
- Remove usage of opentelemetry-collector experimental config source package (#2267)
- Third-party dependency updates

## v0.63.0

This Splunk OpenTelemetry Collector release includes changes from the [opentelemetry-collector v0.63.0](https://github.com/open-telemetry/opentelemetry-collector/releases/tag/v0.63.0) and the [opentelemetry-collector-contrib v0.63.0](https://github.com/open-telemetry/opentelemetry-collector-contrib/releases/tag/v0.63.0) releases, and the [opentelemetry-collector v0.63.1](https://github.com/open-telemetry/opentelemetry-collector/releases/tag/v0.63.1) and the [opentelemetry-collector-contrib v0.63.1](https://github.com/open-telemetry/opentelemetry-collector-contrib/releases/tag/v0.63.1) releases where appropriate.

### 💡 Enhancements 💡

- Experimental --discovery and --dry-run functionality [#2195](https://github.com/signalfx/splunk-otel-collector/pull/2195)
- Upgrade to smart agent release 5.25.0 (#2226)
- unify <ANY> and <VERSION_FROM_BUILD> values and checks[#2179](https://github.com/signalfx/splunk-otel-collector/pull/2179)
- Fix example config for Pulsar exporter, units are nanoseconds [#2185](https://github.com/signalfx/splunk-otel-collector/pull/2185)
- Fix-sa-receiver-link [#2193](https://github.com/signalfx/splunk-otel-collector/pull/2193)
- make dependabot updates weekly [#2215](https://github.com/signalfx/splunk-otel-collector/pull/2215)

## v0.62.0

This Splunk OpenTelemetry Collector release includes changes from the [opentelemetry-collector v0.62.0](https://github.com/open-telemetry/opentelemetry-collector/releases/tag/v0.62.0) and the [opentelemetry-collector-contrib v0.62.0](https://github.com/open-telemetry/opentelemetry-collector-contrib/releases/tag/v0.62.0) releases.

### 💡 Enhancements 💡

- Increase number of queue consumers in gateway default configuration (#2084)
- Add a new Oracle database receiver (#2011)
- Upgrade to java agent 1.17 (#2161)
- Upgrade to smart agent release 5.24.0 (#2161)
- Update include config source to beta (#2093)

## v0.61.0

This Splunk OpenTelemetry Collector release includes changes from the [opentelemetry-collector v0.61.0](https://github.com/open-telemetry/opentelemetry-collector/releases/tag/v0.61.0) and the [opentelemetry-collector-contrib v0.61.0](https://github.com/open-telemetry/opentelemetry-collector-contrib/releases/tag/v0.61.0) releases.

### 💡 Enhancements 💡

- `signalfx` exporter: Drop datapoints with more than 36 dimensions [#14625](https://github.com/open-telemetry/opentelemetry-collector-contrib/pull/14625)
- Security updates for third-party dependencies

### 🧰 Bug fixes 🧰

- `smartagent` receiver: Reduce severity of logged unsupported config fields warning [#2072](https://github.com/signalfx/splunk-otel-collector/pull/2072)

## v0.60.0

This Splunk OpenTelemetry Collector release includes changes from the [opentelemetry-collector v0.60.0](https://github.com/open-telemetry/opentelemetry-collector/releases/tag/v0.60.0) and the [opentelemetry-collector-contrib v0.60.0](https://github.com/open-telemetry/opentelemetry-collector-contrib/releases/tag/v0.60.0) releases.

### 💡 Enhancements 💡

- Update auto instrumentation java agent to [v1.16.0](https://github.com/signalfx/splunk-otel-java/releases/tag/v1.16.0)
- Replace usage of Map.Insert* and Map.Update* with Map.Upsert (#1957)
- Refactor main flags as settings.Settings (#1952)
- Support installing with ansible and skipping restart of services (#1930)

## v0.59.1

### 💡 Enhancements 💡

- Upgrade to include changes from [SignalFx Smart Agent v5.23.0](https://github.com/signalfx/signalfx-agent/releases/tag/v5.23.0)
- Add `processlist` and `resourcedetection` to default config

## v0.59.0

This Splunk OpenTelemetry Collector release includes changes from the [opentelemetry-collector v0.59.0](https://github.com/open-telemetry/opentelemetry-collector/releases/tag/v0.59.0) and the [opentelemetry-collector-contrib v0.59.0](https://github.com/open-telemetry/opentelemetry-collector-contrib/releases/tag/v0.59.0) releases.

### 💡 Enhancements 💡

- Upgrade Golang to 1.19
- debug/configz: Address multiple confmap.Providers for service config and index debug/configz/initial by provider scheme.
- Add tar.gz distribution of Splunk Collector
- Update default gateway config to sync host metadata by default

## v0.58.0

This Splunk OpenTelemetry Collector release includes changes from the [opentelemetry-collector v0.58.0](https://github.com/open-telemetry/opentelemetry-collector/releases/tag/v0.58.0) and the [opentelemetry-collector-contrib v0.58.0](https://github.com/open-telemetry/opentelemetry-collector-contrib/releases/tag/v0.58.0) releases.

### 💡 Enhancements 💡

- Update auto instrumentation java agent to [v1.14.2](https://github.com/signalfx/splunk-otel-java/releases/tag/v1.14.2)

## v0.57.0

This Splunk OpenTelemetry Collector release includes changes from the [opentelemetry-collector v0.57.2](https://github.com/open-telemetry/opentelemetry-collector/releases/tag/v0.57.2) and the [opentelemetry-collector-contrib v0.57.2](https://github.com/open-telemetry/opentelemetry-collector-contrib/releases/tag/v0.57.2) releases.

### 💡 Enhancements 💡

- Include [`sqlquery` receiver](https://github.com/open-telemetry/opentelemetry-collector-contrib/blob/v0.57.2/receiver/sqlqueryreceiver/README.md)(#1833)
- Security updates for third-party dependencies

## v0.56.0

This Splunk OpenTelemetry Collector release includes changes from the [opentelemetry-collector v0.56.0](https://github.com/open-telemetry/opentelemetry-collector/releases/tag/v0.56.0) and the [opentelemetry-collector-contrib v0.56.0](https://github.com/open-telemetry/opentelemetry-collector-contrib/releases/tag/v0.56.0) releases.

### 💡 Enhancements 💡

- Add the `--collector-config` option to the Linux installer script to allow a custom config file path (#1806)
- Update auto instrumentation java agent to [v1.14.0](https://github.com/signalfx/splunk-otel-java/releases/tag/v1.14.0)
- Update bundled Smart Agent to [v5.22.0](https://github.com/signalfx/signalfx-agent/releases/tag/v5.22.0)

### 🧰 Bug fixes 🧰

- `signalfx` exporter: Fix invalid error response message [#12654](https://github.com/open-telemetry/opentelemetry-collector-contrib/pull/12654)

## v0.55.1

### 🧰 Bug fixes 🧰

- `pulsar` exporter: Removed pulsar producer name from config to avoid producer name conflict (#1782)

## v0.55.0

This Splunk OpenTelemetry Collector release includes changes from the [opentelemetry-collector v0.55.0](https://github.com/open-telemetry/opentelemetry-collector/releases/tag/v0.55.0) and the [opentelemetry-collector-contrib v0.55.0](https://github.com/open-telemetry/opentelemetry-collector-contrib/releases/tag/v0.55.0) releases.

### 💡 Enhancements 💡

- Update default `td-agent` version to 4.3.2 in the [Linux installer script](https://github.com/signalfx/splunk-otel-collector/blob/main/docs/getting-started/linux-installer.md) to support log collection with fluentd on Ubuntu 22.04
- Include [tail_sampling](https://github.com/open-telemetry/opentelemetry-collector-contrib/tree/main/processor/tailsamplingprocessor) and [span_metrics](https://github.com/open-telemetry/opentelemetry-collector-contrib/tree/main/processor/spanmetricsprocessor) in our distribution

### 🧰 Bug fixes 🧰

- Correct invalid environment variable expansion for ECS task metadata endpoints on EC2 (#1764)
- Adopt [metricstransformprocessor empty metrics fix](https://github.com/open-telemetry/opentelemetry-collector-contrib/pull/12211)

## v0.54.0

This Splunk OpenTelemetry Collector release includes changes from the [opentelemetry-collector v0.54.0](https://github.com/open-telemetry/opentelemetry-collector/releases/tag/v0.54.0) and the [opentelemetry-collector-contrib v0.54.0](https://github.com/open-telemetry/opentelemetry-collector-contrib/releases/tag/v0.54.0) releases.

### 💡 Enhancements 💡

- Only use config server if env var unset (#1728)
- Update bundled Smart Agent to [v5.21.0](https://github.com/signalfx/signalfx-agent/releases/tag/v5.21.0)

### 🧰 Bug fixes 🧰

- Wrap log messages for windows support bundle (#1725)

## v0.53.1

### 🧰 Bug fixes 🧰

- Upgrade [`metricstransform`
  processor](https://github.com/open-telemetry/opentelemetry-collector-contrib/tree/main/processor/metricstransformprocessor)
  to pick up [migration from OpenCensus data model to
  OTLP](https://github.com/open-telemetry/opentelemetry-collector-contrib/pull/10817) that fixes a few issues with
  the processor.

## v0.53.0

This Splunk OpenTelemetry Collector release includes changes from the [opentelemetry-collector v0.53.0](https://github.com/open-telemetry/opentelemetry-collector/releases/tag/v0.53.0) and the [opentelemetry-collector-contrib v0.53.0](https://github.com/open-telemetry/opentelemetry-collector-contrib/releases/tag/v0.53.0) releases.

### 🚀 New components 🚀

- [`k8sevents` receiver](https://github.com/open-telemetry/opentelemetry-collector-contrib/tree/main/receiver/k8seventsreceiver)
  to collect Kubernetes events in OpenTelemetry semantics (#1641)
- **Experimental**: [`pulsar` exporter](https://github.com/signalfx/splunk-otel-collector/tree/main/internal/exporter/pulsarexporter) to export metrics to Pulsar (#1683)

## v0.52.2

### 💡 Enhancements 💡

- Upgrade Golang to 1.18.3 (#1633)
- Support multiple `--config` command-line arguments (#1576)

### 🧰 Bug fixes 🧰

- [`kubeletstats` receiver](https://github.com/open-telemetry/opentelemetry-collector-contrib/tree/main/receiver/kubeletstatsreceiver) introduced a regression in version 52.0 that can break metrics for Kubernetes pods and containers, pinning this receiver's version to v0.51.0 until the regression is resolved (#1638)

## v0.52.1

### 🚀 New components 🚀

- [`transform` processor](https://github.com/open-telemetry/opentelemetry-collector-contrib/tree/main/processor/transformprocessor) to modify telemetry based on configuration using the [Telemetry Query Language](https://github.com/open-telemetry/opentelemetry-collector/blob/main/docs/processing.md#telemetry-query-language) (Alpha)

### 💡 Enhancements 💡

- Initial release of [Chef cookbook](https://supermarket.chef.io/cookbooks/splunk_otel_collector) for Linux and Windows

## v0.52.0

This Splunk OpenTelemetry Collector release includes changes from the [opentelemetry-collector v0.52.0](https://github.com/open-telemetry/opentelemetry-collector/releases/tag/v0.52.0) and the [opentelemetry-collector-contrib v0.52.0](https://github.com/open-telemetry/opentelemetry-collector-contrib/releases/tag/v0.52.0) releases.

### 💡 Enhancements 💡

- Add Ubuntu 22.04 support to the [Linux installer script](https://github.com/signalfx/splunk-otel-collector/blob/main/docs/getting-started/linux-installer.md), [Ansible playbook](https://github.com/signalfx/splunk-otel-collector/tree/main/deployments/ansible), [Puppet module](https://github.com/signalfx/splunk-otel-collector/tree/main/deployments/puppet), and [Salt formula](https://github.com/signalfx/splunk-otel-collector/tree/main/deployments/salt) (collector only; log collection with Fluentd [not currently supported](https://www.fluentd.org/blog/td-agent-v4.3.1-has-been-released))

## v0.51.0

This Splunk OpenTelemetry Collector release includes changes from the [opentelemetry-collector v0.51.0](https://github.com/open-telemetry/opentelemetry-collector/releases/tag/v0.51.0) and the [opentelemetry-collector-contrib v0.51.0](https://github.com/open-telemetry/opentelemetry-collector-contrib/releases/tag/v0.51.0) releases.

Additionally, this release includes [an update to the `resourcedetection` processor](https://github.com/open-telemetry/opentelemetry-collector-contrib/pull/10015) to support "cname" and "lookup" hostname sources.

### 🛑 Breaking changes 🛑

- Removed Debian 8 (jessie) support from the [Linux installer script](https://github.com/signalfx/splunk-otel-collector/blob/main/docs/getting-started/linux-installer.md) (#1354), [Ansible playbook](https://github.com/signalfx/splunk-otel-collector/tree/main/deployments/ansible) (#1547), and [Puppet module](https://github.com/signalfx/splunk-otel-collector/tree/main/deployments/puppet) (#1545)

### 💡 Enhancements 💡

- Added Debian 11 (bullseye) support to the [Linux installer script](https://github.com/signalfx/splunk-otel-collector/blob/main/docs/getting-started/linux-installer.md) (#1354), [Ansible playbook](https://github.com/signalfx/splunk-otel-collector/tree/main/deployments/ansible) (#1547), [Puppet module](https://github.com/signalfx/splunk-otel-collector/tree/main/deployments/puppet) (#1545), and [Salt formula](https://github.com/signalfx/splunk-otel-collector/tree/main/deployments/salt) (#1546)
- Upgrade Golang to 1.18.2 (#1551)

## v0.50.1

### 💡 Enhancements 💡

- Security updates for third-party dependencies
- Update bundled Smart Agent to [v5.20.1](https://github.com/signalfx/signalfx-agent/releases/tag/v5.20.1)

## v0.50.0

This Splunk OpenTelemetry Collector release includes changes from the [opentelemetry-collector v0.50.0](https://github.com/open-telemetry/opentelemetry-collector/releases/tag/v0.50.0) and the [opentelemetry-collector-contrib v0.50.0](https://github.com/open-telemetry/opentelemetry-collector-contrib/releases/tag/v0.50.0) releases.

Additionally, this release includes [an update to `k8scluster` receiver](https://github.com/open-telemetry/opentelemetry-collector-contrib/pull/9523) that allows it to run on older k8s clusters (1.20-).

## v0.49.0

This Splunk OpenTelemetry Collector release includes changes from the [opentelemetry-collector v0.49.0](https://github.com/open-telemetry/opentelemetry-collector/releases/tag/v0.49.0) and the [opentelemetry-collector-contrib v0.49.0](https://github.com/open-telemetry/opentelemetry-collector-contrib/releases/tag/v0.49.0) releases.

### 🚀 New components 🚀

- [`syslog` receiver](https://github.com/open-telemetry/opentelemetry-collector-contrib/tree/main/receiver/syslogreceiver) parses Syslogs from tcp/udp using the [opentelemetry-log-collection](https://github.com/open-telemetry/opentelemetry-log-collection) library

### 💡 Enhancements 💡

- Updated the [Migrating from SignalFx Smart Agent to Splunk Distribution of OpenTelemetry Collector](https://github.com/signalfx/splunk-otel-collector/blob/main/docs/signalfx-smart-agent-migration.md) documentation (#1489)
- Upgrade to Go 1.18.1 (#1464)
- Initial support for [Cloud Foundry Buildpack](https://github.com/signalfx/splunk-otel-collector/tree/main/deployments/cloudfoundry/buildpack) (#1404)
- Initial support for [BOSH Release](https://github.com/signalfx/splunk-otel-collector/tree/main/deployments/cloudfoundry/bosh) (#1480)
- Update bundled Smart Agent to [v5.20.0](https://github.com/signalfx/signalfx-agent/releases/tag/v5.20.0)

## v0.48.0

This Splunk OpenTelemetry Collector release includes changes from the [opentelemetry-collector v0.48.0](https://github.com/open-telemetry/opentelemetry-collector/releases/tag/v0.48.0) and the [opentelemetry-collector-contrib v0.48.0](https://github.com/open-telemetry/opentelemetry-collector-contrib/releases/tag/v0.48.0) releases.

### 🚀 New components 🚀

- [`cloudfoundry` receiver](https://github.com/open-telemetry/opentelemetry-collector-contrib/tree/main/receiver/cloudfoundryreceiver)
  to receive metrics from Cloud Foundry deployments and services.

## v0.47.1

### 🧰 Bug fixes 🧰

- Remove `signalfx` exporter from traces pipeline in default gateway config (#1393)
- Update `github.com/open-telemetry/opentelemetry-log-collection` to [v0.27.1](https://github.com/open-telemetry/opentelemetry-log-collection/releases/tag/v0.27.1) to fix logging pipeline issues after upgrading to Go 1.18 (#1418)

## v0.47.0

This Splunk OpenTelemetry Collector release includes changes from the [opentelemetry-collector v0.47.0](https://github.com/open-telemetry/opentelemetry-collector/releases/tag/v0.47.0) and the [opentelemetry-collector-contrib v0.47.0](https://github.com/open-telemetry/opentelemetry-collector-contrib/releases/tag/v0.47.0) releases.

### 🚀 New components 🚀

- [`tcplog` receiver](https://github.com/open-telemetry/opentelemetry-collector-contrib/tree/main/receiver/tcplogreceiver) to receive logs from tcp using the [opentelemetry-log-collection](https://github.com/open-telemetry/opentelemetry-log-collection) library

### 💡 Enhancements 💡

- Upgrade to Go 1.18 (#1380)

### 🧰 Bug fixes 🧰

- Update core version during build (#1379)
- Update SA event type to fix processlist (#1385)

## v0.46.0

This Splunk OpenTelemetry Collector release includes changes from the [opentelemetry-collector v0.46.0](https://github.com/open-telemetry/opentelemetry-collector/releases/tag/v0.46.0) and the [opentelemetry-collector-contrib v0.46.0](https://github.com/open-telemetry/opentelemetry-collector-contrib/releases/tag/v0.46.0) releases.

### 💡 Enhancements 💡

- Upgrade `hostmetrics` receiver dependency (#1341)
- Update Linux installer script to fail immediately if running on an unsupported Linux distribution (#1351)
- Update bundled Smart Agent to [v5.19.1](https://github.com/signalfx/signalfx-agent/releases/tag/v5.19.1)

### 🧰 Bug fixes 🧰

- As a bug fix for hosts number miscalculation in Splunk Observability Cloud, Splunk OpenTelemetry Collector running in
  agent mode now is configured to override `host.name` attribute of all signals sent from instrumentation libraries by
  default (#1307)

## v0.45.0

This Splunk OpenTelemetry Collector release includes changes from the [opentelemetry-collector v0.45.0](https://github.com/open-telemetry/opentelemetry-collector/releases/tag/v0.45.0) and the [opentelemetry-collector-contrib v0.45.1](https://github.com/open-telemetry/opentelemetry-collector-contrib/releases/tag/v0.45.1) releases.

### 💡 Enhancements 💡

- Upgrade golang to 1.17.7 (#1294)

### 🧰 Bug fixes 🧰

- Correct collectd/hadoopjmx monitor type in windows Smart Agent receiver config validation [#1254](https://github.com/signalfx/splunk-otel-collector/pull/1254)

## v0.44.0

This Splunk OpenTelemetry Collector release includes changes from the [opentelemetry-collector v0.44.0](https://github.com/open-telemetry/opentelemetry-collector/releases/tag/v0.44.0) and the [opentelemetry-collector-contrib v0.44.0](https://github.com/open-telemetry/opentelemetry-collector-contrib/releases/tag/v0.44.0) releases.

### 🚀 New components 🚀

- [`databricks` receiver](https://github.com/signalfx/splunk-otel-collector/tree/main/internal/receiver/databricksreceiver) to generate metrics about the operation of a Databricks instance (Alpha)

### 💡 Enhancements 💡

- Bump default `td-agent` version to 4.3.0 in installer scripts (#1205)
- Enable shared pipeline for profiling by default (#1181)
- Update bundled Smart Agent to [v5.19.0](https://github.com/signalfx/signalfx-agent/releases/tag/v5.19.0)

## v0.43.0

This Splunk OpenTelemetry Collector release includes changes from the [opentelemetry-collector v0.43.1](https://github.com/open-telemetry/opentelemetry-collector/releases/tag/v0.43.1) and the [opentelemetry-collector-contrib v0.43.0](https://github.com/open-telemetry/opentelemetry-collector-contrib/releases/tag/v0.43.0) releases.

### 🧰 Bug fixes 🧰

- Provide informative unsupported monitor error on Windows for Smart Agent receiver [#1150](https://github.com/signalfx/splunk-otel-collector/pull/1150)
- Fix Windows support bundle script if fluentd is not installed (#1162)

## v0.42.0

This Splunk OpenTelemetry Collector release includes changes from the [opentelemetry-collector v0.42.0](https://github.com/open-telemetry/opentelemetry-collector/releases/tag/v0.42.0) and the [opentelemetry-collector-contrib v0.42.0](https://github.com/open-telemetry/opentelemetry-collector-contrib/releases/tag/v0.42.0) releases.

### 🛑 Breaking changes 🛑

- This version adopts OpenTelemetry Core version 0.42.0, and in doing so the configuration parsing process has changed slightly. The Splunk OpenTelemetry Collector used to [evaluate user configuration twice](https://github.com/signalfx/splunk-otel-collector/issues/628) and this required escaping desired `$` literals with an additional `$` character to prevent unwanted environment variable expansion. This version no longer doubly evaluates configuration so any `$$` instances in your configuration as a workaround should be updated to `$`.  [Config source directives](./internal/configsource) that include an additional `$` are provided with a temporary, backward-compatible `$${config_source:value}` and `$$config_source:value` parsing rule controlled by `SPLUNK_DOUBLE_DOLLAR_CONFIG_SOURCE_COMPATIBLE` environment variable (default `"true"`) to migrate them to single `$` usage to continue supporting the updating configs from [#930](https://github.com/signalfx/splunk-otel-collector/pull/930) and [#935](https://github.com/signalfx/splunk-otel-collector/pull/935). This functionality will be removed in a future release (#1099)

### 🚀 New components 🚀

- [`docker_observer`](https://github.com/open-telemetry/opentelemetry-collector-contrib/tree/main/extension/observer/dockerobserver) to detect and create container endpoints, to be used with the [`receiver_creator`](https://github.com/open-telemetry/opentelemetry-collector-contrib/tree/main/receiver/receivercreator) (#1044)
- [`ecs_task_observer`](https://github.com/open-telemetry/opentelemetry-collector-contrib/tree/main/extension/observer/ecstaskobserver) to detect and create ECS task container endpoints, to be used with the [`receiver_creator`](https://github.com/open-telemetry/opentelemetry-collector-contrib/tree/main/receiver/receivercreator) (#1125)

### 💡 Enhancements 💡

- Initial [salt module](https://github.com/signalfx/splunk-otel-collector/tree/main/deployments/salt) for Linux (#1050)
- Update bundled Smart Agent to [v5.18.0](https://github.com/signalfx/signalfx-agent/releases/tag/v5.18.0)

### 🧰 Bug fixes 🧰

- [`smartagent` receiver](https://github.com/signalfx/splunk-otel-collector/tree/v0.42.0/internal/receiver/smartagentreceiver) will now attempt to create _any_ monitor from a Receiver Creator instance, disregarding its provided `endpoint`. Previously would error out if a monitor did not accept endpoints ([#1107](https://github.com/signalfx/splunk-otel-collector/pull/1107))
- Remove `$$`-escaped `env` config source usage in ECS configs ([#1139](https://github.com/signalfx/splunk-otel-collector/pull/1139)).

## v0.41.1

- Upgrade golang to 1.17.6 (#1088)

## v0.41.0

This Splunk OpenTelemetry Collector release includes changes from the [opentelemetry-collector v0.41.0](https://github.com/open-telemetry/opentelemetry-collector/releases/tag/v0.41.0) and the [opentelemetry-collector-contrib v0.41.0](https://github.com/open-telemetry/opentelemetry-collector-contrib/releases/tag/v0.41.0) releases.

### 🚀 New components 🚀

- [`journald` receiver](https://github.com/open-telemetry/opentelemetry-collector-contrib/tree/main/receiver/journaldreceiver) to parse journald events from systemd journal

### 💡 Enhancements 💡

- Update bundled Smart Agent to [v5.17.1](https://github.com/signalfx/signalfx-agent/releases/tag/v5.17.1)
- Update OTLP HTTP receiver endpoint to use port 4318 in default configuration files (#1017)

## v0.40.0

This Splunk OpenTelemetry Collector release includes changes from the [opentelemetry-collector v0.40.0](https://github.com/open-telemetry/opentelemetry-collector/releases/tag/v0.40.0) and the [opentelemetry-collector-contrib v0.40.0](https://github.com/open-telemetry/opentelemetry-collector-contrib/releases/tag/v0.40.0) releases.

### 🚀 New components 🚀

- [mongodbatlas](https://github.com/open-telemetry/opentelemetry-collector-contrib/tree/main/receiver/mongodbatlasreceiver) receiver to receive metrics from MongoDB Atlas via their monitoring APIs (#997)
- [routing](https://github.com/open-telemetry/opentelemetry-collector-contrib/tree/main/processor/routingprocessor) processor to route logs, metrics or traces to specific exporters (#982)

## v0.39.0

This Splunk OpenTelemetry Collector release includes changes from the [opentelemetry-collector v0.39.0](https://github.com/open-telemetry/opentelemetry-collector/releases/tag/v0.39.0) and the [opentelemetry-collector-contrib v0.39.0](https://github.com/open-telemetry/opentelemetry-collector-contrib/releases/tag/v0.39.0) releases.

### 💡 Enhancements 💡

- Initial [Chocolatey package](https://github.com/signalfx/splunk-otel-collector/blob/main/docs/getting-started/windows-manual.md#chocolatey-installation) release
- Update bundled Smart Agent to [v5.16.0](https://github.com/signalfx/signalfx-agent/releases/tag/v5.16.0)

### 🧰 Bug fixes 🧰

- Fix token passthrough for splunkhec receiver/exporter ([#5435](https://github.com/open-telemetry/opentelemetry-collector-contrib/pull/5435))
- Fix --set command line flag functionality (#939)

## v0.38.1

### 🧰 Bug fixes 🧰

- Fix evaluating env variables in ecs ec2 configs (#930)
- Correct certifi CA bundle removal from Smart Agent bundle (#933)
- Fix evaluating env variables in fargate config (#935)

## v0.38.0

This Splunk OpenTelemetry Collector release includes changes from the [opentelemetry-collector v0.38.0](https://github.com/open-telemetry/opentelemetry-collector/releases/tag/v0.38.0) and the [opentelemetry-collector-contrib v0.38.0](https://github.com/open-telemetry/opentelemetry-collector-contrib/releases/tag/v0.38.0) releases.

### 💡 Enhancements 💡

- Initial release of multi-arch manifest for amd64 and arm64 linux docker images (#866)
  - **Note:** The Smart Agent and Collectd bundle is only included with the amd64 image
- Enable otlp receiver in the gateway logs pipeline (#903)
- Update bundled Smart Agent to [v5.15.0](https://github.com/signalfx/signalfx-agent/releases/tag/v5.15.0)

## v0.37.1

### 💡 Enhancements 💡

- Initial release of [`migratecheckpoint`](https://github.com/signalfx/splunk-otel-collector/tree/main/cmd/migratecheckpoint) to migrate Fluentd's position file to Otel checkpoints
- Upgrade golang to v1.17.2 for CVE-2021-38297
- Upgrade `github.com/hashicorp/consul/api` to v1.11.0 for CVE-2021-37219
- Upgrade `github.com/hashicorp/vault` to v1.7.2 for CVE-2021-27400, CVE-2021-29653, and CVE-2021-32923
- Upgrade `github.com/jackc/pgproto3/v2` to v2.1.1
- Upgrade `go.etcd.io/etcd` to `go.etcd.io/etcd/client/v2` for CVE-2020-15114
- Remove test certs from the smart agent bundle (#861)
- Run the `otelcol` container process as non-root user in provided docker image (#864)

### 🧰 Bug fixes 🧰

- Temporarily downgrade `gopsutil` dep to avoid errors in k8s deployment (#877)

## v0.37.0

This Splunk OpenTelemetry Connector release includes changes from the [opentelemetry-collector v0.37.0](https://github.com/open-telemetry/opentelemetry-collector/releases/tag/v0.37.0) and the [opentelemetry-collector-contrib v0.37.1](https://github.com/open-telemetry/opentelemetry-collector-contrib/releases/tag/v0.37.1) releases. Due to go modules dep issues, the Collector Contrib release 0.37.0 has been retracted in favor of 0.37.1.

### 💡 Enhancements 💡

- `signalfx` exporter: Add support for per cpu metrics [#5756](https://github.com/open-telemetry/opentelemetry-collector-contrib/pull/5756)
- Add [Hashicorp Nomad](https://github.com/signalfx/splunk-otel-collector/tree/main/deployments/nomad) support (#819)
- Add config converter function to unsquash Splunk HEC exporter tls fields (#832)
- Rename `k8s_tagger` processor config entries to [`k8sattributes`](https://github.com/open-telemetry/opentelemetry-collector-contrib/pull/5384) (#848)
- Update bundled Smart Agent to [v5.14.2](https://github.com/signalfx/signalfx-agent/releases/tag/v5.14.2)

## v0.36.1

### 🚀 New components 🚀

- [`httpsink` exporter](https://github.com/signalfx/splunk-otel-collector/tree/main/internal/exporter/httpsinkexporter) to make span data available via a HTTP endpoint
- Initial release of [`translatesfx`](https://github.com/signalfx/splunk-otel-collector/tree/main/cmd/translatesfx) to translate a SignalFx Smart Agent configuration file into a configuration that can be used by an OpenTelemetry Collector

### 🛑 Breaking changes 🛑

- Reorder detectors in default configs, moving the `system` detector to the
  end of the list. Applying this change to a pre-existing config in an EC2
  or Azure deployment will change both the `host.name` dimension and the
  resource ID dimension on some MTSes, possibly causing detectors to fire.
  (#822)

### 💡 Enhancements 💡

- Add `--skip-collector-repo` and `--skip-fluentd-repo` options to the Linux installer script to skip apt/yum/zypper repo config (#801)
- Add `collector_msi_url` and `fluentd_msi_url` options to the Windows installer script to allow custom URLs for downloading MSIs (#803)
- Start collector service after deb/rpm install or upgrade if env file exists (#805)

### 🧰 Bug fixes 🧰

- Allow the version flag without environment variables (#800)
- Fix Linux installer to set `SPLUNK_MEMORY_TOTAL_MIB` in the environment file if `--ballast` option is specified (#807)

## v0.36.0

This Splunk OpenTelemetry Connector release includes changes from the [opentelemetry-collector v0.36.0](https://github.com/open-telemetry/opentelemetry-collector/releases/tag/v0.36.0) and the [opentelemetry-collector-contrib v0.36.0](https://github.com/open-telemetry/opentelemetry-collector-contrib/releases/tag/v0.36.0) releases.

### 💡 Enhancements 💡

- Handle backwards compatibility of internal ballast removal (#759)
- Update bundled Smart Agent to [v5.14.1](https://github.com/signalfx/signalfx-agent/releases/tag/v5.14.1)
- Automatically relocate removed OTLP exporter "insecure" field (#783)

### 🧰 Bug fixes 🧰

- Move Heroku buildpack to [https://github.com/signalfx/splunk-otel-collector-heroku](https://github.com/signalfx/splunk-otel-collector-heroku) (#755)
- Fix rpm installation conflicts with the Smart Agent rpm (#773)

## v0.35.0

This Splunk OpenTelemetry Connector release includes changes from the [opentelemetry-collector v0.35.0](https://github.com/open-telemetry/opentelemetry-collector/releases/tag/v0.35.0) and the [opentelemetry-collector-contrib v0.35.0](https://github.com/open-telemetry/opentelemetry-collector-contrib/releases/tag/v0.35.0) releases.

### 🚀 New components 🚀

- [`groupbyattrs` processor](https://github.com/open-telemetry/opentelemetry-collector-contrib/tree/main/processor/groupbyattrsprocessor)

### 💡 Enhancements 💡

- Update bundled Smart Agent to [v5.13.0](https://github.com/signalfx/signalfx-agent/releases/tag/v5.13.0) (#738)
- Add SUSE support to [Linux installer script](https://github.com/signalfx/splunk-otel-collector/blob/main/docs/getting-started/linux-installer.md) (collector only, log collection with Fluentd not yet supported) (#720)
- Add SUSE support to [puppet module](https://forge.puppet.com/modules/signalfx/splunk_otel_collector) (collector only, log collection with Fluentd not yet supported) (#737)

### 🧰 Bug fixes 🧰

- `smartagent` receiver: Properly parse receiver creator endpoints (#718)

## v0.34.1

### 💡 Enhancements 💡

- Automatically add `system.type` dimension to all `smartagent` receiver datapoints (#702)
- Include ECS EC2 config in docker images (#713)

## v0.34.0

This Splunk OpenTelemetry Connector release includes changes from the [opentelemetry-collector v0.34.0](https://github.com/open-telemetry/opentelemetry-collector/releases/tag/v0.34.0) and the [opentelemetry-collector-contrib v0.34.0](https://github.com/open-telemetry/opentelemetry-collector-contrib/releases/tag/v0.34.0) releases.

### 💡 Enhancements 💡

- Add [Amazon ECS EC2](https://github.com/signalfx/splunk-otel-collector/tree/main/deployments/ecs/ec2) deployment support (#642)
- Enable `memory_ballast` extension in Fargate config (#675)
- Initial [support bundle PowerShell script](https://github.com/signalfx/splunk-otel-collector/blob/main/internal/buildscripts/packaging/msi/splunk-support-bundle.ps1); included in the Windows MSI (#654)
- Remove strict `libcap` dependency from the collector RPM (#676)
  - Allows installation on Linux distros without the `libcap` package.
  - If installing the collector RPM manually, `libcap` will now need to be installed separately as a prerequisite.  See [linux-manual.md](https://github.com/signalfx/splunk-otel-collector/blob/main/docs/getting-started/linux-manual.md#deb-and-rpm-packages) for details.

### 🧰 Bug fixes 🧰

- Use system env vars for default paths in the Windows installer script (#667)

## v0.33.1

### 💡 Enhancements 💡

- Initial release of the `quay.io/signalfx/splunk-otel-collector-windows` [docker image for Windows](https://github.com/signalfx/splunk-otel-collector/blob/main/docs/getting-started/windows-manual.md#docker)
- Upgrade to Go 1.17 (#650)
- Update bundled Smart Agent to [v5.12.0](https://github.com/signalfx/signalfx-agent/releases/tag/v5.12.0)

## v0.33.0

This Splunk OpenTelemetry Connector release includes changes from the [opentelemetry-collector v0.33.0](https://github.com/open-telemetry/opentelemetry-collector/releases/tag/v0.33.0) and the [opentelemetry-collector-contrib v0.33.0](https://github.com/open-telemetry/opentelemetry-collector-contrib/releases/tag/v0.33.0) releases.

### 💡 Enhancements 💡

- `smartagent` receiver: `signalfx-forwarder` now works with `k8s_tagger` processor. (#590)
- Add [Fargate](https://github.com/signalfx/splunk-otel-collector/blob/main/deployments/fargate/README.md) deployment support
- Update bundled Smart Agent to [v5.11.4](https://github.com/signalfx/signalfx-agent/releases/tag/v5.11.4)

### 🧰 Bug fixes 🧰

- `smartagent` receiver: Set redirected logrus logger level (#593)

## v0.31.0

This Splunk OpenTelemetry Connector release includes changes from the [opentelemetry-collector v0.31.0](https://github.com/open-telemetry/opentelemetry-collector/releases/tag/v0.31.0) and the [opentelemetry-collector-contrib v0.31.0](https://github.com/open-telemetry/opentelemetry-collector-contrib/releases/tag/v0.31.0) releases.

### 🚀 New components 🚀

- [`file_storage` extension](https://github.com/open-telemetry/opentelemetry-collector-contrib/tree/main/extension/storage/filestorage)

### 🛑 Breaking changes 🛑

- Change default config server port to 55554 (#579)

### 💡 Enhancements 💡

- Add support for non-persisted journald in the default fluentd config (#516)
- Add `SPLUNK_CONFIG_YAML` env var support for storing configuration YAML (#462)
- Initial puppet support for windows (#524)
- Update to use the `memory_ballast` extension instead of the `--mem-ballast-size-mib` flag (#567)
- Add Heroku buildpack (#571)
- Set required URL and TOKEN env vars for agent config (#572)

### 🧰 Bug fixes 🧰

- Remove SAPM receiver from default configuration (#517)
- `zookeeper` config source: Remove config validation for zk endpoints (#533)
- Fix memory limit calculation for deployments with 20Gi+ of total memory (#558)
- Set path ownership on deb/rpm postinstall (#582)

## v0.29.0

This Splunk OpenTelemetry Connector release includes changes from the [opentelemetry-collector v0.29.0](https://github.com/open-telemetry/opentelemetry-collector/releases/tag/v0.29.0) and the [opentelemetry-collector-contrib v0.29.0](https://github.com/open-telemetry/opentelemetry-collector-contrib/releases/tag/v0.29.0) releases.

### 💡 Enhancements 💡

- Add OTLP to logs pipeline for agent (#495)
- Enable collecting in memory config locally by default (#497)
- Enable host metadata updates by default (#513)

## v0.28.1

- Update bundled Smart Agent to [v5.11.0](https://github.com/signalfx/signalfx-agent/releases/tag/v5.11.0) (#487)
- Document APM infra correlation (#458)
- Alpha translatesfx feature additions.

## v0.28.0

This Splunk OpenTelemetry Collector release includes changes from the [opentelemetry-collector v0.28.0](https://github.com/open-telemetry/opentelemetry-collector/releases/tag/v0.28.0) and the [opentelemetry-collector-contrib v0.28.0](https://github.com/open-telemetry/opentelemetry-collector-contrib/releases/tag/v0.28.0) releases.

### 💡 Enhancements 💡

- Initial puppet module for linux (#405)
- Add `include` config source (#419, #402, #397)
- Allow setting both `SPLUNK_CONFIG` and `--config` with priority given to `--config` (#450)
- Use internal pipelines for collector prometheus metrics (#469)

### 🧰 Bug fixes 🧰

- Correctly handle nil value on the config provider (#434)

## v0.26.0

This Splunk OpenTelemetry Collector release includes changes from the [opentelemetry-collector v0.26.0](https://github.com/open-telemetry/opentelemetry-collector/releases/tag/v0.26.0) and the [opentelemetry-collector-contrib v0.26.0](https://github.com/open-telemetry/opentelemetry-collector-contrib/releases/tag/v0.26.0) releases.

### 🚀 New components 🚀

- [kafkametrics](https://github.com/open-telemetry/opentelemetry-collector-contrib/tree/main/receiver/kafkametricsreceiver) receiver

### 💡 Enhancements 💡

- zookeeper config source (#318)
- etcd2 config source (#317)
- Enable primary cloud resource detection in the default agent config (#344)
- Unset exclusion and translations by default in gateway config (#350)
- Update bundled Smart Agent to [v5.10.2](https://github.com/signalfx/signalfx-agent/releases/tag/v5.10.2) (#354)
- Set PATH in the docker image to include Smart Agent bundled utilities (#313)
- Remove 55680 exposed port from the docker image (#371)
- Expose initial and effective config for debugging purposes (#325)
- Add a config source for env vars (#348)

### 🧰 Bug fixes 🧰

- `smartagent` receiver: Remove premature protection for Start/Stop, trust Service to start/stop once (#342)
- `smartagent` receiver and extension: Fix config parsing for structs and pointers to structs (#345)

## v0.25.0

This Splunk OpenTelemetry Collector release includes changes from the [opentelemetry-collector v0.25.0](https://github.com/open-telemetry/opentelemetry-collector/releases/tag/v0.25.0) and the [opentelemetry-collector-contrib v0.25.0](https://github.com/open-telemetry/opentelemetry-collector-contrib/releases/tag/v0.25.0) releases.

### 🚀 New components 🚀

- [filelog](https://github.com/open-telemetry/opentelemetry-collector-contrib/tree/main/receiver/filelogreceiver) receiver (#289)
- [probabilisticsampler](https://github.com/open-telemetry/opentelemetry-collector-contrib/tree/main/processor/probabilisticsamplerprocessor) processor (#300)

### 💡 Enhancements 💡

- Add the config source manager (#295, #303)

### 🧰 Bug fixes 🧰

- Correct Jaeger Thrift HTTP Receiver URL to /api/traces (#288)

## v0.24.3

### 💡 Enhancements 💡

- Add AKS resource detector (https://github.com/open-telemetry/opentelemetry-collector-contrib/pull/3035)

### 🧰 Bug fixes 🧰

- Fallback to `os.Hostname` when FQDN is not available (https://github.com/open-telemetry/opentelemetry-collector-contrib/pull/3099)

## v0.24.2

### 💡 Enhancements 💡

- Include smart agent bundle in docker image (#241)
- Use agent bundle-relative Collectd ConfigDir default (#263, #268)

### 🧰 Bug fixes 🧰

- Sanitize monitor IDs in SA receiver (#266, #269)

## v0.24.1

### 🧰 Bug fixes 🧰

- Fix HEC Exporter throwing 400s (https://github.com/open-telemetry/opentelemetry-collector-contrib/pull/3032)

### 💡 Enhancements 💡
- Remove unnecessary hostname mapping in fluentd configs (#250)
- Add OTLP HTTP exporter (#252)
- Env variable NO_WINDOWS_SERVICE to force interactive mode on Windows (#254)

## v0.24.0

### 🛑 Breaking changes 🛑

- Remove opencensus receiver (#230)
- Don't override system resource attrs in default config (#239)
  - Detectors run as part of the `resourcedetection` processor no longer overwrite resource attributes already present.

### 💡 Enhancements 💡

- Support gateway mode for Linux installer (#187)
- Support gateway mode for windows installer (#231)
- Add SignalFx forwarder to default configs (#218)
- Include Smart Agent bundle in msi (#222)
- Add Linux support bundle script (#208)
- Add Kafka receiver/exporter (#201)

### 🧰 Bug fixes 🧰

## v0.23.0

This Splunk OpenTelemetry Collector release includes changes from the [opentelemetry-collector v0.23.0](https://github.com/open-telemetry/opentelemetry-collector/releases/tag/v0.23.0) and the [opentelemetry-collector-contrib v0.23.0](https://github.com/open-telemetry/opentelemetry-collector-contrib/releases/tag/v0.23.0) releases.

### 🛑 Breaking changes 🛑

- Renamed default config from `splunk_config_linux.yaml` to `gateway_config.yaml` (#170)

### 💡 Enhancements 💡

- Include smart agent bundle in amd64 deb/rpm packages (#177)
- `smartagent` receiver: Add support for logs (#161) and traces (#192)

### 🧰 Bug fixes 🧰

- `smartagent` extension: Ensure propagation of collectd bundle dir (#180)
- `smartagent` receiver: Fix logrus logger hook data race condition (#181)<|MERGE_RESOLUTION|>--- conflicted
+++ resolved
@@ -4,15 +4,12 @@
 
 ### 🛑 Breaking changes 🛑
 
-<<<<<<< HEAD
 - (Splunk) On Windows the `SPLUNK_*` environment variables were moved from the machine scope to the collector service scope.
-It is possible that some instrumentations are relying on the machine-wide environment variables set by the installation. ([#3930](https://github.com/signalfx/splunk-otel-collector/pull/3930))
-=======
+  It is possible that some instrumentations are relying on the machine-wide environment variables set by the installation. ([#3930](https://github.com/signalfx/splunk-otel-collector/pull/3930))
 - (Splunk) Node.js Auto Instrumentation:
   - The `NODE_OPTIONS` environment variable in the default config file has been updated to load the Node.js SDK from an absolute path (`/usr/lib/splunk-instrumentation/splunk-otel-js/node_modules/@splunk/otel/instrument`).
   - The Linux installer script now installs the Node.js SDK to `/usr/lib/splunk-instrumentation/splunk-otel-js` instead of globally.
   - The `--npm-command` Linux installer script option is no longer supported. To specify a custom path to `npm`, use the `--npm-path <path>` option.
->>>>>>> 6aa6467d
 
 ## v0.90.0
 
