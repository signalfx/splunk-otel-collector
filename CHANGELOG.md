# Changelog

## Unreleased

<<<<<<< HEAD

### 🛑 Breaking changes 🛑

- (Splunk) Change default traces exporter to otlphttp exporter. ([#5588](https://github.com/signalfx/splunk-otel-collector/pull/5588)).
=======
### 🚀 New components 🚀

- (Splunk) Add `filestats` receiver ([#5229](https://github.com/signalfx/splunk-otel-collector/pull/5229))
- (Splunk) Add `iis` receiver ([#5717](https://github.com/signalfx/splunk-otel-collector/pull/5717))
>>>>>>> 175c2c3c

### 💡 Enhancements 💡

- (Splunk) Automatic Discovery:
  - Switch bundled NGINX discovery to create [OpenTelemetry NGINX receiver](https://docs.splunk.com/observability/en/gdi/opentelemetry/components/nginx-receiver.html#nginx-receiver) instead of the Smart Agent NGINX monitor ([#5689](https://github.com/signalfx/splunk-otel-collector/pull/5689))
- (Splunk) Expose internal metrics at default `localhost:8888` address instead of `${SPLUNK_LISTEN_INTERFACE}:8888` ([#5706](https://github.com/signalfx/splunk-otel-collector/pull/5706))
  This can be changed in `service::telemetry::metrics` section:  
  ```yaml
  service:
    telemetry:
      metrics:
        readers:
          - pull:
              exporter:
                prometheus:
                  host: localhost
                  port: 8888
  ```
  This also removes a warning about deprecated `service::telemetry::metrics::address`.

### 🚩Deprecations 🚩

- (Splunk) Deprecate the collectd/genericjmx monitor. Please use the [jmxreceiver](https://github.com/open-telemetry/opentelemetry-collector-contrib/tree/main/receiver/jmxreceiver) instead. ([#5539](https://github.com/signalfx/splunk-otel-collector/pull/5539))
- (Splunk) Deprecate the collectd/activemq monitor. Please use the [jmxreceiver](https://github.com/open-telemetry/opentelemetry-collector-contrib/tree/main/receiver/jmxreceiver) with the activemq target system instead. ([#5539](https://github.com/signalfx/splunk-otel-collector/pull/5539))
- (Splunk) Deprecate the collectd/cassandra monitor. Please use the [jmxreceiver](https://github.com/open-telemetry/opentelemetry-collector-contrib/tree/main/receiver/jmxreceiver) with the cassandra target system instead. ([#5539](https://github.com/signalfx/splunk-otel-collector/pull/5539))
- (Splunk) Deprecate the collectd/hadoop monitor. Please use the [jmxreceiver](https://github.com/open-telemetry/opentelemetry-collector-contrib/tree/main/receiver/jmxreceiver) with the hadoop target system instead. ([#5539](https://github.com/signalfx/splunk-otel-collector/pull/5539))
- (Splunk) Deprecate the collectd/kafka monitor. Please use the [jmxreceiver](https://github.com/open-telemetry/opentelemetry-collector-contrib/tree/main/receiver/jmxreceiver) with the kafka target system instead. ([#5539](https://github.com/signalfx/splunk-otel-collector/pull/5539))
- (Splunk) Deprecate the collectd/kafka-consumer monitor. Please use the [jmxreceiver](https://github.com/open-telemetry/opentelemetry-collector-contrib/tree/main/receiver/jmxreceiver) with the kafka-consumer target system instead. ([#5539](https://github.com/signalfx/splunk-otel-collector/pull/5539))
- (Splunk) Deprecate the collectd/kafka-producer monitor. Please use the [jmxreceiver](https://github.com/open-telemetry/opentelemetry-collector-contrib/tree/main/receiver/jmxreceiver) with the kafka-producer target system instead. ([#5539](https://github.com/signalfx/splunk-otel-collector/pull/5539))
- (Splunk) Deprecate the collectd/solr monitor. Please use the [jmxreceiver](https://github.com/open-telemetry/opentelemetry-collector-contrib/tree/main/receiver/jmxreceiver) with the solr target system instead. ([#5539](https://github.com/signalfx/splunk-otel-collector/pull/5539))
- (Splunk) Deprecate the collectd/tomcat monitor. Please use the [jmxreceiver](https://github.com/open-telemetry/opentelemetry-collector-contrib/tree/main/receiver/jmxreceiver) with the tomcat target system instead. ([#5539](https://github.com/signalfx/splunk-otel-collector/pull/5539))


## v0.114.0

### 💡 Enhancements 💡

- (Contrib) `processor/k8sattributes`: Add support for profiles signal ([#35983](https://github.com/open-telemetry/opentelemetry-collector-contrib/pull/35983))
- (Contrib) `receiver/k8scluster`: Add support for limiting observed resources to a specific namespace. ([#9401](https://github.com/open-telemetry/opentelemetry-collector-contrib/pull/9401))
  This change allows to make use of this receiver with `Roles`/`RoleBindings`, as opposed to giving the collector cluster-wide read access.
- (Contrib) `processor/resourcedetection`: Introduce support for Profiles signal type. ([#35980](https://github.com/open-telemetry/opentelemetry-collector-contrib/pull/35980))
- (Contrib) `connector/routing`: Add ability to route by metric context ([#36236](https://github.com/open-telemetry/opentelemetry-collector-contrib/pull/36236))
- (Contrib) `connector/routing`: Add ability to route by span context ([#36276](https://github.com/open-telemetry/opentelemetry-collector-contrib/pull/36276))
- (Contrib) `processor/spanprocessor`: Add a new configuration option to keep the original span name when extracting attributes from the span name. ([#36120](https://github.com/open-telemetry/opentelemetry-collector-contrib/pull/36120))
- (Contrib) `receiver/splunkenterprise`: Add new metrics for Splunk Enterprise dispatch artifacts caches ([#36181](https://github.com/open-telemetry/opentelemetry-collector-contrib/pull/36181))

### 🚩Deprecations 🚩

- (Splunk) `SPLUNK_TRACE_URL` environment variable is deprecated. It's replaced with `${SPLUNK_INGEST_URL}/v2/trace`
  in the default configs. Default value for `SPLUNK_TRACE_URL` is still set in the binary from `SPLUNK_REALM` or
  `SPLUNK_INGEST_URL` environment variables to not break existing configurations. However, it is recommended to
  update the configurations to use `${SPLUNK_INGEST_URL}/v2/trace` instead. ([#5672](https://github.com/signalfx/splunk-otel-collector/pull/5672)).

### 🛑 Breaking changes 🛑

- (Splunk) Given that `SPLUNK_TRACE_URL` environment variable is deprecated and replaced with
  `${SPLUNK_INGEST_URL}/v2/trace` in the default configurations, the option to set the Trace URL has been removed from 
  all packaging and mass deployment solutions to an avoid confusion. ([#5672](https://github.com/signalfx/splunk-otel-collector/pull/5672)).

### 🧰 Bug fixes 🧰

- (Splunk) `receiver/journald`: Upgrade journald client libraries in the Collector docker image by taking them from latest Debian image. 
  This fixes journald receiver on kubernetes nodes with recent versions of systemd ([#5664](https://github.com/signalfx/splunk-otel-collector/pull/5664)). 
- (Core) scraperhelper: If the scraper shuts down, do not scrape first. ([#11632](https://github.com/open-telemetry/opentelemetry-collector-contrib/pull/11632)) 
  When the scraper is shutting down, it currently will scrape at least once. With this change, upon receiving a shutdown order, the receiver's scraperhelper will exit immediately.
- (Contrib) `pkg/stanza`: Ensure that time parsing happens before entry is sent to downstream operators ([#36213](https://github.com/open-telemetry/opentelemetry-collector-contrib/pull/36213))
- (Contrib) `processor/k8sattributes`: Block when starting until the metadata have been synced, to fix that some data couldn't be associated with metadata when the agent was just started. ([#32556](https://github.com/open-telemetry/opentelemetry-collector-contrib/pull/32556))
- (Contrib) `exporter/loadbalancing`: Shutdown exporters during collector shutdown. This fixes a memory leak. ([#36024](https://github.com/open-telemetry/opentelemetry-collector-contrib/pull/36024))
- (Contrib) `pkg/ottl`: Respect the `depth` option when flattening slices using `flatten` ([#36161](https://github.com/open-telemetry/opentelemetry-collector-contrib/pull/36161))
  The `depth` option is also now required to be at least `1`.
- (Contrib) `pkg/stanza`: Synchronous handling of entries passed from the log emitter to the receiver adapter ([#35453](https://github.com/open-telemetry/opentelemetry-collector-contrib/pull/35453))
- (Contrib) `receiver/prometheus`: Fix prometheus receiver to support static scrape config with Target Allocator ([#36062](https://github.com/open-telemetry/opentelemetry-collector-contrib/pull/36062))

## v0.113.0

This Splunk OpenTelemetry Collector release includes changes from the opentelemetry-collector v0.113.0 and the opentelemetry-collector-contrib v0.113.0 releases where appropriate.

### 🛑 Breaking changes 🛑

- (Contrib) `sapmreceiver`: Remove the deprecated access_token_passthrough from SAPM receiver. ([#35972](https://github.com/open-telemetry/opentelemetry-collector-contrib/pull/35972))
  Please use `include_metadata` instead with the following config option applied to the batch processor:
  batch:
    metadata_keys: [X-Sf-Token]

- (Contrib) `pkg/ottl`: Promote `processor.transform.ConvertBetweenSumAndGaugeMetricContext` feature gate to Stable ([#36216](https://github.com/open-telemetry/opentelemetry-collector-contrib/pull/36216))
  This gate can no longer be disabled. The `convert_sum_to_gauge` and `convert_gauge_to_sum` may now only be used with the `metric` context.


### 💡 Enhancements 💡

- (Contrib) `splunkenterprisereceiver`: Add telemetry around the Splunk Enterprise kv-store. ([#35445](https://github.com/open-telemetry/opentelemetry-collector-contrib/pull/35445))
- (Contrib) `journaldreceiver`: adds ability to parse journald's MESSAGE field as a string if desired ([#36005](https://github.com/open-telemetry/opentelemetry-collector-contrib/pull/36005))
- (Contrib) `journaldreceiver`: allows querying a journald namespace ([#36031](https://github.com/open-telemetry/opentelemetry-collector-contrib/pull/36031))
- (Contrib) `hostmetricsreceiver`: Add the system.uptime metric in the hostmetrics receiver ([#31627](https://github.com/open-telemetry/opentelemetry-collector-contrib/pull/31627))
  This metric is provided by the new `system` scraper.

- (Contrib) `hostmetrics`: Adjust scraper creation to make it so the scraper name is reported with hostmetrics scraper errors. ([#35814](https://github.com/open-telemetry/opentelemetry-collector-contrib/pull/35814))
- (Contrib) `pkg/ottl`: Add SliceToMap function ([#35256](https://github.com/open-telemetry/opentelemetry-collector-contrib/pull/35256))
- (Contrib) `journaldreceiver`: Restart journalctl if it exits unexpectedly ([#35635](https://github.com/open-telemetry/opentelemetry-collector-contrib/pull/35635))
- (Contrib) `routingconnector`: Add ability to route by request metadata. ([#19738](https://github.com/open-telemetry/opentelemetry-collector-contrib/pull/19738))
- (Contrib) `exporter/signalfx`: Enabling retrying for dimension properties update without tags in case of 400 response error. ([#36044](https://github.com/open-telemetry/opentelemetry-collector-contrib/pull/36044))
  Property and tag updates are done using the same API call. After this change, the exporter will retry once to sync
  properties in case of 400 response error.

- (Contrib) `signalfxexporter`: Add more default metrics related to Kubernetes cronjobs, jobs, statefulset, and hpa ([#36026](https://github.com/open-telemetry/opentelemetry-collector-contrib/pull/36026))
- (Contrib) `simpleprometheusreceiver`: Support to set `job_name` in config ([#31502](https://github.com/open-telemetry/opentelemetry-collector-contrib/pull/31502))
- (Contrib) `solacereceiver`: Add support to the Solace Receiver to convert the new `Move to Dead Message Queue` and new `Delete` spans generated by Solace Event Broker to OTLP. ([#36071](https://github.com/open-telemetry/opentelemetry-collector-contrib/pull/36071))
- (Contrib) `routingconnector`: Add ability to route log records individually using OTTL log record context. ([#35939](https://github.com/open-telemetry/opentelemetry-collector-contrib/pull/35939))
- (Contrib) `splunkenterprisereceiver`: Add new metrics for Splunk Enterprise dispatch artifacts ([#35950](https://github.com/open-telemetry/opentelemetry-collector-contrib/pull/35950))
- (Core) `batchprocessor`: Move single shard batcher creation to the constructor ([#11594](https://github.com/open-telemetry/opentelemetry-collector/issues/11594))
- (Core) `service`: add support for using the otelzap bridge and emit logs using the OTel Go SDK ([#10544](https://github.com/open-telemetry/opentelemetry-collector/issues/10544))

### 🧰 Bug fixes 🧰

- (Contrib) `receiver/windowseventlog`: Fix panic when rendering long event messages. ([#36179](https://github.com/open-telemetry/opentelemetry-collector-contrib/pull/36179))
- (Contrib) `hostmetricsreceiver`: Do not set the default value of HOST_PROC_MOUNTINFO to respect root_path ([#35990](https://github.com/open-telemetry/opentelemetry-collector-contrib/pull/35990))
- (Contrib) `prometheusexporter`: Fixes an issue where the prometheus exporter would not shut down the server when the collector was stopped. ([#35464](https://github.com/open-telemetry/opentelemetry-collector-contrib/pull/35464))
- (Contrib) `k8sobserver`: Enable observation of ingress objects if the `ObserveIngresses` config option is set to true ([#35324](https://github.com/open-telemetry/opentelemetry-collector-contrib/pull/35324))
- (Contrib) `pkg/stanza`: Fixed bug causing Operators with DropOnErrorQuiet to send log entries to the next operator. ([#35010](https://github.com/open-telemetry/opentelemetry-collector-contrib/pull/35010))
  This issue was introduced by a bug fix meant to ensure Silent Operators are not logging errors ([#35010](https://github.com/open-telemetry/opentelemetry-collector-contrib/pull/35010)). With this fix,
  this side effect bug has been resolved.

- (Contrib) `splunkhecreceiver`: Avoid a memory leak by changing how we record obsreports for logs and metrics. ([#35294](https://github.com/open-telemetry/opentelemetry-collector-contrib/pull/35294))
- (Contrib) `receiver/filelog`: fix record counting with header ([#35869](https://github.com/open-telemetry/opentelemetry-collector-contrib/pull/35869))
- (Contrib) `connector/routing`: Fix detection of duplicate conditions in routing table. ([#35962](https://github.com/open-telemetry/opentelemetry-collector-contrib/pull/35962))
- (Contrib) `solacereceiver`: The Solace receiver may unexpectedly terminate on reporting traces when used with a memory limiter processor and under high load ([#35958](https://github.com/open-telemetry/opentelemetry-collector-contrib/pull/35958))
- (Contrib) `pkg/stanza/operator`: Retain Operator should propagate the severity field ([#35832](https://github.com/open-telemetry/opentelemetry-collector-contrib/pull/35832))
  The retain operator should propagate the severity field like it does with timestamps.

- (Contrib) `pkg/stanza`: Handle error of callback function of `ParserOperator.ProcessWithCallback` ([#35769](https://github.com/open-telemetry/opentelemetry-collector-contrib/pull/35769))
  `ProcessWithCallback` of `ParserOperator` first calls the `ParseWith` method
  which properly handles errors with `HandleEntryError`.
  Then the callback function is called and its returned error should also
  be handled by the `HandleEntryError` ensuring a consistent experience.

- (Core) `service`: ensure traces and logs emitted by the otel go SDK use the same resource information ([#11578](https://github.com/open-telemetry/opentelemetry-collector/issues/11578))
- (Core) `config/configgrpc`: Patch for bug in the grpc-go NewClient that makes the way the hostname is resolved incompatible with the way proxy setting are applied. ([#11537](https://github.com/open-telemetry/opentelemetry-collector/issues/11537))

## v0.112.0

This Splunk OpenTelemetry Collector release includes changes from the opentelemetry-collector v0.112.0 and the opentelemetry-collector-contrib v0.112.0 releases where appropriate.

### 🛑 Breaking changes 🛑

- (Splunk) Remove httpsink exporter ([#5503](https://github.com/signalfx/splunk-otel-collector/pull/5503))
- (Splunk) Remove signalfx-metadata and collectd/metadata monitors ([#5508](https://github.com/signalfx/splunk-otel-collector/pull/5508))
  Both monitors are deprecated and replaced by the hostmetricsreceiver and processlist monitor.
- (Splunk) Remove deprecated collectd/etcd monitor. [Please use the etcd prometheus endpoint to scrape metrics.](https://etcd.io/docs/v3.5/metrics/) ([#5520](https://github.com/signalfx/splunk-otel-collector/pull/5520))
- (Splunk) Remove deprecated collectd/health-checker monitor. ([#5522](https://github.com/signalfx/splunk-otel-collector/pull/5522))
- (Splunk) Remove deprecated loggingexporter from the distribution ([#5551](https://github.com/signalfx/splunk-otel-collector/pull/5551))
- (Core) `service`: Remove stable gate component.UseLocalHostAsDefaultHost ([#11412](https://github.com/open-telemetry/opentelemetry-collector/pull/11412))

### 🚩Deprecations 🚩

- (Splunk) Deprecate cloudfoundry monitor ([#5495](https://github.com/signalfx/splunk-otel-collector/pull/5495))
- (Splunk) Deprecate the heroku observer. Use the [resource detection observer with heroku detector](https://github.com/open-telemetry/opentelemetry-collector-contrib/tree/main/processor/resourcedetectionprocessor#heroku) instead. ([#5496](https://github.com/signalfx/splunk-otel-collector/pull/5496))
- (Splunk) Deprecate mongodb atlas monitor. [Please use the mongodbatlasreceiver instead](https://docs.splunk.com/observability/en/gdi/opentelemetry/components/mongodb-atlas-receiver.html) ([#5500](https://github.com/signalfx/splunk-otel-collector/pull/5500))
- (Splunk) Deprecate python-monitor monitor ([#5501](https://github.com/signalfx/splunk-otel-collector/pull/5501))
- (Splunk) Deprecate windowslegacy monitor ([#5518](https://github.com/signalfx/splunk-otel-collector/pull/5518))
- (Splunk) Deprecate statsd monitor. Use the [statsd receiver](https://github.com/open-telemetry/opentelemetry-collector-contrib/tree/main/receiver/statsdreceiver) instead. ([#5513](https://github.com/signalfx/splunk-otel-collector/pull/5513))
- (Splunk) Deprecate the collectd/consul monitor. Please use the statsd or prometheus receiver instead. See https://developer.hashicorp.com/consul/docs/agent/monitor/telemetry for more information. ([#5521](https://github.com/signalfx/splunk-otel-collector/pull/5521))
- (Splunk) Deprecate collectd/mysql monitor. Use the [mysql receiver](https://github.com/open-telemetry/opentelemetry-collector-contrib/tree/main/receiver/mysqlreceiver) instead. ([#5538](https://github.com/signalfx/splunk-otel-collector/pull/5538))
- (Splunk) Deprecate the collectd/nginx monitor. Please use the [nginx receiver](https://github.com/open-telemetry/opentelemetry-collector-contrib/blob/main/receiver/nginxreceiver/) instead. ([#5537](https://github.com/signalfx/splunk-otel-collector/pull/5537))
- (Splunk) Deprecate the collectd/chrony monitor. Please use the [chronyreceiver](https://github.com/open-telemetry/opentelemetry-collector-contrib/tree/main/receiver/chronyreceiver) instead. ([#5536](https://github.com/signalfx/splunk-otel-collector/pull/5536))
- (Splunk) Deprecate the collectd/statsd monitor. Please use the [statsdreceiver](https://github.com/open-telemetry/opentelemetry-collector-contrib/tree/main/receiver/statsdreceiver) instead. ([#5542](https://github.com/signalfx/splunk-otel-collector/pull/5542))
- (Splunk) Deprecate the ecs-metadata monitor ([#5541](https://github.com/signalfx/splunk-otel-collector/pull/5541))
- (Splunk) Deprecate the collectd/statsd monitor. Please use the [statsdreceiver](https://github.com/open-telemetry/opentelemetry-collector-contrib/tree/main/receiver/statsdreceiver) instead. ([#](https://github.com/signalfx/splunk-otel-collector/pull/))
- (Splunk) Deprecate the haproxy monitor. Please use the [haproxyreceiver](https://github.com/open-telemetry/opentelemetry-collector-contrib/tree/main/receiver/haproxyreceiver) instead. ([#5543](https://github.com/signalfx/splunk-otel-collector/pull/5543))
- (Contrib) `sapmreceiver`: Deprecate SAPM receiver ([#32125](https://github.com/open-telemetry/opentelemetry-collector-contrib/pull/32125))

### 🚀 New components 🚀

- (Splunk) Add [chrony receiver](https://github.com/open-telemetry/opentelemetry-collector-contrib/tree/main/receiver/chronyreceiver) ([#5535](https://github.com/signalfx/splunk-otel-collector/pull/5535))

### 💡 Enhancements 💡

- (Splunk) Update Python to 3.13.0 ([5552](https://github.com/signalfx/splunk-otel-collector/pull/5552))
- (Core) `confighttp`: Adding support for lz4 compression into the project ([#9128](https://github.com/open-telemetry/opentelemetry-collector/pull/9128))
- (Core) `service`: Hide profiles support behind a feature gate while it remains alpha. ([#11477](https://github.com/open-telemetry/opentelemetry-collector/pull/11477))
- (Core) `exporterhelper`: Retry sender will fail fast when the context timeout is shorter than the next retry interval. ([#11183](https://github.com/open-telemetry/opentelemetry-collector/pull/11183))
- (Contrib) `azureeventshubreceiver`: Updates the Azure Event Hub receiver to use the new Resource Logs translator. ([#35357](https://github.com/open-telemetry/opentelemetry-collector-contrib/pull/35357))
- (Contrib) `pkg/ottl`: Add ConvertAttributesToElementsXML Converter ([#35328](https://github.com/open-telemetry/opentelemetry-collector-contrib/pull/35328))
- (Contrib) `azureblobreceiver`: adds support for using azidentity default auth, enabling the use of Azure Managed Identities, e.g. Workload Identities on AKS ([#35636](https://github.com/open-telemetry/opentelemetry-collector-contrib/pull/35636))
  This change allows to use authentication type "default", which makes the receiver use azidentity default Credentials,
  which automatically picks up, identities assigned to e.g. a container or a VirtualMachine
- (Contrib) `k8sobserver`: Emit endpoint per Pod's container ([#35491](https://github.com/open-telemetry/opentelemetry-collector-contrib/pull/35491))
- (Contrib) `mongodbreceiver`: Add support for MongoDB direct connection ([#35427](https://github.com/open-telemetry/opentelemetry-collector-contrib/pull/35427))
- (Contrib) `chronyreceiver`: Move chronyreceiver to beta ([#35913](https://github.com/open-telemetry/opentelemetry-collector-contrib/pull/35913))
- (Contrib) `pkg/ottl`: Parsing invalid statements and conditions now prints all errors instead of just the first one found. ([#35728](https://github.com/open-telemetry/opentelemetry-collector-contrib/pull/35728))
- (Contrib) `pkg/ottl`: Add ParseSimplifiedXML Converter ([#35421](https://github.com/open-telemetry/opentelemetry-collector-contrib/pull/35421))
- (Contrib) `routingconnector`: Allow routing based on OTTL Conditions ([#35731](https://github.com/open-telemetry/opentelemetry-collector-contrib/pull/35731))
  Each route must contain either a statement or a condition.
- (Contrib) `sapmreceiver`: Respond 503 on non-permanent and 400 on permanent errors ([#35300](https://github.com/open-telemetry/opentelemetry-collector-contrib/pull/35300))
- (Contrib) `hostmetricsreceiver`: Use HOST_PROC_MOUNTINFO as part of configuration instead of environment variable ([#35504](https://github.com/open-telemetry/opentelemetry-collector-contrib/pull/35504))
- (Contrib) `pkg/ottl`: Add ConvertTextToElements Converter ([#35364](https://github.com/open-telemetry/opentelemetry-collector-contrib/pull/35364))

### 🧰 Bug fixes 🧰

- (Core) `processorhelper`: Fix issue where in/out parameters were not recorded when error was returned from consumer. ([#11351](https://github.com/open-telemetry/opentelemetry-collector/pull/11351))
- (Contrib) `metricstransform`: The previously removed functionality of aggregating against an empty label set is restored. ([#34430](https://github.com/open-telemetry/opentelemetry-collector-contrib/pull/34430))
- (Contrib) `filelogreceiver`: Supports `add_metadata_from_filepath` for Windows filepaths ([#35558](https://github.com/open-telemetry/opentelemetry-collector-contrib/pull/35558))
- (Contrib) `filelogreceiver`: Suppress errors on EBADF when unlocking files. ([#35706](https://github.com/open-telemetry/opentelemetry-collector-contrib/pull/35706))
  This error is harmless and happens regularly when delete_after_read is set. This is because we acquire the lock right at the start of the ReadToEnd function and then defer the unlock, but that function also performs the delete. So, by the time it returns and the defer runs the file descriptor is no longer valid.
- (Contrib) `kafkareceiver`: Fixes issue causing kafkareceiver to block during Shutdown(). ([#30789](https://github.com/open-telemetry/opentelemetry-collector-contrib/pull/30789))
- (Contrib) `hostmetrics receiver`: Fix duplicate filesystem metrics ([#34635](https://github.com/open-telemetry/opentelemetry-collector-contrib/pull/34635), [#34512](https://github.com/open-telemetry/opentelemetry-collector-contrib/pull/34512))
  The hostmetrics exposes duplicate metrics of identical mounts exposed in namespaces. The duplication causes errors in exporters that are sensitive to duplicate metrics. We can safely drop the duplicates as the metrics should be exactly the same.
- (Contrib) `pkg/ottl`: Allow indexing string slice type ([#29441](https://github.com/open-telemetry/opentelemetry-collector-contrib/pull/29441))
- (Contrib) `mysqlreceiver`: Add replica metric support for versions of MySQL earlier than 8.0.22. ([#35217](https://github.com/open-telemetry/opentelemetry-collector-contrib/pull/35217))
- (Contrib) `stanza/input/windows`: Close remote session while resubscribing ([#35577](https://github.com/open-telemetry/opentelemetry-collector-contrib/pull/35577))
- (Contrib) `receiver/windowseventlog`: Errors returned when passing data downstream will now be propagated correctly. ([#35461](https://github.com/open-telemetry/opentelemetry-collector-contrib/pull/35461))

## v0.111.0


This Splunk OpenTelemetry Collector release includes changes from the opentelemetry-collector v0.111.0 and the opentelemetry-collector-contrib v0.111.0 releases where appropriate.

### 🛑 Breaking changes 🛑

- (Contrib) signalfxexporter: Do not exclude the metric container.memory.working_set ([#35475](https://github.com/open-telemetry/opentelemetry-collector-contrib/pull/35475))
- (Contrib) sqlqueryreceiver: Fail if value for log column in result set is missing, collect errors ([#35068](https://github.com/open-telemetry/opentelemetry-collector-contrib/issues/35068))
- (Contrib) windowseventlogreceiver: The 'raw' flag no longer suppresses rendering info. ([#34720](https://github.com/open-telemetry/opentelemetry-collector-contrib/pull/34720))
- (Splunk) Remove deprecated memory ballast extension ([#5429](https://github.com/open-telemetry/opentelemetry-collector/pull/5429))

### 🚩Deprecations 🚩

- (Contrib) sapmreceiver: access_token_passthrough is deprecated ([#35330](https://github.com/open-telemetry/opentelemetry-collector-contrib/pull/35330))
- (Splunk) Remove ballast extension entirely from components  ([#5429](https://github.com/signalfx/splunk-otel-collector/pull/5429))
- (Splunk) Deprecate jaegergrpc monitor ([#5428](https://github.com/signalfx/splunk-otel-collector/pull/5428))
- (Splunk) Deprecate the jaegergrpc monitor ([#5428](https://github.com/signalfx/splunk-otel-collector/pull/5428))

### 💡 Enhancements 💡

- (Splunk) Initial release of standalone collector binaries for Linux (amd64/arm64) and Windows (amd64) with FIPS 140-2 support. These are experimental (alpha) binaries, and it is not suitable to use them in production environments. ([#5378](https://github.com/signalfx/splunk-otel-collector/pull/5378)):
  - `otelcol-fips_linux_<amd64|arm64>`: Built with [`GOEXPERIMENT=boringcrypto`](https://go.dev/src/crypto/internal/boring/README) and [`crypto/tls/fipsonly`](https://go.dev/src/crypto/tls/fipsonly/fipsonly.go).
  - `otelcol-fips_windows_amd64.exe`: Built with [`GOEXPERIMENT=cngcrypto`](https://github.com/microsoft/go/blob/microsoft/main/eng/doc/fips/README.md) and [`requirefips`](https://github.com/microsoft/go/blob/microsoft/main/eng/doc/fips/README.md#build-option-to-require-fips-mode) (the collector will panic if FIPS is not enabled on the Windows host).
  - Smart Agent components are not currently supported.
  - Download the binaries from the list of assets below.
- (Core) `confignet:` Add Profiles Marshaler to otlptext. ([#11161](https://github.com/open-telemetry/opentelemetry-collector/pull/11161))
- (Contrib) `receivercreator:` Validate endpoint's configuration before starting receivers ([#33145](https://github.com/open-telemetry/opentelemetry-collector-contrib/issues/33145))
- (Contrib) `receiver/statsd:` Add support for aggregating on Host/IP ([#23809](https://github.com/open-telemetry/opentelemetry-collector-contrib/issues/23809))
- (Contrib) `hostmetricsreceiver:` Add ability to mute all errors (mainly due to access rights) coming from process scraper of the hostmetricsreceiver ([#20435](https://github.com/open-telemetry/opentelemetry-collector-contrib/issues/20435))
- (Contrib) `kubeletstats:` Introduce feature gate for deprecation of container.cpu.utilization, k8s.pod.cpu.utilization and k8s.node.cpu.utilization metrics ([#35139](https://github.com/open-telemetry/opentelemetry-collector-contrib/pull/35139))
- (Contrib) `pkg/ottl:` Add InsertXML Converter ([#35436](https://github.com/open-telemetry/opentelemetry-collector-contrib/pull/35436))
- (Contrib) `pkg/ottl`: Add GetXML Converter ([#35462](https://github.com/open-telemetry/opentelemetry-collector-contrib/pull/35462))
- (Contrib) `pkg/ottl`: Add ToKeyValueString Converter ([#35334](https://github.com/open-telemetry/opentelemetry-collector-contrib/issues/35334))
- (Contrib) `pkg/ottl`: Add RemoveXML Converter ([#35301](https://github.com/open-telemetry/opentelemetry-collector-contrib/pull/35301))
- (Contrib) `sqlserverreceiver:` Add computer name resource attribute to relevant metrics ([#35040](https://github.com/open-telemetry/opentelemetry-collector-contrib/pull/35040))
- (Contrib) `windowseventlogreceiver:` Add 'suppress_rendering_info' option. ([#34720](https://github.com/open-telemetry/opentelemetry-collector-contrib/pull/34720))
- (Contrib) `receiver/awss3receiver:` Add ingest progress notifications via OpAMP ([#33980](https://github.com/open-telemetry/opentelemetry-collector-contrib/pull/33980))
- (Contrib) `receiver/azureblobreceiver:` support for default auth ([#35636](https://github.com/open-telemetry/opentelemetry-collector-contrib/pull/35636))
- (Contrib) update sapm-proto to 0.16.0 ([#35630](https://github.com/open-telemetry/opentelemetry-collector-contrib/pull/35630))


### 🧰 Bug fixes 🧰

- (Contrib) `windowseventlogreceiver:` While collecting from a remote windows host, the stanza operator will no longer log "subscription handle is already open" constantly during successful collection. ([#35520](https://github.com/open-telemetry/opentelemetry-collector-contrib/pull/35520))
- (Contrib) `windowseventlogreceiver:` If collecting from a remote host, the receiver will stop collecting if the host restarts. This change resubscribes when the host restarts. ([#35175](https://github.com/open-telemetry/opentelemetry-collector-contrib/pull/35175))
- (Contrib) `sqlqueryreceiver:` Fix reprocessing of logs when tracking_column type is timestamp ([#35194](https://github.com/open-telemetry/opentelemetry-collector-contrib/issues/35194))
- (Core) `processorhelper`: Fix bug where record in/out metrics were skipped ([#11360](https://github.com/open-telemetry/opentelemetry-collector/pull/11360))

## v0.110.0

This Splunk OpenTelemetry Collector release includes changes from the [opentelemetry-collector v0.110.0](https://github.com/open-telemetry/opentelemetry-collector/releases/tag/v0.110.0) and the [opentelemetry-collector-contrib v0.110.0](https://github.com/open-telemetry/opentelemetry-collector-contrib/releases/tag/v0.110.0) releases where appropriate.

Additionally, updates `splunk-otel-javaagent` to [`v2.8.1`](https://github.com/signalfx/splunk-otel-java/releases/tag/v2.8.1) and `jmx-metric-gatherer` to [`v1.39.0`](https://github.com/open-telemetry/opentelemetry-java-contrib/releases/tag/v1.39.0)

### 🛑 Breaking changes 🛑

- (Core) `processorhelper`: Update incoming/outgoing metrics to a single metric with `otel.signal` attributes. ([#11144](https://github.com/open-telemetry/opentelemetry-collector/pull/11144))
- (Core) processorhelper: Remove deprecated [Traces|Metrics|Logs]Inserted funcs ([#11151](https://github.com/open-telemetry/opentelemetry-collector/pull/11151))
- (Core) config: Mark UseLocalHostAsDefaultHostfeatureGate as stable  ([#11235](https://github.com/open-telemetry/opentelemetry-collector/pull/11235))
- (Contrib) `pkg/stanza`: Move filelog.container.removeOriginalTimeField feature gate to beta. Disable the filelog.container.removeOriginalTimeField feature gate to get the old behavior. ([#33389](https://github.com/open-telemetry/opentelemetry-collector-contrib/pull/33389))
- (Contrib) `resourcedetectionprocessor`: Move processor.resourcedetection.hostCPUSteppingAsString feature gate to stable. ([#31136](https://github.com/open-telemetry/opentelemetry-collector-contrib/pull/31136))
- (Contrib) `resourcedetectionprocessor`: Remove processor.resourcedetection.hostCPUModelAndFamilyAsString feature gate. ([#29025](https://github.com/open-telemetry/opentelemetry-collector-contrib/pull/29025))


### 🚩 Deprecations 🚩

- (Core) `processorhelper`: deprecate accepted/refused/dropped metrics ([#11201](https://github.com/open-telemetry/opentelemetry-collector-contrib/pull/11201))
- (Contrib) `hostmetricsreceiver`: Set the receiver.hostmetrics.normalizeProcessCPUUtilization feature gate to stable. ([#34763](https://github.com/open-telemetry/opentelemetry-collector-contrib/pull/34763))

### 💡 Enhancements 💡

- (Core) `confignet`: Mark module as Stable. ([#9801](https://github.com/open-telemetry/opentelemetry-collector/pull/9801))
- (Core) `confmap/provider/envprovider`: Support default values when env var is empty ([#5228](https://github.com/open-telemetry/opentelemetry-collector/pull/5228))
- (Core) `service/telemetry`: Mark useOtelWithSDKConfigurationForInternalTelemetry as stable ([#7532](https://github.com/open-telemetry/opentelemetry-collector/pull/7532))
- (Contrib) `processor/transform`: Add custom function to the transform processor to convert exponential histograms to explicit histograms. ([#33827](https://github.com/open-telemetry/opentelemetry-collector-contrib/pull/33827))
- (Contrib) `file_storage`: provide a new option to the user to create a directory on start ([#34939](https://github.com/open-telemetry/opentelemetry-collector-contrib/pull/34939))
- (Contrib) `headersetterextension`: adding default_value config. `default_value` config item applied in case context value is empty. ([#34412](https://github.com/open-telemetry/opentelemetry-collector-contrib/pull/34412))
- (Contrib) `kafkaexporter`: Add support for encoding extensions in the Kafka exporter. This change adds support for encoding extensions in the Kafka exporter. Loading extensions takes precedence over the internally supported encodings. ([#34384](https://github.com/open-telemetry/opentelemetry-collector-contrib/pull/34384))
- (Contrib) `kafkareceiver`: Add support for otlp_json encoding to Kafka receiver. The payload is deserialized into OpenTelemetry traces using JSON format. This encoding allows the Kafka receiver to handle trace data in JSON format, enabling integration with systems that export traces as JSON-encoded data. ([#33627](https://github.com/open-telemetry/opentelemetry-collector-contrib/pull/33627))
- (Contrib) `pkg/ottl`: Improved JSON unmarshaling performance by 10-20% by switching dependencies. ([#35130](https://github.com/open-telemetry/opentelemetry-collector-contrib/pull/35130))
- (Contrib) `pkg/ottl`: Added support for locale in the Time converter ([#32978](https://github.com/open-telemetry/opentelemetry-collector-contrib/pull/32978))
- (Contrib) `remotetapprocessor`: Origin header is no longer required for websocket connections ([#34925](https://github.com/open-telemetry/opentelemetry-collector-contrib/pull/34925))
- (Contrib) `deltatorateprocessor`: Remove unnecessary data copies. ([#35165](https://github.com/open-telemetry/opentelemetry-collector-contrib/pull/35165))
- (Contrib) `transformprocessor`: Remove unnecessary data copy when transform sum to/from gauge ([#35177](https://github.com/open-telemetry/opentelemetry-collector-contrib/pull/35177))
- (Contrib) `sapmexporter`: Prioritize token in context when accesstokenpassthrough is enabled ([#35123](https://github.com/open-telemetry/opentelemetry-collector-contrib/pull/35123))
- (Contrib) `tailsamplingprocessor`: Fix the behavior for numeric tag filters with inverse_match set to true. ([#34296](https://github.com/open-telemetry/opentelemetry-collector-contrib/pull/34296))
- (Splunk) Update instruction for partial discovery ([#5402](https://github.com/signalfx/splunk-otel-collector/pull/5402))

### 🧰 Bug fixes 🧰

- (Core) `service`: Ensure process telemetry is registered when internal telemetry is configured with readers instead of an address. ([#11093](https://github.com/open-telemetry/opentelemetry-collector/pull/11093))
- (Contrib) `splunkenterprise`: Fix a flaky search related to iops metrics. ([#35081](https://github.com/open-telemetry/opentelemetry-collector-contrib/pull/35081))
- (Contrib) `azuremonitorexporter`: fix issue for property endpoint is ignored when using instrumentation_key ([#33971](https://github.com/open-telemetry/opentelemetry-collector-contrib/pull/33971))
- (Contrib) `groupbytraceprocessor`: Ensure processor_groupbytrace_incomplete_releases metric has a unit. ([#35221](https://github.com/open-telemetry/opentelemetry-collector-contrib/pull/35221))
- (Contrib) `deltatocumulative`: do not drop gauges and summaries. Gauges and Summaries are no longer dropped from processor output. Instead, they are passed through as-is. ([#35284](https://github.com/open-telemetry/opentelemetry-collector-contrib/pull/35284))
- (Contrib) `pkg/stanza`: Do not get formatted message for Windows events without an event provider. Attempting to get the formatted message for Windows events without an event provider can result in an error being logged. This change ensures that the formatted message is not retrieved for such events. ([#35135](https://github.com/open-telemetry/opentelemetry-collector-contrib/pull/35135))
- (Contrib) `signalfxexporter`: Ensure token is not sent through for event data ([#35154](https://github.com/open-telemetry/opentelemetry-collector-contrib/pull/35154))
- (Contrib) `prometheusreceiver`: Fix the retrieval of scrape configurations by also considering scrape config files ([#34786](https://github.com/open-telemetry/opentelemetry-collector-contrib/pull/34786))
- (Contrib) `redactionprocessor`: Fix panic when using the redaction processor in a logs pipeline ([#35331](https://github.com/open-telemetry/opentelemetry-collector-contrib/pull/35331))
- (Contrib) `exporter/splunkhec`: Fix incorrect claim that the exporter doesn't mutate data when batching is enabled. The bug lead to runtime panics when the exporter was used with the batcher enabled in a fanout scenario. ([#35306](https://github.com/open-telemetry/opentelemetry-collector-contrib/pull/35306))
- (Splunk) Choco upgrade should preserve collector service custom env vars ([#5386](https://github.com/signalfx/splunk-otel-collector/pull/5386))
- (Splunk) `discoveryreceiver` with `splunk.continuousDiscovery` feature gate enabled: Remove redundant discovery.receiver.rule attribute ([#5403](https://github.com/signalfx/splunk-otel-collector/pull/5403))
- (Splunk) `discoveryreceiver` with `splunk.continuousDiscovery` feature gate enabled: Remove redundant resource attributes ([#5409](https://github.com/signalfx/splunk-otel-collector/pull/5409))

## v0.109.0

### 🛑 Breaking changes 🛑

- (Splunk) Update Python to 3.12.5 in the Smart Agent bundle for Linux and Windows. Check [What’s New In Python 3.12](https://docs.python.org/3/whatsnew/3.12.html) for details. ([#5298](https://github.com/signalfx/splunk-otel-collector/pull/5298))
- (Contrib) `spanmetricsconnector`: Improve consistency between metrics generated by spanmetricsconnector. Added traces.span.metrics as default namespace ([#33227](https://github.com/open-telemetry/opentelemetry-collector-contrib/issues/33227)
  Default namespace for the generated metrics is traces.span.metrics now. | The deprecated metrics are: calls, duration and events. | The feature flag connector.spanmetrics.legacyLatencyMetricNames was added to revert the behavior.
- (Contrib) `ottl`: Remove tracing from OTTL due to performance concerns ([#34910](https://github.com/open-telemetry/opentelemetry-collector-contrib/issues/34910)

### 🚀 New components 🚀

- (Splunk) Add `apachespark` receiver ([#5318](https://github.com/signalfx/splunk-otel-collector/pull/5318))
- (Splunk) Add `nop` receiver and exporter ([#5355](https://github.com/signalfx/splunk-otel-collector/pull/5355))

### 💡 Enhancements 💡

- (Splunk) Apache Web Server Auto Discovery: set the default discovered endpoint to match the OpenTelemetry `apachereceiver` default: `http://`endpoint`/server-status?auto` ([#5353](https://github.com/signalfx/splunk-otel-collector/pull/5353))
  If the collector is running as a process on the host OS and the Apache Web Server is in a Docker container add `--set=splunk.discovery.extensions.docker_observer.config.use_host_bindings=true` to the command-line arguments for the discovery to create the correct endpoint.
- (Splunk) Introduce continuous service discovery mode. This mode can be enabled with a feature gate by adding `--feature-gates=splunk.continuousDiscovery` command line argument. ([#5363](https://github.com/signalfx/splunk-otel-collector/pull/5363))
  The new mode does the following:
  - It allows discovering new services that were not available at the time of the collector startup. If discovery is
    successful, the metrics collection will be started.
  - Information about discovered services is being sent to Splunk Observability Cloud. The information will include
    instructions to complete discovery for particular services if the discovery was not successful out of the box.
- (Core) `service`: move `useOtelWithSDKConfigurationForInternalTelemetry` gate to beta ([#11091](https://github.com/open-telemetry/opentelemetry-collector/issues/11091))
- (Core) `service`: implement a no-op tracer provider that doesn't propagate the context ([#11026](https://github.com/open-telemetry/opentelemetry-collector/issues/11026))
  The no-op tracer provider supported by the SDK incurs a memory cost of propagating the context no matter
  what. This is not needed if tracing is not enabled in the Collector. This implementation of the no-op tracer
  provider removes the need to allocate memory when tracing is disabled.
- (Core) `processor`: Add incoming and outgoing counts for processors using processorhelper. ([#10910](https://github.com/open-telemetry/opentelemetry-collector/issues/10910))
  Any processor using the processorhelper package (this is most processors) will automatically report
  incoming and outgoing item counts. The new metrics are:
  - otelcol_processor_incoming_spans
  - otelcol_processor_outgoing_spans
  - otelcol_processor_incoming_metric_points
  - otelcol_processor_outgoing_metric_points
  - otelcol_processor_incoming_log_records
  - otelcol_processor_outgoing_log_records
- (Contrib) `pkg/ottl`: Added Decode() converter function ([#32493](https://github.com/open-telemetry/opentelemetry-collector-contrib/issues/32493)
- (Contrib) `filestorage`: Add directory validation for compaction on-rebound ([#35114](https://github.com/open-telemetry/opentelemetry-collector-contrib/issues/35114)
- (Contrib) `windowseventlogreceiver`: Avoid rendering the whole event to obtain the provider name ([#34755](https://github.com/open-telemetry/opentelemetry-collector-contrib/issues/34755)
- (Contrib) `splunkhecexporter`: Drop empty log events ([#34871](https://github.com/open-telemetry/opentelemetry-collector-contrib/issues/34871)
  Log records with no body are dropped by Splunk on reception as they contain no log message, albeit they may have attributes.
  This is in tune with the behavior of splunkhecreceiver, which refuses HEC events with no event ([#19769](https://github.com/open-telemetry/opentelemetry-collector-contrib/issues/19769)
- (Contrib) `transformprocessor`: Support aggregating metrics based on their attribute values and substituting the values with a new value. ([#16224](https://github.com/open-telemetry/opentelemetry-collector-contrib/issues/16224)
- (Contrib) `kafkareceiver`: Adds tunable fetch sizes to Kafka Receiver ([#22741](https://github.com/open-telemetry/opentelemetry-collector-contrib/issues/22741)
  Adds the ability to tune the minumum, default and maximum fetch sizes for the Kafka Receiver
- (Contrib) `kafkareceiver`: Add support for encoding extensions in the Kafka receiver. ([#33888](https://github.com/open-telemetry/opentelemetry-collector-contrib/issues/33888)
  This change adds support for encoding extensions in the Kafka receiver. Loading extensions takes precedence over the internally supported encodings.
- (Contrib) `pkg/ottl`: Add `Sort` function to sort array to ascending order or descending order ([#34200](https://github.com/open-telemetry/opentelemetry-collector-contrib/issues/34200)
- (Contrib) `redactionprocessor`: Add support for logs and metrics ([#34479](https://github.com/open-telemetry/opentelemetry-collector-contrib/issues/34479)
- (Contrib) `spanmetricsconnector`: Extract the `getDimensionValue` function as a common function. ([#34627](https://github.com/open-telemetry/opentelemetry-collector-contrib/issues/34627)
- (Contrib) `sqlqueryreceiver`: Support populating log attributes from sql query ([#24459](https://github.com/open-telemetry/opentelemetry-collector-contrib/issues/24459)

### 🧰 Bug fixes 🧰

- (Core) `configgrpc`: Change the value of max_recv_msg_size_mib from uint64 to int to avoid a case where misconfiguration caused an integer overflow. ([#10948](https://github.com/open-telemetry/opentelemetry-collector/issues/10948))
- (Core) `exporterqueue`: Fix a bug in persistent queue that Offer can becomes deadlocked when queue is almost full ([#11015](https://github.com/open-telemetry/opentelemetry-collector/issues/11015))
- (Contrib) `apachereceiver`: Fix panic on invalid endpoint configuration ([#34992](https://github.com/open-telemetry/opentelemetry-collector-contrib/issues/34992)
- (Contrib) `fileconsumer`: Fix bug where max_concurrent_files could not be set to 1. ([#35080](https://github.com/open-telemetry/opentelemetry-collector-contrib/issues/35080)
- (Contrib) `hostmetricsreceiver`: In filesystem scraper, do not prefix partitions when using the environment variable HOST_PROC_MOUNTINFO ([#35043](https://github.com/open-telemetry/opentelemetry-collector-contrib/issues/35043)
- (Contrib) `splunkhecreceiver`: Fix memory leak when the receiver is used for both metrics and logs at the same time ([#34886](https://github.com/open-telemetry/opentelemetry-collector-contrib/issues/34886)
- (Contrib) `pkg/stanza`: Synchronize shutdown in stanza adapter ([#31074](https://github.com/open-telemetry/opentelemetry-collector-contrib/issues/31074)
  Stanza-based receivers should now flush all data before shutting down
- (Contrib) `sqlserverreceiver`: Fix bug where metrics were being emitted with the wrong database name resource attribute ([#35036](https://github.com/open-telemetry/opentelemetry-collector-contrib/issues/35036)
- (Contrib) `signalfxexporter`: Fix memory leak by re-organizing the exporter's functionality lifecycle ([#32781](https://github.com/open-telemetry/opentelemetry-collector-contrib/issues/32781)
- (Contrib) `otlpjsonconnector`: Handle OTLPJSON unmarshal error ([#34782](https://github.com/open-telemetry/opentelemetry-collector-contrib/issues/34782)
- (Contrib) `mysqlreceiver`: mysql client raise error when the TABLE_ROWS column is NULL, convert NULL to int64 ([#34195](https://github.com/open-telemetry/opentelemetry-collector-contrib/issues/34195)
- (Contrib) `pkg/stanza`: An operator configured with silent errors shouldn't log errors while processing log entries. ([#35008](https://github.com/open-telemetry/opentelemetry-collector-contrib/issues/35008)

## v0.108.1

This Splunk OpenTelemetry Collector release includes changes from the [opentelemetry-collector v0.108.1](https://github.com/open-telemetry/opentelemetry-collector/releases/tag/v0.108.1) and the [opentelemetry-collector-contrib v0.108.0](https://github.com/open-telemetry/opentelemetry-collector-contrib/releases/tag/v0.108.0) releases where appropriate.

### 🚩Deprecations 🚩

- (Splunk) Deprecate the nagios monitor ([#5172](https://github.com/signalfx/splunk-otel-collector/pull/5172))

### 🧰 Bug fixes 🧰

- (Splunk) Discovery observers start failures should not stop the collector ([#5299](https://github.com/signalfx/splunk-otel-collector/pull/5299))

## v0.108.0

This Splunk OpenTelemetry Collector release includes changes from the [opentelemetry-collector v0.108.1](https://github.com/open-telemetry/opentelemetry-collector/releases/tag/v0.108.1) and the [opentelemetry-collector-contrib v0.108.0](https://github.com/open-telemetry/opentelemetry-collector-contrib/releases/tag/v0.108.0) releases where appropriate.

### 🛑 Breaking changes 🛑

- (Core) `confmap`: Mark `confmap.strictlyTypedInput` as stable ([#10552](https://github.com/open-telemetry/opentelemetry-collector/issues/10552))
- (Contrib) `splunkhecexporter`: The scope name has been updated from `otelcol/splunkhec` to `github.com/open-telemetry/opentelemetry-collector-contrib/exporter/splunkhecexporter` ([#34710](https://github.com/open-telemetry/opentelemetry-collector-contrib/issues/34710))
- (Contrib) `transformprocessor`: Promote processor.transform.ConvertBetweenSumAndGaugeMetricContext feature flag from alpha to beta ([#34567](https://github.com/open-telemetry/opentelemetry-collector-contrib/issues/34567))
- (Contrib) `vcenterreceiver`: Several host performance metrics now return 1 data point per time series instead of 5. ([#34708](https://github.com/open-telemetry/opentelemetry-collector-contrib/issues/34708))
  The 5 data points previously sent represented consecutive 20s sampling periods. Depending on the collection interval
  these could easily overlap. Sending just the latest of these data points is more in line with other performance metrics.

  This change also fixes an issue with the googlecloud exporter seeing these datapoints as duplicates.

  Following is the list of affected metrics which will now only report a single datapoint per set of unique attribute values.
  - vcenter.host.cpu.reserved
  - vcenter.host.disk.latency.avg
  - vcenter.host.disk.latency.max
  - vcenter.host.disk.throughput
  - vcenter.host.network.packet.drop.rate
  - vcenter.host.network.packet.error.rate
  - vcenter.host.network.packet.rate
  - vcenter.host.network.throughput
  - vcenter.host.network.usage

### 🚀 New components 🚀

- (Splunk) Add headersetterextension ([#5276](https://github.com/signalfx/splunk-otel-collector/pull/5276))
- (Splunk) Add `nginx` receiver ([5229](https://github.com/signalfx/splunk-otel-collector/pull/5229))

### 💡 Enhancements 💡

- (Core) `exporter/otlp`: Add batching option to otlp exporter ([#8122](https://github.com/open-telemetry/opentelemetry-collector/issues/8122))
- (Core) `service`: Adds `level` configuration option to `service::telemetry::trace` to allow users to disable the default TracerProvider ([#10892](https://github.com/open-telemetry/opentelemetry-collector/issues/10892))
  This replaces the feature gate `service.noopTracerProvider` introduced in v0.107.0
- (Contrib) `awss3receiver`: Enhance the logging of the AWS S3 Receiver in normal operation to make it easier for user to debug what is happening. ([#30750](https://github.com/open-telemetry/opentelemetry-collector-contrib/issues/30750))
- (Contrib) `filelogreceiver`: If acquire_fs_lock is true, attempt to acquire a shared lock before reading a file. ([#34801](https://github.com/open-telemetry/opentelemetry-collector-contrib/issues/34801))
  Unix only. If a lock cannot be acquired then the file will be ignored until the next poll cycle.
- (Contrib) `solacereceiver`: Updated the format for generated metrics. Included a `receiver_name` attribute that identifies the Solace receiver that generated the metrics ([#34541](https://github.com/open-telemetry/opentelemetry-collector-contrib/issues/34541))
- (Contrib) `prometheusreceiver`: Ensure Target Allocator's confighttp is used in the receiver's service discovery ([#33370](https://github.com/open-telemetry/opentelemetry-collector-contrib/issues/33370))
- (Contrib) `metricstransformprocessor`: Add scaling exponential histogram support ([#29803](https://github.com/open-telemetry/opentelemetry-collector-contrib/issues/29803))
- (Contrib) `pkg/ottl`: Introduce `UserAgent` converter to parse UserAgent strings ([#32434](https://github.com/open-telemetry/opentelemetry-collector-contrib/issues/32434))
- (Splunk) Update JMX Metric Gatherer to [v1.38.0](https://github.com/open-telemetry/opentelemetry-java-contrib/releases/tag/v1.37.0) ([#5287](https://github.com/signalfx/splunk-otel-collector/pull/5287))
- (Splunk) Auto Instrumentation for Linux ([#5243](https://github.com/signalfx/splunk-otel-collector/pull/5243))
  - Add support for the `OTEL_LOGS_EXPORTER` environment variable to `libsplunk.so` for system-wide auto instrumentation.
  - Linux installer script: Add the `--logs-exporter <value>` option:
    - Set the exporter for collected logs by all activated SDKs, for example `otlp`.
    - Set the value to `none` to disable collection and export of logs.
    - The value will be set to the `OTEL_LOGS_EXPORTER` environment variable.
    - Defaults to `''` (empty), i.e. defer to the default `OTEL_LOGS_EXPORTER` value for each activated SDK.

### 🧰 Bug fixes 🧰

- (Core) `batchprocessor`: Update units for internal telemetry ([#10652](https://github.com/open-telemetry/opentelemetry-collector/issues/10652))
- (Core) `confmap`: Fix bug where an unset env var used with a non-string field resulted in a panic ([#10950](https://github.com/open-telemetry/opentelemetry-collector/issues/10950))
- (Core) `service`: Fix memory leaks during service package shutdown ([#9165](https://github.com/open-telemetry/opentelemetry-collector/issues/9165))
- (Core) `confmap`: Use string representation for field types where all primitive types are strings. ([#10937](https://github.com/open-telemetry/opentelemetry-collector/issues/10937))
- (Core) `otelcol`: Preserve internal representation when unmarshaling component configs ([#10552](https://github.com/open-telemetry/opentelemetry-collector/issues/10552))
- (Contrib) `tailsamplingprocessor`: Update the `policy` value in metrics dimension value to be unique across multiple tail sampling components with the same policy name. ([#34192](https://github.com/open-telemetry/opentelemetry-collector-contrib/issues/34192))
  This change ensures that the `policy` value in the metrics exported by the tail sampling processor is unique across multiple tail sampling processors with the same policy name.
- (Contrib) `prometheusreceiver`: Group scraped metrics into resources created from `job` and `instance` label pairs ([#34237](https://github.com/open-telemetry/opentelemetry-collector-contrib/issues/34237))
  The receiver will now create a resource for each distinct job/instance label combination.
  In addition to the label/instance pairs detected from the scraped metrics, a resource representing the overall
  scrape configuration will be created. This additional resource will contain the scrape metrics, such as the number of scraped metrics, the scrape duration, etc.
- (Contrib) `tailsamplingprocessor`: Fix the behavior for numeric tag filters with `inverse_match` set to `true`. ([#34296](https://github.com/open-telemetry/opentelemetry-collector-contrib/issues/34296))
- (Contrib) `pkg/stanza`: fix nil value conversion ([#34672](https://github.com/open-telemetry/opentelemetry-collector-contrib/issues/34672))
- (Contrib) `k8sclusterreceiver`: Lower the log level of a message indicating a cache miss from WARN to DEBUG. ([#34817](https://github.com/open-telemetry/opentelemetry-collector-contrib/issues/34817))

## v0.107.0

This Splunk OpenTelemetry Collector release includes changes from the [opentelemetry-collector v0.107.0](https://github.com/open-telemetry/opentelemetry-collector/releases/tag/v0.107.0) and the [opentelemetry-collector-contrib v0.107.0](https://github.com/open-telemetry/opentelemetry-collector-contrib/releases/tag/v0.107.0) releases where appropriate.

This release fixes CVE-2024-42368 on the `bearerauthtokenextension` ([#34516](https://github.com/open-telemetry/opentelemetry-collector-contrib/pull/34516)). The Splunk distribution was not impacted by this CVE.

### 🛑 Breaking changes 🛑

- (Splunk) `confmap`: Do not expand special shell variable such as `$*` in configuration files. ([#5206](https://github.com/signalfx/splunk-otel-collector/pull/5206))
- (Splunk) Upgrade golang to 1.22 ([#5248](https://github.com/signalfx/splunk-otel-collector/pull/5248))

- (Core) `service`: Remove OpenCensus bridge completely, mark feature gate as stable. ([#10414](https://github.com/open-telemetry/opentelemetry-collector/pull/10414))

- (Contrib) Update the scope name for telemetry produce by components. The following table summarizes the changes:

| Component name | Previous scope | New scope |  PR number |
|----------------|----------------|-----------|------------|
| `azureeventhubreceiver` | `otelcol/azureeventhubreceiver` | `github.com/open-telemetry/opentelemetry-collector-contrib/receiver/azureeventhubreceiver` |  ([#34611](https://github.com/open-telemetry/opentelemetry-collector-contrib/pull/34611)) |
| `cloudfoundryreceiver` | `otelcol/cloudfoundry` | `github.com/open-telemetry/opentelemetry-collector-contrib/receiver/cloudfoundryreceiver` |  ([#34612](https://github.com/open-telemetry/opentelemetry-collector-contrib/pull/34612)) |
| `azuremonitorreceiver` | `otelcol/azuremonitorreceiver` | `github.com/open-telemetry/opentelemetry-collector-contrib/receiver/azuremonitorreceiver` |  ([#34618](https://github.com/open-telemetry/opentelemetry-collector-contrib/pull/34618)) |
| `fileconsumer` | `otelcol/fileconsumer` | `github.com/open-telemetry/opentelemetry-collector-contrib/pkg/stanza/fileconsumer` |  ([#34619](https://github.com/open-telemetry/opentelemetry-collector-contrib/pull/34619)) |
| `loadbalancingexporter` | `otelcol/loadbalancing` | `github.com/open-telemetry/opentelemetry-collector-contrib/exporter/loadbalancingexporter` |  ([#34429](https://github.com/open-telemetry/opentelemetry-collector-contrib/pull/34429)) |
| `apachereceiver` | `otelcol/apachereceiver` | `github.com/open-telemetry/opentelemetry-collector-contrib/receiver/apachereceiver` |  ([#34517](https://github.com/open-telemetry/opentelemetry-collector-contrib/pull/34517)) |
| `countconnector` | `otelcol/countconnector` | `github.com/open-telemetry/opentelemetry-collector-contrib/connector/countconnector` |  ([#34583](https://github.com/open-telemetry/opentelemetry-collector-contrib/pull/34583)) |
| `elasticsearchreceiver` | `otelcol/elasticsearchreceiver` | `github.com/open-telemetry/opentelemetry-collector-contrib/receiver/elasticsearchreceiver` |  ([#34529](https://github.com/open-telemetry/opentelemetry-collector-contrib/pull/34529)) |
| `filterprocessor` | `otelcol/filter` | `github.com/open-telemetry/opentelemetry-collector-contrib/processor/filterprocessor` |  ([#34550](https://github.com/open-telemetry/opentelemetry-collector-contrib/pull/34550)) |
| `fluentforwardreceiver` | `otelcol/fluentforwardreceiver` | `github.com/open-telemetry/opentelemetry-collector-contrib/receiver/fluentforwardreceiver` |  ([#34534](https://github.com/open-telemetry/opentelemetry-collector-contrib/pull/34534)) |
| `groupbyattrsprocessor` | `otelcol/groupbyattrs` | `github.com/open-telemetry/opentelemetry-collector-contrib/processor/groupbyattrsprocessor` |  ([#34550](https://github.com/open-telemetry/opentelemetry-collector-contrib/pull/34550)) |
| `haproxyreceiver` | `otelcol/haproxyreceiver` | `github.com/open-telemetry/opentelemetry-collector-contrib/receiver/haproxyreceiver` |  ([#34498](https://github.com/open-telemetry/opentelemetry-collector-contrib/pull/34498)) |
| `hostmetricsreceiver` receiver's scrapers | `otelcol/hostmetricsreceiver/*` | `github.com/open-telemetry/opentelemetry-collector-contrib/receiver/hostmetricsreceiver/internal/scraper/*` |  ([#34526](https://github.com/open-telemetry/opentelemetry-collector-contrib/pull/34526)) |
| `httpcheckreceiver` | `otelcol/httpcheckreceiver` | `github.com/open-telemetry/opentelemetry-collector-contrib/receiver/httpcheckreceiver` |  ([#34497](https://github.com/open-telemetry/opentelemetry-collector-contrib/pull/34497)) |
| `k8sattributesprocessor` | `otelcol/k8sattributes` | `github.com/open-telemetry/opentelemetry-collector-contrib/processor/k8sattributesprocessor` |  ([#34550](https://github.com/open-telemetry/opentelemetry-collector-contrib/pull/34550)) |
| `k8sclusterreceiver` | `otelcol/k8sclusterreceiver` | `github.com/open-telemetry/opentelemetry-collector-contrib/receiver/k8sclusterreceiver` |  ([#34536](https://github.com/open-telemetry/opentelemetry-collector-contrib/pull/34536)) |
| `kafkametricsreceiver` | `otelcol/kafkametricsreceiver` | `github.com/open-telemetry/opentelemetry-collector-contrib/receiver/kafkametricsreceiver` |  ([#34538](https://github.com/open-telemetry/opentelemetry-collector-contrib/pull/34538)) |
| `kafkareceiver` | `otelcol/kafkareceiver` | `github.com/open-telemetry/opentelemetry-collector-contrib/receiver/kafkareceiver` |  ([#34539](https://github.com/open-telemetry/opentelemetry-collector-contrib/pull/34539)) |
| `kubeletstatsreceiver` | `otelcol/kubeletstatsreceiver` | `github.com/open-telemetry/opentelemetry-collector-contrib/receiver/kubeletstatsreceiver` |  ([#34537](https://github.com/open-telemetry/opentelemetry-collector-contrib/pull/34537)) |
| `mongodbatlasreceiver` | `otelcol/mongodbatlasreceiver` | `github.com/open-telemetry/opentelemetry-collector-contrib/receiver/mongodbatlasreceiver` |  ([#34543](https://github.com/open-telemetry/opentelemetry-collector-contrib/pull/34543)) |
| `mongodbreceiver` | `otelcol/mongodbreceiver` | `github.com/open-telemetry/opentelemetry-collector-contrib/receiver/mongodbreceiver` |  ([#34544](https://github.com/open-telemetry/opentelemetry-collector-contrib/pull/34544)) |
| `mysqlreceiver` | `otelcol/mysqlreceiver` | `github.com/open-telemetry/opentelemetry-collector-contrib/receiver/mysqlreceiver` |  ([#34545](https://github.com/open-telemetry/opentelemetry-collector-contrib/pull/34545)) |
| `nginxreceiver` | `otelcol/nginxreceiver` | `github.com/open-telemetry/opentelemetry-collector-contrib/receiver/nginxreceiver` |  ([#34493](https://github.com/open-telemetry/opentelemetry-collector-contrib/pull/34493)) |
| `oracledbreceiver` | `otelcol/oracledbreceiver` | `github.com/open-telemetry/opentelemetry-collector-contrib/receiver/oracledbreceiver` |  ([#34491](https://github.com/open-telemetry/opentelemetry-collector-contrib/pull/34491)) |
| `postgresqlreceiver` | `otelcol/postgresqlreceiver` | `github.com/open-telemetry/opentelemetry-collector-contrib/receiver/postgresqlreceiver` |  ([#34476](https://github.com/open-telemetry/opentelemetry-collector-contrib/pull/34476)) |
| `probabilisticsamplerprocessor` | `otelcol/probabilisticsampler` | `github.com/open-telemetry/opentelemetry-collector-contrib/processor/probabilisticsamplerprocessor` |  ([#34550](https://github.com/open-telemetry/opentelemetry-collector-contrib/pull/34550)) |
| `prometheusreceiver` | `otelcol/prometheusreceiver` | `github.com/open-telemetry/opentelemetry-collector-contrib/receiver/prometheusreceiver` |  ([#34589](https://github.com/open-telemetry/opentelemetry-collector-contrib/pull/34589)) |
| `rabbitmqreceiver` | `otelcol/rabbitmqreceiver` | `github.com/open-telemetry/opentelemetry-collector-contrib/receiver/rabbitmqreceiver` |  ([#34475](https://github.com/open-telemetry/opentelemetry-collector-contrib/pull/34475)) |
| `sshcheckreceiver` | `otelcol/sshcheckreceiver` | `github.com/open-telemetry/opentelemetry-collector-contrib/receiver/sshcheckreceiver` |  ([#34448](https://github.com/open-telemetry/opentelemetry-collector-contrib/pull/34448)) |
| `vcenterreceiver` | `otelcol/vcenter` | `github.com/open-telemetry/opentelemetry-collector-contrib/receiver/vcenterreceiver` |  ([#34449](https://github.com/open-telemetry/opentelemetry-collector-contrib/pull/34449)) |
| `redisreceiver` | `otelcol/redisreceiver` | `github.com/open-telemetry/opentelemetry-collector-contrib/receiver/redisreceiver` |  ([#34470](https://github.com/open-telemetry/opentelemetry-collector-contrib/pull/34470)) |
| `routingprocessor` | `otelcol/routing` | `github.com/open-telemetry/opentelemetry-collector-contrib/processor/routingprocessor` |  ([#34550](https://github.com/open-telemetry/opentelemetry-collector-contrib/pull/34550)) |
| `solacereceiver` | `otelcol/solacereceiver` | `github.com/open-telemetry/opentelemetry-collector-contrib/receiver/solacereceiver` |  ([#34466](https://github.com/open-telemetry/opentelemetry-collector-contrib/pull/34466)) |
| `splunkenterprisereceiver` | `otelcol/splunkenterprisereceiver` | `github.com/open-telemetry/opentelemetry-collector-contrib/receiver/splunkenterprisereceiver` |  ([#34452](https://github.com/open-telemetry/opentelemetry-collector-contrib/pull/34452)) |
| `statsdreceiver` | `otelcol/statsdreceiver` | `github.com/open-telemetry/opentelemetry-collector-contrib/receiver/statsdreceiver` |  ([#34547](https://github.com/open-telemetry/opentelemetry-collector-contrib/pull/34547)) |
| `tailsamplingprocessor` | `otelcol/tailsampling` | `github.com/open-telemetry/opentelemetry-collector-contrib/processor/tailsamplingprocessor` |  ([#34550](https://github.com/open-telemetry/opentelemetry-collector-contrib/pull/34550)) |
| `sqlserverreceiver` | `otelcol/sqlserverreceiver` | `github.com/open-telemetry/opentelemetry-collector-contrib/receiver/sqlserverreceiver` |  ([#34451](https://github.com/open-telemetry/opentelemetry-collector-contrib/pull/34451)) |

- (Contrib) `elasticsearchreceiver`: Enable more index metrics by default ([#34396](https://github.com/open-telemetry/opentelemetry-collector-contrib/pull/34396))
  This enables the following metrics by default:
  `elasticsearch.index.documents`
  `elasticsearch.index.operations.merge.current`
  `elasticsearch.index.segments.count`
  To preserve previous behavior, update your Elasticsearch receiver configuration to disable these metrics.
- (Contrib) `vcenterreceiver`: Enables all of the vSAN metrics by default. ([#34409](https://github.com/open-telemetry/opentelemetry-collector-contrib/pull/34409))
  The following metrics will be enabled by default now:
  - vcenter.cluster.vsan.throughput
  - vcenter.cluster.vsan.operations
  - vcenter.cluster.vsan.latency.avg
  - vcenter.cluster.vsan.congestions
  - vcenter.host.vsan.throughput
  - vcenter.host.vsan.operations
  - vcenter.host.vsan.latency.avg
  - vcenter.host.vsan.congestions
  - vcenter.host.vsan.cache.hit_rate
  - vcenter.vm.vsan.throughput
  - vcenter.vm.vsan.operations
  - vcenter.vm.vsan.latency.avg
- (Contrib) `vcenterreceiver`: Several host performance metrics now return 1 data point per time series instead of 5. ([#34708](https://github.com/open-telemetry/opentelemetry-collector-contrib/pull/34708))
  The 5 data points previously sent represented consecutive 20s sampling periods. Depending on the collection interval
  these could easily overlap. Sending just the latest of these data points is more in line with other performance metrics.

  This change also fixes an issue with the googlecloud exporter seeing these datapoints as duplicates.

  Following is the list of affected metrics which will now only report a single datapoint per set of unique attribute values.
  - vcenter.host.cpu.reserved
  - vcenter.host.disk.latency.avg
  - vcenter.host.disk.latency.max
  - vcenter.host.disk.throughput
  - vcenter.host.network.packet.drop.rate
  - vcenter.host.network.packet.error.rate
  - vcenter.host.network.packet.rate
  - vcenter.host.network.throughput
  - vcenter.host.network.usage

- (Splunk) Remove converters helping with old breaking changes. If those changes were not addressed, the collector will fail to start. ([#5267](https://github.com/signalfx/splunk-otel-collector/pull/5267))
  - Moving TLS config options in HEC exporter under tls group
  - Moving TLS insecure option in OTLP exporter under tls group
  - Renaming processor: k8s_tagger -> k8sattributes
  - Deprecation and removal of `ballast` extension
  - Debug exporter: `loglevel` -> `verbosity` renaming

### 🚀 New components 🚀

- (Splunk) Add Azure Blob receiver ([#5200](https://github.com/signalfx/splunk-otel-collector/pull/5200))
- (Splunk) Add Google Cloud PubSub receiver ([#5200](https://github.com/signalfx/splunk-otel-collector/pull/5200))

### 💡 Enhancements 💡

- (Core) `confmap`: Allow using any YAML structure as a string when loading configuration. ([#10800](https://github.com/open-telemetry/opentelemetry-collector/pull/10800))
  Previous to this change, slices could not be used as strings in configuration.
- (Core) `client`: Mark module as stable. ([#10775](https://github.com/open-telemetry/opentelemetry-collector/pull/10775))

- (Contrib) `azureeventhubreceiver`: Added traces support in azureeventhubreceiver ([#33583](https://github.com/open-telemetry/opentelemetry-collector-contrib/pull/33583))
- (Contrib) `processor/k8sattributes`: Add support for `container.image.repo_digests` metadata ([#34029](https://github.com/open-telemetry/opentelemetry-collector-contrib/pull/34029))
- (Contrib) `hostmetricsreceiver`: add reporting interval to entity event ([#34240](https://github.com/open-telemetry/opentelemetry-collector-contrib/pull/34240))
- (Contrib) `elasticsearchreceiver`: Add metric for active index merges ([#34387](https://github.com/open-telemetry/opentelemetry-collector-contrib/pull/34387))
- (Contrib) `kafkaexporter`: add an ability to partition logs based on resource attributes. ([#33229](https://github.com/open-telemetry/opentelemetry-collector-contrib/pull/33229))
- (Contrib) `pkg/ottl`: Add support for map literals in OTTL ([#32388](https://github.com/open-telemetry/opentelemetry-collector-contrib/pull/32388))
- (Contrib) `pkg/ottl`: Introduce ExtractGrokPatterns converter ([#32593](https://github.com/open-telemetry/opentelemetry-collector-contrib/pull/32593))
- (Contrib) `pkg/ottl`: Add the `MD5` function to convert the `value` into a MD5 hash/digest ([#33792](https://github.com/open-telemetry/opentelemetry-collector-contrib/pull/33792))
- (Contrib) `pkg/ottl`: Introduce `sha512` converter to generate SHA-512 hash/digest from given payload. ([#34007](https://github.com/open-telemetry/opentelemetry-collector-contrib/pull/34007))
- (Contrib) `kafkametricsreceiver`: Add option to configure cluster alias name and add new metrics for kafka topic configurations ([#34148](https://github.com/open-telemetry/opentelemetry-collector-contrib/pull/34148))
- (Contrib) `receiver/splunkhec`: Add a regex to enforce metrics naming for Splunk events fields based on metrics documentation. ([#34275](https://github.com/open-telemetry/opentelemetry-collector-contrib/pull/34275))
- (Contrib) `filelogreceiver`: Check for unsupported fractional seconds directive when converting strptime time layout to native format ([#34390](https://github.com/open-telemetry/opentelemetry-collector-contrib/pull/34390))
- (Contrib) `windowseventlogreceiver`: Add remote collection support to Stanza operator windows pkg to support remote log collect for the Windows Event Log receiver. ([#33100](https://github.com/open-telemetry/opentelemetry-collector-contrib/pull/33100))
- (Contrib) `solacereceiver`: Updated the format for generated metrics. Included a `receiver_name` attribute that identifies the Solace receiver that generated the metrics ([#34541](https://github.com/open-telemetry/opentelemetry-collector-contrib/pull/34541))
- (Contrib) `metricstransformprocessor`: Add scaling exponential histogram support ([#29803](https://github.com/open-telemetry/opentelemetry-collector-contrib/pull/29803))

### 🧰 Bug fixes 🧰

- (Core) `configtelemetry`: Add 10s read header timeout on the configtelemetry Prometheus HTTP server. ([#5699](https://github.com/open-telemetry/opentelemetry-collector/pull/5699))
- (Core) `service`: Allow users to disable the tracer provider via the feature gate `service.noopTracerProvider` ([#10858](https://github.com/open-telemetry/opentelemetry-collector/pull/10858))
  The service is returning an instance of a SDK tracer provider regardless of whether there were any processors configured causing resources to be consumed unnecessarily.
- (Core) `processorhelper`: Fix processor metrics not being reported initially with 0 values. ([#10855](https://github.com/open-telemetry/opentelemetry-collector/pull/10855))
- (Core) `service`: Implement the `temporality_preference` setting for internal telemetry exported via OTLP ([#10745](https://github.com/open-telemetry/opentelemetry-collector/pull/10745))
- (Core) `configauth`: Fix unmarshaling of authentication in HTTP servers. ([#10750](https://github.com/open-telemetry/opentelemetry-collector/pull/10750))

- (Core) `component`: Allow component names of up to 1024 characters in length. ([#10816](https://github.com/open-telemetry/opentelemetry-collector/pull/10816))
- (Core) `service`: Fix memory leaks during service package shutdown ([#9241](https://github.com/open-telemetry/opentelemetry-collector/pull/9241))
- (Core) `batchprocessor`: Update units for internal telemetry ([#10652](https://github.com/open-telemetry/opentelemetry-collector/pull/10652))

- (Contrib) `configauth`: Fix unmarshaling of authentication in HTTP servers. ([#34325](https://github.com/open-telemetry/opentelemetry-collector-contrib/pull/34325))
  This brings in a bug fix from the core collector. See https://github.com/open-telemetry/opentelemetry-collector/issues/10750.
- (Contrib) `docker_observer`: Change default endpoint for `docker_observer` on Windows to `npipe:////./pipe/docker_engine` ([#34358](https://github.com/open-telemetry/opentelemetry-collector-contrib/pull/34358))
- (Contrib) `pkg/translator/jaeger`: Change the translation to jaeger spans to match semantic conventions. ([#34368](https://github.com/open-telemetry/opentelemetry-collector-contrib/pull/34368))
  `otel.library.name` is deprecated and replaced by `otel.scope.name`
  `otel.library.version` is deprecated and replaced by `otel.scope.version`

- (Contrib) `pkg/stanza`: Ensure that errors from `Process` and `Write` do not break for loops ([#34295](https://github.com/open-telemetry/opentelemetry-collector-contrib/pull/34295))
- (Contrib) `azuremonitorreceiver`: Add Azure China as a `cloud` option. ([#34315](https://github.com/open-telemetry/opentelemetry-collector-contrib/pull/34315))
- (Contrib) `postgresqlreceiver`: Support unix socket based replication by handling null values in the client_addr field ([#33107](https://github.com/open-telemetry/opentelemetry-collector-contrib/pull/33107))
- (Contrib) `splunkhecexporter`: Copy the bytes to be placed in the request body to avoid corruption on reuse ([#34357](https://github.com/open-telemetry/opentelemetry-collector-contrib/pull/34357))
  This bug is a manifestation of https://github.com/golang/go/issues/51907.
  Under high load, the pool of buffers used to send requests is reused enough
  that the same buffer is used concurrently to process data and be sent as request body.
  The fix is to copy the payload into a new byte array before sending it.
- (Contrib) `pkg/stanza`: fix nil value conversion ([#34672](https://github.com/open-telemetry/opentelemetry-collector-contrib/pull/34762))

## v0.106.1

This Splunk OpenTelemetry Collector release includes changes from the [opentelemetry-collector v0.106.1](https://github.com/open-telemetry/opentelemetry-collector/releases/tag/v0.106.1) and the [opentelemetry-collector-contrib v0.106.1](https://github.com/open-telemetry/opentelemetry-collector-contrib/releases/tag/v0.106.1) releases where appropriate.

### 🧰 Bug fixes 🧰

- (Splunk) Upgrade some `core` dependencies to proper `v0.106.1` version. ([#5203](https://github.com/signalfx/splunk-otel-collector/pull/5203))

## v0.106.0

This Splunk OpenTelemetry Collector release includes changes from the [opentelemetry-collector v0.106.0](https://github.com/open-telemetry/opentelemetry-collector/releases/tag/v0.106.0)-[v0.106.1](https://github.com/open-telemetry/opentelemetry-collector/releases/tag/v0.106.1) and the [opentelemetry-collector-contrib v0.106.0](https://github.com/open-telemetry/opentelemetry-collector-contrib/releases/tag/v0.106.0)-[v0.106.1](https://github.com/open-telemetry/opentelemetry-collector-contrib/releases/tag/v0.106.1) releases where appropriate.

Note: Some `core` dependencies were incorrectly still set to `v0.105.0` for this release.

### 🛑 Breaking changes 🛑

- (Core) `service`: Update all metrics to include `otelcol_` prefix to ensure consistency across OTLP and Prometheus metrics ([#9759](https://github.com/open-telemetry/opentelemetry-collector/pull/9759))
  This change is marked as a breaking change as anyone that was using OTLP for metrics will
  see the new prefix which was not present before. Prometheus generated metrics remain
  unchanged.
- (Core) `confighttp`: Delete `ClientConfig.CustomRoundTripper` ([#8627](https://github.com/open-telemetry/opentelemetry-collector/pull/8627))
  Set (*http.Client).Transport on the *http.Client returned from ToClient to configure this.
- (Core) `confmap`: When passing configuration for a string field using any provider, use the verbatim string representation as the value. ([#10605](https://github.com/open-telemetry/opentelemetry-collector/pull/10605), [#10405](https://github.com/open-telemetry/opentelemetry-collector/pull/10405))
  This matches the behavior of `${ENV}` syntax prior to the promotion of the `confmap.unifyEnvVarExpansion` feature gate
  to beta. It changes the behavior of the `${env:ENV}` syntax with escaped strings.
- (Core) `component`: Adds restrictions on the character set for component.ID name. ([#10673](https://github.com/open-telemetry/opentelemetry-collector/pull/10673))
- (Core) `processor/memorylimiter`: The memory limiter processor will no longer account for ballast size. ([#10696](https://github.com/open-telemetry/opentelemetry-collector/pull/10696))
  If you are already using GOMEMLIMIT instead of the ballast extension this does not affect you.
- (Core) `extension/memorylimiter`: The memory limiter extension will no longer account for ballast size. ([#10696](https://github.com/open-telemetry/opentelemetry-collector/pull/10696))
  If you are already using GOMEMLIMIT instead of the ballast extension this does not affect you.
- (Core) `service`: The service will no longer be able to get a ballast size from the deprecated ballast extension. ([#10696](https://github.com/open-telemetry/opentelemetry-collector/pull/10696))
  If you are already using GOMEMLIMIT instead of the ballast extension this does not affect you.
- (Contrib) `vcenterreceiver`: Enables various vCenter metrics that were disabled by default until v0.106.0 ([#33607](https://github.com/open-telemetry/opentelemetry-collector-contrib/pull/33607))
  The following metrics will be enabled by default "vcenter.datacenter.cluster.count", "vcenter.datacenter.vm.count", "vcenter.datacenter.datastore.count",
  "vcenter.datacenter.host.count", "vcenter.datacenter.disk.space", "vcenter.datacenter.cpu.limit", "vcenter.datacenter.memory.limit",
  "vcenter.resource_pool.memory.swapped", "vcenter.resource_pool.memory.ballooned", and "vcenter.resource_pool.memory.granted". The
  "resourcePoolMemoryUsageAttribute" has also been bumped up to release v.0.107.0
- (Contrib) `k8sattributesprocessor`: Deprecate `extract.annotations.regex` and `extract.labels.regex` config fields in favor of the `ExtractPatterns` function in the transform processor. The `FieldExtractConfig.Regex` parameter will be removed in version v0.111.0. ([#25128](https://github.com/open-telemetry/opentelemetry-collector-contrib/pull/25128))
  Deprecating of FieldExtractConfig.Regex parameter means that it is recommended to use the `ExtractPatterns` function from the transform processor instead. To convert your current configuration please check the `ExtractPatterns` function [documentation](https://github.com/open-telemetry/opentelemetry-collector-contrib/tree/main/pkg/ottl/ottlfuncs#extractpatterns). You should use the `pattern` parameter of `ExtractPatterns` instead of using the `FieldExtractConfig.Regex` parameter.

### 🚩Deprecations 🚩

- (Splunk) Deprecate the collectd/health-checker plugin ([#5167](https://github.com/signalfx/splunk-otel-collector/pull/5167))
- (Splunk) Deprecate the telegraf/exec monitor ([#5171](https://github.com/signalfx/splunk-otel-collector/pull/5171))

### 🚀 New components 🚀

- (Splunk) Add Elasticsearch receiver ([#5165](https://github.com/signalfx/splunk-otel-collector/pull/5165/))
- (Splunk) Add HAProxy receiver ([#5163](https://github.com/signalfx/splunk-otel-collector/pull/5163))

### 💡 Enhancements 💡

- (Splunk) Auto Discovery for Linux:
  - Bring Apache Web Server receiver into the discovery mode ([#5116](https://github.com/signalfx/splunk-otel-collector/pull/5116))
- (Splunk) linux installer script: decouple the endpoint and protocol options ([#5164](https://github.com/signalfx/splunk-otel-collector/pull/5164))
- (Splunk) Bump version of com.signalfx.public:signalfx-commons-protoc-java to 1.0.44 ([#5186](https://github.com/signalfx/splunk-otel-collector/pull/5186))
- (Splunk) Bump version of github.com/snowflakedb/gosnowflake from to 1.11.0 ([#5176](https://github.com/signalfx/splunk-otel-collector/pull/5176))
- (Core) `exporterhelper`: Add data_type attribute to `otelcol_exporter_queue_size` metric to report the type of data being processed. ([#9943](https://github.com/open-telemetry/opentelemetry-collector/pull/9943))
- (Core) `confighttp`: Add option to include query params in auth context ([#4806](https://github.com/open-telemetry/opentelemetry-collector/pull/4806))
- (Core) `configgrpc`: gRPC auth errors now return gRPC status code UNAUTHENTICATED (16) ([#7646](https://github.com/open-telemetry/opentelemetry-collector/pull/7646))
- (Core) `httpprovider, httpsprovider`: Validate URIs in HTTP and HTTPS providers before fetching. ([#10468](https://github.com/open-telemetry/opentelemetry-collector/pull/10468))
- (Contrib) `processor/transform`: Add `scale_metric` function that scales all data points in a metric. ([#16214](https://github.com/open-telemetry/opentelemetry-collector-contrib/pull/16214))
- (Contrib) `vcenterreceiver`: Adds vCenter vSAN host metrics. ([#33556](https://github.com/open-telemetry/opentelemetry-collector-contrib/pull/33556))
  Introduces the following vSAN host metrics to the vCenter receiver:
  - vcenter.host.vsan.throughput
  - vcenter.host.vsan.iops
  - vcenter.host.vsan.congestions
  - vcenter.host.vsan.cache.hit_rate
  - vcenter.host.vsan.latency.avg
- (Contrib) `transformprocessor`: Support aggregating metrics based on their attributes. ([#16224](https://github.com/open-telemetry/opentelemetry-collector-contrib/pull/16224))
- (Contrib) `metricstransformprocessor`: Adds the 'median' aggregation type to the Metrics Transform Processor. Also uses the refactored aggregation business logic from internal/core package. ([#16224](https://github.com/open-telemetry/opentelemetry-collector-contrib/pull/16224))
- (Contrib) `hostmetricsreceiver`: allow configuring log pipeline to send host EntityState event ([#33927](https://github.com/open-telemetry/opentelemetry-collector-contrib/pull/33927))
- (Contrib) `windowsperfcountersreceiver`: Improve handling of non-existing instances for Windows Performance Counters ([#33815](https://github.com/open-telemetry/opentelemetry-collector-contrib/pull/33815))
  It is an expected that when querying Windows Performance Counters the targeted instances may not be present.
  The receiver will no longer require the use of `recreate_query` to handle non-existing instances.
  As soon as the instances are available, the receiver will start collecting metrics for them.
  There won't be warning log messages when there are no matches for the configured instances.
- (Contrib) `kafkareceiver`: Add settings session_timeout and heartbeat_interval to Kafka Receiver for group management facilities ([#28630](https://github.com/open-telemetry/opentelemetry-collector-contrib/pull/28630))
- (Contrib) `vcenterreceiver`: Adds a number of default disabled vSAN metrics for Clusters. ([#33556](https://github.com/open-telemetry/opentelemetry-collector-contrib/pull/33556))
- (Contrib) `vcenterreceiver`: Adds a number of default disabled vSAN metrics for Virtual Machines. ([#33556](https://github.com/open-telemetry/opentelemetry-collector-contrib/pull/33556))

### 🧰 Bug fixes 🧰

- (Core) `processorhelper`: update units for internal telemetry ([#10647](https://github.com/open-telemetry/opentelemetry-collector/pull/10647))
- (Core) `confmap`: Increase the amount of recursion and URI expansions allowed in a single line ([#10712](https://github.com/open-telemetry/opentelemetry-collector/pull/10712))
- (Core) `exporterhelper`: There is no guarantee that after the exporterhelper sends the plog/pmetric/ptrace data downstream that the data won't be mutated in some way. (e.g by the batch_sender) This mutation could result in the proceeding call to req.ItemsCount() to provide inaccurate information to be logged. ([#10033](https://github.com/open-telemetry/opentelemetry-collector/pull/10033))
- (Core) `exporterhelper`: Update units for internal telemetry ([#10648](https://github.com/open-telemetry/opentelemetry-collector/pull/10648))
- (Core) `receiverhelper`: Update units for internal telemetry ([#10650](https://github.com/open-telemetry/opentelemetry-collector/pull/10650))
- (Core) `scraperhelper`: Update units for internal telemetry ([#10649](https://github.com/open-telemetry/opentelemetry-collector/pull/10649))
- (Core) `service`: Use Command/Version to populate service name/version attributes ([#10644](https://github.com/open-telemetry/opentelemetry-collector/pull/10644))
- (Core) `configauth`: Fix unmarshaling of authentication in HTTP servers. ([#10750](https://github.com/open-telemetry/opentelemetry-collector/pull/10750))
- (Contrib) `opencensusreceiver`: Do not report an error into resource status during receiver shutdown when the listener connection was closed. ([#33865](https://github.com/open-telemetry/opentelemetry-collector-contrib/pull/33865))
- (Contrib) `statsdeceiver`: Log only non-EOF errors when reading payload received via TCP. ([#33951](https://github.com/open-telemetry/opentelemetry-collector-contrib/pull/33951))
- (Contrib) `vcenterreceiver`: Adds destroys to the ContainerViews in the client. ([#34254](https://github.com/open-telemetry/opentelemetry-collector-contrib/pull/34254))
  This may not be necessary, but it should be better practice than not.

## v0.105.0

This Splunk OpenTelemetry Collector release includes changes from the [opentelemetry-collector v0.105.0](https://github.com/open-telemetry/opentelemetry-collector/releases/tag/v0.105.0) and the [opentelemetry-collector-contrib v0.105.0](https://github.com/open-telemetry/opentelemetry-collector-contrib/releases/tag/v0.105.0) releases where appropriate.

### 🛑 Breaking changes 🛑

- (Splunk) Don't expand environment variables starting with $$ in configuration files. This behavior was introduced
  in v0.42.0 to support a bug causing double expansion. $$ is treated as an escape sequence representing a literal
  $ character ([#5134](https://github.com/signalfx/splunk-otel-collector/pull/5134))
- (Core) `service`: add `service.disableOpenCensusBridge` feature gate which is enabled by default to remove the dependency on OpenCensus ([#10414](https://github.com/open-telemetry/opentelemetry-collector/pull/10414))
- (Core) `confmap`: Promote `confmap.strictlyTypedInput` feature gate to beta. ([#10552](https://github.com/open-telemetry/opentelemetry-collector/pull/10552))
  This feature gate changes the following:
  - Configurations relying on the implicit type casting behaviors listed on [#9532](https://github.com/open-telemetry/opentelemetry-collector/issues/9532) will start to fail.
  - Configurations using URI expansion (i.e. `field: ${env:ENV}`) for string-typed fields will use the value passed in `ENV` verbatim without intermediate type casting.
- (Contrib) `stanza`: errors from Operator.Process are returned instead of silently ignored. ([#33783](https://github.com/open-telemetry/opentelemetry-collector-contrib/pull/33783))
  This public function is affected: https://pkg.go.dev/github.com/open-telemetry/opentelemetry-collector-contrib/pkg/stanza@v0.104.0/operator/helper#WriterOperator.Write
- (Contrib) `vcenterreceiver`: Enables various vCenter metrics that were disabled by default until v0.105 ([#34022](https://github.com/open-telemetry/opentelemetry-collector-contrib/pull/34022))
  The following metrics will be enabled by default "vcenter.host.network.packet.drop.rate",
  "vcenter.vm.cpu.readiness", "vcenter.host.cpu.capacity", and "vcenter.host.cpu.reserved".

### 🚩Deprecations 🚩

- (Splunk) Deprecate usage of bare environment variables and config sources in configuration files ([#5153](https://github.com/signalfx/splunk-otel-collector/pull/5153))
  - Use `${env:VAR}` or `${VAR}` instead of `$VAR`.
  - Use `${uri:selector}` instead of `$uri:selector`, e.g. `${file:/path/to/file}` instead of `$file:/path/to/file`.

### 💡 Enhancements 💡
- (Splunk) Auto Discovery for Linux:
  - Bring SQL Server receiver into the discovery mode ([#5109](https://github.com/signalfx/splunk-otel-collector/pull/5109))
  - Bring Cassanda JMX receiver into the discovery mode ([#5112](https://github.com/signalfx/splunk-otel-collector/pull/5112))
  - Bring RabbitMQ receiver into the discovery mode ([#5051](https://github.com/signalfx/splunk-otel-collector/pull/5051))
- (Splunk) Update bundled OpenJDK to [11.0.24_8](https://github.com/adoptium/temurin11-binaries/releases/tag/jdk-11.0.24%2B8) ([#5113](https://github.com/signalfx/splunk-otel-collector/pull/5113), [#5119](https://github.com/signalfx/splunk-otel-collector/pull/5119))
- (Splunk) Upgrade github.com/hashicorp/vault to v1.17.2 ([#5089](https://github.com/signalfx/splunk-otel-collector/pull/5089))
- (Splunk) Upgrade github.com/go-zookeeper/zk to 1.0.4 ([#5146](https://github.com/signalfx/splunk-otel-collector/pull/5146))
- (Core) `configtls`: Mark module as stable. ([#9377](https://github.com/open-telemetry/opentelemetry-collector/pull/9377))
- (Core) `confmap`: Remove extra closing parenthesis in sub-config error ([#10480](https://github.com/open-telemetry/opentelemetry-collector/pull/10480))
- (Core) `configgrpc`: Update the default load balancer strategy to round_robin ([#10319](https://github.com/open-telemetry/opentelemetry-collector/pull/10319))
  To restore the behavior that was previously the default, set `balancer_name` to `pick_first`.
- (Core) `otelcol`: Add go module to components subcommand. ([#10570](https://github.com/open-telemetry/opentelemetry-collector/pull/10570))
- (Core) `confmap`: Add explanation to errors related to `confmap.strictlyTypedInput` feature gate. ([#9532](https://github.com/open-telemetry/opentelemetry-collector/pull/9532))
- (Core) `confmap`: Allow using `map[string]any` values in string interpolation ([#10605](https://github.com/open-telemetry/opentelemetry-collector/pull/10605))
- (Contrib) `pkg/ottl`: Added Hex() converter function ([#31929](https://github.com/open-telemetry/opentelemetry-collector-contrib/pull/31929))
- (Contrib) `pkg/ottl`: Add IsRootSpan() converter function. ([#32918](https://github.com/open-telemetry/opentelemetry-collector-contrib/pull/32918))
  Converter `IsRootSpan()` returns `true` if the span in the corresponding context is root, that means its `parent_span_id` equals to hexadecimal representation of zero. In all other scenarios function returns `false`.
- (Contrib) `vcenterreceiver`: Adds additional vCenter resource pool metrics and a memory_usage_type attribute for vcenter.resource_pool.memory.usage metric to use. ([#33607](https://github.com/open-telemetry/opentelemetry-collector-contrib/pull/33607))
  Added "vcenter.resource_pool.memory.swapped", "vcenter.resource_pool.memory.ballooned", and "vcenter.resource_pool.memory.granted"
  metrics. Also added an additional attribute, "memory_usage_type" for "vcenter.resource_pool.memory.usage" metric, which is currently under a feature gate.
- (Contrib) `kubeletstatsreceiver`: Add `k8s.pod.memory.node.utilization` and `k8s.container.memory.node.utilization` metrics ([#33591](https://github.com/open-telemetry/opentelemetry-collector-contrib/pull/33591))
- (Contrib) `vcenterreceiver`: Adds vCenter metrics at the datacenter level. ([#33607](https://github.com/open-telemetry/opentelemetry-collector-contrib/pull/33607))
  Introduces various datacenter metrics which work by aggregating stats from datastores, clusters, hosts, and VM's.
- (Contrib) `processor/resource, processor/attributes`: Add an option to extract value from a client address by specifying `client.address` value in the `from_context` field. (#34051) ([#33607](https://github.com/open-telemetry/opentelemetry-collector-contrib/pull/33607))
- (Contrib) `receiver/azuremonitorreceiver`: Add support for Managed Identity and Default Credential auth ([#31268](https://github.com/open-telemetry/opentelemetry-collector-contrib/pull/31268), [#33584](https://github.com/open-telemetry/opentelemetry-collector-contrib/pull/33584))
- (Contrib) `azuremonitorreceiver`: Add `maximum_number_of_records_per_resource` config parameter in order to overwrite default ([#32165](https://github.com/open-telemetry/opentelemetry-collector-contrib/pull/32165))
- (Contrib) `cloudfoundryreceiver`: Add support to receive CloudFoundry Logs ([#32671](https://github.com/open-telemetry/opentelemetry-collector-contrib/pull/32671))
- (Contrib) `cmd/opampsupervisor`: Adds support for forwarding custom messages to/from the agent ([#33575](https://github.com/open-telemetry/opentelemetry-collector-contrib/pull/33575))
- (Contrib) `splunkhecexporter`: Increase the performance of JSON marshaling ([#34011](https://github.com/open-telemetry/opentelemetry-collector-contrib/pull/34011))
- (Contrib) `loadbalancingexporter`: Adds a new streamID routingKey, which will route based on the datapoint ID. See updated README for details ([#32513](https://github.com/open-telemetry/opentelemetry-collector-contrib/pull/32513))
- (Contrib) `dockerobserver`: Add hint to error when using float for `api_version` field ([#34043](https://github.com/open-telemetry/opentelemetry-collector-contrib/pull/34043))
- (Contrib) `pkg/ottl`: Emit traces for statement sequence executions to troubleshoot OTTL statements/conditions ([#33433](https://github.com/open-telemetry/opentelemetry-collector-contrib/pull/33433))
- (Contrib) `pkg/stanza`: Bump 'logs.jsonParserArray' and 'logs.assignKeys' feature gates to beta. ([#33948](https://github.com/open-telemetry/opentelemetry-collector-contrib/pull/33948))
  - This enables the feature gates by default to allow use of the `json_array_parser` and `assign_keys` operations.
- (Contrib) `receiver/filelog`: Add filelog.container.removeOriginalTimeField feature-flag for removing original time field ([#33946](https://github.com/open-telemetry/opentelemetry-collector-contrib/pull/33946))
- (Contrib) `statsdreceiver`: Allow configuring summary percentiles ([#33701](https://github.com/open-telemetry/opentelemetry-collector-contrib/pull/33701))
- (Contrib) `pkg/stanza`: Switch to faster json parser lib for container operator ([#33929](https://github.com/open-telemetry/opentelemetry-collector-contrib/pull/33929))
- (Contrib) `telemetrygen`: telemetrygen `--rate` flag changed from Int64 to Float64 ([#33984](https://github.com/open-telemetry/opentelemetry-collector-contrib/pull/33984))
- (Contrib) `windowsperfcountersreceiver`: `windowsperfcountersreceiver` now appends an index number to additional instance names that share a name. An example of this is when scraping `process(*)` counters with multiple running instances of the same executable. ([#32319](https://github.com/open-telemetry/opentelemetry-collector-contrib/pull/32319))
  **NOTES**
  - This change can expose cardinality issues where the counters were previously collapsed under the non-indexed instance name.
  - The change mimics Windows Performance Monitor behavior: The first instance name remains unchanged, additional instances are suffixed with `#<N>` where `N=1` and is increased for each duplicate.
    - e.g. Given 3 powershell instances, this will return `powershell`, `powershell#1` and `powershell#2`.

### 🧰 Bug fixes 🧰
- (Splunk) Auto Discovery for Linux:
  - Fix kafkametrics k8s issues for Auto Discovery ([#5103](https://github.com/signalfx/splunk-otel-collector/pull/5103))
  - Reuse discovery receiver's obsreport for receivercreator ([#5111](https://github.com/signalfx/splunk-otel-collector/pull/5111))
- (Core) `confmap`: Fixes issue where confmap could not escape `$$` when `confmap.unifyEnvVarExpansion` is enabled. ([#10560](https://github.com/open-telemetry/opentelemetry-collector/pull/10560))
- (Core) `otlpreceiver`: Fixes a bug where the otlp receiver's http response was not properly translating grpc error codes to http status codes. ([#10574](https://github.com/open-telemetry/opentelemetry-collector/pull/10444))
- (Core) `exporterhelper`: Fix incorrect deduplication of otelcol_exporter_queue_size and otelcol_exporter_queue_capacity metrics if multiple exporters are used. ([#10444](https://github.com/open-telemetry/opentelemetry-collector/pull/10226))
- (Core) `service/telemetry`: Add ability to set service.name for spans emitted by the Collector ([#10489](https://github.com/open-telemetry/opentelemetry-collector/pull/10489))
- (Core) `internal/localhostgate`: Correctly log info message when `component.UseLocalHostAsDefaultHost` is enabled ([#8510](https://github.com/open-telemetry/opentelemetry-collector/pull/8510))
- (Contrib) `countconnector`: Updating the stability to reflect that the component is shipped as part of contrib. ([#33903](https://github.com/open-telemetry/opentelemetry-collector-contrib/pull/33903))
- (Contrib) `httpcheckreceiver`: Updating the stability to reflect that the component is shipped as part of contrib. ([#33897](https://github.com/open-telemetry/opentelemetry-collector-contrib/pull/33897))
- (Contrib) `probabilisticsamplerprocessor`: Fix bug where log sampling was being reported by the counter `otelcol_processor_probabilistic_sampler_count_traces_sampled` ([#33874](https://github.com/open-telemetry/opentelemetry-collector-contrib/pull/33874))
- (Contrib) `processor/groupbyattrsprocessor`: Fix dropping of metadata fields when processing metrics. ([#33419](https://github.com/open-telemetry/opentelemetry-collector-contrib/pull/33419))
- (Contrib) `prometheusreceiver`: Fix hash computation to include non exported fields like regex in scrape configuration for TargetAllocator ([#29313](https://github.com/open-telemetry/opentelemetry-collector-contrib/pull/29313))
- (Contrib) `kafkametricsreceiver`: Fix issue with incorrect consumer offset ([#33309](https://github.com/open-telemetry/opentelemetry-collector-contrib/pull/33309))
- (Contrib) `sqlserverreceiver`: Enable default metrics to properly trigger SQL Server scrape ([#34065](https://github.com/open-telemetry/opentelemetry-collector-contrib/pull/34065))
- (Contrib) `syslogreceiver`: Allow to define `max_octets` for octet counting RFC5424 syslog parser ([#33182](https://github.com/open-telemetry/opentelemetry-collector-contrib/pull/33182))
- (Contrib) `windowsperfcountersreceiver`: Metric definitions with no matching performance counter are no longer included as metrics with zero datapoints in the scrape output. ([#4972](https://github.com/open-telemetry/opentelemetry-collector-contrib/pull/4972))

## v0.104.0

This Splunk OpenTelemetry Collector release includes changes from the [opentelemetry-collector v0.104.0](https://github.com/open-telemetry/opentelemetry-collector/releases/tag/v0.104.0) and the [opentelemetry-collector-contrib v0.104.0](https://github.com/open-telemetry/opentelemetry-collector-contrib/releases/tag/v0.104.0) releases where appropriate.

> :warning: In our efforts to align with the [goals](https://github.com/open-telemetry/opentelemetry-collector/blob/main/docs/rfcs/env-vars.md) defined upstream for environment variable resolution in the Collector's configuration, the Splunk OpenTelemetry Collector will be dropping support for expansion of BASH-style environment variables, such as `$FOO` in the configuration in an upcoming version. Users are advised to update their Collector's configuration to use `${env:FOO}` instead.

> 🚩 When setting properties for discovery receiver as environment variables (`SPLUNK_DISCOVERY_*`), the values cannot reference other environment variables without curly-braces. For example, user is trying to set discovery property `SPLUNK_DISCOVERY_EXTENSIONS_k8s_observer_ENABLED` to the value of another env var, `K8S_ENVIRONMENT`.
> For versions older than 0.104.0, setting it as `SPLUNK_DISCOVERY_EXTENSIONS_k8s_observer_ENABLED=\$K8S_ENVIRONMENT` (note the escaped variable name does not have curly braces) was valid. But from v0.104.0, env var names need to be passed with braces. For this example, user should modify it to `SPLUNK_DISCOVERY_EXTENSIONS_k8s_observer_ENABLED=\${K8S_ENVIRONMENT}`.

### ❗ Known Issues ❗

- A bug was discovered (and fixed in a future version) where expansion logic in confmaps wasn't correctly handling the escaping of $$ ([#10560](https://github.com/open-telemetry/opentelemetry-collector/pull/10560))
  - If you rely on the previous functionality, disable the `confmap.unifyEnvVarExpansion` feature gate. Note that this is a temporary workaround, and the root issue will be fixed in the next release by ([#10560](https://github.com/open-telemetry/opentelemetry-collector/pull/10560)).

### 🛑 Breaking changes 🛑

- (Splunk) Auto Discovery for Linux:
  - Update `splunk-otel-java` to v2.5.0 for the `splunk-otel-auto-instrumentation` deb/rpm packages. This is a major version bump that includes breaking changes. Check the [release notes](https://github.com/signalfx/splunk-otel-java/releases/tag/v2.5.0) for details about breaking changes.

- (Core) `filter`: Remove deprecated `filter.CombinedFilter` ([#10348](https://github.com/open-telemetry/opentelemetry-collector/pull/10348))

- (Core) `otelcol`: By default, `otelcol.NewCommand` and `otelcol.NewCommandMustSetProvider` will set the `DefaultScheme` to `env`. ([#10435](https://github.com/open-telemetry/opentelemetry-collector/pull/10435))

- (Core) `expandconverter`: By default expandconverter will now error if it is about to expand `$FOO` syntax. Update configuration to use `${env:FOO}` instead or disable the `confmap.unifyEnvVarExpansion` feature gate. ([#10435](https://github.com/open-telemetry/opentelemetry-collector/pull/10435))

- (Core) `otlpreceiver`: Switch to `localhost` as the default for all endpoints. ([#8510](https://github.com/open-telemetry/opentelemetry-collector/pull/8510))
  Disable the `component.UseLocalHostAsDefaultHost` feature gate to temporarily get the previous default.

- (Splunk) `discovery`: When setting properties for discovery receiver as environment variables (`SPLUNK_DISCOVERY_*`), the values cannot reference other escaped environment variables without braces. For example, when trying to set discovery property `SPLUNK_DISCOVERY_EXTENSIONS_k8s_observer_ENABLED` to the value of another env var, `K8S_ENVIRONMENT`. For versions older than 0.104.0, setting it as `SPLUNK_DISCOVERY_EXTENSIONS_k8s_observer_ENABLED=\$K8S_ENVIRONMENT` (note the escaped variable name does not have braces) was valid. But from v0.104.0, env var names need to be passed with braces. For this example, user should modify it to `SPLUNK_DISCOVERY_EXTENSIONS_k8s_observer_ENABLED=\${K8S_ENVIRONMENT}`

- (Contrib) `vcenterreceiver`: Drops support for vCenter 6.7 ([#33607](https://github.com/open-telemetry/opentelemetry-collector-contrib/pull/33607))

- (Contrib) `all`: Promote `component.UseLocalHostAsDefaultHost` feature gate to beta. This changes default endpoints from 0.0.0.0 to localhost ([#30702](https://github.com/open-telemetry/opentelemetry-collector-contrib/pull/30702))
  This change affects the following components:
    - extension/health_check
    - receiver/jaeger
    - receiver/sapm
    - receiver/signalfx
    - receiver/splunk_hec
    - receiver/zipkin

- (Contrib) `receiver/mongodb`: Graduate receiver.mongodb.removeDatabaseAttr feature gate to stable ([#24972](https://github.com/open-telemetry/opentelemetry-collector-contrib/pull/24972))

### 💡 Enhancements 💡

- (Splunk) Auto Discovery for Linux:
  - Linux installer script:
    - The default for the `--otlp-endpoint` option is now empty, i.e. defers to the default `OTEL_EXPORTER_OTLP_ENDPOINT` value for each activated SDK
    - Add new `--otlp-endpoint-protocol <protocol>` option to set the `OTEL_EXPORTER_OTLP_PROTOCOL` environment variable for the configured endpoint. Only applicable if the `--otlp-endpoint` option is also specified.
    - Add new `--metrics-exporter <exporter>` option to configure the `OTEL_METRICS_EXPORTER` environment variable for instrumentation metrics. Specify `none` to disable metric collection and export.
- (Splunk) Set Go garbage collection target percentage to 400% ([#5034](https://github.com/signalfx/splunk-otel-collector/pull/5034))
  After removal of memory_ballast extension in v0.97.0, the Go garbage collection is running more aggressively, which
  increased CPU usage and leads to reduced throughput of the collector. This change reduces the frequency of garbage
  collection cycles to improves performance of the collector for typical workloads. As a result, the collector will
  report higher memory usage, but it will be bound to the same configured limits. If you want to revert to the previous
  behavior, set the `GOGC` environment variable to `100`.
- (Splunk) Upgrade to golang 1.21.12 ([#5074](https://github.com/signalfx/splunk-otel-collector/pull/5074))
- (Core) `confighttp`: Add support for cookies in HTTP clients with `cookies::enabled`. ([#10175](https://github.com/open-telemetry/opentelemetry-collector/pull/10175))
  The method `confighttp.ToClient` will return a client with a `cookiejar.Jar` which will reuse cookies from server responses in subsequent requests.
- (Core) `exporter/debug`: In `normal` verbosity, display one line of text for each telemetry record (log, data point, span) ([#7806](https://github.com/open-telemetry/opentelemetry-collector/pull/7806))
- (Core) `exporter/debug`: Add option `use_internal_logger` ([#10226](https://github.com/open-telemetry/opentelemetry-collector/pull/10226))
- (Core) `configretry`: Mark module as stable. ([#10279](https://github.com/open-telemetry/opentelemetry-collector/pull/10279))
- (Core) `exporter/debug`: Print Span.TraceState() when present. ([#10421](https://github.com/open-telemetry/opentelemetry-collector/pull/10421))
  Enables viewing sampling threshold information (as by OTEP 235 samplers).
- (Core) `processorhelper`: Add \"inserted\" metrics for processors. ([#10353](https://github.com/open-telemetry/opentelemetry-collector/pull/10353))
  This includes the following metrics for processors:
  - `processor_inserted_spans`
  - `processor_inserted_metric_points`
  - `processor_inserted_log_records`
- (Contrib) `k8sattributesprocessor`: Add support for exposing `k8s.pod.ip` as a resource attribute ([#32960](https://github.com/open-telemetry/opentelemetry-collector-contrib/pull/32960))
- (Contrib) `vcenterreceiver`: Adds vCenter CPU readiness metric for VMs. ([#33607](https://github.com/open-telemetry/opentelemetry-collector-contrib/pull/33607))
- (Contrib) `receiver/mongodb`: Ensure support of 6.0 and 7.0 MongoDB versions with integration tests ([#32716](https://github.com/open-telemetry/opentelemetry-collector-contrib/pull/32716))
- (Contrib) `pkg/stanza`: Switch JSON parser used by json_parser to github.com/goccy/go-json ([#33784](https://github.com/open-telemetry/opentelemetry-collector-contrib/pull/33784))
- (Contrib) `k8sobserver`: Add support for k8s.ingress endpoint. ([#32971](https://github.com/open-telemetry/opentelemetry-collector-contrib/pull/32971))
- (Contrib) `statsdreceiver`: Optimize statsdreceiver to reduce object allocations ([#33683](https://github.com/open-telemetry/opentelemetry-collector-contrib/pull/33683))
- (Contrib) `routingprocessor`: Use mdatagen to define the component's telemetry ([#33526](https://github.com/open-telemetry/opentelemetry-collector-contrib/pull/33526))
- (Contrib) `receiver/mongodbreceiver`: Add `server.address` and `server.port` resource attributes to MongoDB receiver. ([#32810](https://github.com/open-telemetry/opentelemetry-collector-contrib/pull/32810),[#32350](https://github.com/open-telemetry/opentelemetry-collector-contrib/pull/32350))
  The new resource attributes are added to the MongoDB receiver to distinguish metrics coming from different MongoDB instances.
    - `server.address`: The address of the MongoDB host, enabled by default.
    - `server.port`: The port of the MongoDB host, disabled by default.

- (Contrib) `observerextension`: Expose host and port in endpoint's environment ([#33571](https://github.com/open-telemetry/opentelemetry-collector-contrib/pull/33571))
- (Contrib) `pkg/ottl`: Add a `schema_url` field to access the SchemaURL in resources and scopes on all signals ([#30229](https://github.com/open-telemetry/opentelemetry-collector-contrib/pull/30229))
- (Contrib) `sqlserverreceiver`: Enable more perf counter metrics when directly connecting to SQL Server ([#33420](https://github.com/open-telemetry/opentelemetry-collector-contrib/pull/33420))
  This enables the following metrics by default on non Windows-based systems:
  `sqlserver.batch.request.rate`
  `sqlserver.batch.sql_compilation.rate`
  `sqlserver.batch.sql_recompilation.rate`
  `sqlserver.page.buffer_cache.hit_ratio`
  `sqlserver.user.connection.count`
- (Contrib) `vcenterreceiver`: Adds vCenter CPU capacity and network drop rate metrics to hosts. ([#33607](https://github.com/open-telemetry/opentelemetry-collector-contrib/pull/33607))

### 🧰 Bug fixes 🧰

- (Splunk) `receiver/discovery`: Do not emit entity events for discovered endpoints that are not evaluated yet
  to avoid showing "unknown" services on the Service Inventory page ([#5032](https://github.com/open-telemetry/opentelemetry-collector/pull/5032))
- (Core) `otlpexporter`: Update validation to support both dns:// and dns:/// ([#10449](https://github.com/open-telemetry/opentelemetry-collector/pull/10449))
- (Core) `service`: Fixed a bug that caused otel-collector to fail to start with ipv6 metrics endpoint service telemetry. ([#10011](https://github.com/open-telemetry/opentelemetry-collector/pull/10011))
- (Contrib) `resourcedetectionprocessor`: Fetch CPU info only if related attributes are enabled ([#33774](https://github.com/open-telemetry/opentelemetry-collector-contrib/pull/33774))
- (Contrib) `tailsamplingprocessor`: Fix precedence of inverted match in and policy ([#33671](https://github.com/open-telemetry/opentelemetry-collector-contrib/pull/33671))
  Previously if the decision from a policy evaluation was `NotSampled` or `InvertNotSampled` it would return a `NotSampled` decision regardless, effectively downgrading the result.
  This was breaking the documented behaviour that inverted decisions should take precedence over all others.
- (Contrib) `vcenterreceiver`: Fixes errors in some of the client calls for environments containing multiple datacenters. ([#33734](https://github.com/open-telemetry/opentelemetry-collector-contrib/pull/33734))


## v0.103.0

This Splunk OpenTelemetry Collector release includes changes from the [opentelemetry-collector v0.103.0](https://github.com/open-telemetry/opentelemetry-collector/releases/tag/v0.103.0) and the [opentelemetry-collector-contrib v0.103.0](https://github.com/open-telemetry/opentelemetry-collector-contrib/releases/tag/v0.103.0) releases where appropriate.

### 🛑 Breaking changes 🛑

- (Core) `exporter/debug`: Disable sampling by default ([#9921](https://github.com/open-telemetry/opentelemetry-collector/pull/9921))
  To restore the behavior that was previously the default, set `sampling_thereafter` to `500`.
- (Contrib) `mongodbreceiver`: Now only supports `TCP` connections ([#32199](https://github.com/open-telemetry/opentelemetry-collector-contrib/pull/32199))
  This fixes a bug where hosts had to explicitly set `tcp` as the transport type. The `transport` option has been removed.
- (Contrib) `sqlserverreceiver`: sqlserver.database.io.read_latency has been renamed to sqlserver.database.latency with a `direction` attribute. ([#29865](https://github.com/open-telemetry/opentelemetry-collector-contrib/pull/29865))

### 🚀 New components 🚀

- (Splunk) Add Azure Monitor receiver ([#4971](https://github.com/signalfx/splunk-otel-collector/pull/4971))
- (Splunk) Add [upstream](https://github.com/open-telemetry/opentelemetry-collector-contrib/tree/main/receiver/rabbitmqreceiver) Opentelemetry Collector RabbitMQ receiver ([#4980](https://github.com/signalfx/splunk-otel-collector/pull/4980))
- (Splunk) Add Active Directory Domain Services receiver ([#4994](https://github.com/signalfx/splunk-otel-collector/pull/4994))
- (Splunk) Add Splunk Enterprise receiver ([#4998](https://github.com/signalfx/splunk-otel-collector/pull/4998))

### 💡 Enhancements 💡

- (Core) `otelcol/expandconverter`: Add `confmap.unifyEnvVarExpansion` feature gate to allow enabling Collector/Configuration SIG environment variable expansion rules. ([#10391](https://github.com/open-telemetry/opentelemetry-collector/pull/10391))
  When enabled, this feature gate will:
  - Disable expansion of BASH-style env vars (`$FOO`)
  - `${FOO}` will be expanded as if it was `${env:FOO}`
    See https://github.com/open-telemetry/opentelemetry-collector/blob/main/docs/rfcs/env-vars.md for more details.

- (Core) `confmap`: Add `confmap.unifyEnvVarExpansion` feature gate to allow enabling Collector/Configuration SIG environment variable expansion rules. ([#10259](https://github.com/open-telemetry/opentelemetry-collector/pull/10259))
  When enabled, this feature gate will:
  - Disable expansion of BASH-style env vars (`$FOO`)
  - `${FOO}` will be expanded as if it was `${env:FOO}`
    See https://github.com/open-telemetry/opentelemetry-collector/blob/main/docs/rfcs/env-vars.md for more details.

- (Core) `confighttp`: Allow the compression list to be overridden ([#10295](https://github.com/open-telemetry/opentelemetry-collector/pull/10295))
  Allows Collector administrators to control which compression algorithms to enable for HTTP-based receivers.
- (Core) `configgrpc`: Revert the zstd compression for gRPC to the third-party library we were using previously. ([#10394](https://github.com/open-telemetry/opentelemetry-collector/pull/10394))
  We switched back to our compression logic for zstd when a CVE was found on the third-party library we were using. Now that the third-party library has been fixed, we can revert to that one. For end-users, this has no practical effect. The reproducers for the CVE were tested against this patch, confirming we are not reintroducing the bugs.
- (Core) `confmap`: Adds alpha `confmap.strictlyTypedInput` feature gate that enables strict type checks during configuration resolution ([#9532](https://github.com/open-telemetry/opentelemetry-collector/pull/9532))
  When enabled, the configuration resolution system will:
  - Stop doing most kinds of implicit type casting when resolving configuration values
  - Use the original string representation of configuration values if the ${} syntax is used in inline position

- (Core) `confighttp`: Use `confighttp.ServerConfig` as part of zpagesextension. See [server configuration](https://github.com/open-telemetry/opentelemetry-collector/blob/main/config/confighttp/README.md#server-configuration) options. ([#9368](https://github.com/open-telemetry/opentelemetry-collector/pull/9368))

- (Contrib) `filelogreceiver`: If include_file_record_number is true, it will add the file record number as the attribute `log.file.record_number` ([#33530](https://github.com/open-telemetry/opentelemetry-collector-contrib/pull/33530))
- (Contrib) `filelogreceiver`: Add support for gzip compressed log files ([#2328](https://github.com/open-telemetry/opentelemetry-collector-contrib/pull/2328))
- (Contrib) `kubeletstats`: Add k8s.pod.cpu.node.utilization metric ([#33390](https://github.com/open-telemetry/opentelemetry-collector-contrib/pull/33390))
- (Contrib) `awss3exporter`: endpoint should contain the S3 bucket ([#32774](https://github.com/open-telemetry/opentelemetry-collector-contrib/pull/32774))
- (Contrib) `statsdreceiver`: update statsd receiver to use mdatagen ([#33524](https://github.com/open-telemetry/opentelemetry-collector-contrib/pull/33524))
- (Contrib) `statsdreceiver`: Added received/accepted/refused metrics ([#24278](https://github.com/open-telemetry/opentelemetry-collector-contrib/pull/24278))
- (Contrib) `metricstransformprocessor`: Adds the 'count' aggregation type to the Metrics Transform Processor. ([#24978](https://github.com/open-telemetry/opentelemetry-collector-contrib/pull/24978))
- (Contrib) `tailsamplingprocessor`: Simple LRU Decision Cache for "keep" decisions ([#31583](https://github.com/open-telemetry/opentelemetry-collector-contrib/pull/31583))
- (Contrib) `tailsamplingprocessor`: Migrates internal telemetry to OpenTelemetry SDK via mdatagen ([#31581](https://github.com/open-telemetry/opentelemetry-collector-contrib/pull/31581))
  The metric names and their properties, such as bucket boundaries for histograms, were kept like before, to keep backwards compatibility.
- (Contrib) `kafka`: Added `disable_fast_negotiation` configuration option for Kafka Kerberos authentication, allowing the disabling of PA-FX-FAST negotiation. ([#26345](https://github.com/open-telemetry/opentelemetry-collector-contrib/pull/26345))
- (Contrib) `pkg/ottl`: Added `keep_matching_keys` function to allow dropping all keys from a map that don't match the pattern. ([#32989](https://github.com/open-telemetry/opentelemetry-collector-contrib/pull/32989))
- (Contrib) `pkg/ottl`: Add debug logs to help troubleshoot OTTL statements/conditions ([#33274](https://github.com/open-telemetry/opentelemetry-collector-contrib/pull/33274))
- (Contrib) `pkg/ottl`: Introducing `append` function for appending items into an existing array ([#32141](https://github.com/open-telemetry/opentelemetry-collector-contrib/pull/32141))
- (Contrib) `pkg/ottl`: Introducing `Uri` converter parsing URI string into SemConv ([#32433](https://github.com/open-telemetry/opentelemetry-collector-contrib/pull/32433))
- (Contrib) `probabilisticsamplerprocessor`: Add Proportional and Equalizing sampling modes ([#31918](https://github.com/open-telemetry/opentelemetry-collector-contrib/pull/31918))
  Both the existing hash_seed mode and the two new modes use OTEP 235 semantic conventions to encode sampling probability.
- (Contrib) `prometheusreceiver`: Resource attributes produced by the prometheus receiver now include stable semantic conventions for `server` and `url`. ([#32814](https://github.com/open-telemetry/opentelemetry-collector-contrib/pull/32814))
  To migrate from the legacy net.host.name, net.host.port, and http.scheme resource attributes, migrate to server.address, server.port, and url.scheme, and then set the receiver.prometheus.removeLegacyResourceAttributes feature gate.

- (Contrib) `spanmetricsconnector`: Produce delta temporality span metrics with StartTimeUnixNano and TimeUnixNano values representing an uninterrupted series ([#31671](https://github.com/open-telemetry/opentelemetry-collector-contrib/pull/31671), [#30688](https://github.com/open-telemetry/opentelemetry-collector-contrib/pull/30688))
  This allows producing delta span metrics instead of the more memory-intensive cumulative metrics, specifically when a downstream component can convert the delta metrics to cumulative.
- (Contrib) `sqlserverreceiver`: Add support for more Database IO metrics ([#29865](https://github.com/open-telemetry/opentelemetry-collector-contrib/pull/29865))
  The following metrics have been added:
  - sqlserver.database.latency
  - sqlserver.database.io
  - sqlserver.database.operations

- (Contrib) `processor/transform`: Add `transform.flatten.logs` featuregate to give each log record a distinct resource and scope. ([#32080](https://github.com/open-telemetry/opentelemetry-collector-contrib/pull/32080))
  This option is useful when applying transformations which alter the resource or scope. e.g. `set(resource.attributes["to"], attributes["from"])`, which may otherwise result in unexpected behavior. Using this option typically incurs a performance penalty as the processor must compute many hashes and create copies of resource and scope information for every log record.

- (Contrib) `receiver/windowsperfcounters`: Counter configuration now supports recreating the underlying performance query at scrape time. ([#32798](https://github.com/open-telemetry/opentelemetry-collector-contrib/pull/32798))

### 🧰 Bug fixes 🧰

- (Core) `exporterhelper`: Fix potential deadlock in the batch sender ([#10315](https://github.com/open-telemetry/opentelemetry-collector/pull/10315))
- (Core) `expandconverter`: Fix bug where an warning was logged incorrectly. ([#10392](https://github.com/open-telemetry/opentelemetry-collector/pull/10392))
- (Core) `exporterhelper`: Fix a bug when the retry and timeout logic was not applied with enabled batching. ([#10166](https://github.com/open-telemetry/opentelemetry-collector/pull/10166))
- (Core) `exporterhelper`: Fix a bug where an unstarted batch_sender exporter hangs on shutdown ([#10306](https://github.com/open-telemetry/opentelemetry-collector/pull/10306))
- (Core) `exporterhelper`: Fix small batch due to unfavorable goroutine scheduling in batch sender ([#9952](https://github.com/open-telemetry/opentelemetry-collector/pull/9952))
- (Core) `confmap`: Fix issue where structs with only yaml tags were not marshaled correctly. ([#10282](https://github.com/open-telemetry/opentelemetry-collector/pull/10282))

- (Contrib) `filelogreceiver`: Container parser should add k8s metadata as resource attributes and not as log record attributes ([#33341](https://github.com/open-telemetry/opentelemetry-collector-contrib/pull/33341))
- (Contrib) `postgresqlreceiver`: Fix bug where `postgresql.rows` always returning 0 for `state="dead"` ([#33489](https://github.com/open-telemetry/opentelemetry-collector-contrib/pull/33489))
- (Contrib) `prometheusreceiver`: Fall back to scrape config job/instance labels for aggregated metrics without instance/job labels ([#32555](https://github.com/open-telemetry/opentelemetry-collector-contrib/pull/32555))

## v0.102.1

This Splunk OpenTelemetry Collector release includes changes from the [opentelemetry-collector v0.102.1](https://github.com/open-telemetry/opentelemetry-collector/releases/tag/v0.102.1) and the [opentelemetry-collector-contrib v0.102.0](https://github.com/open-telemetry/opentelemetry-collector-contrib/releases/tag/v0.102.0) releases where appropriate.

### 🧰 Bug fixes 🧰

- (Core) `configrpc`: **This release addresses [GHSA-c74f-6mfw-mm4v](https://github.com/open-telemetry/opentelemetry-collector/security/advisories/GHSA-c74f-6mfw-mm4v) for `configgrpc`.** ([#10323](https://github.com/open-telemetry/opentelemetry-collector/issues/10323))
Before this change, the zstd compressor that was used didn't respect the max message size. This addresses `GHSA-c74f-6mfw-mm4v` on configgrpc.

### 💡 Enhancements 💡

- (Splunk) Upgrade golang to 1.21.11

## v0.102.0

This Splunk OpenTelemetry Collector release includes changes from the [opentelemetry-collector v0.102.0](https://github.com/open-telemetry/opentelemetry-collector/releases/tag/v0.102.0) and the [opentelemetry-collector-contrib v0.102.0](https://github.com/open-telemetry/opentelemetry-collector-contrib/releases/tag/v0.102.0) releases where appropriate.

### 🛑 Breaking changes 🛑

- (Splunk) `receiver/discovery`: Replace `log_record` field with `message` in evaluation statements ([#4583](https://github.com/signalfx/splunk-otel-collector/pull/4583))
- (Core) `envprovider`: Restricts Environment Variable names.  Environment variable names must now be ASCII only and start with a letter or an underscore, and can only contain underscores, letters, or numbers. ([#9531](https://github.com/open-telemetry/opentelemetry-collector/issues/9531))
- (Core) `confighttp`: Apply MaxRequestBodySize to the result of a decompressed body [#10289](https://github.com/open-telemetry/opentelemetry-collector/pull/10289)
  When using compressed payloads, the Collector would verify only the size of the compressed payload.
  This change applies the same restriction to the decompressed content. As a security measure, a limit of 20 MiB was added, which makes this a breaking change.
  For most clients, this shouldn't be a problem, but if you often have payloads that decompress to more than 20 MiB, you might want to either configure your
  client to send smaller batches (recommended), or increase the limit using the MaxRequestBodySize option.
- (Contrib) `k8sattributesprocessor`: Move `k8sattr.rfc3339` feature gate to stable. ([#33304](https://github.com/open-telemetry/opentelemetry-collector-contrib/pull/33304))
- (Contrib) `extension/filestorage`: Replace path-unsafe characters in component names ([#3148](https://github.com/open-telemetry/opentelemetry-collector-contrib/pull/3148))
  The feature gate `extension.filestorage.replaceUnsafeCharacters` is now removed.
- (Contrib) `vcenterreceiver`: vcenterreceiver replaces deprecated packet metrics by removing them and enabling by default the newer ones. (([#32929](https://github.com/open-telemetry/opentelemetry-collector-contrib/pull/32929)),([#32835](https://github.com/open-telemetry/opentelemetry-collector-contrib/pull/32835))
  Removes the following metrics: `vcenter.host.network.packet.errors`, `vcenter.host.network.packet.count`, and
  `vcenter.vm.network.packet.count`.
  Also enables by default the following metrics: `vcenter.host.network.packet.error.rate`,
  `vcenter.host.network.packet.rate`, and `vcenter.vm.network.packet.rate`.

### 🧰 Bug fixes 🧰

- (Splunk) `discovery`: Fix crashing collector if discovered mongodb isn't reachable in Kubernetes ([#4911](https://github.com/signalfx/splunk-otel-collector/pull/4911))
- (Core) `batchprocessor`: ensure attributes are set on cardinality metadata metric [#9674](https://github.com/open-telemetry/opentelemetry-collector/pull/9674)
- (Core) `batchprocessor`: Fixing processor_batch_metadata_cardinality which was broken in v0.101.0 [#10231](https://github.com/open-telemetry/opentelemetry-collector/pull/10231)
- (Core) `batchprocessor`: respect telemetry level for all metrics [#10234](https://github.com/open-telemetry/opentelemetry-collector/pull/10234)
- (Core) `exporterhelper`: Fix potential deadlocks in BatcherSender shutdown [#10255](https://github.com/open-telemetry/opentelemetry-collector/pull/10255)
- (Contrib) `receiver/mysql`: Remove the order by clause for the column that does not exist ([#33271](https://github.com/open-telemetry/opentelemetry-collector-contrib/pull/33271))
- (Contrib) `kafkareceiver`: Fix bug that was blocking shutdown ([#30789](https://github.com/open-telemetry/opentelemetry-collector-contrib/pull/30789))

### 🚩 Deprecations 🚩

- (Splunk) The following docker images/manifests are deprecated and may not be published in a future release:
  - `quay.io/signalfx/splunk-otel-collector:<version>-amd64`
  - `quay.io/signalfx/splunk-otel-collector:<version>-arm64`
  - `quay.io/signalfx/splunk-otel-collector:<version>-ppc64le`
  - `quay.io/signalfx/splunk-otel-collector-windows:<version>`
  - `quay.io/signalfx/splunk-otel-collector-windows:<version>-2019`
  - `quay.io/signalfx/splunk-otel-collector-windows:<version>-2022`

  Starting with this release, the `quay.io/signalfx/splunk-otel-collector:<version>` docker image manifest has been
  updated to support Windows (2019 amd64, 2022 amd64), in addition to Linux (amd64, arm64, ppc64le).

  Please update any configurations to use `quay.io/signalfx/splunk-otel-collector:<version>` for this and future releases.

### 💡 Enhancements 💡

- (Splunk) `discovery`: Update redis discovery instructions ([#4915](https://github.com/signalfx/splunk-otel-collector/pull/4915))
- (Splunk) `discovery`: Bring Kafkamatrics receiver into the discovery mode ([#4903](https://github.com/signalfx/splunk-otel-collector/pull/4903))
- (Contrib) `pkg/ottl`: Add the `Day` Converter to extract the int Day component from a time.Time ([#33106](https://github.com/open-telemetry/opentelemetry-collector-contrib/pull/33106))
- (Contrib) `pkg/ottl`: Adds `Month` converter to extract the int Month component from a time.Time (#33106) ([#33106](https://github.com/open-telemetry/opentelemetry-collector-contrib/pull/33106))
- (Contrib) `pkg/ottl`: Adds a `Year` converter for extracting the int year component from a time.Time ([#33106](https://github.com/open-telemetry/opentelemetry-collector-contrib/pull/33106))
- (Contrib) `filelogreceiver`: Log when files are rotated/moved/truncated ([#33237](https://github.com/open-telemetry/opentelemetry-collector-contrib/pull/33237))
- (Contrib) `stanza`: Add monitoring metrics for open and harvested files in fileconsumer ([#31256](https://github.com/open-telemetry/opentelemetry-collector-contrib/pull/31256))
- (Contrib) `prometheusreceiver`: Allow to configure http client used by target allocator generated scrape targets ([#18054](https://github.com/open-telemetry/opentelemetry-collector-contrib/pull/18054))
- (Contrib) `pkg/stanza`: Expose recombine max log size option in the container parser configuration ([#33186](https://github.com/open-telemetry/opentelemetry-collector-contrib/pull/33186))
- (Contrib) `processor/resourcedetectionprocessor`: Add support for Azure tags in ResourceDetectionProcessor. ([#32953](https://github.com/open-telemetry/opentelemetry-collector-contrib/pull/32953))
- (Contrib) `kubeletstatsreceiver`: Add k8s.container.cpu.node.utilization metric ([#27885](https://github.com/open-telemetry/opentelemetry-collector-contrib/pull/27885))
- (Contrib) `pkg/ottl`: Adds a `Minute` converter for extracting the int minute component from a time.Time ([#33106](https://github.com/open-telemetry/opentelemetry-collector-contrib/pull/33106))

## v0.101.0

This Splunk OpenTelemetry Collector release includes changes from the [opentelemetry-collector v0.101.0](https://github.com/open-telemetry/opentelemetry-collector/releases/tag/v0.101.0) and the [opentelemetry-collector-contrib v0.101.0](https://github.com/open-telemetry/opentelemetry-collector-contrib/releases/tag/v0.101.0) releases where appropriate.

### 🛑 Breaking changes 🛑

- (Splunk) `receiver/discovery`: Remove `append_pattern` option from log evaluation statements ([#4583](https://github.com/signalfx/splunk-otel-collector/pull/4583))
  - The matched log message is now set as `discovery.matched_log` entity attributes instead of being appended to
    the `discovery.message` attribute.
  - The matched log fields like `caller` and `stacktrace` are not sent as attributes anymore.
- (Contrib) `vcenterreceiver`: Removes vcenter.cluster.name attribute from vcenter.datastore metrics ([#32674](https://github.com/open-telemetry/opentelemetry-collector-contrib/issues/32674))
  If there were multiple Clusters, Datastore metrics were being repeated under Resources differentiated with a
  vcenter.cluster.name resource attribute. In the same vein, if there were standalone Hosts, in addition to
  clusters the metrics would be repeated under a Resource without the vcenter.cluster.name attribute. Now there
  will only be a single set of metrics for one Datastore (as there should be, as Datastores don't belong to
  Clusters).
- (Contrib) `resourcedetectionprocessor`: Move `processor.resourcedetection.hostCPUModelAndFamilyAsString` feature gate to stable. ([#29025](https://github.com/open-telemetry/opentelemetry-collector-contrib/issues/29025))
- (Contrib) `filelog`, `journald`, `tcp`, `udp`, `syslog`, `windowseventlog` receivers: The internal logger has been changed from `zap.SugaredLogger` to `zap.Logger`. ([#32177](https://github.com/open-telemetry/opentelemetry-collector-contrib/pull/32177))
  This should not have any meaningful impact on most users but the logging format for some logs may have changed.


### 🚀 New components 🚀

- (Splunk) Add HTTP check receiver ([#4843](https://github.com/signalfx/splunk-otel-collector/pull/4843))
- (Splunk) Add OAuth2 Client extension ([#4843](https://github.com/signalfx/splunk-otel-collector/pull/4843))

### 💡 Enhancements 💡

- (Splunk) [`splunk-otel-collector` Salt formula](https://github.com/signalfx/splunk-otel-collector/tree/main/deployments/salt): Initial support for
  Splunk OpenTelemetry [Node.js](https://github.com/signalfx/splunk-otel-js) and [.NET](https://github.com/signalfx/splunk-otel-dotnet) Auto Instrumentation on Linux
  - Both are activated by default if the `install_auto_instrumentation` option is set to `True`.
  - To skip Node.js auto instrumentation, configure the `auto_instrumentation_sdks` option without `nodejs`.
  - To skip .NET auto instrumentation, configure the `auto_instrumentation_sdks` option without `dotnet`.
  - `npm` is required to be pre-installed on the node to install the Node.js SDK. Configure the `auto_instrumentation_npm_path` option to specify the path to `npm`.
  - .NET auto instrumentation is currently only supported on amd64/x64_64.
- (Core) `confmap`: Allow Converters to write logs during startup ([#10135](https://github.com/open-telemetry/opentelemetry-collector/pull/10135))
- (Core) `otelcol`: Enable logging during configuration resolution ([#10056](https://github.com/open-telemetry/opentelemetry-collector/pull/10056))
- (Contrib) `filelogreceiver`: Add container operator parser ([#31959](https://github.com/open-telemetry/opentelemetry-collector-contrib/issues/31959))
- (Contrib) `deltatocumulativeprocessor`: exponential histogram accumulation ([#31340](https://github.com/open-telemetry/opentelemetry-collector-contrib/issues/31340))
  accumulates exponential histogram datapoints by adding respective bucket counts. also handles downscaling, changing zero-counts, offset adaptions and optional fields
- (Contrib) `extension/storage/filestorage`: New flag cleanup_on_start for the compaction section (default=false). ([#32863](https://github.com/open-telemetry/opentelemetry-collector-contrib/pull/32863))
  It will remove all temporary files in the compaction directory (those which start with `tempdb`),
  temp files will be left if a previous run of the process is killed while compacting.
- (Contrib) `vcenterreceiver`: Refactors how and when client makes calls in order to provide for faster collection times. ([#31837](https://github.com/open-telemetry/opentelemetry-collector-contrib/issues/31837))
- (Contrib) `resourcedetectionprocessor`: Support GCP Bare Metal Solution in resource detection processor. ([#32985](https://github.com/open-telemetry/opentelemetry-collector-contrib/pull/32985))
- (Contrib) `splunkhecreceiver`: Make the channelID header check case-insensitive and allow hecreceiver endpoints able to extract channelID from query params ([#32995](https://github.com/open-telemetry/opentelemetry-collector-contrib/issues/32995))
- (Contrib) `processor/transform`: Allow common where clause ([#27830](https://github.com/open-telemetry/opentelemetry-collector-contrib/issues/27830))
- (Contrib) `pkg/ottl`: Added support for timezone in Time converter ([#32140](https://github.com/open-telemetry/opentelemetry-collector-contrib/issues/32140))
- (Contrib) `probabilisticsamplerprocessor`: Adds the FailClosed flag to solidify current behavior when randomness source is missing. ([#31918](https://github.com/open-telemetry/opentelemetry-collector-contrib/issues/31918))
- (Contrib) `vcenterreceiver`: Changing various default configurations for vcenterreceiver and removing warnings about future release. ([#32803](https://github.com/open-telemetry/opentelemetry-collector-contrib/issues/32803), [#32805](https://github.com/open-telemetry/opentelemetry-collector-contrib/issues/32805), [#32821](https://github.com/open-telemetry/opentelemetry-collector-contrib/issues/32821), [#32531](https://github.com/open-telemetry/opentelemetry-collector-contrib/issues/32531), [#32557](https://github.com/open-telemetry/opentelemetry-collector-contrib/issues/32557))
  The resource attributes that will now be enabled by default are `vcenter.datacenter.name`, `vcenter.virtual_app.name`,
  `vcenter.virtual_app.inventory_path`, `vcenter.vm_template.name`, and `vcenter.vm_template.id`. The metric
  `vcenter.cluster.memory.used` will be removed.  The metrics `vcenter.cluster.vm_template.count` and
  `vcenter.vm.memory.utilization` will be enabled by default.

- (Contrib) `sqlserverreceiver`: Add metrics for database status ([#29865](https://github.com/open-telemetry/opentelemetry-collector-contrib/issues/29865))
- (Contrib) `sqlserverreceiver`: Add more metrics ([#29865](https://github.com/open-telemetry/opentelemetry-collector-contrib/issues/29865))
  Added metrics are:
  - sqlserver.resource_pool.disk.throttled.read.rate
  - sqlserver.resource_pool.disk.throttled.write.rate
  - sqlserver.processes.blocked
    These metrics are only available when directly connecting to the SQL server instance

### 🧰 Bug fixes 🧰

- `deltatocumulativeprocessor`: Evict only stale streams ([#33014](https://github.com/open-telemetry/opentelemetry-collector-contrib/issues/33014))
  Changes eviction behavior to only evict streams that are actually stale.
  Currently, once the stream limit is hit, on each new stream the oldest tracked one is evicted.
  Under heavy load this can rapidly delete all streams over and over, rendering the processor useless.

- `vcenterreceiver`: Adds inititially disabled packet drop rate metric for VMs. ([#32929](https://github.com/open-telemetry/opentelemetry-collector-contrib/issues/32929))
- `splunkhecreceiver`: Fix single metric value parsing ([#33084](https://github.com/open-telemetry/opentelemetry-collector-contrib/issues/33084))
- `vcenterreceiver`: vcenterreceiver client no longer returns error if no Virtual Apps are found. ([#33073](https://github.com/open-telemetry/opentelemetry-collector-contrib/issues/33073))
- `vcenterreceiver`: Adds inititially disabled new packet rate metrics to replace the existing ones for VMs & Hosts. ([#32835](https://github.com/open-telemetry/opentelemetry-collector-contrib/issues/32835))
- `resourcedetectionprocessor`: Change type of `host.cpu.stepping` from int to string. ([#31136](https://github.com/open-telemetry/opentelemetry-collector-contrib/issues/31136))
  - Disable the `processor.resourcedetection.hostCPUSteppingAsString` feature gate to get the old behavior.

- `pkg/ottl`: Fixes a bug where function name could be used in a condition, resulting in a cryptic error message. ([#33051](https://github.com/open-telemetry/opentelemetry-collector-contrib/pull/33051))

## v0.100.0

This Splunk OpenTelemetry Collector release includes changes from the [opentelemetry-collector v0.100.0](https://github.com/open-telemetry/opentelemetry-collector/releases/tag/v0.100.0) and the [opentelemetry-collector-contrib v0.100.0](https://github.com/open-telemetry/opentelemetry-collector-contrib/releases/tag/v0.100.0) releases where appropriate.

### 🛑 Breaking changes 🛑

- (Splunk) Linux installer script:
  - Removed support for the deprecated `--[no-]generate-service-name` and `--[enable|disable]-telemetry` options.
  - The minimum supported version for the `--instrumentation-version` option is `0.87.0`.
- (Contrib) `receiver/hostmetrics`: Enable feature gate `receiver.hostmetrics.normalizeProcessCPUUtilization` ([#31368](https://github.com/open-telemetry/opentelemetry-collector-contrib/issues/31368))

### 🚀 New components 🚀

- (Splunk) Add Redaction processor ([#4766](https://github.com/signalfx/splunk-otel-collector/pull/4766))

### 💡 Enhancements 💡

- (Splunk) Linux installer script: Initial support for [Splunk OpenTelemetry Auto Instrumentation for .NET](https://github.com/signalfx/splunk-otel-dotnet) (x86_64/amd64 only)
  - Activated by default when the `--with-instrumentation` or `--with-systemd-instrumentation` option is specified.
  - Use the `--without-instrumentation-sdk dotnet` option to skip activation.
- (Splunk) `receiver/discovery`: Update emitted entity events:
  - Record entity type ([#4761](https://github.com/signalfx/splunk-otel-collector/pull/4761))
  - Add service attributes ([#4760](https://github.com/signalfx/splunk-otel-collector/pull/4760))
  - Update entity events ID fields ([#4739](https://github.com/signalfx/splunk-otel-collector/pull/4739))
- (Contrib) `exporter/kafka`: Enable setting message topics using resource attributes. ([#31178](https://github.com/open-telemetry/)opentelemetry-collector-contrib/issues/31178)
- (Contrib) `exporter/kafka`: Add an ability to publish kafka messages with message key based on metric resource attributes - it will allow partitioning metrics in Kafka. ([#29433](https://github.com/open-telemetry/opentelemetry-collector-contrib/issues/29433), [#30666](https://github.com/open-telemetry/opentelemetry-collector-contrib/issues/30666), [#31675](https://github.com/open-telemetry/opentelemetry-collector-contrib/issues/31675))
- (Contrib) `exporter/splunkhec`: Add experimental exporter batcher config ([#32545](https://github.com/open-telemetry/opentelemetry-collector-contrib/issues/32545))
- (Contrib) `receiver/windowsperfcounters`: Returns partial errors for failures during scraping to prevent throwing out all successfully retrieved metrics ([#16712](https://github.com/open-telemetry/opentelemetry-collector-contrib/issues/16712))
- (Contrib) `receiver/prometheus`: Prometheus receivers and exporters now preserve 'unknown', 'info', and 'stateset' types. ([#16768](https://github.com/open-telemetry/opentelemetry-collector-contrib/issues/16768))
- (Contrib) `receiver/sqlserver`: Enable direct connection to SQL Server ([#30297](https://github.com/open-telemetry/opentelemetry-collector-contrib/issues/30297))
- (Contrib) `receiver/sshcheck`: Add support for running this receiver on Windows ([#30650](https://github.com/open-telemetry/opentelemetry-collector-contrib/issues/30650))

### 🧰 Bug fixes 🧰

- (Core) Fix `enabled` config option for batch sender ([#10076](https://github.com/open-telemetry/opentelemetry-collector/pull/10076))
- (Contrib) `receiver/k8scluster`: Fix container state metadata ([#32676](https://github.com/open-telemetry/opentelemetry-collector-contrib/issues/32676))
- (Contrib) `receiver/filelog`: When a flush timed out make sure we are at EOF (can't read more) ([#31512](https://github.com/open-telemetry/opentelemetry-collector-contrib/issues/31512), [#32170](https://github.com/open-telemetry/opentelemetry-collector-contrib/issues/32170))
- (Contrib) `receiver/vcenter`:
  - Adds the `vcenter.cluster.name` resource attribute to resource pool with a ClusterComputeResource parent ([#32535](https://github.com/open-telemetry/opentelemetry-collector-contrib/issues/32535))
  - Updates `vcenter.cluster.memory.effective` (primarily that the value was reporting MiB when it should have been bytes) ([#32782](https://github.com/open-telemetry/opentelemetry-collector-contrib/issues/32782))
  - Adds warning to vcenter.cluster.memory.used metric if configured about its future removal ([#32805](https://github.com/open-telemetry/opentelemetry-collector-contrib/issues/32805))
  - Updates the vcenter.cluster.vm.count metric to also report suspended VM counts ([#32803](https://github.com/open-telemetry/opentelemetry-collector-contrib/issues/32803))
  - Adds `vcenter.datacenter.name` attributes to all resource types to help with resource identification ([#32531](https://github.com/open-telemetry/opentelemetry-collector-contrib/issues/32531))
  - Adds `vcenter.cluster.name` attributes warning log related to Datastore resource ([#32674](https://github.com/open-telemetry/opentelemetry-collector-contrib/issues/32674))
  - Adds new `vcenter.virtual_app.name` and `vcenter.virtual_app.inventory_path` resource attributes to appropriate VM Resources ([#32557](https://github.com/open-telemetry/opentelemetry-collector-contrib/issues/32557))
  - Adds functionality for `vcenter.vm.disk.throughput` while also changing to a gauge. ([#32772](https://github.com/open-telemetry/opentelemetry-collector-contrib/issues/32772))
  - Adds initially disabled functionality for VM Templates ([#32821](https://github.com/open-telemetry/opentelemetry-collector-contrib/issues/32821))
- (Contrib) `connector/count`: Fix handling of non-string attributes in the count connector ([#30314](https://github.com/open-telemetry/opentelemetry-collector-contrib/issues/30314))

## v0.99.0

This Splunk OpenTelemetry Collector release includes changes from the [opentelemetry-collector v0.99.0](https://github.com/open-telemetry/opentelemetry-collector/releases/tag/v0.99.0) and the [opentelemetry-collector-contrib v0.99.0](https://github.com/open-telemetry/opentelemetry-collector-contrib/releases/tag/v0.99.0) releases where appropriate.

### 🛑 Breaking changes 🛑

- (Splunk) `receiver/discovery`: Update the component to emit entity events
  - The `log_endpoints` config option has been removed. Endpoints are now only reported if they match the configured receiver rules, and are now emitted as entity events.
    ([#4692](https://github.com/signalfx/splunk-otel-collector/pull/4692), [#4684](https://github.com/signalfx/splunk-otel-collector/pull/4684),
    [#4684](https://github.com/signalfx/splunk-otel-collector/pull/4684), and [#4691](https://github.com/signalfx/splunk-otel-collector/pull/4691))
- (Core) `telemetry`: Distributed internal metrics across different levels. ([#7890](https://github.com/open-telemetry/opentelemetry-collector/pull/7890))
  The internal metrics levels are updated along with reported metrics:
  - The default level is changed from `basic` to `normal`, which can be overridden with `service::telmetry::metrics::level` configuration.
  - Batch processor metrics are updated to be reported starting from `normal` level:
    - `processor_batch_batch_send_size`
    - `processor_batch_metadata_cardinality`
    - `processor_batch_timeout_trigger_send`
    - `processor_batch_size_trigger_send`
  - GRPC/HTTP server and client metrics are updated to be reported starting from `detailed` level:
    - http.client.* metrics
    - http.server.* metrics
    - rpc.server.* metrics
    - rpc.client.* metrics
  - Note: These metrics are all excluded by default in the Splunk distribution of the OpenTelemetry Collector.
    This change only affects users who have modified the default configuration's dropping rules (`metric_relabel_configs`)
    in the Prometheus receiver that scrapes internal metrics.
- (Contrib) `extension/filestorage`: Replace path-unsafe characters in component names ([#3148](https://github.com/open-telemetry/opentelemetry-collector-contrib/pull/3148))
  The feature gate `extension.filestorage.replaceUnsafeCharacters` is now stable and cannot be disabled.
  See the File Storage extension's README for details.
- (Contrib) `exporter/loadbalancing`: Change AWS Cloud map resolver config fields from camelCase to snake_case. ([#32331](https://github.com/open-telemetry/opentelemetry-collector-contrib/pull/32331))
  The snake_case is required in OTel Collector config fields. It used to be enforced by tests in cmd/oteltestbedcol,
  but we had to disable them. Now, the tests are going to be enforced on every component independently.
  Hence, the camelCase config fields recently added with the new AWS Cloud Map resolver has to be fixed.

- (Splunk) `smartagent/collectd-mongodb`: Monitor has been removed to resolve CVE-2024-21506 ([#4731](https://github.com/signalfx/splunk-otel-collector/pull/4731))

### 🚀 New components 🚀

- (Splunk) Add ack extension ([#4724](https://github.com/signalfx/splunk-otel-collector/pull/4724))

### 💡 Enhancements 💡

- (Splunk) Include [`splunk-otel-dotnet`](https://github.com/signalfx/splunk-otel-dotnet) in the `splunk-otel-auto-instrumentation` deb/rpm packages (x86_64/amd64 only) ([#4679](https://github.com/signalfx/splunk-otel-collector/pull/4679))
  - **Note**: Only manual activation/configuration for .NET auto instrumentation is currently supported. See [README.md](https://github.com/signalfx/splunk-otel-collector/blob/main/instrumentation/README.md) for details.
- (Splunk) Update splunk-otel-javaagent to `v1.32.0` ([#4715](https://github.com/signalfx/splunk-otel-collector/pull/4715))
- (Splunk) Enable collecting MSI information on Windows in the support bundle ([#4710](https://github.com/signalfx/splunk-otel-collector/pull/4710))
- (Splunk) Bump version of bundled Python to 3.11.9 ([#4729](https://github.com/signalfx/splunk-otel-collector/pull/4729))
- (Splunk) `receiver/mongodb`: Enable auto-discovery when TLS is disabled ([#4722](https://github.com/signalfx/splunk-otel-collector/pull/4722))
- (Core) `confighttp`: Disable concurrency in zstd compression ([#8216](https://github.com/open-telemetry/opentelemetry-collector/pull/8216))
- (Core) `cmd/mdatagen`: support excluding some metrics based on string and regexes in resource_attributes ([#9661](https://github.com/open-telemetry/opentelemetry-collector/pull/9661))
- (Contrib) `vcenterreceiver`: Changes process for collecting VMs & VM perf metrics used by the `vccenterreceiver` to be more efficient (one call now for all VMs) ([#31837](https://github.com/open-telemetry/opentelemetry-collector-contrib/pull/31837))
- (Contrib) `splunkhecreceiver`: adding support for ack in the splunkhecreceiver ([#26376](https://github.com/open-telemetry/opentelemetry-collector-contrib/pull/26376))
- (Contrib) `hostmetricsreceiver`: The hostmetricsreceiver now caches the system boot time at receiver start and uses it for all subsequent calls. The featuregate `hostmetrics.process.bootTimeCache` can be disabled to restore previous behaviour. ([#28849](https://github.com/open-telemetry/opentelemetry-collector-contrib/pull/28849))
  This change was made because it greatly reduces the CPU usage of the process and processes scrapers.
- (Contrib) `filelogreceiver`: Add `send_quiet` and `drop_quiet` options for `on_error` setting of operators ([#32145](https://github.com/open-telemetry/opentelemetry-collector-contrib/pull/32145))
- (Contrib) `pkg/ottl`: Add `IsList` OTTL Function ([#27870](https://github.com/open-telemetry/opentelemetry-collector-contrib/pull/27870))
- (Contrib) `filelogreceiver`: Add `exclude_older_than` configuration setting ([#31053](https://github.com/open-telemetry/opentelemetry-collector-contrib/pull/31053))
- (Contrib) `pkg/stanza/operator/transformer/recombine`: add a new "max_unmatched_batch_size" config parameter to configure the maximum number of consecutive entries that will be combined into a single entry before the match occurs ([#31653](https://github.com/open-telemetry/opentelemetry-collector-contrib/pull/31653))

### 🧰 Bug fixes 🧰

- (Splunk) `receiver/discovery`: Fix locking mechanism on attributes ([#4712](https://github.com/signalfx/splunk-otel-collector/pull/4712))
- (Splunk) Fix MSI installs that required elevation. ([#4688](https://github.com/signalfx/splunk-otel-collector/pull/4688))
- (Core) `exporter/otlp`: Allow DNS scheme to be used in endpoint ([#4274](https://github.com/open-telemetry/opentelemetry-collector/pull/4274))
- (Core) `service`: fix record sampler configuration ([#9968](https://github.com/open-telemetry/opentelemetry-collector/pull/9968))
- (Core) `service`: ensure the tracer provider is configured via go.opentelemetry.io/contrib/config ([#9967](https://github.com/open-telemetry/opentelemetry-collector/pull/9967))
- (Core) `otlphttpexporter`: Fixes a bug that was preventing the otlp http exporter from propagating status. ([#9892](https://github.com/open-telemetry/opentelemetry-collector/pull/9892))
- (Core) `confmap`: Fix decoding negative configuration values into uints ([#9060](https://github.com/open-telemetry/opentelemetry-collector/pull/9060))
- (Contrib) `receiver/hostmetricsreceiver`: do not extract the cpu count if the metric is not enabled; this will prevent unnecessary overhead, especially on windows ([#32133](https://github.com/open-telemetry/opentelemetry-collector-contrib/pull/32133))
- (Contrib) `pkg/stanza`: Fix race condition which prevented `jsonArrayParserFeatureGate` from working correctly. ([#32313](https://github.com/open-telemetry/opentelemetry-collector-contrib/pull/32313))
- (Contrib) `vcenterreceiver`: Remove the `vcenter.cluster.name` resource attribute from Host resources if the Host is standalone (no cluster) ([#32548](https://github.com/open-telemetry/opentelemetry-collector-contrib/pull/32548))
- (Contrib) `azureeventhubreceiver`: Fix memory leak on shutdown ([#32401](https://github.com/open-telemetry/opentelemetry-collector-contrib/pull/32401))
- (Contrib) `fluentforwardreceiver`: Fix memory leak ([#32363](https://github.com/open-telemetry/opentelemetry-collector-contrib/pull/32363))
- (Contrib) `processor/resourcedetection`: Fix memory leak on AKS ([#32574](https://github.com/open-telemetry/opentelemetry-collector-contrib/pull/32574))
- (Contrib) `mongodbatlasreceiver`: Fix memory leak by closing idle connections on shutdown ([#32206](https://github.com/open-telemetry/opentelemetry-collector-contrib/pull/32206))
- (Contrib) `spanmetricsconnector`: Discard counter span metric exemplars after each flush interval to avoid unbounded memory growth ([#31683](https://github.com/open-telemetry/opentelemetry-collector-contrib/pull/31683))
  This aligns exemplar discarding for counter span metrics with the existing logic for histogram span metrics
- (Contrib) `pkg/stanza`: Unmarshaling now preserves the initial configuration. ([#32169](https://github.com/open-telemetry/opentelemetry-collector-contrib/pull/32169))
- (Contrib) `resourcedetectionprocessor`: Update to ec2 scraper so that core attributes are not dropped if describeTags returns an error (likely due to permissions) ([#30672](https://github.com/open-telemetry/opentelemetry-collector-contrib/pull/30672))

## v0.98.0

This Splunk OpenTelemetry Collector release includes changes from the [opentelemetry-collector v0.98.0](https://github.com/open-telemetry/opentelemetry-collector/releases/tag/v0.98.0) and the [opentelemetry-collector-contrib v0.98.0](https://github.com/open-telemetry/opentelemetry-collector-contrib/releases/tag/v0.98.0) releases where appropriate.

### 🛑 Breaking changes 🛑

- (Splunk) Remove the `bash`, `curl`, `nc`, and `tar` command-line utilities from the collector packages/images and smart agent bundle ([#4646](https://github.com/signalfx/splunk-otel-collector/pull/4646))
- (Splunk) `receiver/discovery`: Update metrics and logs evaluation statements schema:
  - Remove `severity_text` field from log evaluation statements ([#4583](https://github.com/signalfx/splunk-otel-collector/pull/4583))
  - Remove `first_only`  field from match struct. Events are always emitted only once for first matching metric or log statement ([#4593](https://github.com/signalfx/splunk-otel-collector/pull/4593))
  - Combine matching conditions with different statuses in one list ([#4588](https://github.com/signalfx/splunk-otel-collector/pull/4588))
  - Apply entity events schema to the logs emitted by the receiver ([#4638](https://github.com/signalfx/splunk-otel-collector/pull/4638))
  - Emit only one log record per matched endpoint ([#4586](https://github.com/signalfx/splunk-otel-collector/pull/4586))
- (Core) `service`: emit internal collector metrics with _ instead of / with OTLP export ([#9774](https://github.com/open-telemetry/opentelemetry-collector/issues/9774))
- (Contrib) `oracledbreceiver`: Fix incorrect values being set for oracledb.tablespace_size.limit and oracledb.tablespace_size.usage ([#31451](https://github.com/open-telemetry/opentelemetry-collector-contrib/issues/31451))
- (Contrib) `pkg/stanza`: Revert recombine operator's 'overwrite_with' default value. ([#30783](https://github.com/open-telemetry/opentelemetry-collector-contrib/issues/30783))
- (Contrib) `processor/attributes, processor/resource`: Remove stable coreinternal.attraction.hash.sha256 feature gate. ([#31997](https://github.com/open-telemetry/opentelemetry-collector-contrib/pull/31997))

### 🚩 Deprecations 🚩

- (Contrib) `postgresqlreceiver`: Minimal supported PostgreSQL version will be updated from 9.6 to 12.0 in a future release. ([#30923](https://github.com/open-telemetry/opentelemetry-collector-contrib/issues/30923))
  Aligning on the supported versions as can be seen [in the PostgreSQL releases section](https://www.postgresql.org/support/versioning)

### 🚀 New components 🚀

- (Splunk) Add SQL Server receiver ([#4649](https://github.com/signalfx/splunk-otel-collector/pull/4649))

### 💡 Enhancements 💡

- (Splunk) Automatically set `splunk_otlp_histograms: true` for collector telemetry exported via `signalfx` metrics exporter ([#4655](https://github.com/signalfx/splunk-otel-collector/pull/4655))
- (Splunk) Windows installer now removes the unused configuration files from the installation directory ([#4645](https://github.com/signalfx/splunk-otel-collector/pull/4645))
- (Core) `otlpexporter`: Checks for port in the config validation for the otlpexporter ([#9505](https://github.com/open-telemetry/opentelemetry-collector/issues/9505))
- (Core) `service`: Validate pipeline type against component types ([#8007](https://github.com/open-telemetry/opentelemetry-collector/issues/8007))
- (Contrib) `ottl`: Add new Unix function to convert from epoch timestamp to time.Time ([#27868](https://github.com/open-telemetry/opentelemetry-collector-contrib/issues/27868))
- (Contrib) `filelogreceiver`: When reading a file on filelogreceiver not on windows, if include_file_owner_name is true, it will add the file owner name as the attribute `log.file.owner.name` and if include_file_owner_group_name is true, it will add the file owner group name as the attribute `log.file.owner.group.name`. ([#30775](https://github.com/open-telemetry/opentelemetry-collector-contrib/issues/30775))
- (Contrib) - `prometheusreceiver`: Allows receiving prometheus native histograms ([#26555](https://github.com/open-telemetry/opentelemetry-collector-contrib/issues/26555))
  - Native histograms are compatible with OTEL exponential histograms.
  - The feature can be enabled via the feature gate `receiver.prometheusreceiver.EnableNativeHistograms`.
    Run the collector with the command line option `--feature-gates=receiver.prometheusreceiver.EnableNativeHistograms`.
  - Currently the feature also requires that targets are scraped via the ProtoBuf format.
    To start scraping native histograms, set
    `config.global.scrape_protocols` to `[ PrometheusProto, OpenMetricsText1.0.0, OpenMetricsText0.0.1, PrometheusText0.0.4 ]` in the
    receiver configuration. This requirement will be lifted once Prometheus can scrape native histograms over text formats.
  - For more up to date information see the README.md file of the receiver at
    https://github.com/open-telemetry/opentelemetry-collector-contrib/blob/main/receiver/prometheusreceiver/README.md#prometheus-native-histograms.
- (Contrib) `spanmetricsconnector`: Change default value of metrics_flush_interval from 15s to 60s ([#31776](https://github.com/open-telemetry/opentelemetry-collector-contrib/issues/31776))
- (Contrib) `pkg/ottl`: Adding a string converter into pkg/ottl ([#27867](https://github.com/open-telemetry/opentelemetry-collector-contrib/issues/27867))
- (Contrib) `loadbalancingexporter`: Support the timeout period of k8s resolver list watch can be configured. ([#31757](https://github.com/open-telemetry/opentelemetry-collector-contrib/issues/31757))

### 🧰 Bug fixes 🧰

- (Splunk) `discovery`: Don't use component.MustNewIDWithName ([#4565](https://github.com/signalfx/splunk-otel-collector/pull/4565))
- (Core) `configtls`: Fix issue where `IncludeSystemCACertsPool` was not consistently used between `ServerConfig` and `ClientConfig`. ([#9835](https://github.com/open-telemetry/opentelemetry-collector/issues/9863))
- (Core) `component`: Fix issue where the `components` command wasn't properly printing the component type. ([#9856](https://github.com/open-telemetry/opentelemetry-collector/pull/9856))
- (Core) `otelcol`: Fix issue where the `validate` command wasn't properly printing valid component type. ([#9866](https://github.com/open-telemetry/opentelemetry-collector/pull/9866))
- (Core) `receiver/otlp`: Fix bug where the otlp receiver did not properly respond with a retryable error code when possible for http ([#9357](https://github.com/open-telemetry/opentelemetry-collector/pull/9357))
- (Contrib) `filelogreceiver`: Fix missing scope name and group logs based on scope ([#23387](https://github.com/open-telemetry/opentelemetry-collector-contrib/issues/23387))
- (Contrib) `jmxreceiver`: Fix memory leak during component shutdown ([#32289](https://github.com/open-telemetry/opentelemetry-collector-contrib/pull/32289))
- (Contrib) `k8sobjectsreceiver`: Fix memory leak caused by the pull mode's interval ticker ([#31919](https://github.com/open-telemetry/opentelemetry-collector-contrib/pull/31919))
- (Contrib) `kafkareceiver`: fix kafka receiver panic on shutdown ([#31926](https://github.com/open-telemetry/opentelemetry-collector-contrib/issues/31926))
- (Contrib) `prometheusreceiver`: Fix a bug where a new prometheus receiver with the same name cannot be created after the previous receiver is Shutdown ([#32123](https://github.com/open-telemetry/opentelemetry-collector-contrib/issues/32123))
- (Contrib) `resourcedetectionprocessor`: Only attempt to detect Kubernetes node resource attributes when they're enabled. ([#31941](https://github.com/open-telemetry/opentelemetry-collector-contrib/issues/31941))
- (Contrib) `syslogreceiver`: Fix issue where static resource and attributes were ignored ([#31849](https://github.com/open-telemetry/opentelemetry-collector-contrib/issues/31849))

## v0.97.0

This Splunk OpenTelemetry Collector release includes changes from the [opentelemetry-collector v0.97.0](https://github.com/open-telemetry/opentelemetry-collector/releases/tag/v0.97.0) and the [opentelemetry-collector-contrib v0.97.0](https://github.com/open-telemetry/opentelemetry-collector-contrib/releases/tag/v0.97.0) releases where appropriate.

### 🚀 New components 🚀

- (Splunk) Add AWS container insights receiver ([#4125](https://github.com/signalfx/splunk-otel-collector/pull/4125))
- (Splunk) Add AWS ECS container metrics receiver ([#4125](https://github.com/signalfx/splunk-otel-collector/pull/4125))
- (Splunk) Add Apache metrics receiver ([#4505](https://github.com/signalfx/splunk-otel-collector/pull/4505))

### 💡 Enhancements 💡

- (Splunk) `memory_ballast` has been removed. If GOMEMLIMIT env var is not set, then 90% of the total available memory limit is set by default. ([#4404](https://github.com/signalfx/splunk-otel-collector/pull/4404))
- (Splunk) Support Windows offline installations ([#4471](https://github.com/signalfx/splunk-otel-collector/pull/4471))
- (Core) `configtls`: Validates TLS min_version and max_version ([#9475](https://github.com/open-telemetry/opentelemetry-collector/issues/9475))
  Introduces `Validate()` method in TLSSetting.
- (Contrib) `exporter/loadbalancingexporter`: Adding AWS Cloud Map for service discovery of Collectors backend. ([#27241](https://github.com/open-telemetry/opentelemetry-collector-contrib/issues/27241))
- (Contrib) `awss3exporter`: add `compression` option to enable file compression on S3 ([#27872](https://github.com/open-telemetry/opentelemetry-collector-contrib/issues/27872))
    Add `compression` option to compress files using `compress/gzip` library before uploading to S3.
- (Contrib) `awss3exporter`: Add support for encoding extension to awss3exporter ([#30554](https://github.com/open-telemetry/opentelemetry-collector-contrib/issues/30554))
- (Contrib) `deltatocumulativeprocessor`: introduce configurable stream limit ([#31488](https://github.com/open-telemetry/opentelemetry-collector-contrib/pull/31488))
    Adds `max_streams` option that allows to set upper bound (default = unlimited)
    to the number of tracked streams. Any additional streams exceeding the limit
    are dropped.
- (Contrib) `fileexporter`: Adopt the encoding extension with the file exporter. ([#31774](https://github.com/open-telemetry/opentelemetry-collector-contrib/issues/31774))
- (Contrib) `pkg/ottl`: Add `ParseXML` function for parsing XML from a target string. ([#31133](https://github.com/open-telemetry/opentelemetry-collector-contrib/issues/31133))
- (Contrib) `fileexporter`: Added the option to write telemetry data into multiple files, where the file path is based on a resource attribute. ([#24654](https://github.com/open-telemetry/opentelemetry-collector-contrib/issues/24654))
- (Contrib) `fileexporter`: File write mode is configurable now (truncate or append) ([#31364](https://github.com/open-telemetry/opentelemetry-collector-contrib/issues/31364))
- (Contrib) `k8sclusterreceiver`: add optional status_last_terminated_reason resource attribute ([#31282](https://github.com/open-telemetry/opentelemetry-collector-contrib/issues/31282))
- (Contrib) `prometheusreceiver`: Use confighttp for target allocator client ([#31449](https://github.com/open-telemetry/opentelemetry-collector-contrib/issues/31449))
- (Contrib) `spanmetricsconnector`: Add `metrics_expiration` option to enable expiration of metrics if spans are not received within a certain time frame. ([#30559](https://github.com/open-telemetry/opentelemetry-collector-contrib/issues/30559))
    The feature can be configured by specifying the desired duration in the `metrics_expiration` option. By default, the expiration is disabled (set to 0).

### 🛑 Breaking changes 🛑

- (Splunk) `collectd/kong`: Remove `collectd/kong`. Please use the [Prometheus receiver](https://docs.splunk.com/observability/en/gdi/monitors-cloud/kong.html) instead. ([#4420](https://github.com/signalfx/splunk-otel-collector/pull/4420))
- (Splunk) `spanmetricsprocessor`: Remove `spanmetricsprocessor`. Please use `spanmetrics` connector instead. ([#4454](https://github.com/signalfx/splunk-otel-collector/pull/4454))
- (Core) `telemetry`: Remove telemetry.useOtelForInternalMetrics stable feature gate ([#9752](https://github.com/open-telemetry/opentelemetry-collector/pull/9752))
- (Contrib) `receiver/postgresql`: Bump postgresqlreceiver.preciselagmetrics gate to beta ([#31220](https://github.com/open-telemetry/opentelemetry-collector-contrib/pull/31220))
- (Contrib) `receiver/vcenter`: Bump receiver.vcenter.emitPerfMetricsWithObjects feature gate to stable ([#31215](https://github.com/open-telemetry/opentelemetry-collector-contrib/pull/31215))
- (Contrib) `prometheusreceiver`: Remove enable_protobuf_negotiation option on the prometheus receiver. Use config.global.scrape_protocols = [ PrometheusProto, OpenMetricsText1.0.0, OpenMetricsText0.0.1, PrometheusText0.0.4 ] instead. ([#30883](https://github.com/open-telemetry/opentelemetry-collector-contrib/issues/30883))
  See https://prometheus.io/docs/prometheus/latest/configuration/configuration/#configuration-file for details on setting scrape_protocols.
- (Contrib) `vcenterreceiver`: Fixed the resource attribute model to more accurately support multi-cluster deployments ([#30879](https://github.com/open-telemetry/opentelemetry-collector-contrib/issues/30879))
  For more information on impacts please refer https://github.com/open-telemetry/opentelemetry-collector-contrib/pull/31113. The main impacts are that
  the `vcenter.resource_pool.name`, `vcenter.resource_pool.inventory_path`, and `vcenter.cluster.name` are reported with more accuracy on VM metrics.

### 🧰 Bug fixes 🧰

- (Splunk) `telemetry`: Simplify the config converter setting the `metric_relabel_configs` in the Prometheus receiver
  to remove the excessive internal metrics. Now, it only overrides the old default rule excluding `.*grpc_io.*` metrics.
  Any other custom setting is left untouched. Otherwise, customizing the `metric_relabel_configs` is very difficult.
  ([#4482](https://github.com/signalfx/splunk-otel-collector/pull/4482))
- (Core) `exporterhelper`: Fix persistent queue size backup on reads.  ([#9740](https://github.com/open-telemetry/opentelemetry-collector/pull/9740))
- (Core) `processor/batch`: Prevent starting unnecessary goroutines.  ([#9739](https://github.com/open-telemetry/opentelemetry-collector/issues/9739))
- (Core) `otlphttpexporter`: prevent error on empty response body when content type is application/json  ([#9666](https://github.com/open-telemetry/opentelemetry-collector/issues/9666))
- (Core) `otelcol`: Respect telemetry configuration when running as a Windows service  ([#5300](https://github.com/open-telemetry/opentelemetry-collector/issues/5300))
- (Contrib) `carbonreceiver`: Do not report fatal error when closed normally ([#31913](https://github.com/open-telemetry/opentelemetry-collector-contrib/pull/31913))
- (Contrib)`exporter/loadbalancing`: Fix panic when a sub-exporter is shut down while still handling requests. ([#31410](https://github.com/open-telemetry/opentelemetry-collector-contrib/issues/31410))
- (Contrib) `hostmetricsreceiver`: Adds the receiver.hostmetrics.normalizeProcessCPUUtilization feature gate to optionally normalize process.cpu.utilization values. ([#31368](https://github.com/open-telemetry/opentelemetry-collector-contrib/issues/31368))
    When enabled, the receiver.hostmetrics.normalizeProcessCPUUtilization feature gate will cause process.cpu.utilization values to be divided by the number of logical cores on the system. This is necessary to produce a value on the interval of [0-1], as the description of process.cpu.utilization the metric says.
- (Contrib) `transformprocessor`: Change metric unit for metrics extracted with `extract_count_metric()` to be the default unit (`1`) ([#31575](https://github.com/open-telemetry/opentelemetry-collector-contrib/issues/31575))
  The original metric `unit` does not apply to extracted `count` metrics the same way it does to `sum`, `min` or `max`.
  Metrics extracted using `extract_count_metric()` now use the more appropriate default unit (`1`) instead.
- (Contrib) `loadbalancingexporter`: Fix memory leaks on shutdown ([#31050](https://github.com/open-telemetry/opentelemetry-collector-contrib/pull/31050))
- (Contrib) `signalfxexporter`: Fix memory leak in shutdown ([#30864](https://github.com/open-telemetry/opentelemetry-collector-contrib/pull/30864), [#30438](https://github.com/open-telemetry/opentelemetry-collector-contrib/issues/30438))
- (Contrib) `processor/k8sattributes`: Allows k8sattributes processor to work with k8s role/rolebindings when filter::namespace is set. ([#14742](https://github.com/open-telemetry/opentelemetry-collector-contrib/issues/14742))
- (Contrib) `sqlqueryreceiver`: Fix memory leak on shutdown for log telemetry ([#31782](https://github.com/open-telemetry/opentelemetry-collector-contrib/issues/31782))

## v0.96.1

This Splunk OpenTelemetry Collector release includes changes from the [opentelemetry-collector v0.96.0](https://github.com/open-telemetry/opentelemetry-collector/releases/tag/v0.96.0) and the [opentelemetry-collector-contrib v0.96.0](https://github.com/open-telemetry/opentelemetry-collector-contrib/releases/tag/v0.96.0) releases where appropriate.

### 🛑 Breaking changes 🛑

- (Core) `configgrpc`: Remove deprecated `GRPCClientSettings`, `GRPCServerSettings`, and `ServerConfig.ToListenerContext`. ([#9616](https://github.com/open-telemetry/opentelemetry-collector/pull/9616))
- (Core) `confighttp`: Remove deprecated `HTTPClientSettings`, `NewDefaultHTTPClientSettings`, and `CORSSettings`. ([#9625](https://github.com/open-telemetry/opentelemetry-collector/pull/9625))
- (Core) `confignet`: Removes deprecated `NetAddr` and `TCPAddr` ([#9614](https://github.com/open-telemetry/opentelemetry-collector/pull/9614))
- (Contrib) `spanmetricsprocessor`: Remove spanmetrics processor ([#29567](https://github.com/open-telemetry/opentelemetry-collector-contrib/pull/29567))
  - You can use the spanmetrics connector as a replacement
- (Contrib) `httpforwarder`: Remove extension named httpforwarder, use httpforwarderextension instead. ([#24171](https://github.com/open-telemetry/opentelemetry-collector-contrib/pull/24171))
- (Contrib) `k8sclusterreceiver`: Remove deprecated k8s.kubeproxy.version resource attribute ([#29748](https://github.com/open-telemetry/opentelemetry-collector-contrib/pull/29748))

### 💡 Enhancements 💡

- (Core) `configtls`: Add `include_system_ca_certs_pool` to configtls, allowing to load system certs and additional custom certs. ([#7774](https://github.com/open-telemetry/opentelemetry-collector/pull/7774))
- (Core) `otelcol`: Add `ConfigProviderSettings` to `CollectorSettings` ([#4759](https://github.com/open-telemetry/opentelemetry-collector/pull/4759))
  This allows passing a custom list of `confmap.Provider`s to `otelcol.NewCommand`.
- (Core) `pdata`: Update to OTLP v1.1.0 ([#9587](https://github.com/open-telemetry/opentelemetry-collector/pull/9587))
  Introduces Span and SpanLink flags.
- (Core) `confmap`: Update mapstructure to use a maintained fork, github.com/go-viper/mapstructure/v2. ([#9634](https://github.com/open-telemetry/opentelemetry-collector/pull/9634))
  See https://github.com/mitchellh/mapstructure/issues/349 for context.
- (Contrib) `statsdreceiver`: Add support for the latest version of DogStatsD protocol (v1.3) ([#31295](https://github.com/open-telemetry/opentelemetry-collector-contrib/pull/31295))
- (Contrib) `fileexporter`: Scope the behavior of the fileexporter to its lifecycle, so it is safe to shut it down or restart it. ([#27489](https://github.com/open-telemetry/opentelemetry-collector-contrib/pull/27489))
- (Contrib) `processor/resourcedetection`: Add `processor.resourcedetection.hostCPUSteppingAsString` feature gate to change the type of `host.cpu.stepping` from `int` to `string`. ([#31136](https://github.com/open-telemetry/opentelemetry-collector-contrib/pull/31136))
  This feature gate will graduate to beta in the next release.
- (Contrib) `routingconnector`: a warning is logged if there are two or more routing items with the same routing statement ([#30663](https://github.com/open-telemetry/opentelemetry-collector-contrib/pull/30663))
- (Contrib) `pkg/ottl`: Add new IsInt function to facilitate type checking. ([#27894](https://github.com/open-telemetry/opentelemetry-collector-contrib/pull/27894))
- (Contrib) `cmd/mdatagen`: Make lifecycle tests generated by default ([#31532](https://github.com/open-telemetry/opentelemetry-collector-contrib/pull/31532))
- (Contrib) `pkg/stanza`: Improve timestamp parsing documentation ([#31490](https://github.com/open-telemetry/opentelemetry-collector-contrib/pull/31490))
- (Contrib) `postgresqlreceiver`: Add `receiver.postgresql.connectionPool` feature gate to reuse database connections ([#30831](https://github.com/open-telemetry/opentelemetry-collector-contrib/pull/30831))
  The default implementation recreates and closes connections on each scrape per database configured/discovered.
  This change offers a feature gated alternative to keep connections open. Also, it exposes connection configuration to control the behavior of the pool.

### 🧰 Bug fixes 🧰

- (Core) `configretry`: Allow max_elapsed_time to be set to 0 for indefinite retries ([#9641](https://github.com/open-telemetry/opentelemetry-collector/pull/9641))
- (Core) `client`: Make `Metadata.Get` thread safe ([#9595](https://github.com/open-telemetry/opentelemetry-collector/pull/9595))
- (Contrib) `carbonreceiver`: Accept carbon metrics with float timestamps ([#31312](https://github.com/open-telemetry/opentelemetry-collector-contrib/pull/31312))
- (Contrib) `journaldreceiver`: Fix bug where failed startup could bury error message due to panic during shutdown ([#31476](https://github.com/open-telemetry/opentelemetry-collector-contrib/pull/31476))
- (Contrib) `loadbalancingexporter`: Fixes a bug where the endpoint become required, despite not being used by the load balancing exporter. ([#31371](https://github.com/open-telemetry/opentelemetry-collector-contrib/pull/31371))
- (Contrib) `oracledbreceiver`: Use metadata.Type for the scraper id to avoid invalid scraper IDs. ([#31457](https://github.com/open-telemetry/opentelemetry-collector-contrib/pull/31457))
- (Contrib) `filelogreceiver`: Fix bug where delete_after_read would cause panic ([#31383](https://github.com/open-telemetry/opentelemetry-collector-contrib/pull/31383))
- (Contrib) `receiver/filelog`: Fix issue where file fingerprint could be corrupted while reading. ([#22936](https://github.com/open-telemetry/opentelemetry-collector-contrib/pull/22936))

## v0.96.0

This Splunk OpenTelemetry Collector release includes changes from the [opentelemetry-collector v0.96.0](https://github.com/open-telemetry/opentelemetry-collector/releases/tag/v0.96.0) and the [opentelemetry-collector-contrib v0.96.0](https://github.com/open-telemetry/opentelemetry-collector-contrib/releases/tag/v0.96.0) releases where appropriate.

### 🚀 New components 🚀

- (Splunk) Add the `cumulativetodelta` processor ([#4401](https://github.com/signalfx/splunk-otel-collector/pull/4401))

### 💡 Enhancements 💡

- (Splunk) Bump github.com/prometheus/common from 0.46.0 to 0.49.0  ([#4353](https://github.com/signalfx/splunk-otel-collector/pull/4382))
- (Splunk) Bumps [aquasecurity/trivy-action](https://github.com/aquasecurity/trivy-action) from 0.17.0 to 0.18.0 ([#4382](https://github.com/signalfx/splunk-otel-collector/pull/4382))
- (Splunk) Update splunk-otel-javaagent to latest ([#4402](https://github.com/signalfx/splunk-otel-collector/pull/4402))
- (Splunk) Add X-SF-Token header to the configuration masked keys ([#4403](https://github.com/signalfx/splunk-otel-collector/pull/4403))
- (Splunk) Bump setuptools in /internal/signalfx-agent/bundle/script([#4330](https://github.com/signalfx/splunk-otel-collector/pull/4403))
- (Splunk) Rocky Linux installation support ([#4398](https://github.com/signalfx/splunk-otel-collector/pull/4398 ))
- (Splunk) Add a test to check what we choose to redact ([#4406](https://github.com/signalfx/splunk-otel-collector/pull/4406))
- (Splunk) Fixed high alert vulnerabity ([#4407](https://github.com/signalfx/splunk-otel-collector/pull/4407))
- (Splunk) Update pgproto to 2.3.3  ([#4409](https://github.com/signalfx/splunk-otel-collector/pull/4409))****

## v0.95.0

This Splunk OpenTelemetry Collector release includes changes from the [opentelemetry-collector v0.95.0](https://github.com/open-telemetry/opentelemetry-collector/releases/tag/v0.95.0) and the [opentelemetry-collector-contrib v0.95.0](https://github.com/open-telemetry/opentelemetry-collector-contrib/releases/tag/v0.95.0) releases where appropriate.

### 🛑 Breaking changes 🛑

- (Splunk/Core/Contrib) Bump minimum version to go 1.21 ([#4390](https://github.com/signalfx/splunk-otel-collector/pull/4390))
- (Core) `all`: scope name for all generated Meter/Tracer funcs now includes full package name ([#9494](https://github.com/open-telemetry/opentelemetry-collector/pull/9494))
- (Contrib) `receiver/mongodb`: Bump receiver.mongodb.removeDatabaseAttr feature gate to beta ([#31212](https://github.com/open-telemetry/opentelemetry-collector-contrib/pull/31212))
- (Contrib) `extension/filestorage`: The `filestorage` extension is now a standalone module. ([#31040](https://github.com/open-telemetry/opentelemetry-collector-contrib/pull/31040))

### 💡 Enhancements 💡

- (Splunk) MSI defaults to per machine install to avoid issues when different administrators install and update the collector on the same Windows machine ([#4352](https://github.com/signalfx/splunk-otel-collector/pull/4352))
- (Core) `confighttp`: Adds support for Snappy decompression of HTTP requests. ([#7632](https://github.com/open-telemetry/opentelemetry-collector/pull/7632))
- (Core) `configretry`: Validate `max_elapsed_time`, ensure it is larger than `max_interval` and `initial_interval` respectively. ([#9489](https://github.com/open-telemetry/opentelemetry-collector/pull/9489))
- (Core) `configopaque`: Mark module as stable ([#9167](https://github.com/open-telemetry/opentelemetry-collector/pull/9167))
- (Core) `otlphttpexporter`: Add support for json content encoding when exporting telemetry ([#6945](https://github.com/open-telemetry/opentelemetry-collector/pull/6945))
- (Core) `confmap/converter/expandconverter, confmap/provider/envprovider, confmap/provider/fileprovider, confmap/provider/httprovider, confmap/provider/httpsprovider, confmap/provider/yamlprovider`: Split confmap.Converter and confmap.Provider implementation packages out of confmap. ([#4759](https://github.com/open-telemetry/opentelemetry-collector/pull/4759), [#9460](https://github.com/open-telemetry/opentelemetry-collector/pull/9460))
- (Contrib) `hostmetricsreceiver`: Add a new optional resource attribute `process.cgroup` to the `process` scraper of the `hostmetrics` receiver. ([#29282](https://github.com/open-telemetry/opentelemetry-collector-contrib/pull/29282))
- (Contrib) `awss3exporter`: Add a marshaler that stores the body of log records in s3. ([#30318](https://github.com/open-telemetry/opentelemetry-collector-contrib/pull/30318))
- (Contrib) `pkg/ottl`: Adds a new ParseCSV converter that can be used to parse CSV strings. ([#30921](https://github.com/open-telemetry/opentelemetry-collector-contrib/pull/30921))
- (Contrib) `loadbalancingexporter`: Add benchmarks for Metrics and Traces ([#30915](https://github.com/open-telemetry/opentelemetry-collector-contrib/pull/30915))
- (Contrib) `pkg/ottl`: Add support to specify the format for a replacement string ([#27820](https://github.com/open-telemetry/opentelemetry-collector-contrib/pull/27820))
- (Contrib) `pkg/ottl`: Add `ParseKeyValue` function for parsing key value pairs from a target string ([#30998](https://github.com/open-telemetry/opentelemetry-collector-contrib/pull/30998))
- (Contrib) `receivercreator`: Remove use of `ReportFatalError` ([#30596](https://github.com/open-telemetry/opentelemetry-collector-contrib/pull/30596))
- (Contrib) `processor/tail_sampling`: Add metrics that measure the number of sampled spans and the number of spans that are dropped due to sampling decisions. ([#30482](https://github.com/open-telemetry/opentelemetry-collector-contrib/pull/30482))
- (Contrib) `exporter/signalfx`: Send histograms in otlp format with new config `send_otlp_histograms` option ([#26298](https://github.com/open-telemetry/opentelemetry-collector-contrib/pull/26298))
- (Contrib) `receiver/signalfx`: Accept otlp protobuf requests when content-type is "application/x-protobuf;format=otlp" ([#26298](https://github.com/open-telemetry/opentelemetry-collector-contrib/pull/26298))
- (Contrib) `signalfxreceiver`: Remove deprecated use of `host.ReportFatalError` ([#30598](https://github.com/open-telemetry/opentelemetry-collector-contrib/pull/30598))

### 🧰 Bug fixes 🧰

- (Contrib) `pkg/stanza`: Add 'allow_skip_pri_header' flag to syslog setting. ([#30397](https://github.com/open-telemetry/opentelemetry-collector-contrib/pull/30397))
  Allow parsing syslog records without PRI header. Currently pri header is beng enforced although it's not mandatory by the RFC standard. Since influxdata/go-syslog is not maintained we had to switch to haimrubinstein/go-syslog.

- (Contrib) `extension/storage`: Ensure fsync is turned on after compaction ([#20266](https://github.com/open-telemetry/opentelemetry-collector-contrib/pull/20266))
- (Contrib) `logstransformprocessor`: Fix potential panic on shutdown due to incorrect shutdown order ([#31139](https://github.com/open-telemetry/opentelemetry-collector-contrib/pull/31139))
- (Contrib) `receiver/prometheusreceiver`: prometheusreceiver fix translation of metrics with _created suffix ([#30309](https://github.com/open-telemetry/opentelemetry-collector-contrib/pull/30309))
- (Contrib) `pkg/stanza`: Fixed a bug in the keyvalue_parser where quoted values could be split if they contained a delimited. ([#31034](https://github.com/open-telemetry/opentelemetry-collector-contrib/pull/31034))

## v0.94.0

This Splunk OpenTelemetry Collector release includes changes from the [opentelemetry-collector v0.94.1](https://github.com/open-telemetry/opentelemetry-collector/releases/tag/v0.94.1) and the [opentelemetry-collector-contrib v0.94.0](https://github.com/open-telemetry/opentelemetry-collector-contrib/releases/tag/v0.94.0) releases where appropriate.

### 🛑 Breaking changes 🛑

- (Splunk) The Splunk OpenTelemetry Collector [Windows install script](https://docs.splunk.com/observability/en/gdi/opentelemetry/collector-windows/install-windows.html#install-the-collector-using-the-script)
  now installs the [Splunk Distribution of OpenTelemetry .NET](https://docs.splunk.com/observability/en/gdi/get-data-in/application/otel-dotnet/get-started.html#instrument-net-applications-for-splunk-observability-cloud-opentelemetry)
  instead of the [SignalFx Instrumentation for .NET](https://docs.splunk.com/observability/en/gdi/get-data-in/application/otel-dotnet/sfx/sfx-instrumentation.html#signalfx-instrumentation-for-net-deprecated)
  when the parameter `-with_dotnet_instrumentation` is set to `$true` ([#4343](https://github.com/signalfx/splunk-otel-collector/pull/4343))
- (Core) `receiver/otlp`: Update gRPC code from `codes.InvalidArgument` to `codes.Internal` when a permanent error doesn't contain a gRPC status ([#9415](https://github.com/open-telemetry/opentelemetry-collector/pull/#9415))
- (Contrib) `kafkareceiver`: standardizes the default topic name for metrics and logs receivers to the same topic name as the metrics and logs exporters of the kafkaexporter ([#27292](https://github.com/open-telemetry/opentelemetry-collector-contrib/pull/27292))
  If you are using the Kafka receiver in a logs and/or a metrics pipeline
  and you are not customizing the name of the topic to read from with the `topic` property,
  the receiver will now read from `otlp_logs` or `otlp_metrics` topic instead of `otlp_spans` topic.
  To maintain previous behavior, set the `topic` property to `otlp_spans`.

- (Contrib) `pkg/stanza`: Entries are no longer logged during error conditions. ([#26670](https://github.com/open-telemetry/opentelemetry-collector-contrib/pull/26670))
  This change is being made to ensure sensitive information contained in logs are never logged inadvertently.
  This change is a breaking change because it may change user expectations. However, it should require
  no action on the part of the user unless they are relying on logs from a few specific error cases.

- (Contrib) `pkg/stanza`: Invert recombine operator's 'overwrite_with' default value. ([#30783](https://github.com/open-telemetry/opentelemetry-collector-contrib/pull/30783))
  Previously, the default value was `oldest`, meaning that the recombine operator _should_ emit the
  first entry from each batch (with the recombined field). However, the actual behavior was inverted.
  This fixes the bug but also inverts the default setting so as to effectively cancel out the bug fix
  for users who were not using this setting. For users who were explicitly setting `overwrite_with`,
  this corrects the intended behavior.


### 🚩 Deprecations 🚩

- (Core) `configgrpc`: Deprecate GRPCClientSettings, use ClientConfig instead ([#6767](https://github.com/open-telemetry/opentelemetry-collector/pull/6767))

### 💡 Enhancements 💡

- (Splunk) Add a resource attribute to internal metrics to track discovery usage ([#4323](https://github.com/signalfx/splunk-otel-collector/pull/4323))
- (Splunk) Create a multi-architecture Windows docker image for the collector ([#4296](https://github.com/signalfx/splunk-otel-collector/pull/4296))
- (Splunk) Bump `splunk-otel-javaagent` to `v1.30.2` ([#4300](https://github.com/signalfx/splunk-otel-collector/pull/4300))
- (Core) `mdatagen`: Add a generated test that checks the config struct using `componenttest.CheckConfigStruct` ([#9438](https://github.com/open-telemetry/opentelemetry-collector/pull/9438))
- (Core) `component`: Add `component.UseLocalHostAsDefaultHost` feature gate that changes default endpoints from 0.0.0.0 to localhost ([#8510](https://github.com/open-telemetry/opentelemetry-collector/pull/8510))
  The only component in this repository affected by this is the OTLP receiver.
- (Core) `confighttp`: Add support of Host header ([#9395](https://github.com/open-telemetry/opentelemetry-collector/pull/9395))
- (Core) `mdatagen`: Remove use of ReportFatalError in generated tests ([#9439](https://github.com/open-telemetry/opentelemetry-collector/pull/9439))
- (Contrib) `receiver/journald`: add a new config option "all" that turns on full output from journalctl, including lines that are too long. ([#30920](https://github.com/open-telemetry/opentelemetry-collector-contrib/pull/30920))
- (Contrib) `pkg/stanza`: Add support in a header configuration for json array parser. ([#30321](https://github.com/open-telemetry/opentelemetry-collector-contrib/pull/30321))
- (Contrib) `awss3exporter`: Add the ability to export trace/log/metrics in OTLP ProtoBuf format. ([#30682](https://github.com/open-telemetry/opentelemetry-collector-contrib/pull/30682))
- (Contrib) `dockerobserver`: Upgrading Docker API version default from 1.22 to 1.24 ([#30900](https://github.com/open-telemetry/opentelemetry-collector-contrib/pull/30900))
- (Contrib) `filterprocessor`: move metrics from OpenCensus to OpenTelemetry ([#30736](https://github.com/open-telemetry/opentelemetry-collector-contrib/pull/30736))
- (Contrib) `groupbyattrsprocessor`: move metrics from OpenCensus to OpenTelemetry ([#30763](https://github.com/open-telemetry/opentelemetry-collector-contrib/pull/30763))
- (Contrib) `loadbalancingexporter`: Optimize metrics and traces export ([#30141](https://github.com/open-telemetry/opentelemetry-collector-contrib/pull/30141))
- (Contrib) `all`: Add `component.UseLocalHostAsDefaultHost` feature gate that changes default endpoints from 0.0.0.0 to localhost ([#30702](https://github.com/open-telemetry/opentelemetry-collector-contrib/pull/30702))
  This change affects the following components:
  - extension/health_check
  - receiver/jaeger
  - receiver/sapm
  - receiver/signalfx
  - receiver/splunk_hec
  - receiver/zipkin

- (Contrib) `processor/resourcedetectionprocessor`: Detect Azure cluster name from IMDS metadata ([#26794](https://github.com/open-telemetry/opentelemetry-collector-contrib/pull/26794))
- (Contrib) `processor/transform`: Add `copy_metric` function to allow duplicating a metric ([#30846](https://github.com/open-telemetry/opentelemetry-collector-contrib/pull/30846))

### 🧰 Bug fixes 🧰

- (Splunk) Fixes the value of a default environment variable used by Windows msi. ([#4361](https://github.com/signalfx/splunk-otel-collector/pull/4361))
- (Core) `service`: fix opencensus bridge configuration in periodic readers ([#9361](https://github.com/open-telemetry/opentelemetry-collector/pull/9361))
- (Core) `otlpreceiver`: Fix goroutine leak when GRPC server is started but HTTP server is unsuccessful ([#9165](https://github.com/open-telemetry/opentelemetry-collector/pull/9165))
- (Core) `otlpexporter`: PartialSuccess is treated as success, logged as warning. ([#9243](https://github.com/open-telemetry/opentelemetry-collector/pull/9243))

- (Contrib) `basicauthextension`: Accept empty usernames. ([#30470](https://github.com/open-telemetry/opentelemetry-collector-contrib/pull/30470))
  Per https://datatracker.ietf.org/doc/html/rfc2617#section-2, username and password may be empty strings ("").
  The validation used to enforce that usernames cannot be empty.

- (Contrib) `pkg/ottl`: Fix parsing of string escapes in OTTL ([#23238](https://github.com/open-telemetry/opentelemetry-collector-contrib/pull/23238))
- (Contrib) `pkg/stanza`: Recombine operator should always recombine partial logs ([#30797](https://github.com/open-telemetry/opentelemetry-collector-contrib/pull/30797))
  Previously, certain circumstances could result in partial logs being emitted without any
  recombiniation. This could occur when using `is_first_entry`, if the first partial log from
  a source was emitted before a matching "start of log" indicator was found. This could also
  occur when the collector was shutting down.

- (Contrib) `pkg/stanza`: Fix bug where recombine operator's 'overwrite_with' condition was inverted. ([#30783](https://github.com/open-telemetry/opentelemetry-collector-contrib/pull/30783))
- (Contrib) `exporter/signalfx`: Use "unknown" value for the environment correlation calls as fallback. ([#31052](https://github.com/open-telemetry/opentelemetry-collector-contrib/pull/31052))
  This fixed the APM/IM correlation in the Splunk Observability UI for the users that send traces with no "deployment.environment" resource attribute value set.

## v0.93.0

This Splunk OpenTelemetry Collector release includes changes from the [opentelemetry-collector v0.93.0](https://github.com/open-telemetry/opentelemetry-collector/releases/tag/v0.93.0) and the [opentelemetry-collector-contrib v0.93.0](https://github.com/open-telemetry/opentelemetry-collector-contrib/releases/tag/v0.93.0) releases where appropriate.

### 🛑 Breaking changes 🛑

- (Splunk) On Windows the `SPLUNK_*` environment variables were moved from the machine scope to the collector service scope This avoids collisions with other agents and instrumentation. If any of these environment variables are required by your apps, please adopt them directly. ([#3930](https://github.com/signalfx/splunk-otel-collector/pull/3930))
- (Splunk) `mysql` discovery now uses the OpenTelemetry Collector Contrib receiver by default instead of the smartagent receiver. ([#4231](https://github.com/signalfx/splunk-otel-collector/pull/4231))
- (Splunk) Stop sending internal Collector metrics from the batch processor. Drop them at the prometheus receiver level. ([#4273](https://github.com/signalfx/splunk-otel-collector/pull/4273))
- (Core) exporterhelper: remove deprecated exporterhelper.RetrySettings and exporterhelper.NewDefaultRetrySettings ([#9256](https://github.com/open-telemetry/opentelemetry-collector/issues/9256))
- (Contrib) `vcenterreceiver`: "receiver.vcenter.emitPerfMetricsWithObjects" feature gate is beta and enabled by default ([#30615](https://github.com/open-telemetry/opentelemetry-collector-contrib/issues/30615))
- (Contrib) `docker`: Adopt api_version as strings to correct invalid float truncation ([#24025](https://github.com/open-telemetry/opentelemetry-collector-contrib/issues/24025))
- (Contrib) `extension/filestorage`: Replace path-unsafe characters in component names ([#3148](https://github.com/open-telemetry/opentelemetry-collector-contrib/issues/3148))
  The feature gate `extension.filestorage.replaceUnsafeCharacters` is now enabled by default.
  See the File Storage extension's README for details.
- (Contrib) `postgresqlreceiver`: add feature gate `receiver.postgresql.separateSchemaAttr` to include schema as separate attribute ([#29559](https://github.com/open-telemetry/opentelemetry-collector-contrib/issues/29559))
  Enabling the featuregate adds a new resource attribute to store the schema of the table or index
  Existing table attributes are adjusted to not include the schema, which was inconsistently used

### 💡 Enhancements 💡
- (Splunk) Update opentelemetry-jmx-metrics version to 1.32.0 ([#4201](https://github.com/signalfx/splunk-otel-collector/pull/4201))
- (Core) `configtls`: add `cipher_suites` to configtls. ([#8105](https://github.com/open-telemetry/opentelemetry-collector/issues/8105))
  Users can specify a list of cipher suites to pick from. If left blank, a safe default list is used.
- (Core) `service`: mark `telemetry.useOtelForInternalMetrics` as stable ([#816](https://github.com/open-telemetry/opentelemetry-collector/issues/816))
  (Splunk) Remove disabled `telemetry.useOtelForInternalMetrics` feature gate from our distribution. Some new internal metrics are now dropped at scrape time.
- (Core) `exporters`: Cleanup log messages for export failures ([#9219]((https://github.com/open-telemetry/opentelemetry-collector/issues/9219)))
  1. Ensure an error message is logged every time and only once when data is dropped/rejected due to export failure.
  2. Update the wording. Specifically, don't use "dropped" term when an error is reported back to the pipeline.
     Keep the "dropped" wording for failures happened after the enabled queue.
  3. Properly report any error reported by a queue. For example, a persistent storage error must be reported as a storage error, not as "queue overflow".
- (Contrib) `pkg/stanza`: Add a json array parser operator and an assign keys transformer. ([#30321](https://github.com/open-telemetry/opentelemetry-collector-contrib/issues/30321))
  Json array parser opreator can be used to parse a json array string input into a list of objects. |
  Assign keys transformer can be used to assigns keys from the configuration to an input list
- (Contrib) `splunkhecexporter`: Batch data according to access token and index, if present. ([#30404](https://github.com/open-telemetry/opentelemetry-collector-contrib/issues/30404))
- (Contrib) `k8sattributesprocessor`: Apply lifecycle tests to k8sprocessor, change its behavior to report fatal error ([#30387](https://github.com/open-telemetry/opentelemetry-collector-contrib/issues/30387))
- (Contrib) `k8sclusterreceiver`: add new disabled os.description, k8s.container_runtime.version resource attributes ([#30342](https://github.com/open-telemetry/opentelemetry-collector-contrib/issues/30342))
- (Contrib) `k8sclusterreceiver`: add os.type resource attribute ([#30342](https://github.com/open-telemetry/opentelemetry-collector-contrib/issues/30342))
- (Contrib) `kubeletstatsreceiver`: Add new `*.cpu.usage` metrics. ([#25901](https://github.com/open-telemetry/opentelemetry-collector-contrib/issues/25901))
- (Contrib) `pkg/ottl`: Add `flatten` function for flattening maps ([#30455](https://github.com/open-telemetry/opentelemetry-collector-contrib/issues/30455))
- (Contrib) `redisreciever`: adds metric for slave_repl_offset ([#6942](https://github.com/open-telemetry/opentelemetry-collector-contrib/issues/6942))
  also adds a shell script to set up docker-compose integration test
- (Contrib) `receiver/sqlquery`: Add debug log when running SQL query ([#29672](https://github.com/open-telemetry/opentelemetry-collector-contrib/issues/29672))

### 🧰 Bug fixes 🧰

- (Core) `otlpreceiver`: Ensure OTLP receiver handles consume errors correctly ([#4335]((https://github.com/open-telemetry/opentelemetry-collector/issues/4335)))
  Make sure OTLP receiver returns correct status code and follows the receiver contract (gRPC)
- (Core) `zpagesextension`: Remove mention of rpcz page from zpages extension ([#9328](https://github.com/open-telemetry/opentelemetry-collector/issues/9328))
- (Contrib) `kafkareceiver`: The Kafka receiver now exports some partition-specific metrics per-partition, with a `partition` tag ([#30177](https://github.com/open-telemetry/opentelemetry-collector-contrib/issues/30177))
  The following metrics now render per partition:
    - kafka_receiver_messages
    - kafka_receiver_current_offset
    - kafka_receiver_offset_lag

## v0.92.0

This Splunk OpenTelemetry Collector release includes changes from the [opentelemetry-collector v0.92.0](https://github.com/open-telemetry/opentelemetry-collector/releases/tag/v0.92.0) and the [opentelemetry-collector-contrib v0.92.0](https://github.com/open-telemetry/opentelemetry-collector-contrib/releases/tag/v0.92.0) releases where appropriate.

### 🛑 Breaking changes 🛑

- (Contrib) `httpforwarder`: Use confighttp.HTTPDefaultClientSettings when configuring the HTTPClientSettings for the httpforwarder extension. ([#6641](https://github.com/open-telemetry/opentelemetry-collector-contrib/issues/6641))
  By default, the HTTP forwarder extension will now use the defaults set in the extension:
  * The idle connection timeout is set to 90s.
  * The max idle connection count is set to 100.
- (Contrib) `pkg/ottl`: Now validates against extraneous path segments that a context does not know how to use. ([#30042](https://github.com/open-telemetry/opentelemetry-collector-contrib/pull/30042))
- (Contrib) `pkg/ottl`: Throw an error if keys are used on a path that does not allow them. ([#30162](https://github.com/open-telemetry/opentelemetry-collector-contrib/pull/30162))
- (Core) `exporters/sending_queue`: Do not re-enqueue failed batches, rely on the retry_on_failure strategy instead. ([#8382](https://github.com/open-telemetry/opentelemetry-collector/issues/8382))
  The current re-enqueuing behavior is not obvious and cannot be configured. It takes place only for persistent queue
  and only if `retry_on_failure::enabled=true` even if `retry_on_failure` is a setting for a different backoff retry
  strategy. This change removes the re-enqueuing behavior. Consider increasing `retry_on_failure::max_elapsed_time`
  to reduce chances of data loss or set it to 0 to keep retrying until requests succeed.
- (Core) `confmap`: Make the option `WithErrorUnused` enabled by default when unmarshaling configuration ([#7102](https://github.com/open-telemetry/opentelemetry-collector/issues/7102))
  The option `WithErrorUnused` is now enabled by default, and a new option `WithIgnoreUnused` is introduced to ignore
  errors about unused fields.

### 🚩 Deprecations 🚩

- (Contrib) `k8sclusterreceiver`: deprecate optional k8s.kubeproxy.version resource attribute ([#29748](https://github.com/open-telemetry/opentelemetry-collector-contrib/issues/29748))
- (Core) `exporterhelper`: Deprecate exporterhelper.RetrySettings in favor of configretry.BackOffConfig ([#9091](https://github.com/open-telemetry/opentelemetry-collector/pull/9091))
- (Core) `extension/ballast`: Deprecate `memory_ballast` extension. ([#8343](https://github.com/open-telemetry/opentelemetry-collector/issues/8343))
  Use `GOMEMLIMIT` environment variable instead.

### 💡 Enhancements 💡

- (Splunk) support core service validate command ([#4175](https://github.com/signalfx/splunk-otel-collector/pull/4175))
- (Splunk) Add routing connector to Splunk distribution ([#4167](https://github.com/signalfx/splunk-otel-collector/pull/4167))
- (Contrib) adopt splunkhec batch by token and index updates ([#4151](https://github.com/signalfx/splunk-otel-collector/pull/4151))
- (Contrib) `vcenterreceiver`: Add explicit statement of support for version 8 of ESXi and vCenter ([#30274](https://github.com/open-telemetry/opentelemetry-collector-contrib/pull/30274))
- (Contrib) `routingconnector`: routingconnector supports matching the statement only once ([#26353](https://github.com/open-telemetry/opentelemetry-collector-contrib/issues/26353))
- (Contrib) `filterprocessor`: Add telemetry for metrics, logs, and spans that were intentionally dropped via filterprocessor. ([#13169](https://github.com/open-telemetry/opentelemetry-collector-contrib/issues/13169))
- (Contrib) `pkg/ottl`: Add Hour OTTL Converter ([#29468](https://github.com/open-telemetry/opentelemetry-collector-contrib/issues/29468))
- (Contrib) `kafkaexporter`: add ability to publish kafka messages with message key of TraceID - it will allow partitioning of the kafka Topic. ([#12318](https://github.com/open-telemetry/opentelemetry-collector-contrib/issues/12318))
- (Contrib) `kafkareceiver`: Add three new metrics to record unmarshal errors. ([#29302](https://github.com/open-telemetry/opentelemetry-collector-contrib/issues/29302))
- (Contrib) `hostmetricsreceiver`: Add `system.memory.limit` metric reporting the total memory available. ([#30306](https://github.com/open-telemetry/opentelemetry-collector-contrib/pull/30306))
  This metric is opt-in. To enable it, set `scrapers::memory::metrics::system.memory.limit::enabled` to `true` in the hostmetrics config.
- (Contrib) `kafkaexporter`: Adds the ability to configure the Kafka client's Client ID. ([#30144](https://github.com/open-telemetry/opentelemetry-collector-contrib/issues/30144))
- (Contrib) `pkg/stanza`: Remove sampling policy from logger ([#23801](https://github.com/open-telemetry/opentelemetry-collector-contrib/issues/23801))
- (Contrib) `resourcedetectionprocessor`: Add "aws.ecs.task.id" attribute ([#8274](https://github.com/open-telemetry/opentelemetry-collector-contrib/issues/8274))
  Resourcedetectionprocessor now exports "aws.ecs.task.id" attribute, in addition to "aws.ecs.task.arn".
  This allows exporters like "awsemfexporter" to automatically pick up that attribute and make it available
  in templating (e.g. to use in CloudWatch log stream name).
- (Contrib) `spanmetricsconnector`: Fix OOM issue for spanmetrics by limiting the number of exemplars that can be added to a unique dimension set ([#27451](https://github.com/open-telemetry/opentelemetry-collector-contrib/issues/27451))
- (Contrib) `connector/spanmetrics`: Configurable resource metrics key attributes, filter the resource attributes used to create the resource metrics key. ([#29711](https://github.com/open-telemetry/opentelemetry-collector-contrib/pull/29711))
  This enhancement can be used to fix broken spanmetrics counters after a span producing service restart, when resource attributes contain dynamic/ephemeral values (e.g. process id).
- (Contrib) `splunkhecreceiver`: Returns json response in raw endpoint when it is successful ([#29875](https://github.com/open-telemetry/opentelemetry-collector-contrib/pull/29875))
- (Contrib) `sqlqueryreceiver`: Swap MS SQL Server driver from legacy 'denisenkom' to official Microsoft fork ([#27200](https://github.com/open-telemetry/opentelemetry-collector-contrib/issues/27200))
- (Core) `exporterhelper`: Add RetrySettings validation function ([#9089](https://github.com/open-telemetry/opentelemetry-collector/pull/9089))
  Validate that time.Duration, multiplier values in configretry are non-negative, and randomization_factor is between 0 and 1
- (Core) `service`: Enable `telemetry.useOtelForInternalMetrics` by updating the flag to beta ([#7454](https://github.com/open-telemetry/opentelemetry-collector/issues/7454))
  The metrics generated should be consistent with the metrics generated
  previously with OpenCensus. Splunk note: this option is disabled in our distribution. Users can enable the behaviour
  by setting `--feature-gates +telemetry.useOtelForInternalMetrics` at collector start if the new histograms are desired.
- (Core) `confignet`: Add `dialer_timeout` config option. ([#9066](https://github.com/open-telemetry/opentelemetry-collector/pull/9066))
- (Core) `processor/memory_limiter`: Update config validation errors ([#9059](https://github.com/open-telemetry/opentelemetry-collector/pull/9059))
  - Fix names of the config fields that are validated in the error messages
  - Move the validation from start to the initialization phrase
- (Core) `exporterhelper`: Add config Validate for TimeoutSettings ([#9104](https://github.com/open-telemetry/opentelemetry-collector/pull/9104))

### 🧰 Bug fixes 🧰

- (Contrib) `filterset`: Fix concurrency issue when enabling caching. ([#11829](https://github.com/open-telemetry/opentelemetry-collector-contrib/issues/11829))
- (Contrib) `pkg/ottl`: Fix issue with the hash value of a match subgroup in replace_pattern functions. ([#29409](https://github.com/open-telemetry/opentelemetry-collector-contrib/issues/29409))
- (Contrib) `prometheusreceiver`: Fix configuration validation to allow specification of Target Allocator configuration without providing scrape configurations ([#30135](https://github.com/open-telemetry/opentelemetry-collector-contrib/pull/30135))
- (Contrib) `wavefrontreceiver`: Return error if partially quoted ([#30315](https://github.com/open-telemetry/opentelemetry-collector-contrib/pull/30315))
- (Contrib) `hosmetricsreceiver`: change cpu.load.average metrics from 1 to {thread} ([#29914](https://github.com/open-telemetry/opentelemetry-collector-contrib/issues/29914))
- (Contrib) `pkg/ottl`: Fix bug where the Converter `IsBool` was not usable ([#30151](https://github.com/open-telemetry/opentelemetry-collector-contrib/pull/30151))
- (Contrib) `time`: The `%z` strptime format now correctly parses `Z` as a valid timezone ([#29929](https://github.com/open-telemetry/opentelemetry-collector-contrib/pull/29929))
  `strptime(3)` says that `%z` is "an RFC-822/ISO 8601 standard
  timezone specification", but the previous code did not allow the
  string "Z" to signify UTC time, as required by ISO 8601. Now, both
  `+0000` and `Z` are recognized as UTC times in all components that
  handle `strptime` format strings.
- (Core) `memorylimiterprocessor`: Fixed leaking goroutines from memorylimiterprocessor ([#9099](https://github.com/open-telemetry/opentelemetry-collector/issues/9099))
- (Core) `cmd/otelcorecol`: Fix the code detecting if the collector is running as a service on Windows. ([#7350](https://github.com/open-telemetry/opentelemetry-collector/issues/7350))
  Removed the `NO_WINDOWS_SERVICE` environment variable given it is not needed anymore.
- (Core) `otlpexporter`: remove dependency of otlphttpreceiver on otlpexporter ([#6454](https://github.com/open-telemetry/opentelemetry-collector/issues/6454))

## v0.91.3

- (Splunk) Properly sign and associate changelog to release.  This should be otherwise identical to v0.91.2

## v0.91.2

### 🛑 Breaking changes 🛑
- (Splunk) - `ecs-metadata` sync the `known_status` property on the `container_id` dimension instead of lower cardinality `container_name`. This can be prevented by configuring `dimensionToUpdate` to `container_name` ([#4091](https://github.com/signalfx/splunk-otel-collector/pull/4091))
- (Splunk) Removes `collectd/disk` monitor ([#3998](https://github.com/signalfx/splunk-otel-collector/pull/3998))
   This monitor has been deprecated in favor of the `disk-io` monitor.
   Note that the `disk-io` monitor has a different dimension (`disk`
   instead of `plugin_instance`) to specify the disk.
- (Splunk) Removes `collectd/df` monitor ([#3996](https://github.com/signalfx/splunk-otel-collector/pull/3996))
   The monitor is deprecated and the filesystems monitor should be used instead.
- (Splunk) Removes `netinterface` monitor ([#3991](https://github.com/signalfx/splunk-otel-collector/pull/3991))
   This monitor is deprecated in favor of the `net-io` monitor.
- (Splunk) Removes `collectd/vmem` monitor ([#3993](https://github.com/signalfx/splunk-otel-collector/pull/3993))
   This monitor is deprecated in favor of the `vmem` monitor.  The metrics should be fully compatible with this monitor.
- (Splunk) Removes `collectd/load` monitor ([#3995](https://github.com/signalfx/splunk-otel-collector/pull/3995))
   This monitor has been deprecated in favor of the `load` monitor. That monitor emits the same metrics and is fully compatible.
- (Splunk) Removes `collectd/postgresql` monitor ([#3994](https://github.com/signalfx/splunk-otel-collector/pull/3994))
   This monitor is deprecated in favor of the postgresql monitor.

### 💡 Enhancements 💡
- (Splunk) Adopt `vcenter` receiver ([#4291](https://github.com/signalfx/splunk-otel-collector/pull/4121))
- (Splunk) Adopt `sshcheck` receiver ([#4099](https://github.com/signalfx/splunk-otel-collector/pull/4099))
- (Splunk) Adopt `awss3` exporter ([#4117](https://github.com/signalfx/splunk-otel-collector/pull/4117))
- (Splunk) Convert loglevel to verbosity on logging exporter ([#4097](https://github.com/signalfx/splunk-otel-collector/pull/4097))

## v0.91.1

### 💡 Enhancements 💡

- (Splunk) Remove the project beta label ([#4070](https://github.com/signalfx/splunk-otel-collector/pull/4070))
- (Splunk) Source SPLUNK_LISTEN_INTERFACE on all host endpoints([#4065](https://github.com/signalfx/splunk-otel-collector/pull/4065))
- (Splunk) Add support for start timestamps when using the light prometheus receiver ([#4037](https://github.com/signalfx/splunk-otel-collector/pull/4037))
- (Splunk) Node.js Auto Instrumentation:
  - Update splunk-otel-js to [v2.6.0](https://github.com/signalfx/splunk-otel-js/releases/tag/v2.6.0) ([#4064](https://github.com/signalfx/splunk-otel-collector/pull/4064))
  - Update linux installer script to use `--global=false` for local npm versions and configurations ([#4068](https://github.com/signalfx/splunk-otel-collector/pull/4068))

### 🛑 Breaking changes 🛑

- `postgresql` Discovery now uses the OpenTelemetry Collector Contrib receiver by default instead of the smartagent receiver ([#3957](https://github.com/signalfx/splunk-otel-collector/pull/3957))

## v0.91.0

This Splunk OpenTelemetry Collector release includes changes from the [opentelemetry-collector v0.91.0](https://github.com/open-telemetry/opentelemetry-collector/releases/tag/v0.91.0) and the [opentelemetry-collector-contrib v0.91.0](https://github.com/open-telemetry/opentelemetry-collector-contrib/releases/tag/v0.91.0) releases where appropriate.

### 🛑 Breaking changes 🛑
- (Splunk) Node.js Auto Instrumentation:
  - The `NODE_OPTIONS` environment variable in the default config file has been updated to load the Node.js SDK from an absolute path (`/usr/lib/splunk-instrumentation/splunk-otel-js/node_modules/@splunk/otel/instrument`).
  - The Linux installer script now installs the Node.js SDK to `/usr/lib/splunk-instrumentation/splunk-otel-js` instead of globally.
  - The `--npm-command` Linux installer script option is no longer supported. To specify a custom path to `npm`, use the `--npm-path <path>` option.
- (Splunk) `translatesfx`: Remove `translatesfx` ([#4028](https://github.com/signalfx/splunk-otel-collector/pull/4028))
- (Splunk) `collectd/elasticsearch`: Remove `collectd/elasticsearch` monitor ([#3997](https://github.com/signalfx/splunk-otel-collector/pull/3997))

### 🚩 Deprecations 🚩

- (Splunk) `collectd/cpu`: Deprecate `collectd/cpu` explicitly. Please migrate to the `cpu` monitor ([#4036](https://github.com/signalfx/splunk-otel-collector/pull/4036))

### 💡 Enhancements 💡

- (Contrib) `spanmetricsconnector`: Add exemplars to sum metric ([#27451](https://github.com/open-telemetry/opentelemetry-collector-contrib/issues/27451))
- (Contrib) `jaegerreceiver`: mark featuregates to replace Thrift-gen with Proto-gen types for sampling strategies as stable ([#27636](https://github.com/open-telemetry/opentelemetry-collector-contrib/pull/27636))
  The following featuregate is stable:
    `receiver.jaegerreceiver.replaceThriftWithProto`
- (Contrib) `kafkareceiver`: Add the ability to consume logs from Azure Diagnostic Settings streamed through Event Hubs using the Kafka API. ([#18210](https://github.com/open-telemetry/opentelemetry-collector-contrib/issues/18210))
- (Contrib) `resourcedetectionprocessor`: Add detection of host.ip to system detector. ([#24450](https://github.com/open-telemetry/opentelemetry-collector-contrib/issues/24450))
- (Contrib) `resourcedetectionprocessor`: Add detection of host.mac to system detector. ([#29587](https://github.com/open-telemetry/opentelemetry-collector-contrib/issues/29587))
- (Contrib) `pkg/ottl`: Add silent ErrorMode to allow disabling logging of errors that are ignored. ([#29710](https://github.com/open-telemetry/opentelemetry-collector-contrib/issues/29710))
- (Contrib) `postgresqlreceiver`: Add config property for excluding specific databases from scraping ([#29605](https://github.com/open-telemetry/opentelemetry-collector-contrib/issues/29605))
- (Contrib) `redisreceiver`: Upgrade the redis library dependency to resolve security vulns in v7 ([#29600](https://github.com/open-telemetry/opentelemetry-collector-contrib/issues/29600))
- (Contrib) `signalfxexporter`: Enable HTTP/2 health check by default ([#29716](https://github.com/open-telemetry/opentelemetry-collector-contrib/issues/29716))
- (Contrib) `splunkhecexporter`: Enable HTTP/2 health check by default ([#29717](https://github.com/open-telemetry/opentelemetry-collector-contrib/issues/29717))
- (Contrib) `statsdreceiver`: Add support for 'simple' tags that do not have a defined value, to accommodate DogStatsD metrics that may utilize these. ([#29012](https://github.com/open-telemetry/opentelemetry-collector-contrib/issues/29012))
  This functionality is gated behind a new `enable_simple_tags` config boolean, as it is not part of the StatsD spec.
- (Core) `service`: add resource attributes as labels to otel metrics to ensures backwards compatibility with OpenCensus metrics. ([#9029](https://github.com/open-telemetry/opentelemetry-collector/issues/9029))
- (Core) `config/confighttp`: Exposes http/2 transport settings to enable health check and workaround golang http/2 issue https://github.com/golang/go/issues/59690 ([#9022](https://github.com/open-telemetry/opentelemetry-collector/issues/9022))

### 🧰 Bug fixes 🧰

- (Splunk) `migratecheckpoint`: Migrating offsets from SCK to SCK-Otel doesn't work. This is because of incorrect keys we use to populate the boltdb cache. ([#3879](https://github.com/signalfx/splunk-otel-collector/pull/3879))
- (Contrib) `connector/spanmetrics`: Fix memory leak when the cumulative temporality is used. ([#27654](https://github.com/open-telemetry/opentelemetry-collector-contrib/issues/27654))
- (Contrib) `splunkhecexporter`: Do not send null event field values in HEC events. Replace null values with an empty string. ([#29551](https://github.com/open-telemetry/opentelemetry-collector-contrib/issues/29551))
- (Contrib) `k8sobjectsreceiver`: fix k8sobjects receiver fails when some unrelated Kubernetes API is down ([#29706](https://github.com/open-telemetry/opentelemetry-collector-contrib/issues/29706))
- (Contrib) `resourcedetectionprocessor`: Change type of `host.cpu.model.id` and `host.cpu.model.family` from int to string. ([#29025](https://github.com/open-telemetry/opentelemetry-collector-contrib/issues/29025))
  Disable the `processor.resourcedetection.hostCPUModelAndFamilyAsString` feature gate to get the old behavior.
- (Contrib) `filelogreceiver`: Fix problem where checkpoints could be lost when collector is shutdown abruptly ([#29609](https://github.com/open-telemetry/opentelemetry-collector-contrib/issues/29609), [#29491](https://github.com/open-telemetry/opentelemetry-collector-contrib/issues/29491))
- (Contrib) `pkg/stanza`: Allow `key_value_parser` to parse values that contain the delimiter string. ([#29629](https://github.com/open-telemetry/opentelemetry-collector-contrib/issues/29629)
- (Core) `exporterhelper`: fix missed metric aggregations ([#9048](https://github.com/open-telemetry/opentelemetry-collector/issues/9048))
  This ensures that context cancellation in the exporter doesn't interfere with metric aggregation. The OTel
  SDK currently returns if there's an error in the context used in `Add`. This means that if there's a
  cancelled context in an export, the metrics are now recorded.

## v0.90.0

This Splunk OpenTelemetry Collector release includes changes from the [opentelemetry-collector v0.90.1](https://github.com/open-telemetry/opentelemetry-collector/releases/tag/v0.90.1) and the [opentelemetry-collector-contrib v0.90.0](https://github.com/open-telemetry/opentelemetry-collector-contrib/releases/tag/v0.90.0) releases where appropriate.

### 🛑 Breaking changes 🛑

- (Core) `service`: To remain backwards compatible w/ the metrics generated today, otel generated metrics will be generated without the `_total` suffix ([#7454](https://github.com/open-telemetry/opentelemetry-collector/issues/7454))
- (Core) `service`: use WithNamespace instead of WrapRegistererWithPrefix ([#8988](https://github.com/open-telemetry/opentelemetry-collector/issues/8988))
  Using this functionality in the otel prom exporter fixes a bug where the
  target_info was prefixed as otelcol_target_info previously.

### 🚩 Deprecations 🚩

- (Splunk) Deprecate `collectd/marathon` ([#3992](https://github.com/signalfx/splunk-otel-collector/pull/3992))
- (Splunk) Add deprecation notice to `collectd/etcd` (use `etcd` instead) ([#3990](https://github.com/signalfx/splunk-otel-collector/pull/3990))
- (Splunk) Mark translatesfx as deprecated ([#3984](https://github.com/signalfx/splunk-otel-collector/pull/3984))

### 💡 Enhancements 💡

- (Splunk) `mysqlreceiver`: Add mysqlreceiver to the Splunk distribution ([#3989](https://github.com/signalfx/splunk-otel-collector/pull/3989))
- (Core) `exporter/debug`: Change default `verbosity` from `normal` to `basic` ([#8844](https://github.com/open-telemetry/opentelemetry-collector/issues/8844))
  This change has currently no effect, as `basic` and `normal` verbosity share the same behavior. This might change in the future though, with the `normal` verbosity being more verbose than it currently is (see https://github.com/open-telemetry/opentelemetry-collector/issues/7806). This is why we are changing the default to `basic`, which is expected to stay at the current level of verbosity (one line per batch).
- (Core) `exporterhelper`: Fix shutdown logic in persistent queue to not require consumers to be closed first ([#8899](https://github.com/open-telemetry/opentelemetry-collector/issues/8899))
- (Core) `confighttp`: Support proxy configuration field in all exporters that support confighttp ([#5761](https://github.com/open-telemetry/opentelemetry-collector/issues/5761))
- (Contrib) `resourcedetectionprocessor`: Add k8s cluster name detection when running in EKS ([#26794](https://github.com/open-telemetry/opentelemetry-collector-contrib/issues/26794))
- (Contrib) `pkg/ottl`: Add new IsDouble function to facilitate type checking. ([#27895](https://github.com/open-telemetry/opentelemetry-collector-contrib/issues/27895))
- (Contrib) `mysqlreceiver`: expose tls in mysqlreceiver ([#29269](https://github.com/open-telemetry/opentelemetry-collector-contrib/pull/29269))
  If tls is not set, the default is to disable TLS connections.
- (Contrib) `processor/transform`: Convert between sum and gauge in metric context when alpha feature gate `processor.transform.ConvertBetweenSumAndGaugeMetricContext` enabled ([#20773](https://github.com/open-telemetry/opentelemetry-collector-contrib/issues/20773))
- (Contrib) `receiver/mongodbatlasreceiver`: adds project config to mongodbatlas metrics to filter by project name and clusters. ([#28865](https://github.com/open-telemetry/opentelemetry-collector-contrib/issues/28865))
- (Contrib) `pkg/stanza`: Add "namedpipe" operator. ([#27234](https://github.com/open-telemetry/opentelemetry-collector-contrib/issues/27234))
- (Contrib) `pkg/resourcetotelemetry`: Do not clone data in pkg/resourcetotelemetry by default ([#29327](https://github.com/open-telemetry/opentelemetry-collector-contrib/pull/29327))
  The resulting consumer will be marked as MutatesData instead
- (Contrib) `pkg/stanza`: Improve performance by not calling decode when nop encoding is defined ([#28899](https://github.com/open-telemetry/opentelemetry-collector-contrib/issues/28899))
- (Contrib) `receivercreator`: Added support for discovery of endpoints based on K8s services ([#29022](https://github.com/open-telemetry/opentelemetry-collector-contrib/pull/29022))
  By discovering endpoints based on K8s services, a dynamic probing of K8s service leveraging for example the httpcheckreceiver get enabled
- (Contrib) `signalfxexporter`: change default timeout to 10 seconds ([#29436](https://github.com/open-telemetry/opentelemetry-collector-contrib/pull/29436))
- (Contrib) `hostmetricsreceiver`: Add optional Linux-only metric system.linux.memory.available ([#7417](https://github.com/open-telemetry/opentelemetry-collector-contrib/pull/7417))
  This is an alternative to `system.memory.usage` metric with state=free.
  Linux starting from 3.14 exports "available" memory. It takes "free" memory as a baseline, and then factors in kernel-specific values.
  This is supposed to be more accurate than just "free" memory.
  For reference, see the calculations [here](https://superuser.com/a/980821).
  See also `MemAvailable` in `/proc/meminfo`.

### 🧰 Bug fixes 🧰

- (Splunk) `cmd/otelcol`: Fix the code detecting if the collector is running as a service on Windows. The fix should make
  setting the `NO_WINDOWS_SERVICE` environment variable unnecessary. ([#4002](https://github.com/signalfx/splunk-otel-collector/pull/4002))
- (Core) `exporterhelper`: Fix invalid write index updates in the persistent queue ([#8115](https://github.com/open-telemetry/opentelemetry-collector/issues/8115))
- (Contrib) `filelogreceiver`: Fix issue where files were unnecessarily kept open on Windows ([#29149](https://github.com/open-telemetry/opentelemetry-collector-contrib/issues/29149))
- (Contrib) `mongodbreceiver`: add receiver.mongodb.removeDatabaseAttr Alpha feature gate to remove duplicate database name attribute ([#24972](https://github.com/open-telemetry/opentelemetry-collector-contrib/issues/24972))
- (Contrib) `pkg/stanza`: Fix panic during stop for udp async mode only. ([#29120](https://github.com/open-telemetry/opentelemetry-collector-contrib/issues/29120))

## v0.89.0

### 🛑 Breaking changes 🛑

- (Contrib) `pkg/stanza`/`receiver/windowseventlog`: Improve parsing of Windows Event XML by handling anonymous `Data` elements. ([#21491](https://github.com/open-telemetry/opentelemetry-collector-contrib/issues/21491))
  This improves the contents of Windows log events for which the publisher manifest is unavailable. Previously, anonymous `Data` elements were ignored. This is a breaking change for users who were relying on the previous data format.

- (Contrib) `processor/k8sattributes`: Graduate "k8sattr.rfc3339" feature gate to Beta. ([#28817](https://github.com/open-telemetry/opentelemetry-collector-contrib/issues/28817))
  Time format of `k8s.pod.start_time` attribute value migrated from RFC3339:
  Before: 2023-07-10 12:34:39.740638 -0700 PDT m=+0.020184946
  After: 2023-07-10T12:39:53.112485-07:00
  The feature gate can be temporary reverted back by adding `--feature-gate=-k8sattr.rfc3339` to the command line.

- (Contrib) `receiver/filelogreceiver`: Change "Started watching file" log behavior ([#28491](https://github.com/open-telemetry/opentelemetry-collector-contrib/issues/28491))
  Previously, every unique file path which was found by the receiver would be remembered indefinitely.
  This list was kept independently of the uniqueness / checkpointing mechanism (which does not rely on the file path).
  The purpose of this list was to allow us to emit a log whenever a path was seen for the first time.
  This removes the separate list and relies instead on the same mechanism as checkpointing. Now, a similar log is emitted
  any time a file is found which is not currently checkpointed. Because the checkpointing mechanism does not maintain history
  indefinitely, it is now possible that a log will be emitted for the same file path. This will happen when no file exists at
  the path for a period of time.

### 🚩 Deprecations 🚩

- (Contrib) `postgresqlreceiver`: Deprecation of postgresql replication lag metrics `postgresql.wal.lag` in favor of more precise 'postgresql.wal.delay' ([#26714](https://github.com/open-telemetry/opentelemetry-collector-contrib/issues/26714))

### 💡 Enhancements 💡

- (Splunk) `receiver/mongodbreceiver`: Adds mongobdreceiver in Splunk collector distro ([#3979](https://github.com/signalfx/splunk-otel-collector/pull/3979/))
- (Contrib) `processor/tailsampling`: adds optional upper bound duration for sampling ([#26115](https://github.com/open-telemetry/opentelemetry-collector-contrib/issues/26115))
- (Contrib) `collectdreceiver`: Add support of confighttp.HTTPServerSettings ([#28811](https://github.com/open-telemetry/opentelemetry-collector-contrib/issues/28811))
- (Contrib) `collectdreceiver`: Promote collectdreceiver as beta component ([#28658](https://github.com/open-telemetry/opentelemetry-collector-contrib/issues/28658))
- (Contrib) `receiver/hostmetricsreceiver`: Added support for host's cpuinfo frequnecies. ([#27445](https://github.com/open-telemetry/opentelemetry-collector-contrib/issues/27445))
  In Linux the current frequency is populated using the values from /proc/cpuinfo. An os specific implementation will be needed for Windows and others.
- (Contrib) `receiver/hostmetrics/scrapers/process`: add configuration option to mute `error reading username for process` ([#14311](https://github.com/open-telemetry/opentelemetry-collector-contrib/issues/14311), [#17187](https://github.com/open-telemetry/opentelemetry-collector-contrib/issues/17187))
- (Contrib) `azureevenhubreceiver`: Allow the Consumer Group to be set in the Configuration. ([#28633](https://github.com/open-telemetry/opentelemetry-collector-contrib/issues/28633))
- (Contrib) `spanmetricsconnector`: Add Events metric to span metrics connector that adds list of event attributes as dimensions ([#27451](https://github.com/open-telemetry/opentelemetry-collector-contrib/issues/27451))
- (Contrib) `processor/k8sattribute`: support adding labels and annotations from node ([#22620](https://github.com/open-telemetry/opentelemetry-collector-contrib/issues/22620))
- (Contrib) `windowseventlogreceiver`: Add parsing for Security and Execution event fields. ([#27810](https://github.com/open-telemetry/opentelemetry-collector-contrib/issues/27810))
- (Contrib) `filelogreceiver`: Add the ability to order files by mtime, to only read the most recently modified files ([#27812](https://github.com/open-telemetry/opentelemetry-collector-contrib/issues/27812))
- (Contrib) `wavefrontreceiver`: Wrap metrics receiver under carbon receiver instead of using export function ([#27248](https://github.com/open-telemetry/opentelemetry-collector-contrib/issues/27248))
- (Contrib) `pkg/ottl`: Add IsBool function into OTTL ([#27897](https://github.com/open-telemetry/opentelemetry-collector-contrib/issues/27897))
- (Contrib) `k8sclusterreceiver`: add k8s.node.condition metric ([#27617](https://github.com/open-telemetry/opentelemetry-collector-contrib/issues/27617))
- (Contrib) `kafkaexporter`/`kafkametricsreceiver`/`kafkareceiver`: Expose resolve_canonical_bootstrap_servers_only config ([#26022](https://github.com/open-telemetry/opentelemetry-collector-contrib/issues/26022))
- (Contrib) `receiver/mongodbatlasreceiver`: Enhanced collector logs to include more information about the MongoDB Atlas API calls being made during logs retrieval. ([#28851](https://github.com/open-telemetry/opentelemetry-collector-contrib/issues/28851))
- (Contrib) `receiver/mongodbatlasreceiver`: emit resource attributes "`mongodb_atlas.region.name`" and "`mongodb_atlas.provider.name`" on metric scrape. ([#28833](https://github.com/open-telemetry/opentelemetry-collector-contrib/issues/28833))
- (Contrib) `processor/resourcedetection`: Add `processor.resourcedetection.hostCPUModelAndFamilyAsString` feature gate to change the type of `host.cpu.family` and `host.cpu.model.id` attributes from `int` to `string`. ([#29025](https://github.com/open-telemetry/opentelemetry-collector-contrib/issues/29025))
  This feature gate will graduate to beta in the next release.
- (Contrib) `processor/tailsampling`: Optimize performance of tailsamplingprocessor ([#27889](https://github.com/open-telemetry/opentelemetry-collector-contrib/issues/27889))
- (Contrib) `redisreceiver`: include server.address and server.port resource attributes ([#22044](https://github.com/open-telemetry/opentelemetry-collector-contrib/issues/22044))
- (Contrib) `spanmetricsconnector`: Add exemplars to sum metric ([#27451](https://github.com/open-telemetry/opentelemetry-collector-contrib/issues/27451))
- (Core) `service/extensions`: Allow extensions to declare dependencies on other extensions and guarantee start/stop/notification order accordingly. ([#8732](https://github.com/open-telemetry/opentelemetry-collector/issues/8732))
- (Core) `exporterhelper`: Log export errors when retry is not used by the component. ([#8791](https://github.com/open-telemetry/opentelemetry-collector/issues/8791))

### 🧰 Bug fixes 🧰

- (Splunk) `smartagent/processlist`: Reduce CPU usage when collecting process information on Windows ([#3980](https://github.com/signalfx/splunk-otel-collector/pull/3980))
- (Contrib) `filelogreceiver`: Fix issue where counting number of logs emitted could cause panic ([#27469](https://github.com/open-telemetry/opentelemetry-collector-contrib/issues/27469), [#29107](https://github.com/open-telemetry/opentelemetry-collector-contrib/issues/29107))
- (Contrib) `kafkareceiver`: Fix issue where counting number of logs emitted could cause panic ([#27469](https://github.com/open-telemetry/opentelemetry-collector-contrib/issues/27469), [#29107](https://github.com/open-telemetry/opentelemetry-collector-contrib/issues/29107))
- (Contrib) `k8sobjectsreceiver`: Fix issue where counting number of logs emitted could cause panic ([#27469](https://github.com/open-telemetry/opentelemetry-collector-contrib/issues/27469), [#29107](https://github.com/open-telemetry/opentelemetry-collector-contrib/issues/29107))
- (Contrib) `fluentforwardreceiver`: Fix issue where counting number of logs emitted could cause panic ([#27469](https://github.com/open-telemetry/opentelemetry-collector-contrib/issues/27469), [#29107](https://github.com/open-telemetry/opentelemetry-collector-contrib/issues/29107))
- (Contrib) `azureeventhubreceiver`: Updated documentation around Azure Metric to OTel mapping. ([#28622](https://github.com/open-telemetry/opentelemetry-collector-contrib/issues/28622))
- (Contrib) `receiver/hostmetrics`: Fix panic on load_scraper_windows shutdown ([#28678](https://github.com/open-telemetry/opentelemetry-collector-contrib/issues/28678))
- (Contrib) `splunkhecreceiver`: Do not encode JSON response objects as string. ([#27604](https://github.com/open-telemetry/opentelemetry-collector-contrib/issues/27604))
- (Contrib) `processor/k8sattributes`: Set attributes from namespace/node labels or annotations even if node/namespaces name attribute are not set. ([#28837](https://github.com/open-telemetry/opentelemetry-collector-contrib/issues/28837))
- (Contrib) `pkg/stanza`: Fix data-corruption/race-condition issue in udp async (reuse of buffer); use buffer pool instead. (#27613)
- (Contrib) `zipkinreceiver`: Return BadRequest in case of permanent errors ([#4335](https://github.com/open-telemetry/opentelemetry-collector-contrib/issues/4335))
- (Core) `exporterhelper`: fix bug with queue size and capacity metrics ([#8682](https://github.com/open-telemetry/opentelemetry-collector/issues/8682))

## v0.88.0

This Splunk OpenTelemetry Collector release includes changes from the [opentelemetry-collector v0.88.0](https://github.com/open-telemetry/opentelemetry-collector/releases/tag/v0.88.0) and the [opentelemetry-collector-contrib v0.88.0](https://github.com/open-telemetry/opentelemetry-collector-contrib/releases/tag/v0.88.0) releases where appropriate.

### 🛑 Breaking changes 🛑

- (Splunk) `smartagent`: Respect `JAVA_HOME` environment variable instead of enforcing bundle-relative value ([#3877](https://github.com/signalfx/splunk-otel-collector/pull/3877))
- (Contrib) `k8sclusterreceiver`: Remove opencensus.resourcetype resource attribute ([#26487](https://github.com/open-telemetry/opentelemetry-collector-contrib/issues/26487))
- (Contrib) `splunkhecexporter`: Remove `max_connections` configuration setting. ([#27610](https://github.com/open-telemetry/opentelemetry-collector-contrib/issues/27610))
  - use `max_idle_conns` or `max_idle_conns_per_host` instead.
- (Contrib) `signalfxexporter`: Remove `max_connections` configuration setting. ([#27610](https://github.com/open-telemetry/opentelemetry-collector-contrib/issues/27610))
  - use `max_idle_conns` or `max_idle_conns_per_host` instead.
- (Core) `exporterhelper`: make enqueue failures available for otel metrics ([#8673](https://github.com/open-telemetry/opentelemetry-collector/issues/8673)). This will prevent internal Collector `otelcol_exporter_enqueue_failed_<telemetry_type>` metrics from being reported unless greater than 0.


### 💡 Enhancements 💡
- (Splunk) Add an option, `-msi_public_properties`, to allow passing MSI public properties when installing the Splunk OpenTelemetry Collector using the Windows installer script ([#3921](https://github.com/signalfx/splunk-otel-collector/pull/3921))
- (Splunk) Add support for config map providers in discovery configuration. ([#3874](https://github.com/signalfx/splunk-otel-collector/pull/3874))
- (Splunk) Add zero config support for chef deployments ([#3903](https://github.com/signalfx/splunk-otel-collector/pull/3903))
- (Splunk) Add zero config support for puppet deployments ([#3922](https://github.com/signalfx/splunk-otel-collector/pull/3922))
- (Contrib) `receiver/prometheus`: Warn instead of failing when users rename using metric_relabel_configs in the prometheus receiver ([#5001](https://github.com/open-telemetry/opentelemetry-collector-contrib/issues/5001))
- (Contrib) `k8sobjectsreceiver`: Move k8sobjectsreceiver from Alpha stability to Beta stability for logs. ([#27635](https://github.com/open-telemetry/opentelemetry-collector-contrib/pull/27635))
- (Contrib) `doubleconverter`: Adding a double converter into pkg/ottl ([#22056](https://github.com/open-telemetry/opentelemetry-collector-contrib/issues/22056))
- (Contrib) `syslogreceiver`: validate protocol name ([#27581](https://github.com/open-telemetry/opentelemetry-collector-contrib/pull/27581))
- (Contrib) `entension/storage/filestorage`: Add support for setting bbolt fsync option ([#20266](https://github.com/open-telemetry/opentelemetry-collector-contrib/issues/20266))
- (Contrib) `filelogreceiver`: Add a new "top_n" option to specify the number of files to track when using ordering criteria ([#23788](https://github.com/open-telemetry/opentelemetry-collector-contrib/issues/23788))
- (Contrib) `k8sclusterreceiver`: add optional k8s.pod.qos_class resource attribute ([#27483](https://github.com/open-telemetry/opentelemetry-collector-contrib/issues/27483))
- (Contrib) `pkg/stanza`: Log warning, instead of error, when Windows Event Log publisher metadata is not available and cache the successfully retrieved ones. ([#27658](https://github.com/open-telemetry/opentelemetry-collector-contrib/pull/27658))
- (Contrib) `pkg/ottl`: Add optional Converter parameters to replacement Editors ([#27235](https://github.com/open-telemetry/opentelemetry-collector-contrib/pull/27235))
- (Contrib) `signalfxexporter`: Add an option to control the dimension client timeout ([#27815](https://github.com/open-telemetry/opentelemetry-collector-contrib/pull/27815))
- (Contrib) `signalfxexporter`: Add the build version to the user agent of the SignalFx exporter ([#16841](https://github.com/open-telemetry/opentelemetry-collector-contrib/issues/16841))

### 🧰 Bug fixes 🧰

- (Splunk) Fix Tanzu Tile to properly set proxy exclusions. ([#3902](https://github.com/signalfx/splunk-otel-collector/pull/3902))
- (Contrib) `syslog`: add integration tests and fix related bugs ([#21245](https://github.com/open-telemetry/opentelemetry-collector-contrib/issues/21245))
- (Contrib) `processor/resourcedetection`: Don't parse the field `cpuInfo.Model` if it's blank. ([#27678](https://github.com/open-telemetry/opentelemetry-collector-contrib/pull/27678))
- (Contrib) `k8sclusterreceiver`: Change clusterquota and resourcequota metrics to use {resource} unit ([#10553](https://github.com/open-telemetry/opentelemetry-collector-contrib/issues/10553))
- (Contrib) `pkg/ottl`: Fix bug where named parameters needed a space after the equal sign (`=`). ([#28511](https://github.com/open-telemetry/opentelemetry-collector-contrib/pull/28511))
- (Contrib) `filelogreceiver`: Fix issue where batching of files could result in ignoring start_at setting. ([#27773](https://github.com/open-telemetry/opentelemetry-collector-contrib/pull/27773))
- (Core) `exporterhelper`: Fix nil pointer dereference when stopping persistent queue after a start encountered an error ([#8718](https://github.com/open-telemetry/opentelemetry-collector/pull/8718))


### 💡 Enhancements 💡

- (Splunk) Add an option, `-msi_public_properties`, to allow passing MSI public properties when installing the Splunk OpenTelemetry Collector using the Windows installer script ([#3921](https://github.com/signalfx/splunk-otel-collector/pull/3921))

## v0.87.0

This Splunk OpenTelemetry Collector release includes changes from the [opentelemetry-collector v0.87.0](https://github.com/open-telemetry/opentelemetry-collector/releases/tag/v0.87.0) and the [opentelemetry-collector-contrib v0.87.0](https://github.com/open-telemetry/opentelemetry-collector-contrib/releases/tag/v0.87.0) releases where appropriate.

### 🛑 Breaking changes 🛑

- (Splunk) Auto Instrumentation for Linux ([#3791](https://github.com/signalfx/splunk-otel-collector/pull/3791)):
  - The `/usr/lib/splunk-instrumentation/instrumentation.conf` config file is no longer
    supported, and is replaced by `/etc/splunk/zeroconfig/java.conf`. If the `splunk-otel-auto-instrumentation` deb/rpm
    package is manually upgraded, the options within `/usr/lib/splunk-instrumentation/instrumentation.conf` will need to
    be manually migrated to their corresponding environment variables within `/etc/splunk/zeroconfig/java.conf`.
  - Manual installation of the `splunk-otel-auto-instrumentation` deb/rpm package no longer automatically adds
    `/usr/lib/splunk-instrumentation/libsplunk.so` to `/etc/ld.so.preload`.
  - Manual upgrade of the `splunk-otel-auto-instrumentation` deb/rpm package will automatically remove
    `/usr/lib/splunk-instrumentation/libsplunk.so` from `/etc/ld.so.preload`.
  - The `splunk.linux-autoinstr.executions` metric is no longer generated by `libsplunk.so`.
  - See [Splunk OpenTelemetry Zero Configuration Auto Instrumentation for Linux](https://github.com/signalfx/splunk-otel-collector/blob/main/instrumentation/README.md)
    for manual installation/configuration details.
  - For users of the [Ansible](https://galaxy.ansible.com/ui/repo/published/signalfx/splunk_otel_collector/), [Chef](https://supermarket.chef.io/cookbooks/splunk_otel_collector), [Puppet](https://forge.puppet.com/modules/signalfx/splunk_otel_collector), or [Salt](https://github.com/signalfx/splunk-otel-collector/tree/main/deployments/salt) modules for Auto Instrumentation, it is recommended to update the following option in your configuration for version `0.86.0` or older until these modules are updated to manage these changes:
    - Ansible: `splunk_otel_auto_instrumentation_version`
    - Chef: `auto_instrumentation_version`
    - Puppet: `auto_instrumentation_version`
    - Salt: `auto_instrumentation_version`
- (Contrib) `kubeletstatsreceiver`: Fixes a bug where the "insecure_skip_verify" config was not being honored when "auth_type" is "serviceAccount" in kubelet client. ([#26319](https://github.com/open-telemetry/opentelemetry-collector-contrib/issues/26319))
  - Before the fix, the kubelet client was not verifying kubelet's certificate. The default value of the config is false,
    so with the fix the client will start verifying tls cert unless the config is explicitly set to true.
- (Contrib) `tailsamplingprocessor`: Improve counting for the `count_traces_sampled` metric ([#25882](https://github.com/open-telemetry/opentelemetry-collector-contrib/issues/25882))
- (Contrib) `extension/filestorage`: Replace path-unsafe characters in component names ([#3148](https://github.com/open-telemetry/opentelemetry-collector-contrib/issues/3148))
- (Core) `service/telemetry exporter/exporterhelper`: Enable sampling logging by default and apply it to all components. ([#8134](https://github.com/open-telemetry/opentelemetry-collector/pull/8134))
  - The sampled logger configuration can be disabled easily by setting the `service::telemetry::logs::sampling::enabled` to `false`.

### 🚩 Deprecations 🚩

- (Splunk) The following Auto Instrumentation options for the Linux installer script are deprecated and will only apply if the `--instrumentation-version <version>`
  option is specified for version `0.86.0` or older:
  - `--[no-]generate-service-name`: `libsplunk.so` no longer generates service names for instrumented applications. The default behavior is for the activated Java
    and/or Node.js Auto Instrumentation agents to automatically generate service names. Use the `--service-name <name>` option to override the auto-generated service
    names for all instrumented applications.
  - `--[enable|disable]-telemetry`: `libsplunk.so` no longer generates the `splunk.linux-autoinstr.executions` telemetry metric.

### 🚀 New components 🚀

- (Splunk) Add the `loadbalancing` exporter ([#3825](https://github.com/signalfx/splunk-otel-collector/pull/3825))
- (Splunk) Add the `udplog` receiver ([#3826](https://github.com/signalfx/splunk-otel-collector/pull/3826))

### 💡 Enhancements 💡

- (Splunk) Update golang to 1.20.10 ([#3770](https://github.com/signalfx/splunk-otel-collector/pull/3770))
- (Splunk) Add debian 12 support to installer ([#3766](https://github.com/signalfx/splunk-otel-collector/pull/3766))
- (Splunk) Add new Auto Instrumentation options for the Linux installer script ([#3791](https://github.com/signalfx/splunk-otel-collector/pull/3791)):
  - `--with[out]-systemd-instrumentation`: Activate auto instrumentation for only `systemd` services without preloading
    the `libsplunk.so` shared object library (default: `--without-systemd-instrumentation`)
  - Initial support for [Splunk OpenTelemetry Auto Instrumentation for Node.js](https://github.com/signalfx/splunk-otel-js):
    - Activated by default if the `--with-instrumentation` or `--with-systemd-instrumentation` option is specified.
    - Use the `--without-instrumentation-sdk node` option to explicitly skip Node.js.
    - `npm` is required to install the Node.js Auto Instrumentation package. If `npm` is not installed, Node.js will
      be skipped automatically.
    - By default, the Node.js Auto Instrumentation package is installed with the `npm install --global` command. Use the
      `--npm-command "<command>"` option to specify a custom command.
    - Environment variables to activate and configure Node.js auto instrumentation are added to `/etc/splunk/zeroconfig/node.conf` (for `--with-instrumentation`) or
      `/usr/lib/systemd/system.conf.d/00-splunk-otel-auto-instrumentation.conf` (for `--with-systemd-instrumentation`) based on defaults and specified installation options.
  - Auto Instrumentation for Java is also activated by default if the `--with-instrumentation` or
    `--with-systemd-instrumentation` option is specified. Use the `--without-instrumentation-sdk java` option to skip Java.
  - `--otlp-endpoint host:port`: Set the OTLP gRPC endpoint for captured traces (default: `http://LISTEN_INTERFACE:4317`
    where `LISTEN_INTERFACE` is the value from the `--listen-interface` option if specified, or `127.0.0.1` otherwise)
  - See [Linux Installer Script](https://github.com/signalfx/splunk-otel-collector/blob/main/docs/getting-started/linux-installer.md)
    for more details.
- (Splunk) Update splunk-otel-javaagent to [v1.29.0](https://github.com/signalfx/splunk-otel-java/releases/tag/v1.29.0) ([#3788](https://github.com/signalfx/splunk-otel-collector/pull/3788))
- (Splunk) Redis discovery ([#3731](https://github.com/signalfx/splunk-otel-collector/pull/3731))
- (Splunk) Update Bundled OpenJDK to [11.0.21+9](https://github.com/adoptium/temurin11-binaries/releases/tag/jdk-11.0.21%2B9) ([#3819](https://github.com/signalfx/splunk-otel-collector/pull/3819))
- (Splunk) Oracledb discovery tweaks (remove static endpoint) ([#3836](https://github.com/signalfx/splunk-otel-collector/pull/3836))
- (Contrib) `probabilisticsamplerprocessor`: Allow non-bytes values to be used as the source for the sampling decision ([#18222](https://github.com/open-telemetry/opentelemetry-collector-contrib/issues/18222))
- (Contrib) `kafkareceiver`: Allow users to attach kafka header metadata with the log/metric/trace record in the pipeline. Introduce a new config param, 'header_extraction' and some examples. ([#24367](https://github.com/open-telemetry/opentelemetry-collector-contrib/pull/24367))
- (Contrib) `kafkaexporter`: Adding Zipkin encoding option for traces to kafkaexporter ([#21102](https://github.com/open-telemetry/opentelemetry-collector-contrib/issues/21102))
- (Contrib) `kubeletstatsreceiver`: Support specifying context for `kubeConfig` `auth_type` ([#26665](https://github.com/open-telemetry/opentelemetry-collector-contrib/issues/26665))
- (Contrib) `kubeletstatsreceiver`: Adds new `k8s.pod.cpu_limit_utilization`, `k8s.pod.cpu_request_utilization`, `k8s.container.cpu_limit_utilization`, and `k8s.container.cpu_request_utilization` metrics that represent the ratio of cpu used vs set limits and requests. ([#27276](https://github.com/open-telemetry/opentelemetry-collector-contrib/pull/27276))
- (Contrib) `kubeletstatsreceiver`: Adds new `k8s.pod.memory_limit_utilization`, `k8s.pod.memory_request_utilization`, `k8s.container.memory_limit_utilization`, and `k8s.container.memory_request_utilization` metrics that represent the ratio of memory used vs set limits and requests. ([#25894](https://github.com/open-telemetry/opentelemetry-collector-contrib/pull/25894))

### 🧰 Bug fixes 🧰

- (Contrib) `spanmetricsprocessor`: Prune histograms when dimension cache is pruned. ([#27080](https://github.com/open-telemetry/opentelemetry-collector-contrib/issues/27080))
  - Dimension cache was always pruned but histograms were not being pruned. This caused metric series created
    by processor/spanmetrics to grow unbounded.
- (Contrib) `splunkhecreceiver`: Fix receiver behavior when used for metrics and logs at the same time; metrics are no longer dropped. ([#27473](https://github.com/open-telemetry/opentelemetry-collector-contrib/issues/27473))
- (Contrib) `metricstransformprocessor`: Fixes a nil pointer dereference when copying an exponential histogram ([#27409](https://github.com/open-telemetry/opentelemetry-collector-contrib/issues/27409))
- (contrib) `k8sclusterreceiver`: change k8s.container.ready, k8s.pod.phase, k8s.pod.status_reason, k8s.namespace.phase units to empty ([#10553](https://github.com/open-telemetry/opentelemetry-collector-contrib/issues/10553))
- (Contrib) `k8sclusterreceiver`: Change k8s.node.condition* metric units to empty ([#10553](https://github.com/open-telemetry/opentelemetry-collector-contrib/issues/10553))
- (Contrib) `syslogreceiver`: Fix issue where long tokens would be truncated prematurely ([#27294](https://github.com/open-telemetry/opentelemetry-collector-contrib/pull/27294))
- (Core) `telemetry`: remove workaround to ignore errors when an instrument includes a `/` ([#8346](https://github.com/open-telemetry/opentelemetry-collector/issues/8346))

## v0.86.0

This Splunk OpenTelemetry Collector release includes changes from the [opentelemetry-collector v0.86.0](https://github.com/open-telemetry/opentelemetry-collector/releases/tag/v0.86.0) and the [opentelemetry-collector-contrib v0.86.0](https://github.com/open-telemetry/opentelemetry-collector-contrib/releases/tag/v0.86.0) releases where appropriate.

### 🛑 Breaking changes 🛑

- (Splunk) Set `SPLUNK_LISTEN_INTERFACE` environment variable value to 127.0.0.1 for [agent mode](https://docs.splunk.com/observability/en/gdi/opentelemetry/deployment-modes.html#host-monitoring-agent-mode) by default, as determined by config path. 0.0.0.0 will be set otherwise, with existing environment values respected. The installers have been updated to only set the environment variable for collector service if configured directly (e.g. via `--listen-interface <ip>` or `-network_interface "<ip>"` for Linux or Windows installer script options, respectively) ([#3732](https://github.com/signalfx/splunk-otel-collector/pull/3732))

### 🚩 Deprecations 🚩

- (Core) `loggingexporter`: Mark the logging exporter as deprecated, in favour of debug exporter ([#7769](https://github.com/open-telemetry/opentelemetry-collector/issues/7769))

### 🚀 New components 🚀

- (Splunk) enabling in-development `scriptedinputs` receiver in components ([#3627](https://github.com/signalfx/splunk-otel-collector/pull/3627))
- (Core) `debugexporter`: Add debug exporter, which replaces the logging exporter ([#7769](https://github.com/open-telemetry/opentelemetry-collector/issues/7769))

### 💡 Enhancements 💡

- (Splunk) Oracledb discovery ([#3633](https://github.com/signalfx/splunk-otel-collector/pull/3633))
- (Splunk) include debug exporter ([#3735](https://github.com/signalfx/splunk-otel-collector/pull/3735))
- (Splunk) Update bundled python to 3.11.6 ([#3727](https://github.com/signalfx/splunk-otel-collector/pull/3727))
- (Splunk) Switch pulsar exporter to contrib ([#3641](https://github.com/signalfx/splunk-otel-collector/pull/3641))
- (Splunk) demonstrate filelog receiver config equivalent to Splunk Addon for Unix and Linux File and Directory Inputs ([#3271](https://github.com/signalfx/splunk-otel-collector/pull/3271))
- (Splunk) remove unused Smart Agent package code (#3676, #3678, #3685, #3686, #3687, #3688, #3689, #3702, #3703, and #3706)
- (Contrib) `processor/tailsampling`: Allow sub-second decision wait time ([#26354](https://github.com/open-telemetry/opentelemetry-collector-contrib/issues/26354))
- (Contrib) `processor/resourcedetection`: Added support for host's cpuinfo attributes. ([#26532](https://github.com/open-telemetry/opentelemetry-collector-contrib/issues/26532))
  In Linux and Darwin all fields are populated. In Windows only family, vendor.id and model.name are populated.
- (Contrib) `pkg/stanza`: Add 'omit_pattern' setting to `split.Config`. ([#26381](https://github.com/open-telemetry/opentelemetry-collector-contrib/issues/26381))
  This can be used omit the start or end pattern from a log entry.
- (Contrib) `statsdreceiver`: Add TCP support to statsdreceiver ([#23327](https://github.com/open-telemetry/opentelemetry-collector-contrib/issues/23327))
- (Contrib) `statsdreceiver`: Allow for empty tag sets ([#27011](https://github.com/open-telemetry/opentelemetry-collector-contrib/pull/27011))
- (Contrib) `pkg/ottl`: Update contexts to set and get time.Time ([#22010](https://github.com/open-telemetry/opentelemetry-collector-contrib/issues/22010))
- (Contrib) `pkg/ottl`: Add a Now() function to ottl that returns the current system time ([#27038](https://github.com/open-telemetry/opentelemetry-collector-contrib/pull/27038), [#26507](https://github.com/open-telemetry/opentelemetry-collector-contrib/issues/26507))
- (Contrib) `filelogreceiver`: Log the globbing IO errors ([#23768](https://github.com/open-telemetry/opentelemetry-collector-contrib/issues/23768))
- (Contrib) `pkg/ottl`: Allow named arguments in function invocations ([#20879](https://github.com/open-telemetry/opentelemetry-collector-contrib/issues/20879))
  Arguments can now be specified by a snake-cased version of their name in the function's
  `Arguments` struct. Named arguments can be specified in any order, but must be specified
  after arguments without a name.
- (Contrib) `pkg/ottl`: Add new `TruncateTime` function to help with manipulation of timestamps ([#26696](https://github.com/open-telemetry/opentelemetry-collector-contrib/pull/26696))
- (Contrib) `pkg/stanza`: Add 'overwrite_text' option to severity parser. ([#26671](https://github.com/open-telemetry/opentelemetry-collector-contrib/issues/26671))
  Allows the user to overwrite the text of the severity parser with the official string representation of the severity level.
- (Contrib) `prometheusreceiver`: add a new flag, enable_protobuf_negotiation, which enables protobuf negotiation when scraping prometheus clients ([#27027](https://github.com/open-telemetry/opentelemetry-collector-contrib/issues/27027))
- (Contrib) `redisreceiver`: Added `redis.cmd.latency` metric. ([#6942](https://github.com/open-telemetry/opentelemetry-collector-contrib/issues/6942))
- (Contrib) `processor/resourcedetectionprocessor`: add k8snode detector to provide node metadata; currently the detector provides `k8d.node.uid` ([#26538](https://github.com/open-telemetry/opentelemetry-collector-contrib/issues/26538))
- (Contrib) `splunkhecreceiver`: Update splunk hec receiver to extract time query parameter if it is provided ([#27006](https://github.com/open-telemetry/opentelemetry-collector-contrib/issues/27006))
- (Contrib) `processor/k8sattributes`: allow metadata extractions to be set to empty list ([#14452](https://github.com/open-telemetry/opentelemetry-collector-contrib/issues/14452))

### 🧰 Bug fixes 🧰

- (Contrib) `processor/tailsampling`: Prevent the tail-sampling processor from accepting duplicate policy names ([#27016](https://github.com/open-telemetry/opentelemetry-collector-contrib/issues/27016))
- (Contrib) `k8sclusterreceiver`: Change k8s.deployment.available and k8s.deployment.desired metric units to {pod} ([#10553](https://github.com/open-telemetry/opentelemetry-collector-contrib/issues/10553))
- (Contrib) `k8sclusterreceiver`: Change k8scluster receiver metric units to follow otel semantic conventions ([#10553](https://github.com/open-telemetry/opentelemetry-collector-contrib/issues/10553))
- (Contrib) `pkg/stanza`: Fix bug where force_flush_period not applied ([#26691](https://github.com/open-telemetry/opentelemetry-collector-contrib/issues/26691))
- (Contrib) `filelogreceiver`: Fix issue where truncated file could be read incorrectly. ([#27037](https://github.com/open-telemetry/opentelemetry-collector-contrib/issues/27037))
- (Contrib) `receiver/hostmetricsreceiver`: Make sure the process scraper uses the gopsutil context, respecting the `root_path` configuration. ([#24777](https://github.com/open-telemetry/opentelemetry-collector-contrib/issues/24777))
- (Contrib) `k8sclusterreceiver`: change k8s.container.restarts unit from 1 to {restart} ([#10553](https://github.com/open-telemetry/opentelemetry-collector-contrib/issues/10553))
- (Core) `configtls`: fix incorrect use of fsnotify ([#8438](https://github.com/open-telemetry/opentelemetry-collector/issues/8438))

## v0.85.0

***ADVANCED NOTICE - SPLUNK_LISTEN_INTERFACE DEFAULTS***

Starting with version 0.86.0 (next release), the collector installer will change the default value of the network listening interface option from `0.0.0.0` to `127.0.0.1`.

### 🛑 Breaking changes 🛑

- (Contrib) `k8sclusterreceiver`: Remove deprecated Kubernetes API resources ([#23612](https://github.com/open-telemetry/opentelemetry-collector-contrib/issues/23612), [#26551](https://github.com/open-telemetry/opentelemetry-collector-contrib/issues/26551))
Drop support of `HorizontalPodAutoscaler` `v2beta2` version and `CronJob` `v1beta1` version.
Note that metrics for those resources will not be emitted anymore on Kubernetes 1.22 and older.
- (Contrib) `prometheusexporters`: Append prometheus type and unit suffixes by default in prometheus exporters. ([#26488](https://github.com/open-telemetry/opentelemetry-collector-contrib/issues/26488))
Suffixes can be disabled by setting add_metric_suffixes to false on the exporter.
- (Contrib) `attributesprocessor`, `resourceprocessor`: Transition featuregate `coreinternal.attraction.hash.sha256` to stable ([#4759](https://github.com/open-telemetry/opentelemetry-collector-contrib/issues/4759))

### 💡 Enhancements 💡

- (Splunk) `wavefrontreceiver`: Add wavefrontreceiver ([#3629](https://github.com/signalfx/splunk-otel-collector/pull/3629))
- (Splunk) Update `splunk-otel-javaagent` to 1.28.0 ([#3647](https://github.com/signalfx/splunk-otel-collector/pull/3647))
- (Contrib) `postgresqlreceiver`: Added postgresql.database.locks metric. ([#26317](https://github.com/open-telemetry/opentelemetry-collector-contrib/issues/26317))
- (Contrib) `receiver/statsdreceiver`: Add support for distribution type metrics in the statsdreceiver. ([#24768](https://github.com/open-telemetry/opentelemetry-collector-contrib/issues/24768))
- (Contrib) `pkg/ottl`: Add converters to convert time to unix nanoseconds, unix microseconds, unix milliseconds or unix seconds ([#24686](https://github.com/open-telemetry/opentelemetry-collector-contrib/issues/24686))
- (Contrib) `receiver/hostmetrics`: Don't collect connections data from the host if system.network.connections metric is disabled to not waste CPU cycles. ([#25815](https://github.com/open-telemetry/opentelemetry-collector-contrib/issues/25815))
- (Contrib) `jaegerreceiver`,`jaegerremotesamplingextension`: Add featuregates to replace Thrift-gen with Proto-gen types for sampling strategies ([#18401](https://github.com/open-telemetry/opentelemetry-collector-contrib/issues/18401))

  Available featuregates are:
  * `extension.jaegerremotesampling.replaceThriftWithProto`
  *  `receiver.jaegerreceiver.replaceThriftWithProto`
- (Contrib) `k8sclusterreceiver`: Add optional `k8s.kubelet.version`, `k8s.kubeproxy.version` node resource attributes ([#24835](https://github.com/open-telemetry/opentelemetry-collector-contrib/issues/24835))
- (Contrib) `k8sclusterreceiver`: Add `k8s.pod.status_reason` option metric ([#24034](https://github.com/open-telemetry/opentelemetry-collector-contrib/issues/24034))
- (Contrib) `k8sobjectsreceiver`: Adds logic to properly handle 410 response codes when watching. This improves the reliability of the receiver. ([#26098](https://github.com/open-telemetry/opentelemetry-collector-contrib/pull/26098))
- (Contrib) `k8sobjectreceiver`: Adds option to exclude event types (`MODIFIED`, `DELETED`, etc) in watch mode. ([#26042](https://github.com/open-telemetry/opentelemetry-collector-contrib/pull/26042))
- (Core) `confighttp`: Add option to disable HTTP keep-alives ([#8260](https://github.com/open-telemetry/opentelemetry-collector/issues/8260))

### 🧰 Bug fixes 🧰

- (Splunk) `fluentd`: Update fluentd url for windows ([#3635](https://github.com/signalfx/splunk-otel-collector/pull/3635))
- (Contrib) `processor/routing`: When using attributes instead of resource attributes, the routing processor would crash the collector. This does not affect the connector version of this component. ([#26462](https://github.com/open-telemetry/opentelemetry-collector-contrib/issues/26462))
- (Contrib) `processor/tailsampling`: Added saving instrumentation library information for tail-sampling ([#13642](https://github.com/open-telemetry/opentelemetry-collector-contrib/issues/13642))
- (Contrib) `receiver/kubeletstats`: Fixes client to refresh service account token when authenticating with kubelet ([#26120](https://github.com/open-telemetry/opentelemetry-collector-contrib/issues/26120))
- (Contrib) `filelogreceiver`: Fix the behavior of the add operator to continue to support `EXPR(env("MY_ENV_VAR"))` expressions ([#26373](https://github.com/open-telemetry/opentelemetry-collector-contrib/issues/26373))
- (Contrib) `pkg/stanza`: Fix issue unsupported type 'syslog_parser' ([#26452](https://github.com/open-telemetry/opentelemetry-collector-contrib/issues/26452))
- (Core) `confmap`: fix bugs of unmarshalling slice values ([#4001](https://github.com/open-telemetry/opentelemetry-collector/issues/4001))

## v0.84.0

### 🛑 Breaking changes 🛑

- (Contrib) `jaegerreceiver`: Deprecate remote_sampling config in the jaeger receiver ([#24186](https://github.com/open-telemetry/opentelemetry-collector-contrib/issues/24186))
  The jaeger receiver will fail to start if remote_sampling config is specified in it.  The `receiver.jaeger.DisableRemoteSampling` feature gate can be set to let the receiver start and treat  remote_sampling config as no-op. In a future version this feature gate will be removed and the receiver will always  fail when remote_sampling config is specified.

### 💡 Enhancements 💡

- (Splunk) `jmxreceiver`: Bundle latest [JMX Metric Gatherer](https://github.com/open-telemetry/opentelemetry-java-contrib/tree/main/jmx-metrics) in installer packages and images for Windows and Linux ([#3262](https://github.com/signalfx/splunk-otel-collector/pull/3262))
- (Splunk) `solacereceiver`: Added solace receiver to the splunk otel collector ([#3590](https://github.com/signalfx/splunk-otel-collector/pull/3590))
- (Splunk) `receiver/smartagent`: Move to gopsutil 3.23.7 and remove the need to set environment variables ([#3509](https://github.com/signalfx/splunk-otel-collector/pull/3509))
- (Splunk) Update splunk-otel-javaagent to 1.27.0 ([#3537](https://github.com/signalfx/splunk-otel-collector/pull/3537))
- (Splunk) `receiver/smartagent`: Use `Leases` instead of `ConfigMapLeases` for leader-election in k8s. ([#3521](https://github.com/signalfx/splunk-otel-collector/pull/3521))
- (Splunk) Update bundled python to 3.11.5 ([#3543](https://github.com/signalfx/splunk-otel-collector/pull/3543))
- (Contrib) `redisreceiver`: Adding username parameter for connecting to redis ([#24408](https://github.com/open-telemetry/opentelemetry-collector-contrib/issues/24408))
- (Contrib) `postgresqlreceiver`: Added `postgresql.temp_files` metric. ([#26080](https://github.com/open-telemetry/opentelemetry-collector-contrib/issues/26080))
- (Contrib) `signalfxexporter`: Added a mechanism to drop histogram buckets ([#25845](https://github.com/open-telemetry/opentelemetry-collector-contrib/issues/25845))
- (Contrib) `journaldreceiver`: add support for identifiers ([#20295](https://github.com/open-telemetry/opentelemetry-collector-contrib/issues/20295))
- (Contrib) `journaldreceiver`: add support for dmesg ([#20295](https://github.com/open-telemetry/opentelemetry-collector-contrib/issues/20295))
- (Contrib) `pkg/ottl`: Add converters to covert duration to nanoseconds, microseconds, milliseconds, seconds, minutes or hours ([#24686](https://github.com/open-telemetry/opentelemetry-collector-contrib/issues/24686))
- (Contrib) `snmpreceiver`: Support scalar OID resource attributes ([#23373](https://github.com/open-telemetry/opentelemetry-collector-contrib/issues/23373))
  Add column and scalar OID metrics to resources that have scalar OID attributes
- (Contrib) `kubeletstatsreceiver`: Add a new `uptime` metric for nodes, pods, and containers to track how many seconds have passed since the object started  ([#25867](https://github.com/open-telemetry/opentelemetry-collector-contrib/issues/25867))
- (Contrib) `pkg/ottl`: Add new `ExtractPatterns` converter that extract regex pattern from string.  ([#25834](https://github.com/open-telemetry/opentelemetry-collector-contrib/issues/25834), [#25856](https://github.com/open-telemetry/opentelemetry-collector-contrib/issues/25856))
- (Contrib) `pkg/ottl`: Add support for Log, Metric and Trace Slices to `Len` converter ([#25868](https://github.com/open-telemetry/opentelemetry-collector-contrib/issues/25868))
- (Contrib) `postgresqlreceiver`: Added `postgresql.deadlocks` metric. ([#25688](https://github.com/open-telemetry/opentelemetry-collector-contrib/issues/25688))
- (Contrib) `postgresqlreceiver`: Added `postgresql.sequential_scans` metric. ([#26096](https://github.com/open-telemetry/opentelemetry-collector-contrib/issues/26096))
- (Contrib) `prometheusreceiver`: The otel_scope_name and otel_scope_version labels are used to populate scope name and version. otel_scope_info is used to populate scope attributes. ([#25870](https://github.com/open-telemetry/opentelemetry-collector-contrib/issues/20295))
- (Contrib) `receiver/prometheus`: translate units from prometheus to UCUM ([#23208](https://github.com/open-telemetry/opentelemetry-collector-contrib/issues/23208))
- (Core) `loggingexporter`: Adds exemplars logging to the logging exporter when `detailed` verbosity level is set. ([#7912](https://github.com/open-telemetry/opentelemetry-collector/issues/7912))
- (Core) `configgrpc`: Allow any registered gRPC load balancer name to be used. ([#8262](https://github.com/open-telemetry/opentelemetry-collector/issues/8262))
- (Core) `service`: add OTLP export for internal traces ([#8106](https://github.com/open-telemetry/opentelemetry-collector/issues/8106))
- (Core) `configgrpc`: Add support for :authority pseudo-header in grpc client ([#8228](https://github.com/open-telemetry/opentelemetry-collector/issues/8228))

### 🧰 Bug fixes 🧰

- (Core) `otlphttpexporter`: Fix the handling of the HTTP response to ignore responses not encoded as protobuf ([#8263](https://github.com/open-telemetry/opentelemetry-collector/issues/8263))
- (Contrib) `receiver_creator`: Update expr and relocate breaking `type` function to `typeOf` ([#26038](https://github.com/open-telemetry/opentelemetry-collector-contrib/issues/26038))
- (Splunk) `deployment/cloudfoundry`: Add missing system resource detection ([#3541](https://github.com/signalfx/splunk-otel-collector/pull/3541))

## v0.83.0

### 🛑 Breaking changes 🛑

- (Splunk) Fluentd installation ***disabled*** by default for the [`splunk-otel-collector` salt formula](https://github.com/signalfx/splunk-otel-collector/tree/main/deployments/salt) ([#3448](https://github.com/signalfx/splunk-otel-collector/pull/3448))
  - Specify the `install_fluentd: True` attribute in your pillar to enable installation
- (Splunk/Contrib) Removes the deprecated `receiver/prometheus_exec` receiver. Please see [migration guide](docs/deprecations/migrating-from-prometheus-exec-to-prometheus.md) for further details. ([#24740](https://github.com/open-telemetry/opentelemetry-collector-contrib/pull/24740)) ([#3512](https://github.com/signalfx/splunk-otel-collector/pull/3512))
- (Contrib) `receiver/k8scluster`: Unify predefined and custom node metrics. ([#24776](https://github.com/open-telemetry/opentelemetry-collector-contrib/pull/24776))
  - Update metrics description and units to be consistent
  - Remove predefined metrics definitions from metadata.yaml because they are controlled by `node_conditions_to_report`
    and `allocatable_types_to_report` config options.

### 💡 Enhancements 💡

- (Splunk) Use `SPLUNK_LISTEN_INTERFACE` and associated installer option to configure the network interface used by the collector for default configurations ([#3421](https://github.com/signalfx/splunk-otel-collector/pull/3421))
  - Existing installations will rely on the default value of `SPLUNK_LISTEN_INTERFACE` set to `0.0.0.0`. Users must add `SPLUNK_LISTEN_INTERFACE` to their collector configuration to take advantage of this new option.
- (Contrib) `receiver/collectdreceiver`: Migrate from opencensus to pdata, change collectd, test to match pdata format. ([#20760](https://github.com/open-telemetry/opentelemetry-collector-contrib/issues/20760))
- (Contrib) `pkg/ottl`: Add support for using addition and subtraction with time and duration ([#22009](https://github.com/open-telemetry/opentelemetry-collector-contrib/issues/22009))
- (Contrib) `transformprocessor`: Add extract_count_metric OTTL function to transform processor ([#22853](https://github.com/open-telemetry/opentelemetry-collector-contrib/issues/22853))
- (Contrib) `transformprocessor`: Add extract_sum_metric OTTL function to transform processor ([#22853](https://github.com/open-telemetry/opentelemetry-collector-contrib/issues/22853))
- (Contrib) `prometheusreceiver`: Don't drop histograms without buckets ([#22070](https://github.com/open-telemetry/opentelemetry-collector-contrib/issues/22070))
- (Contrib) `pkg/ottl`: Add a new Function Getter to the OTTL package, to allow passing Converters as literal parameters. ([#22961](https://github.com/open-telemetry/opentelemetry-collector-contrib/issues/22961))
  Currently OTTL provides no way to use any defined Converter within another Editor/Converter.
  Although Converters can be passed as a parameter, they are always executed and the result is what is actually passed as the parameter.
  This allows OTTL to pass Converters themselves as a parameter so they can be executed within the function.
- (Contrib) `resourcedetectionprocessor`: GCP resource detection processor can automatically add `gcp.gce.instance.hostname` and `gcp.gce.instance.name` attributes. ([#24598](https://github.com/open-telemetry/opentelemetry-collector-contrib/pull/24598))
- `splunkhecexporter`: Add heartbeat check while startup and new config param, heartbeat/startup (defaults to false). This is different than the healtcheck_startup, as the latter doesn't take token or index into account. ([#24411](https://github.com/open-telemetry/opentelemetry-collector-contrib/issues/24411))
- (Contrib) `hostmetricsreceiver`: Report  logical and physical number of CPUs as metric. ([#22099](https://github.com/open-telemetry/opentelemetry-collector-contrib/issues/22099))
  - Use the `system.cpu.logical.count::enabled` and `system.cpu.physical.count::enabled` flags to enable them
- (Contrib) `k8sclusterreceiver`: Allows disabling metrics and resource attributes ([#24568](https://github.com/open-telemetry/opentelemetry-collector-contrib/issues/24568))
- (Contrib) `k8sclusterreceiver`: Reduce memory utilization ([#24769](https://github.com/open-telemetry/opentelemetry-collector-contrib/pull/24769))
- (Contrib) `k8sattributes`: Added k8s.cluster.uid to k8sattributes processor to add cluster uid ([#21974](https://github.com/open-telemetry/opentelemetry-collector-contrib/issues/21974))
- (Contrib) `resourcedetectionprocessor`: Collect heroku metadata available instead of exiting early. Log at debug level if metadata is missing to help troubleshooting. ([#25059](https://github.com/open-telemetry/opentelemetry-collector-contrib/pull/25059))
- (Contrib) `hostmetricsreceiver`: Improved description of the system.cpu.utilization metrics. ([#25115](https://github.com/open-telemetry/opentelemetry-collector-contrib/pull/25115))
- (Contrib) `cmd/mdatagen`: Avoid reusing the same ResourceBuilder instance for multiple ResourceMetrics ([#24762](https://github.com/open-telemetry/opentelemetry-collector-contrib/pull/24762))
- (Contrib) `resourcedetectionprocessor`: Add detection of os.description to system detector ([#24541](https://github.com/open-telemetry/opentelemetry-collector-contrib/issues/24541))
- (Contrib) `filelogreceiver`: Bump 'filelog.allowHeaderMetadataParsing' feature gate to beta ([#18198](https://github.com/open-telemetry/opentelemetry-collector-contrib/issues/18198))
- (Contrib) `receiver/prometheusreceiver`: Add config `report-extra-scrape-metrics` to report additional prometheus scraping metrics ([#21040](https://github.com/open-telemetry/opentelemetry-collector-contrib/issues/21040))
  - Emits additional metrics - scrape_body_size_bytes, scrape_sample_limit, scrape_timeout_seconds. scrape_body_size_bytes metric can be used for checking failed scrapes due to body-size-limit.
- (Contrib) `receiver/sqlquery`: Set ObservedTimestamp on collected logs ([#23776](https://github.com/open-telemetry/opentelemetry-collector-contrib/issues/23776))
- (Core) `extension`: Add optional `ConfigWatcher` interface ([#6596](https://github.com/open-telemetry/opentelemetry-collector/issues/6596))
  - Extensions implementing this interface will be notified of the Collector's effective config.
- (Core) `otelcol`: Add optional `ConfmapProvider` interface for Config Providers ([#6596](https://github.com/open-telemetry/opentelemetry-collector/issues/6596))
  - This allows providing the Collector's configuration as a marshaled confmap.Conf object from a ConfigProvider
- (Core) `service`: Add `CollectorConf` field to `service.Settings` ([#6596](https://github.com/open-telemetry/opentelemetry-collector/issues/6596))
  This field is intended to be used by the Collector to pass its effective configuration to the service.

### 🧰 Bug fixes 🧰

- (Contrib) `carbonreceiver`: Fix Carbon receiver obsrecv operations memory leak ([#24275](https://github.com/open-telemetry/opentelemetry-collector-contrib/issues/24275))
  - The carbonreceiver has a memory leak where it will repeatedly open new obsrecv operations but not close them afterwards. Those operations eventually create a burden. The fix is to make sure the receiver only creates an operation per interaction over TCP.
- (Contrib) `pkg/stanza`: Create a new decoder for each TCP/UDP connection to prevent concurrent write to buffer. ([#24980](https://github.com/open-telemetry/opentelemetry-collector-contrib/issues/24980))
- (Contrib) `exporter/kafkaexporter`: Fixes a panic when SASL configuration is not present ([#24797](https://github.com/open-telemetry/opentelemetry-collector-contrib/issues/24797))
- (Contrib) `receiver/k8sobjects`: Fix bug where duplicate data would be ingested for watch mode if the client connection got reset. ([#24806](https://github.com/open-telemetry/opentelemetry-collector-contrib/pull/24806))
- (Contrib) `zipkinreceiver`: Respects zipkin's serialised status tags to be converted to span status ([#14965](https://github.com/open-telemetry/opentelemetry-collector-contrib/issues/14965))
- (Contrib) `processor/resourcedetection`: Do not drop all system attributes if `host.id` cannot be fetched. ([#24669](https://github.com/open-telemetry/opentelemetry-collector-contrib/issues/24669))
- (Contrib) `signalfxexporter`: convert vmpage_io* translated metrics to pages ([#25064](https://github.com/open-telemetry/opentelemetry-collector-contrib/pull/25064))
- (Contrib) `splunkhecreceiver`: aligns success resp body w/ splunk enterprise ([#19219](https://github.com/open-telemetry/opentelemetry-collector-contrib/issues/19219))
  - changes resp from plaintext "ok" to json {"text"："success", "code"：0}

## v0.82.0

### 🛑 Breaking changes 🛑

- (Splunk) Fluentd installation ***disabled*** by default for the Linux and Windows installer scripts ([#3369](https://github.com/signalfx/splunk-otel-collector/pull/3369))
  - Specify the `--with-fluentd` (Linux) or `with_fluentd = 1` (Windows) option to enable installation
- (Splunk) Fluentd installation ***disabled*** by default for the Windows Chocolatey package ([#3377](https://github.com/signalfx/splunk-otel-collector/pull/3377))
  - Specify the `/WITH_FLUENTD:true` parameter to enable installation
- (Contrib) `receiver/prometheus`: Remove unused `buffer_period` and `buffer_count` configuration options ([#24258](https://github.com/open-telemetry/opentelemetry-collector-contrib/issues/24258))
- (Contrib) `receiver/prometheus`: Add the `trim_metric_suffixes` configuration option to allow enable metric suffix trimming.  ([#21743](https://github.com/open-telemetry/opentelemetry-collector-contrib/issues/21743), [#8950](https://github.com/open-telemetry/opentelemetry-collector-contrib/issues/8950))
  - When enabled, suffixes for unit and type are trimmed from metric names. If you previously enabled the `pkg.translator.prometheus.NormalizeName` feature gate, you will need to enable this option to have suffixes trimmed.

### 💡 Enhancements 💡

- (Core) `service`: Add support for exporting internal metrics to the console ([#7641](https://github.com/open-telemetry/opentelemetry-collector/issues/7641))
  - Internal collector metrics can now be exported to the console using the otel-go stdout exporter.
- (Core) `service`: Add support for interval and timeout configuration in periodic reader ([#7641](https://github.com/open-telemetry/opentelemetry-collector/issues/7641))
- (Core) `service`: Add support for OTLP export for internal metrics ([#7641](https://github.com/open-telemetry/opentelemetry-collector/issues/7641))
  - Internal collector metrics can now be exported via OTLP using the otel-go otlpgrpc and otlphttp exporters.
- (Core) `scraperhelper`: Adding optional timeout field to scrapers ([#7951](https://github.com/open-telemetry/opentelemetry-collector/pull/7951))
- (Core) `receiver/otlp`: Add http url paths per signal config options to otlpreceiver ([#7511](https://github.com/open-telemetry/opentelemetry-collector/issues/7511))
- (Core) `exporter/otlphttp`: Add support for trailing slash in endpoint URL ([#8084](https://github.com/open-telemetry/opentelemetry-collector/issues/8084))
  - URLs like http://localhost:4318/ will now be treated as if they were http://localhost:4318
- (Contrib) `processor/resourcedetection`: Add an option to add `host.arch` resource attributio in `system` detector semantic convention ([#22939](https://github.com/open-telemetry/opentelemetry-collector-contrib/issues/22939))
- (Contrib) `pkg/ottl`: Add new Len converter that computes the length of strings, slices, and maps. ([#23847](https://github.com/open-telemetry/opentelemetry-collector-contrib/issues/23847))
- (Contrib) `pkg/ottl`: Improve error reporting for errors during statement parsing ([#23840](https://github.com/open-telemetry/opentelemetry-collector-contrib/pull/23840))
  - Failures are now printed for all statements within a context, and the statements are printed next to the errors.
  - Erroneous values found during parsing are now quoted in error logs.
- (Contrib) `exporter/prometheusremotewrite`: Improve the latency and memory utilisation of the conversion from OpenTelemetry to Prometheus remote write ([#24288](https://github.com/open-telemetry/opentelemetry-collector-contrib/pull/24288))
- (Contrib) `exporter/prometheusremotewrite`, `exporter/prometheus`: Add `add_metric_suffixes` configuration option, which can disable the addition of type and unit suffixes. ([#21743](https://github.com/open-telemetry/opentelemetry-collector-contrib/issues/21743), [#8950](https://github.com/open-telemetry/opentelemetry-collector-contrib/issues/8950))
- (Contrib) `exporter/prometheusremotewrite`: Downscale exponential histograms to fit prometheus native histograms if necessary ([#17565](https://github.com/open-telemetry/opentelemetry-collector-contrib/issues/17565))
- (Contrib) `processor/routing`: Enables processor to extract metadata from client.Info ([#20913](https://github.com/open-telemetry/opentelemetry-collector-contrib/issues/20913))
- (Contrib) `processor/transform`: Report all errors from parsing OTTL statements ([#24245](https://github.com/open-telemetry/opentelemetry-collector-contrib/pull/24245))

### 🧰 Bug fixes 🧰

- (Contrib) `receiver/prometheus`: Don't fail the whole scrape on invalid data ([#24030](https://github.com/open-telemetry/opentelemetry-collector-contrib/issues/24030))
- (Contrib) `pkg/stanza`: Fix issue where nil body would be converted to string ([#24017](https://github.com/open-telemetry/opentelemetry-collector-contrib/issues/24017))
- (Contrib) `pkg/stanza`: Fix issue where syslog input ignored enable_octet_counting setting ([#24073](https://github.com/open-telemetry/opentelemetry-collector-contrib/issues/24073))
- (Contrib) `receiver/filelog`: Fix issue where files were deduplicated unnecessarily ([#24235](https://github.com/open-telemetry/opentelemetry-collector-contrib/pull/24235))
- (Contrib) `processor/tailsamplingprocessor`: Fix data race when accessing spans during policies evaluation ([#24283](https://github.com/open-telemetry/opentelemetry-collector-contrib/issues/24283))
- (Contrib) `zipkintranslator`: Stop dropping error tags from Zipkin spans. The old code removes all errors from those spans, rendering them useless if an actual error happened. In addition, no longer delete error tags if they contain useful information ([#16530](https://github.com/open-telemetry/opentelemetry-collector-contrib/issues/16530))

## v0.81.1

### 🧰 Bug fixes 🧰

- (Splunk) Discovery mode: Ensure all successful observers are used in resulting receiver creator instance ([#3391](https://github.com/signalfx/splunk-otel-collector/pull/3391))
- (Contrib) `processor/resourcedetection`: Fix panic when AKS detector is used. ([#24549](https://github.com/open-telemetry/opentelemetry-collector-contrib/pull/24549))
- (Contrib) `processor/resourcedetection`: Avoid returning empty `host.id` by the `system` detector. ([#24230](https://github.com/open-telemetry/opentelemetry-collector-contrib/issues/24230))
- (Contrib) `processor/resourcedetection`: Disable `host.id` by default on the `system` detector. This restores the behavior prior to v0.72.0 when using the `system` detector together with other detectors that set `host.id`. ([#21233](https://github.com/open-telemetry/opentelemetry-collector-contrib/issues/21233))
  To re-enable `host.id` on the `system` detector set `system::resource_attributes::host.id::enabled` to `true`:
  ```
  resourcedetection:
    detectors: [system]
    system:
      resource_attributes:
        host.id:
          enabled: true
  ```
- (Contrib) `processor/resourcedetection`: Fix docker detector not setting any attributes. ([#24280](https://github.com/open-telemetry/opentelemetry-collector-contrib/issues/24280))
- (Contrib) `processor/resourcedetection`: Fix Heroku config option for the `service.name` and `service.version` attributes. ([#24355](https://github.com/open-telemetry/opentelemetry-collector-contrib/pull/24355))

### 💡 Enhancements 💡

- (Splunk) Add support for basicauth extension. ([#3413](https://github.com/signalfx/splunk-otel-collector/pull/3413))
- (Splunk) `receiver/databricks`: Add retry/backoff on http 429s. ([#3374](https://github.com/signalfx/splunk-otel-collector/pull/3374))
- (Contrib) `processor/resourcedetection`: The system detector now can optionally set the `host.arch` resource attribute. ([#22939](https://github.com/open-telemetry/opentelemetry-collector-contrib/issues/22939))

## v0.81.0

This Splunk OpenTelemetry Collector release includes changes from the [opentelemetry-collector v0.81.0](https://github.com/open-telemetry/opentelemetry-collector/releases/tag/v0.81.0) and the [opentelemetry-collector-contrib v0.81.0](https://github.com/open-telemetry/opentelemetry-collector-contrib/releases/tag/v0.81.0) releases where appropriate.

### 🛑 Breaking changes 🛑
- (Core) `service`: Remove 'service.connectors' featuregate ([#7952](https://github.com/open-telemetry/opentelemetry-collector/pull/7952))
- (Contrib) `receiver/mongodbatlas`: Change the types of `Config.PrivateKey` and `Config.Alerts.Secret` to be `configopaque.String` ([#17273](https://github.com/open-telemetry/opentelemetry-collector-contrib/issues/17273))

### 🚩 Deprecations 🚩

- `mysqlreceiver`: set `mysql.locked_connects` as optional in order to remove it in next release ([#14138](https://github.com/open-telemetry/opentelemetry-collector-contrib/issues/14138), [#23274](https://github.com/open-telemetry/opentelemetry-collector-contrib/issues/23274))

### 💡 Enhancements 💡

- (Splunk) Package default discovery configuration in reference form in `/etc/otel/collector/config.d` ([#3311](https://github.com/signalfx/splunk-otel-collector/pull/3311))
- (Splunk) Add bundled collectd/nginx Smart Agent receiver discovery rules ([#3321](https://github.com/signalfx/splunk-otel-collector/pull/3321))
- (Splunk) Support custom `--discovery-properties` file ([#3334](https://github.com/signalfx/splunk-otel-collector/pull/3334))
- (Splunk) Add `--discovery` to the Linux installer script ([#3365](https://github.com/signalfx/splunk-otel-collector/pull/3365))
- (Splunk) Starting from this version the logs pipeline is split in the default configuration in a way that profiling
  data is always sent to Splunk Observability endpoint while other logs can be sent to another hec endpoint configured
  with `SPLUNK_HEC_URL` and `SPLUNK_HEC_TOKEN` environment variables ([#3330](https://github.com/signalfx/splunk-otel-collector/pull/3330))
- (Core) `HTTPServerSettings`: Add zstd support to HTTPServerSettings ([#7927](https://github.com/open-telemetry/opentelemetry-collector/pull/7927))
  This adds ability to decompress zstd-compressed HTTP requests to| all receivers that use HTTPServerSettings.
- (Core) `confighttp`: Add `response_headers` configuration option on HTTPServerSettings. It allows for additional headers to be attached to each HTTP response sent to the client ([#7328](https://github.com/open-telemetry/opentelemetry-collector/issues/7328))
- (Core) `otlpreceiver, otlphttpexporter, otlpexporter, configgrpc`: Upgrade github.com/mostynb/go-grpc-compression and switch to nonclobbering imports ([#7920](https://github.com/open-telemetry/opentelemetry-collector/issues/7920))
  consumers of this library should not have their grpc codecs overridden
- (Core) `otlphttpexporter`: Treat partial success responses as errors ([#6686](https://github.com/open-telemetry/opentelemetry-collector/issues/6686))
- (Contrib) `sqlqueryreceiver`: Add support of Start and End Timestamp Column in Metric Configuration. ([#18925](https://github.com/open-telemetry/opentelemetry-collector-contrib/issues/18925), [#14146](https://github.com/open-telemetry/opentelemetry-collector-contrib/issues/14146))
- (Contrib) `filelogreceiver`: Add support for tracking the current file in filelogreceiver ([#22998](https://github.com/open-telemetry/opentelemetry-collector-contrib/issues/22998))
- (Contrib) `pkg/ottl`: Adds new `Time` converter to convert a string to a Golang time struct based on a supplied format ([#22007](https://github.com/open-telemetry/opentelemetry-collector-contrib/issues/22007))
- (Contrib) `hostmetricsreceiver`: Add new Windows-exclusive process.handles metric. ([#21379](https://github.com/open-telemetry/opentelemetry-collector-contrib/issues/21379))
- (Contrib) `resourcedetectionprocessor`: Adds a way to configure the list of added resource attributes by the processor ([#21482](https://github.com/open-telemetry/opentelemetry-collector-contrib/issues/21482))
  Users can now configure what resource attributes are gathered by specific detectors.
  Example configuration:

  ```
  resourcedetection:
    detectors: [system, ec2]
    system:
      resource_attributes:
        host.name:
          enabled: true
        host.id:
          enabled: false
    ec2:
      resource_attributes:
        host.name:
          enabled: false
        host.id:
          enabled: true
  ```

  For example, this config makes `host.name` being set by `system` detector, and `host.id` by `ec2` detector.
  Moreover:
  - Existing behavior remains unaffected as all attributes are currently enabled by default.
  - The default attributes 'enabled' values are defined in `metadata.yaml`.
  - Future releases will introduce changes to resource_attributes `enabled` values.
  - Users can tailor resource detection process to their needs and environment.
- (Contrib) `k8sclusterreceiver`: Switch k8s.pod and k8s.container metrics to use pdata. ([#23441](https://github.com/open-telemetry/opentelemetry-collector-contrib/issues/23441))

### 🧰 Bug fixes 🧰

- (Contrib) `k8sclusterreceiver`: Add back all other vendor-specific node conditions, and report them even if missing, as well as all allocatable node metrics if present,  to the list of Kubernetes node metrics available, which went missing during the pdata translation ([#23839](https://github.com/open-telemetry/opentelemetry-collector-contrib/issues/23839))
- (Contrib) `k8sclusterreceiver`: Add explicitly `k8s.node.allocatable_pods` to the list of Kubernetes node metrics available, which went missing during the pdata translation ([#23839](https://github.com/open-telemetry/opentelemetry-collector-contrib/issues/23839))
- (Contrib) `receiver/kafkametricsreceiver`: Updates certain metrics in kafkametricsreceiver to function as non-monotonic sums. ([#4327](https://github.com/open-telemetry/opentelemetry-collector-contrib/issues/4327))
  Update the metrics type in KafkaMetricsReceiver from "gauge" to "nonmonotonic sum". Changes metrics are, kafka.brokers, kafka.topic.partitions, kafka.partition.replicas, kafka.partition.replicas_in_sync, kafka.consumer_group.members.
- (Contrib) `windowseventlogreceiver`: Fix buffer overflow when ingesting large raw Events ([#23677](https://github.com/open-telemetry/opentelemetry-collector-contrib/issues/23677))
- (Contrib) `pkg/stanza`: adding octet counting event breaking for syslog parser ([#23577](https://github.com/open-telemetry/opentelemetry-collector-contrib/issues/23577))

## v0.80.0

This Splunk OpenTelemetry Collector release includes changes from the [opentelemetry-collector v0.80.0](https://github.com/open-telemetry/opentelemetry-collector/releases/tag/v0.80.0) and the [opentelemetry-collector-contrib v0.80.0](https://github.com/open-telemetry/opentelemetry-collector-contrib/releases/tag/v0.80.0) releases where appropriate.

### 🛑 Breaking changes 🛑
- (Contrib) `redisreceiver`: Updates metric unit from no unit to Bytes. ([#23454](https://github.com/open-telemetry/opentelemetry-collector-contrib/pull/23454))
  Affected metrics can be found below.
  - redis.clients.max_input_buffer
  - redis.clients.max_output_buffer
  - redis.replication.backlog_first_byte_offset
  - redis.replication.offset
- (Splunk) Embed observer configuration in `observer.discovery.yaml` `config` mapping. This is only a breaking change if you have written your own custom discovery mode observer configuration ([#3277](https://github.com/signalfx/splunk-otel-collector/pull/3277)).

### 💡 Enhancements 💡

- (Contrib) `resourcedetectionprocessor`: use opentelemetry-go library for `host.id` detection in the `system` detector ([#18533](https://github.com/open-telemetry/opentelemetry-collector-contrib/pull/18533))
- (Contrib) `k8sattributesprocessor`: Store only necessary ReplicaSet and Pod data ([#23226](https://github.com/open-telemetry/opentelemetry-collector-contrib/pull/23226))
- (Contrib) `k8sclusterreceiver`: Do not store unused data in the k8s API cache to reduce RAM usage ([#23433](https://github.com/open-telemetry/opentelemetry-collector-contrib/pull/23433))
- (Contrib) `pkg/ottl`: Add new `IsString` and `IsMap` functions to facilitate type checking. ([#22750](https://github.com/open-telemetry/opentelemetry-collector-contrib/pull/22750))
  Especially useful for checking log body type before parsing.
- (Contrib) `pkg/ottl`: Adds `StandardFuncs` and `StandardConverters` to facilitate function map generation. ([#23190](https://github.com/open-telemetry/opentelemetry-collector-contrib/pull/23190))
  This change means that new functions added to ottlfuncs get automatically added to Cotnrib components that use OTTL
- (Contrib) `pkg/ottl`: Change replacement functions to accept a path expression as a replacement ([#22787](https://github.com/open-telemetry/opentelemetry-collector-contrib/pull/22787))
  The following replacement functions now accept a path expression as a replacement:
  - replace_match
  - replace_pattern
  - replace_all_matches
  - replace_all_patterns
- (Contrib) `sapmexporter`: sapm exporter now supports `compression` config option to specify either gzip or zstd compression to use. ([#23257](https://github.com/open-telemetry/opentelemetry-collector-contrib/pull/23257))
- (Contrib) `sapmreceiver`: sapm receiver now accepts requests in compressed with zstd. ([#23257](https://github.com/open-telemetry/opentelemetry-collector-contrib/pull/23257))
- (Contrib) `exporter/signalfx`: Do not drop container.cpu.time metric in the default translations so it can be enabled in the include_metrics config. ([#23403](https://github.com/open-telemetry/opentelemetry-collector-contrib/pull/23403))
- (Contrib) `sqlqueryreceiver`: Add support for logs ([#20284](https://github.com/open-telemetry/opentelemetry-collector-contrib/pull/20284))
- (Contrib) `k8sclusterreceiver`: Switch k8s.deployment metrics to use pdata. ([#23416](https://github.com/open-telemetry/opentelemetry-collector-contrib/pull/23416))
- (Contrib) `k8sclusterreceiver`: Switch k8s.hpa metrics to use pdata. ([#18250](https://github.com/open-telemetry/opentelemetry-collector-contrib/pull/18250))
- (Contrib) `k8sclusterreceiver`: Switch k8s.namespace metrics to use pdata. ([#23437](https://github.com/open-telemetry/opentelemetry-collector-contrib/pull/23437))
- (Contrib) `k8sclusterreceiver`: Switch k8s.node metrics to use pdata. ([#23438](https://github.com/open-telemetry/opentelemetry-collector-contrib/pull/23438))
- (Contrib) `k8sclusterreceiver`: Switch k8s.rq metrics to use pdata. ([#23419](https://github.com/open-telemetry/opentelemetry-collector-contrib/pull/23419))
- (Contrib) `k8sclusterreceiver`: Switch k8s.ss metrics to use pdata. ([#23420](https://github.com/open-telemetry/opentelemetry-collector-contrib/pull/23420))
- (Contrib) `carbonreceiver`: Remove use of opencensus model in carbonreceiver ([#20759](https://github.com/open-telemetry/opentelemetry-collector-contrib/pull/20759))
- (Core) `service`: Added dry run flag to validate config file without running collector. ([#4671](https://github.com/open-telemetry/opentelemetry-collector/issues/4671))
- (Core) `configtls`: Allow TLS Settings to be provided in memory in addition to filepath. ([#7313](https://github.com/open-telemetry/opentelemetry-collector/issues/7313))
- (Core) `connector`: Updates the way connector nodes are built to always pass a fanoutconsumer to their factory functions. ([#7672](https://github.com/open-telemetry/opentelemetry-collector/issues/7672), [#7673](https://github.com/open-telemetry/opentelemetry-collector/issues/7673))
- (Core) `otlp`: update otlp protos to v0.20.0 ([#7839](https://github.com/open-telemetry/opentelemetry-collector/issues/7839))
- (Core) `config`: Split config into more granular modules ([#7895](https://github.com/open-telemetry/opentelemetry-collector/issues/7895))
- (Core) `connector`: Split connector into its own module ([#7895](https://github.com/open-telemetry/opentelemetry-collector/issues/7895))
- (Core) `extension`: split extension and `extension/auth` into its own module ([#7306](https://github.com/open-telemetry/opentelemetry-collector/issues/7306), [#7054](https://github.com/open-telemetry/opentelemetry-collector/issues/7054))
- (Core) `processor`: Split the processor into its own go module ([#7307](https://github.com/open-telemetry/opentelemetry-collector/issues/7307))
- (Core) `confighttp`: Avoid re-creating the compressors for every request. ([#7859](https://github.com/open-telemetry/opentelemetry-collector/issues/7859))
- (Core) `otlpexporter`: Treat partial success responses as errors ([#6686](https://github.com/open-telemetry/opentelemetry-collector/issues/6686))
- (Core) `service/pipelines`: Add pipelines.Config to remove duplicate of the pipelines configuration ([#7854](https://github.com/open-telemetry/opentelemetry-collector/issues/7854))

### 🧰 Bug fixes 🧰

- (Contrib) `otel-collector`: Fix cri-o log format time layout ([#23027](https://github.com/open-telemetry/opentelemetry-collector-contrib/pull/23027))
- (Contrib) `receiver/hostmetricsreceiver`: Fix not sending `process.cpu.utilization` when `process.cpu.time` is disabled. ([#23450](https://github.com/open-telemetry/opentelemetry-collector-contrib/pull/23450))
- (Contrib) `receiver/kafkametricsreceiver`: Updates certain metrics in kafkametricsreceiver to function as non-monotonic sums. ([#4327](https://github.com/open-telemetry/opentelemetry-collector-contrib/pull/4327))
  Update the metric type in KafkaMetricsReceiver from "gauge" to "nonmonotonic sum".
- (Contrib) `receiver/hostmetrics`: Fix issue where receiver fails to read parent-process information for some processes on Windows ([#14679](https://github.com/open-telemetry/opentelemetry-collector-contrib/pull/14679))
- (Contrib) `k8sclusterreceiver`: Fix empty k8s.namespace.name attribute in k8s.namespace.phase metric ([#23452](https://github.com/open-telemetry/opentelemetry-collector-contrib/pull/23452))
- (Contrib) `splunkhecexporter`: Apply multi-metric merge at the level of the whole batch rather than within events emitted for one metric. ([#23365](https://github.com/open-telemetry/opentelemetry-collector-contrib/pull/23365))

## v0.79.1

### 🛑 Breaking changes 🛑

- (Contrib) Set `pkg.translator.prometheus.NormalizeName` feature gate back to Alpha state since it was enabled
  prematurely. Metrics coming from Prometheus receiver will not be normalized by default, specifically `_total` suffix
  will not be removed from metric names. To maintain the current behavior (drop the `_total` suffix), you can enable
  the feature gate using the `--feature-gates=pkg.translator.prometheus.NormalizeName` command argument. However, note
  that the translation in the prometheus receiver is a subject to possible future changes.
  ([#23229](https://github.com/open-telemetry/opentelemetry-collector-contrib/pull/23229))

### 💡 Enhancements 💡

- (Splunk) Add spanmetric and count connectors ([#3300](https://github.com/signalfx/splunk-otel-collector/pull/3300))
- (Splunk) Upgrade builds to use golang 1.20.5 ([#3299](https://github.com/signalfx/splunk-otel-collector/pull/3299))
- (Splunk) `receiver/smartagent`: Add `scrapeFailureLogLevel` config field to `prometheus-exporter` and its sourcing monitors to determine the log level for reported scrape failures ([#3260](https://github.com/signalfx/splunk-otel-collector/pull/3260))

### 🧰 Bug fixes 🧰

- (Splunk) Correct imported Contrib `pkg/translator/prometheus` dependency for `pkg.translator.prometheus.NormalizeName` Alpha state ([#3303](https://github.com/signalfx/splunk-otel-collector/pull/3303))

## v0.79.0

This Splunk OpenTelemetry Collector release includes changes from the [opentelemetry-collector v0.79.0](https://github.com/open-telemetry/opentelemetry-collector/releases/tag/v0.79.0) and the [opentelemetry-collector-contrib v0.79.0](https://github.com/open-telemetry/opentelemetry-collector-contrib/releases/tag/v0.79.0) releases where appropriate.

### 🛑 Breaking changes 🛑

- (Contrib) ~~Set `pkg.translator.prometheus.NormalizeName` feature gate back to Alpha state since it was enabled prematurely.~~ edit: This was an incomplete adoption, addressed in release v0.79.1.
- (Contrib) `attributesprocessor`: Enable SHA-256 as hashing algorithm by default for attributesprocessor hashing action ([#4759](https://github.com/open-telemetry/opentelemetry-collector-contrib/issues/4759))
- (Contrib) `windowseventlogreceiver`: Emit raw Windows events as strings instead of byte arrays ([#22704](https://github.com/open-telemetry/opentelemetry-collector-contrib/issues/22704))
- (Contrib) `pkg/ottl`: Removes `StandardTypeGetter` in favor of `StandardStringGetter`, `StandardIntGetter`, `StandardFloatGetter`, and `StandardPMapGetter`, which handle converting pcommon.Values of the proper type. ([#22763](https://github.com/open-telemetry/opentelemetry-collector-contrib/pull/22763))
  This is only a breaking change for users using OTTL in custom components. For all Contrib components this is an enhancement.
- (Contrib) `postgresqlreceiver`: Remove resource attribute feature gates ([#22479](https://github.com/open-telemetry/opentelemetry-collector-contrib/pull/22479))

### 💡 Enhancements 💡

- (Splunk) `smartagentreceiver`: Add `kubernetes-cluster` config option to sync node labels as properties on the `kubernetes_node` dimension ([#3267](https://github.com/signalfx/splunk-otel-collector/pull/3267))
- (Splunk) Discovery mode: Support `splunk.discovery` mapping in properties.discovery.yaml ([#3238](https://github.com/signalfx/splunk-otel-collector/pull/3238))
- (Splunk) Upgrade to the latest Java agent version [v1.25.0](https://github.com/signalfx/splunk-otel-java/releases/tag/v1.25.0) ([#3272](https://github.com/signalfx/splunk-otel-collector/pull/3272))
- (Contrib) `jmxreceiver`: Add the JMX metrics gatherer version 1.26.0-alpha to the supported jars hash list ([#22042](https://github.com/open-telemetry/opentelemetry-collector-contrib/pull/22042))
- (Contrib) `receivers`: Adding `initial_delay` to receivers to control when scraping interval starts ([#23030](https://github.com/open-telemetry/opentelemetry-collector-contrib/pull/23030))
  The updated receivers are:
  - `oracledb`
  - `postgresql`
  - `sqlquery`
  - `windowsperfcounters`
- (Contrib) `oracledbreceiver`: Add a simpler alternative configuration option ([#22087](https://github.com/open-telemetry/opentelemetry-collector-contrib/pull/22087))
- (Contrib) `pkg/ottl`: Add `body.string` accessor to ottllog ([#22786](https://github.com/open-telemetry/opentelemetry-collector-contrib/pull/22786))
- (Contrib) `pkg/ottl`: Allow indexing map and slice log bodies ([#17396](https://github.com/open-telemetry/opentelemetry-collector-contrib/issues/17396), [#22068](https://github.com/open-telemetry/opentelemetry-collector-contrib/issues/22068))
- (Contrib) `pkg/ottl`: Add hash converters/functions for OTTL ([#22725](https://github.com/open-telemetry/opentelemetry-collector-contrib/issues/22725))
- (Contrib) `splunkhecreceiver`: Support different strategies for splitting payloads when receiving a request with the Splunk HEC receiver ([#22788](https://github.com/open-telemetry/opentelemetry-collector-contrib/issues/22788))
- (Contrib) `exporter/splunk_hec`: Apply compression to Splunk HEC payload unconditionally if it's enabled in the config ([#22969](https://github.com/open-telemetry/opentelemetry-collector-contrib/pull/22969), [#22018](https://github.com/open-telemetry/opentelemetry-collector-contrib/issues/22018))
  The compression used to be enabled only if the payload size was greater than 1.5KB which significantly
  complicated the logic and made it hard to test. This change makes the compression unconditionally applied to
  the payload if it's enabled in the config. The benchmarking shows improvements in the throughput and CPU usage for
  large payloads and expected degradation for small payloads which is acceptable given that it's not a common case.
- (Core) `otelcol`: Add connectors to output of the `components` command ([#7809](https://github.com/open-telemetry/opentelemetry-collector/pull/7809))
- (Core) `scraperhelper`: Will start calling scrapers on component start. ([#7635](https://github.com/open-telemetry/opentelemetry-collector/pull/7635))
  The change allows scrapes to perform their initial scrape on component start
  and provide an initial delay. This means that scrapes will be delayed by `initial_delay`
  before first scrape and then run on `collection_interval` for each consecutive interval.
- (Core) `batchprocessor`: Change multiBatcher to use sync.Map, avoid global lock on fast path ([#7714](https://github.com/open-telemetry/opentelemetry-collector/pull/7714))
- (Core, Contrib, Splunk) Third-party dependency updates.

### 🧰 Bug fixes 🧰

- (Splunk) `smartagentreceiver` add missing `monitorID` logger field to `http` monitor ([#3261](https://github.com/signalfx/splunk-otel-collector/pull/3261))
- (Contrib) `jmxreceiver`: Fixed the issue where the JMX receiver's subprocess wasn't canceled upon shutdown, resulting in a rogue java process. ([#23051](https://github.com/open-telemetry/opentelemetry-collector-contrib/pull/23051))
- (Contrib) `internal/filter/filterlog`: fix filtering non-string body by bodies property ([#22736](https://github.com/open-telemetry/opentelemetry-collector-contrib/issues/22736))
  Affects `filterprocessor` and `attributesprocessor`.
- (Contrib) `prometheusreceiver`: Remove sd_file validations from config.go in Prometheus Receiver to avoid failing Collector with error as this behaviour is incompatible with the Prometheus. ([#21509](https://github.com/open-telemetry/opentelemetry-collector-contrib/issues/21509))
- (Contrib) `fileexporter`: Fixes broken lines when rotation is set. ([#22747](https://github.com/open-telemetry/opentelemetry-collector-contrib/issues/22747))
- (Contrib) `exporter/splunk_hec`: Make sure the `max_event_size` option is used to drop events larger than `max_event_size` instead of using it for batch size. ([#18066](https://github.com/open-telemetry/opentelemetry-collector-contrib/issues/18066))
- (Contrib) `postgresqlreceiver`: Fix race condition when capturing errors from multiple requests simultaneously ([#23026](https://github.com/open-telemetry/opentelemetry-collector-contrib/issues/23026))
- (Contrib) `prometheusreceiver`: The prometheus receiver now sets a full, versioned user agent. ([#21910](https://github.com/open-telemetry/opentelemetry-collector-contrib/issues/21910))
- (Contrib) `splunkhecreceiver`: Fix reusing the same splunkhecreiver between logs and metrics ([#22848](https://github.com/open-telemetry/opentelemetry-collector-contrib/pull/22848))
- (Core) `connectors`: When replicating data to connectors, consider whether the next pipeline will mutate data ([#7776](https://github.com/open-telemetry/opentelemetry-collector/issues/7776))

## v0.78.1

### 🧰 Bug fixes 🧰

- (Contrib) `receiver/filelog` Account for empty files ([#22815](https://github.com/open-telemetry/opentelemetry-collector-contrib/issues/22815))

### 💡 Enhancements 💡
- (Core, Contrib, Splunk) Third-party dependency updates.

## v0.78.0

This Splunk OpenTelemetry Collector release includes changes from the [opentelemetry-collector v0.78.2](https://github.com/open-telemetry/opentelemetry-collector/releases/tag/v0.78.2) and the [opentelemetry-collector-contrib v0.78.0](https://github.com/open-telemetry/opentelemetry-collector-contrib/releases/tag/v0.78.0) releases where appropriate.

### 🛑 Breaking changes 🛑

- (Contrib) `receiver/mongodbatlas`: Update emitted Scope name to "otelcol/mongodbatlasreceiver" ([#21382](https://github.com/open-telemetry/opentelemetry-collector-contrib/issues/21382))
- (Contrib) `receivers`: Updating receivers that run intervals to use standard interval by default ([#22138](https://github.com/open-telemetry/opentelemetry-collector-contrib/pull/22138))
- (Contrib) `pkg/ottl`: Updates the `Int` converter to use a new `IntLikeGetter` which will error if the value cannot be converted to an int. ([#22059](https://github.com/open-telemetry/opentelemetry-collector-contrib/pull/22059))
  Affected components: transformprocessor, filterprocessor, routingprocessor, tailsamplingprocessor, countconnector. It is HIGHLY recommended to use each component's error_mode configuration option to handle errors returned by `Int`.

### 💡 Enhancements 💡

- (Splunk) Add `enabled` field support to `*.discovery.yaml` config ([#3207](https://github.com/signalfx/splunk-otel-collector/pull/3207))
- (Contrib) `jmxreceiver`: Add the JMX metrics gatherer version 1.26.0-alpha to the supported jars hash list ([#22042](https://github.com/open-telemetry/opentelemetry-collector-contrib/pull/22042))
- (Contrib) `receivercreator`: add logs and traces support to receivercreator ([#19205](https://github.com/open-telemetry/opentelemetry-collector-contrib/issues/19205), [#19206](https://github.com/open-telemetry/opentelemetry-collector-contrib/issues/19206))
- (Contrib) `pkg/ottl`: Add Log function ([#18076](https://github.com/open-telemetry/opentelemetry-collector-contrib/issues/18076))
- (Contrib) `oracledbreceiver`: Adds support for `consistent gets` and `db block gets` metrics. Disabled by default. ([#21215](https://github.com/open-telemetry/opentelemetry-collector-contrib/issues/21215))
- (Contrib) `pkg/batchperresourceattr`: Mark as not mutating as it does defensive copying. ([#21885](https://github.com/open-telemetry/opentelemetry-collector-contrib/pull/21885))
- (Contrib) `receiver/kafkareceiver`: Support configuration of initial offset strategy to allow consuming form latest or earliest offset ([#14976](https://github.com/open-telemetry/opentelemetry-collector-contrib/issues/14976))
- (Contrib) `internal/filter`: Add `Log`, `UUID`, and `ParseJSON` converters to filterottl standard functions ([#21970](https://github.com/open-telemetry/opentelemetry-collector-contrib/pull/21970))
- (Contrib) `pkg/stanza`: aggregate the latter part of the split-log due to triggering the size limit ([#21241](https://github.com/open-telemetry/opentelemetry-collector-contrib/issues/21241))
- (Contrib) `cmd/mdatagen`: Allow setting resource_attributes without introducing the metrics builder. ([#21516](https://github.com/open-telemetry/opentelemetry-collector-contrib/pull/21516))
- (Contrib) `receiver/mongodbatlasreceiver`: Allow collection of MongoDB Atlas Access Logs as a new feature of the MongoDBAtlas receiver. ([#21182](https://github.com/open-telemetry/opentelemetry-collector-contrib/issues/21182))
- (Contrib) `pkg/ottl`: Add `FloatLikeGetter` and `FloatGetter` to facilitate float retrival for functions. ([#21896](https://github.com/open-telemetry/opentelemetry-collector-contrib/pull/21896))
- (Contrib) `pkg/ottl`: Add access to get and set span kind using a string ([#21773](https://github.com/open-telemetry/opentelemetry-collector-contrib/pull/21773))
- (Contrib) `processor/routingprocessor`: Instrument the routing processor with non-routed spans/metricpoints/logrecords counters (OTel SDK). ([#21476](https://github.com/open-telemetry/opentelemetry-collector-contrib/pull/21476))
- (Contrib) `exporter/splunkhec`: Improve performance and reduce memory consumption. ([#22018](https://github.com/open-telemetry/opentelemetry-collector-contrib/issues/22018))
- (Contrib) `processor/transform`: Add access to the Log function ([#22014](https://github.com/open-telemetry/opentelemetry-collector-contrib/pull/22014))
- (Core) `batchprocessor`: Add support for batching by metadata keys. ([#4544](https://github.com/open-telemetry/opentelemetry-collector/issues/4544))
- (Core) `service`: Add feature gate `telemetry.useOtelWithSDKConfigurationForInternalTelemetry` that will add support for configuring the export of internal telemetry to additional destinations in future releases ([#7678](https://github.com/open-telemetry/opentelemetry-collector/pull/7678), [#7641](https://github.com/open-telemetry/opentelemetry-collector/pull/7641))
- (Core) `forwardconnector`: Promote to beta ([#7579](https://github.com/open-telemetry/opentelemetry-collector/pull/7579))
- (Core) `featuregate`: Promote `featuregate` to the stable module-set ([#7693](https://github.com/open-telemetry/opentelemetry-collector/pull/7693))
- (Core, Contrib, Splunk) Third-party dependency updates.

### 🧰 Bug fixes 🧰

- (Splunk) Evaluate `--set` properties as yaml values ([#3175](https://github.com/signalfx/splunk-otel-collector/pull/3175))
- (Splunk) Evaluate config converter updates to `--dry-run` content ([#3176](https://github.com/signalfx/splunk-otel-collector/pull/3176))
- (Splunk) Support config provider uris in `--config` option values ([#3182](https://github.com/signalfx/splunk-otel-collector/pull/3182))
- (Splunk) `receiver/smartagent`: Don't attempt to expand observer `endpoint` fields if host and port are unsupported ([#3187](https://github.com/signalfx/splunk-otel-collector/pull/3187))
- (Splunk) Replace deprecated `loglevel: debug` logging exporter field with `verbosity: detailed` in default configs ([#3189](https://github.com/signalfx/splunk-otel-collector/pull/3189))
- (Contrib) `statsdreceiver`: Handles StatsD server not running when shutting down to avoid NPE ([#22004](https://github.com/open-telemetry/opentelemetry-collector-contrib/issues/22004))
- (Contrib) `pkg/ottl`: Fix the factory name for the limit function ([#21920](https://github.com/open-telemetry/opentelemetry-collector-contrib/issues/21920))
- (Contrib) `processor/filter`: Fix issue where the OTTL function `HasAttributeKeyOnDatapoint` was not usable. ([#22057](https://github.com/open-telemetry/opentelemetry-collector-contrib/pull/22057))
- (Contrib) `pkg/ottl`: Allow using capture groups in `replace_all_patterns` when replacing map keys ([#22094](https://github.com/open-telemetry/opentelemetry-collector-contrib/issues/22094))
- (Contrib) `exporter/splunkhec`: Fix a bug causing incorrect data in the partial error returned by the exporter ([#21720](https://github.com/open-telemetry/opentelemetry-collector-contrib/pull/21720))
- (Core) `batchprocessor`: Fix return error for batch processor when consuming Metrics and Logs ([#7711](https://github.com/open-telemetry/opentelemetry-collector/pull/7711))
- (Core) `batchprocessor`: Fix start/stop logic for batch processor ([#7708](https://github.com/open-telemetry/opentelemetry-collector/pull/7708))
- (Core) `featuregate`: Fix issue where `StageDeprecated` was not usable ([#7586](https://github.com/open-telemetry/opentelemetry-collector/pull/7586))
- (Core) `exporterhelper`: Fix persistent storage behaviour with no available space on device ([#7198](https://github.com/open-telemetry/opentelemetry-collector/issues/7198))

## v0.77.0

This Splunk OpenTelemetry Collector release includes changes from the [opentelemetry-collector v0.77.0](https://github.com/open-telemetry/opentelemetry-collector/releases/tag/v0.77.0) and the [opentelemetry-collector-contrib v0.77.0](https://github.com/open-telemetry/opentelemetry-collector-contrib/releases/tag/v0.77.0) releases where appropriate.

### 💡 Enhancements 💡

- `connector/forward` - Add support for the forward connector ([#3100](https://github.com/signalfx/splunk-otel-collector/pull/3100))
- `receiver/signalfxgatewayprometheusremotewritereceiver` - Add new receiver that aims to be an otel-native version of
  the SignalFx [Prometheus remote write](https://github.com/signalfx/gateway/blob/main/protocol/prometheus/prometheuslistener.go)
  [gateway](https://github.com/signalfx/gateway/blob/main/README.md) ([#3064](https://github.com/signalfx/splunk-otel-collector/pull/3064))
- `signalfx-agent`: Relocate to be internal to the collector ([#3052](https://github.com/signalfx/splunk-otel-collector/pull/3052))

## v0.76.1

### 💡 Enhancements 💡

- `receiver/jmxreceiver`: Add OpenTelemetry JMX receiver to the distribution ([#3068](https://github.com/signalfx/splunk-otel-collector/pull/3068))
- Update Java auto-instrumentation library to 1.23.1 ([#3055](https://github.com/signalfx/splunk-otel-collector/pull/3055))
- Update installer script to check system architecture ([#2888](https://github.com/signalfx/splunk-otel-collector/pull/2888))

## v0.76.0

This Splunk OpenTelemetry Collector release includes changes from the [opentelemetry-collector v0.76.1](https://github.com/open-telemetry/opentelemetry-collector/releases/tag/v0.76.1) and the [opentelemetry-collector-contrib v0.76.3](https://github.com/open-telemetry/opentelemetry-collector-contrib/releases/tag/v0.76.3) releases where appropriate.

### 💡 Enhancements 💡

- `receiver/lightprometheus`: Limit default resource attributes ([#3042](https://github.com/signalfx/splunk-otel-collector/pull/3042))
- `receiver/discovery`: exposed JSON-encoded evaluated statement zap fields ([#3004](https://github.com/signalfx/splunk-otel-collector/pull/3004), [#3032](https://github.com/signalfx/splunk-otel-collector/pull/3032))
- `receiver/smartagent`: Update bundled python to 3.11.3 ([#3002](https://github.com/signalfx/splunk-otel-collector/pull/3002))
- Update token verification failure message for installer scripts ([#2991](https://github.com/signalfx/splunk-otel-collector/pull/2991))
- `exporter/httpsink`: Add support for metrics and filtering ([#2959](https://github.com/signalfx/splunk-otel-collector/pull/2959))
- `--discovery`: Add `k8sobserver` support for `smartagent/postgresql` ([#3023](https://github.com/signalfx/splunk-otel-collector/pull/3023))
- `--discovery`: Append discovered components to existing metrics pipeline ([#2986](https://github.com/signalfx/splunk-otel-collector/pull/2986))
- `receiver/smartagent`: add `isolatedCollectd` option for native collectd monitors ([#2957](https://github.com/signalfx/splunk-otel-collector/pull/2957))
- Third party dependency updates

### 🧰 Bug fixes 🧰

- `receiver/smartagent`: Don't set `monitorID` attribute if set by monitor ([#3031](https://github.com/signalfx/splunk-otel-collector/pull/3031))
- `receiver/smartagent`: set `sql` monitor logger type from config ([#3001](https://github.com/signalfx/splunk-otel-collector/pull/3001))

## v0.75.0

This Splunk OpenTelemetry Collector release includes changes from the [opentelemetry-collector v0.75.0](https://github.com/open-telemetry/opentelemetry-collector/releases/tag/v0.75.0) and the [opentelemetry-collector-contrib v0.75.0](https://github.com/open-telemetry/opentelemetry-collector-contrib/releases/tag/v0.75.0) releases where appropriate.

### 💡 Enhancements 💡

- New [light prometheus receiver](https://github.com/signalfx/splunk-otel-collector/pull/2921) we're prototyping

### 🧰 Bug fixes 🧰

- Cherry-pick [fluentforward receiver fix](https://github.com/open-telemetry/opentelemetry-collector-contrib/pull/20721)
  from upstream which fixes a performance regression introduced in v0.73.0.
- Fixed sendLoadState, sendSubState and sendActiveState options for [systemd metadata](https://github.com/signalfx/splunk-otel-collector/pull/2929)


## v0.74.0

This Splunk OpenTelemetry Collector release includes changes from the [opentelemetry-collector v0.74.0](https://github.com/open-telemetry/opentelemetry-collector/releases/tag/v0.74.0) and the [opentelemetry-collector-contrib v0.74.0](https://github.com/open-telemetry/opentelemetry-collector-contrib/releases/tag/v0.74.0) releases where appropriate.

### 💡 Enhancements 💡
- [Relocate agent codebase into pkg/signalfx-agent](https://github.com/signalfx/splunk-otel-collector/pull/2717)
- [Tanzu Tile implementation and documentation](https://github.com/signalfx/splunk-otel-collector/pull/2726)
- [Mark our internal pulsar exporter as deprecated](https://github.com/signalfx/splunk-otel-collector/pull/2873)

### 🧰 Bug fixes 🧰
- [Add shutdown method to hostmetadata monitor](https://github.com/signalfx/splunk-otel-collector/pull/2917)
- [Support core file and env config provider directive resolution](https://github.com/signalfx/splunk-otel-collector/pull/2893)

## v0.73.0

This Splunk OpenTelemetry Collector release includes changes from the [opentelemetry-collector v0.73.0](https://github.com/open-telemetry/opentelemetry-collector/releases/tag/v0.73.0) and the [opentelemetry-collector-contrib v0.73.0](https://github.com/open-telemetry/opentelemetry-collector-contrib/releases/tag/v0.73.0) releases where appropriate.

### 💡 Enhancements 💡
- [Build experimental linux arm64 agent-bundle](https://github.com/signalfx/splunk-otel-collector/pull/2671)
- Added profiling, JVM metrics, and service name generation options for zero configuration auto instrumentation of Java apps (Linux only):
  - [Installer script](https://github.com/signalfx/splunk-otel-collector/pull/2718)
  - [Ansible v0.16.0](https://github.com/signalfx/splunk-otel-collector/pull/2729)
  - [Chef v0.5.0](https://github.com/signalfx/splunk-otel-collector/pull/2733)
  - [Puppet v0.9.0](https://github.com/signalfx/splunk-otel-collector/pull/2734)
  - [Salt](https://github.com/signalfx/splunk-otel-collector/pull/2735)
- [update translation rule to use a copy of system.cpu.time and leave the original one intact](https://github.com/open-telemetry/opentelemetry-collector-contrib/pull/19743)

## v0.72.0

This Splunk OpenTelemetry Collector release includes changes from the [opentelemetry-collector v0.72.0](https://github.com/open-telemetry/opentelemetry-collector/releases/tag/v0.72.0) and the [opentelemetry-collector-contrib v0.72.0](https://github.com/open-telemetry/opentelemetry-collector-contrib/releases/tag/v0.72.0) releases where appropriate.

### 💡 Enhancements 💡
- [Added discoverybundler, initial embedded bundle.d and enabled properties for discovery mode](https://github.com/signalfx/splunk-otel-collector/pull/2601)
- [Updated pulsarexporter configuration to prepare for using exporter from contrib](https://github.com/signalfx/splunk-otel-collector/pull/2650)
- [Corrected module names for directory locations in examples](https://github.com/signalfx/splunk-otel-collector/pull/2665)
- [Built linux and windows amd64 agent bundles](https://github.com/signalfx/splunk-otel-collector/pull/2649)
- Third party dependency updates

## v0.71.0

This Splunk OpenTelemetry Collector release includes changes from the [opentelemetry-collector v0.71.0](https://github.com/open-telemetry/opentelemetry-collector/releases/tag/v0.71.0) and the [opentelemetry-collector-contrib v0.71.0](https://github.com/open-telemetry/opentelemetry-collector-contrib/releases/tag/v0.71.0) releases where appropriate.

### 💡 Enhancements 💡
- [Added the fluentforwarder receiver to the default ECS/EC2 configuration.](https://github.com/signalfx/splunk-otel-collector/pull/2537)
- [Added the PostgreSQL receiver](https://github.com/signalfx/splunk-otel-collector/pull/2564)
- [Zero config support added for always on profiling.](https://github.com/signalfx/splunk-otel-collector/pull/2538)
- [Upgraded to include changes from SignalFx Smart Agent v5.27.3](https://github.com/signalfx/signalfx-agent/releases/tag/v5.27.3)
- [Upgraded to the latest Java agent version v1.21.0](https://github.com/signalfx/splunk-otel-java/releases/tag/v1.21.0)
- Third party dependency updates.

### 🧰 Bug fixes 🧰
- [Added the smartagent extension to the default agent config to properly source environment variables.](https://github.com/signalfx/splunk-otel-collector/pull/2599)

## v0.70.0

This Splunk OpenTelemetry Collector release includes changes from the [opentelemetry-collector v0.70.0](https://github.com/open-telemetry/opentelemetry-collector/releases/tag/v0.70.0) and the [opentelemetry-collector-contrib v0.70.0](https://github.com/open-telemetry/opentelemetry-collector-contrib/releases/tag/v0.70.0) releases where appropriate.

### 💡 Enhancements 💡

- Initial [Discovery properties provider](https://github.com/signalfx/splunk-otel-collector/pull/2494) and config incorporation for the discovery mode.
- Third-party dependency updates.

### 🧰 Bug fixes 🧰

- [Addressed SignalFx exporter deferred metadata client initialization](https://github.com/open-telemetry/opentelemetry-collector-contrib/commit/f607cb47c8d972febb9d9d215e0029b3e8cb9884) causing [issues in the Smart Agent receiver](https://github.com/signalfx/splunk-otel-collector/issues/2508).

## v0.69.0

This Splunk OpenTelemetry Collector release includes changes from the [opentelemetry-collector v0.69.1](https://github.com/open-telemetry/opentelemetry-collector/releases/tag/v0.69.1) and the [opentelemetry-collector-contrib v0.69.0](https://github.com/open-telemetry/opentelemetry-collector-contrib/releases/tag/v0.69.0) releases where appropriate.

### 💡 Enhancements 💡
- Upgraded to the latest [Java agent version (v1.20.0)](https://github.com/signalfx/splunk-otel-collector/pull/2487)
- Upgrade to include changes from [SignalFx Smart Agent v5.27.2](https://github.com/signalfx/signalfx-agent/releases/tag/v5.27.2)
- [Added a variable for Ansible deployments to set NO_PROXY](https://github.com/signalfx/splunk-otel-collector/pull/2482)
- [Updated configuration file for the upstream Collector to enable sync of host metadata](https://github.com/signalfx/splunk-otel-collector/pull/2491)

### 🛑 Breaking changes 🛑
Resource detection for `gke`/`gce` have been combined into the `gcp` resource detector.  While the Splunk Distribution of the Opentelemetry Collector will currently automatically detect and translate any "deprecated" configuration using `gke`/`gce`, [we recommend users with affected configurations specify the new `gcp` detector](https://github.com/signalfx/splunk-otel-collector/pull/2488)

### 🧰 Bug fixes 🧰

- [Added check for nil for k8s attribute, fixing issue causing a core dump on startup](https://github.com/signalfx/splunk-otel-collector/pull/2489)
- [Removed containerd override to address CVE](https://github.com/signalfx/splunk-otel-collector/pull/2466)
- [Updated golang to 1.19.4 to address CVE](https://github.com/signalfx/splunk-otel-collector/pull/2493)

## v0.68.1

This Splunk OpenTelemetry Collector release includes changes from the [opentelemetry-collector v0.68.0](https://github.com/open-telemetry/opentelemetry-collector/releases/tag/v0.68.0) and the [opentelemetry-collector-contrib v0.68.0](https://github.com/open-telemetry/opentelemetry-collector-contrib/releases/tag/v0.68.0) releases where appropriate.

### 💡 Enhancements 💡

- [Added the Windows Log Event Receiver](https://github.com/signalfx/splunk-otel-collector/pull/2449)
- [Ensure config values aren't expanded in discovery mode](https://github.com/signalfx/splunk-otel-collector/pull/2445)
- [Added an example of how to use the recombine operator](https://github.com/signalfx/splunk-otel-collector/pull/2451)

### 🧰 Bug fixes 🧰

- [Fixed link to Java instrumentation agent](https://github.com/signalfx/splunk-otel-collector/pull/2458)

## v0.68.0 (Broken)

### Instrumentation packages are incomplete. Please use release v0.68.1 instead.

This Splunk OpenTelemetry Collector release includes changes from the [opentelemetry-collector v0.68.0](https://github.com/open-telemetry/opentelemetry-collector/releases/tag/v0.68.0) and the [opentelemetry-collector-contrib v0.68.0](https://github.com/open-telemetry/opentelemetry-collector-contrib/releases/tag/v0.68.0) releases where appropriate.

### 💡 Enhancements 💡

- [Moved to upstream Oracle DB receiver(alpha) that captures telemetry such as instance and session specific metrics from an Oracle Database](https://github.com/signalfx/splunk-otel-collector/pull/2381)
- [Upgraded to the latest Java agent version (v1.19.0) for zero configuration auto instrumentation via the Collector](https://github.com/signalfx/splunk-otel-collector/pull/2375)
- [Ensuring the Collector dry run option does not provide expanded final config values](https://github.com/signalfx/splunk-otel-collector/pull/2439)
- [Added capability to disable service name generation for zero configuration auto instrumentation via the Collector](https://github.com/signalfx/splunk-otel-collector/pull/2410)
- [Added upstream Redis receiver (alpha) along with an example; supports TLS](https://github.com/signalfx/splunk-otel-collector/pull/2096)

### 🧰 Bug fixes 🧰

- [Downgrading gopsutil to v3.22.10](https://github.com/signalfx/splunk-otel-collector/pull/2400)
- [Fixed a warning for Salt deployments to set the ballast memory size under an extension instead of memory_limiter processor](https://github.com/signalfx/splunk-otel-collector/pull/2379)

## v0.67.0

This Splunk OpenTelemetry Collector release includes changes from the [opentelemetry-collector v0.67.0](https://github.com/open-telemetry/opentelemetry-collector/releases/tag/v0.67.0) and the [opentelemetry-collector-contrib v0.67.0](https://github.com/open-telemetry/opentelemetry-collector-contrib/releases/tag/v0.67.0) releases where appropriate.

### 💡 Enhancements 💡

- [add README to packaging/choco directory](https://github.com/signalfx/splunk-otel-collector/pull/2328)
- [Add Azure Eventhub receiver](https://github.com/signalfx/splunk-otel-collector/pull/2342)
- [add support for proxy as part of bosh deployment](https://github.com/signalfx/splunk-otel-collector/pull/2273)
- [PPC support](https://github.com/signalfx/splunk-otel-collector/pull/2308)
- [Add logstransformprocessor from contrib](https://github.com/signalfx/splunk-otel-collector/pull/2246)

### 🧰 Bug fixes 🧰

- [fix image filter to regex match the tag](https://github.com/signalfx/splunk-otel-collector/pull/2357)
- [Rework command line arguments parsing](https://github.com/signalfx/splunk-otel-collector/pull/2343)
- [Temporarily add a no-op flag --metrics-addr](https://github.com/signalfx/splunk-otel-collector/pull/2363)
- [Remove handling of unsupported --mem-ballast-size-mib command line argument](https://github.com/signalfx/splunk-otel-collector/pull/2339)
- [fix digest artifact path](https://github.com/signalfx/splunk-otel-collector/pull/2301)

## v0.66.0

This Splunk OpenTelemetry Collector release includes changes from the [opentelemetry-collector v0.65.0](https://github.com/open-telemetry/opentelemetry-collector/releases/tag/v0.65.0), which has the same content as [opentelemetry-collector v0.66.0](https://github.com/open-telemetry/opentelemetry-collector/releases/tag/v0.66.0), the [opentelemetry-collector-contrib v0.65.0](https://github.com/open-telemetry/opentelemetry-collector-contrib/releases/tag/v0.65.0), and the [opentelemetry-collector-contrib v0.66.0](https://github.com/open-telemetry/opentelemetry-collector-contrib/releases/tag/v0.66.0) releases where appropriate.

### 💡 Enhancements 💡

- Add alpha `k8sobjects` receiver [#2270](https://github.com/signalfx/splunk-otel-collector/pull/2270)
- Add Windows 2022 Docker image support [#2269](https://github.com/signalfx/splunk-otel-collector/pull/2269)
- Update internal config source logic better adopt upstream components [#2267](https://github.com/signalfx/splunk-otel-collector/pull/2267) and [#2271](https://github.com/signalfx/splunk-otel-collector/pull/2271)
- Third-party dependency updates

## v0.65.0 (Skipped)

There is no Splunk OpenTelemetry Collector release v0.65.0. The Contrib project [retracted this release](https://github.com/open-telemetry/opentelemetry-collector-contrib/pull/16457) for mismatched component dependency versions.

## v0.64.0

This Splunk OpenTelemetry Collector release includes changes from the [opentelemetry-collector v0.64.0](https://github.com/open-telemetry/opentelemetry-collector/releases/tag/v0.64.0), the [opentelemetry-collector v0.64.1](https://github.com/open-telemetry/opentelemetry-collector/releases/tag/v0.64.1), and the [opentelemetry-collector-contrib v0.64.0](https://github.com/open-telemetry/opentelemetry-collector-contrib/releases/tag/v0.64.0) releases where appropriate.

### 💡 Enhancements 💡

- Add Zero Config support for installing signalfx-dotnet-tracing instrumentation (#2068)
- Upgrade to Smart Agent release 5.26.0 (#2251)
- Remove usage of opentelemetry-collector experimental config source package (#2267)
- Third-party dependency updates

## v0.63.0

This Splunk OpenTelemetry Collector release includes changes from the [opentelemetry-collector v0.63.0](https://github.com/open-telemetry/opentelemetry-collector/releases/tag/v0.63.0) and the [opentelemetry-collector-contrib v0.63.0](https://github.com/open-telemetry/opentelemetry-collector-contrib/releases/tag/v0.63.0) releases, and the [opentelemetry-collector v0.63.1](https://github.com/open-telemetry/opentelemetry-collector/releases/tag/v0.63.1) and the [opentelemetry-collector-contrib v0.63.1](https://github.com/open-telemetry/opentelemetry-collector-contrib/releases/tag/v0.63.1) releases where appropriate.

### 💡 Enhancements 💡

- Experimental --discovery and --dry-run functionality [#2195](https://github.com/signalfx/splunk-otel-collector/pull/2195)
- Upgrade to smart agent release 5.25.0 (#2226)
- unify <ANY> and <VERSION_FROM_BUILD> values and checks[#2179](https://github.com/signalfx/splunk-otel-collector/pull/2179)
- Fix example config for Pulsar exporter, units are nanoseconds [#2185](https://github.com/signalfx/splunk-otel-collector/pull/2185)
- Fix-sa-receiver-link [#2193](https://github.com/signalfx/splunk-otel-collector/pull/2193)
- make dependabot updates weekly [#2215](https://github.com/signalfx/splunk-otel-collector/pull/2215)

## v0.62.0

This Splunk OpenTelemetry Collector release includes changes from the [opentelemetry-collector v0.62.0](https://github.com/open-telemetry/opentelemetry-collector/releases/tag/v0.62.0) and the [opentelemetry-collector-contrib v0.62.0](https://github.com/open-telemetry/opentelemetry-collector-contrib/releases/tag/v0.62.0) releases.

### 💡 Enhancements 💡

- Increase number of queue consumers in gateway default configuration (#2084)
- Add a new Oracle database receiver (#2011)
- Upgrade to java agent 1.17 (#2161)
- Upgrade to smart agent release 5.24.0 (#2161)
- Update include config source to beta (#2093)

## v0.61.0

This Splunk OpenTelemetry Collector release includes changes from the [opentelemetry-collector v0.61.0](https://github.com/open-telemetry/opentelemetry-collector/releases/tag/v0.61.0) and the [opentelemetry-collector-contrib v0.61.0](https://github.com/open-telemetry/opentelemetry-collector-contrib/releases/tag/v0.61.0) releases.

### 💡 Enhancements 💡

- `signalfx` exporter: Drop datapoints with more than 36 dimensions [#14625](https://github.com/open-telemetry/opentelemetry-collector-contrib/pull/14625)
- Security updates for third-party dependencies

### 🧰 Bug fixes 🧰

- `smartagent` receiver: Reduce severity of logged unsupported config fields warning [#2072](https://github.com/signalfx/splunk-otel-collector/pull/2072)

## v0.60.0

This Splunk OpenTelemetry Collector release includes changes from the [opentelemetry-collector v0.60.0](https://github.com/open-telemetry/opentelemetry-collector/releases/tag/v0.60.0) and the [opentelemetry-collector-contrib v0.60.0](https://github.com/open-telemetry/opentelemetry-collector-contrib/releases/tag/v0.60.0) releases.

### 💡 Enhancements 💡

- Update auto instrumentation java agent to [v1.16.0](https://github.com/signalfx/splunk-otel-java/releases/tag/v1.16.0)
- Replace usage of Map.Insert* and Map.Update* with Map.Upsert (#1957)
- Refactor main flags as settings.Settings (#1952)
- Support installing with ansible and skipping restart of services (#1930)

## v0.59.1

### 💡 Enhancements 💡

- Upgrade to include changes from [SignalFx Smart Agent v5.23.0](https://github.com/signalfx/signalfx-agent/releases/tag/v5.23.0)
- Add `processlist` and `resourcedetection` to default config

## v0.59.0

This Splunk OpenTelemetry Collector release includes changes from the [opentelemetry-collector v0.59.0](https://github.com/open-telemetry/opentelemetry-collector/releases/tag/v0.59.0) and the [opentelemetry-collector-contrib v0.59.0](https://github.com/open-telemetry/opentelemetry-collector-contrib/releases/tag/v0.59.0) releases.

### 💡 Enhancements 💡

- Upgrade Golang to 1.19
- debug/configz: Address multiple confmap.Providers for service config and index debug/configz/initial by provider scheme.
- Add tar.gz distribution of Splunk Collector
- Update default gateway config to sync host metadata by default

## v0.58.0

This Splunk OpenTelemetry Collector release includes changes from the [opentelemetry-collector v0.58.0](https://github.com/open-telemetry/opentelemetry-collector/releases/tag/v0.58.0) and the [opentelemetry-collector-contrib v0.58.0](https://github.com/open-telemetry/opentelemetry-collector-contrib/releases/tag/v0.58.0) releases.

### 💡 Enhancements 💡

- Update auto instrumentation java agent to [v1.14.2](https://github.com/signalfx/splunk-otel-java/releases/tag/v1.14.2)

## v0.57.0

This Splunk OpenTelemetry Collector release includes changes from the [opentelemetry-collector v0.57.2](https://github.com/open-telemetry/opentelemetry-collector/releases/tag/v0.57.2) and the [opentelemetry-collector-contrib v0.57.2](https://github.com/open-telemetry/opentelemetry-collector-contrib/releases/tag/v0.57.2) releases.

### 💡 Enhancements 💡

- Include [`sqlquery` receiver](https://github.com/open-telemetry/opentelemetry-collector-contrib/blob/v0.57.2/receiver/sqlqueryreceiver/README.md)(#1833)
- Security updates for third-party dependencies

## v0.56.0

This Splunk OpenTelemetry Collector release includes changes from the [opentelemetry-collector v0.56.0](https://github.com/open-telemetry/opentelemetry-collector/releases/tag/v0.56.0) and the [opentelemetry-collector-contrib v0.56.0](https://github.com/open-telemetry/opentelemetry-collector-contrib/releases/tag/v0.56.0) releases.

### 💡 Enhancements 💡

- Add the `--collector-config` option to the Linux installer script to allow a custom config file path (#1806)
- Update auto instrumentation java agent to [v1.14.0](https://github.com/signalfx/splunk-otel-java/releases/tag/v1.14.0)
- Update bundled Smart Agent to [v5.22.0](https://github.com/signalfx/signalfx-agent/releases/tag/v5.22.0)

### 🧰 Bug fixes 🧰

- `signalfx` exporter: Fix invalid error response message [#12654](https://github.com/open-telemetry/opentelemetry-collector-contrib/pull/12654)

## v0.55.1

### 🧰 Bug fixes 🧰

- `pulsar` exporter: Removed pulsar producer name from config to avoid producer name conflict (#1782)

## v0.55.0

This Splunk OpenTelemetry Collector release includes changes from the [opentelemetry-collector v0.55.0](https://github.com/open-telemetry/opentelemetry-collector/releases/tag/v0.55.0) and the [opentelemetry-collector-contrib v0.55.0](https://github.com/open-telemetry/opentelemetry-collector-contrib/releases/tag/v0.55.0) releases.

### 💡 Enhancements 💡

- Update default `td-agent` version to 4.3.2 in the [Linux installer script](https://github.com/signalfx/splunk-otel-collector/blob/main/docs/getting-started/linux-installer.md) to support log collection with fluentd on Ubuntu 22.04
- Include [tail_sampling](https://github.com/open-telemetry/opentelemetry-collector-contrib/tree/main/processor/tailsamplingprocessor) and [span_metrics](https://github.com/open-telemetry/opentelemetry-collector-contrib/tree/v0.95.0/processor/spanmetricsprocessor) in our distribution

### 🧰 Bug fixes 🧰

- Correct invalid environment variable expansion for ECS task metadata endpoints on EC2 (#1764)
- Adopt [metricstransformprocessor empty metrics fix](https://github.com/open-telemetry/opentelemetry-collector-contrib/pull/12211)

## v0.54.0

This Splunk OpenTelemetry Collector release includes changes from the [opentelemetry-collector v0.54.0](https://github.com/open-telemetry/opentelemetry-collector/releases/tag/v0.54.0) and the [opentelemetry-collector-contrib v0.54.0](https://github.com/open-telemetry/opentelemetry-collector-contrib/releases/tag/v0.54.0) releases.

### 💡 Enhancements 💡

- Only use config server if env var unset (#1728)
- Update bundled Smart Agent to [v5.21.0](https://github.com/signalfx/signalfx-agent/releases/tag/v5.21.0)

### 🧰 Bug fixes 🧰

- Wrap log messages for windows support bundle (#1725)

## v0.53.1

### 🧰 Bug fixes 🧰

- Upgrade [`metricstransform`
  processor](https://github.com/open-telemetry/opentelemetry-collector-contrib/tree/main/processor/metricstransformprocessor)
  to pick up [migration from OpenCensus data model to
  OTLP](https://github.com/open-telemetry/opentelemetry-collector-contrib/pull/10817) that fixes a few issues with
  the processor.

## v0.53.0

This Splunk OpenTelemetry Collector release includes changes from the [opentelemetry-collector v0.53.0](https://github.com/open-telemetry/opentelemetry-collector/releases/tag/v0.53.0) and the [opentelemetry-collector-contrib v0.53.0](https://github.com/open-telemetry/opentelemetry-collector-contrib/releases/tag/v0.53.0) releases.

### 🚀 New components 🚀

- [`k8sevents` receiver](https://github.com/open-telemetry/opentelemetry-collector-contrib/tree/main/receiver/k8seventsreceiver)
  to collect Kubernetes events in OpenTelemetry semantics (#1641)
- **Experimental**: [`pulsar` exporter](https://github.com/signalfx/splunk-otel-collector/tree/main/internal/exporter/pulsarexporter) to export metrics to Pulsar (#1683)

## v0.52.2

### 💡 Enhancements 💡

- Upgrade Golang to 1.18.3 (#1633)
- Support multiple `--config` command-line arguments (#1576)

### 🧰 Bug fixes 🧰

- [`kubeletstats` receiver](https://github.com/open-telemetry/opentelemetry-collector-contrib/tree/main/receiver/kubeletstatsreceiver) introduced a regression in version 52.0 that can break metrics for Kubernetes pods and containers, pinning this receiver's version to v0.51.0 until the regression is resolved (#1638)

## v0.52.1

### 🚀 New components 🚀

- [`transform` processor](https://github.com/open-telemetry/opentelemetry-collector-contrib/tree/main/processor/transformprocessor) to modify telemetry based on configuration using the [Telemetry Transformation Language](https://github.com/open-telemetry/opentelemetry-collector-contrib/blob/main/pkg/ottl) (Alpha)

### 💡 Enhancements 💡

- Initial release of [Chef cookbook](https://supermarket.chef.io/cookbooks/splunk_otel_collector) for Linux and Windows

## v0.52.0

This Splunk OpenTelemetry Collector release includes changes from the [opentelemetry-collector v0.52.0](https://github.com/open-telemetry/opentelemetry-collector/releases/tag/v0.52.0) and the [opentelemetry-collector-contrib v0.52.0](https://github.com/open-telemetry/opentelemetry-collector-contrib/releases/tag/v0.52.0) releases.

### 💡 Enhancements 💡

- Add Ubuntu 22.04 support to the [Linux installer script](https://github.com/signalfx/splunk-otel-collector/blob/main/docs/getting-started/linux-installer.md), [Ansible playbook](https://github.com/signalfx/splunk-otel-collector/tree/main/deployments/ansible), [Puppet module](https://github.com/signalfx/splunk-otel-collector/tree/main/deployments/puppet), and [Salt formula](https://github.com/signalfx/splunk-otel-collector/tree/main/deployments/salt) (collector only; log collection with Fluentd [not currently supported](https://www.fluentd.org/blog/td-agent-v4.3.1-has-been-released))

## v0.51.0

This Splunk OpenTelemetry Collector release includes changes from the [opentelemetry-collector v0.51.0](https://github.com/open-telemetry/opentelemetry-collector/releases/tag/v0.51.0) and the [opentelemetry-collector-contrib v0.51.0](https://github.com/open-telemetry/opentelemetry-collector-contrib/releases/tag/v0.51.0) releases.

Additionally, this release includes [an update to the `resourcedetection` processor](https://github.com/open-telemetry/opentelemetry-collector-contrib/pull/10015) to support "cname" and "lookup" hostname sources.

### 🛑 Breaking changes 🛑

- Removed Debian 8 (jessie) support from the [Linux installer script](https://github.com/signalfx/splunk-otel-collector/blob/main/docs/getting-started/linux-installer.md) (#1354), [Ansible playbook](https://github.com/signalfx/splunk-otel-collector/tree/main/deployments/ansible) (#1547), and [Puppet module](https://github.com/signalfx/splunk-otel-collector/tree/main/deployments/puppet) (#1545)

### 💡 Enhancements 💡

- Added Debian 11 (bullseye) support to the [Linux installer script](https://github.com/signalfx/splunk-otel-collector/blob/main/docs/getting-started/linux-installer.md) (#1354), [Ansible playbook](https://github.com/signalfx/splunk-otel-collector/tree/main/deployments/ansible) (#1547), [Puppet module](https://github.com/signalfx/splunk-otel-collector/tree/main/deployments/puppet) (#1545), and [Salt formula](https://github.com/signalfx/splunk-otel-collector/tree/main/deployments/salt) (#1546)
- Upgrade Golang to 1.18.2 (#1551)

## v0.50.1

### 💡 Enhancements 💡

- Security updates for third-party dependencies
- Update bundled Smart Agent to [v5.20.1](https://github.com/signalfx/signalfx-agent/releases/tag/v5.20.1)

## v0.50.0

This Splunk OpenTelemetry Collector release includes changes from the [opentelemetry-collector v0.50.0](https://github.com/open-telemetry/opentelemetry-collector/releases/tag/v0.50.0) and the [opentelemetry-collector-contrib v0.50.0](https://github.com/open-telemetry/opentelemetry-collector-contrib/releases/tag/v0.50.0) releases.

Additionally, this release includes [an update to `k8scluster` receiver](https://github.com/open-telemetry/opentelemetry-collector-contrib/pull/9523) that allows it to run on older k8s clusters (1.20-).

## v0.49.0

This Splunk OpenTelemetry Collector release includes changes from the [opentelemetry-collector v0.49.0](https://github.com/open-telemetry/opentelemetry-collector/releases/tag/v0.49.0) and the [opentelemetry-collector-contrib v0.49.0](https://github.com/open-telemetry/opentelemetry-collector-contrib/releases/tag/v0.49.0) releases.

### 🚀 New components 🚀

- [`syslog` receiver](https://github.com/open-telemetry/opentelemetry-collector-contrib/tree/main/receiver/syslogreceiver) parses Syslogs from tcp/udp using the [opentelemetry-log-collection](https://github.com/open-telemetry/opentelemetry-log-collection) library

### 💡 Enhancements 💡

- Upgrade to Go 1.18.1 (#1464)
- Initial support for [Cloud Foundry Buildpack](https://github.com/signalfx/splunk-otel-collector/tree/main/deployments/cloudfoundry/buildpack) (#1404)
- Initial support for [BOSH Release](https://github.com/signalfx/splunk-otel-collector/tree/main/deployments/cloudfoundry/bosh) (#1480)
- Update bundled Smart Agent to [v5.20.0](https://github.com/signalfx/signalfx-agent/releases/tag/v5.20.0)

## v0.48.0

This Splunk OpenTelemetry Collector release includes changes from the [opentelemetry-collector v0.48.0](https://github.com/open-telemetry/opentelemetry-collector/releases/tag/v0.48.0) and the [opentelemetry-collector-contrib v0.48.0](https://github.com/open-telemetry/opentelemetry-collector-contrib/releases/tag/v0.48.0) releases.

### 🚀 New components 🚀

- [`cloudfoundry` receiver](https://github.com/open-telemetry/opentelemetry-collector-contrib/tree/main/receiver/cloudfoundryreceiver)
  to receive metrics from Cloud Foundry deployments and services.

## v0.47.1

### 🧰 Bug fixes 🧰

- Remove `signalfx` exporter from traces pipeline in default gateway config (#1393)
- Update `github.com/open-telemetry/opentelemetry-log-collection` to [v0.27.1](https://github.com/open-telemetry/opentelemetry-log-collection/releases/tag/v0.27.1) to fix logging pipeline issues after upgrading to Go 1.18 (#1418)

## v0.47.0

This Splunk OpenTelemetry Collector release includes changes from the [opentelemetry-collector v0.47.0](https://github.com/open-telemetry/opentelemetry-collector/releases/tag/v0.47.0) and the [opentelemetry-collector-contrib v0.47.0](https://github.com/open-telemetry/opentelemetry-collector-contrib/releases/tag/v0.47.0) releases.

### 🚀 New components 🚀

- [`tcplog` receiver](https://github.com/open-telemetry/opentelemetry-collector-contrib/tree/main/receiver/tcplogreceiver) to receive logs from tcp using the [opentelemetry-log-collection](https://github.com/open-telemetry/opentelemetry-log-collection) library

### 💡 Enhancements 💡

- Upgrade to Go 1.18 (#1380)

### 🧰 Bug fixes 🧰

- Update core version during build (#1379)
- Update SA event type to fix processlist (#1385)

## v0.46.0

This Splunk OpenTelemetry Collector release includes changes from the [opentelemetry-collector v0.46.0](https://github.com/open-telemetry/opentelemetry-collector/releases/tag/v0.46.0) and the [opentelemetry-collector-contrib v0.46.0](https://github.com/open-telemetry/opentelemetry-collector-contrib/releases/tag/v0.46.0) releases.

### 💡 Enhancements 💡

- Upgrade `hostmetrics` receiver dependency (#1341)
- Update Linux installer script to fail immediately if running on an unsupported Linux distribution (#1351)
- Update bundled Smart Agent to [v5.19.1](https://github.com/signalfx/signalfx-agent/releases/tag/v5.19.1)

### 🧰 Bug fixes 🧰

- As a bug fix for hosts number miscalculation in Splunk Observability Cloud, Splunk OpenTelemetry Collector running in
  agent mode now is configured to override `host.name` attribute of all signals sent from instrumentation libraries by
  default (#1307)

## v0.45.0

This Splunk OpenTelemetry Collector release includes changes from the [opentelemetry-collector v0.45.0](https://github.com/open-telemetry/opentelemetry-collector/releases/tag/v0.45.0) and the [opentelemetry-collector-contrib v0.45.1](https://github.com/open-telemetry/opentelemetry-collector-contrib/releases/tag/v0.45.1) releases.

### 💡 Enhancements 💡

- Upgrade golang to 1.17.7 (#1294)

### 🧰 Bug fixes 🧰

- Correct collectd/hadoopjmx monitor type in windows Smart Agent receiver config validation [#1254](https://github.com/signalfx/splunk-otel-collector/pull/1254)

## v0.44.0

This Splunk OpenTelemetry Collector release includes changes from the [opentelemetry-collector v0.44.0](https://github.com/open-telemetry/opentelemetry-collector/releases/tag/v0.44.0) and the [opentelemetry-collector-contrib v0.44.0](https://github.com/open-telemetry/opentelemetry-collector-contrib/releases/tag/v0.44.0) releases.

### 🚀 New components 🚀

- [`databricks` receiver](https://github.com/signalfx/splunk-otel-collector/tree/main/internal/receiver/databricksreceiver) to generate metrics about the operation of a Databricks instance (Alpha)

### 💡 Enhancements 💡

- Bump default `td-agent` version to 4.3.0 in installer scripts (#1205)
- Enable shared pipeline for profiling by default (#1181)
- Update bundled Smart Agent to [v5.19.0](https://github.com/signalfx/signalfx-agent/releases/tag/v5.19.0)

## v0.43.0

This Splunk OpenTelemetry Collector release includes changes from the [opentelemetry-collector v0.43.1](https://github.com/open-telemetry/opentelemetry-collector/releases/tag/v0.43.1) and the [opentelemetry-collector-contrib v0.43.0](https://github.com/open-telemetry/opentelemetry-collector-contrib/releases/tag/v0.43.0) releases.

### 🧰 Bug fixes 🧰

- Provide informative unsupported monitor error on Windows for Smart Agent receiver [#1150](https://github.com/signalfx/splunk-otel-collector/pull/1150)
- Fix Windows support bundle script if fluentd is not installed (#1162)

## v0.42.0

This Splunk OpenTelemetry Collector release includes changes from the [opentelemetry-collector v0.42.0](https://github.com/open-telemetry/opentelemetry-collector/releases/tag/v0.42.0) and the [opentelemetry-collector-contrib v0.42.0](https://github.com/open-telemetry/opentelemetry-collector-contrib/releases/tag/v0.42.0) releases.

### 🛑 Breaking changes 🛑

- This version adopts OpenTelemetry Core version 0.42.0, and in doing so the configuration parsing process has changed slightly. The Splunk OpenTelemetry Collector used to [evaluate user configuration twice](https://github.com/signalfx/splunk-otel-collector/issues/628) and this required escaping desired `$` literals with an additional `$` character to prevent unwanted environment variable expansion. This version no longer doubly evaluates configuration so any `$$` instances in your configuration as a workaround should be updated to `$`.  [Config source directives](./internal/configsource) that include an additional `$` are provided with a temporary, backward-compatible `$${config_source:value}` and `$$config_source:value` parsing rule controlled by `SPLUNK_DOUBLE_DOLLAR_CONFIG_SOURCE_COMPATIBLE` environment variable (default `"true"`) to migrate them to single `$` usage to continue supporting the updating configs from [#930](https://github.com/signalfx/splunk-otel-collector/pull/930) and [#935](https://github.com/signalfx/splunk-otel-collector/pull/935). This functionality will be removed in a future release (#1099)

### 🚀 New components 🚀

- [`docker_observer`](https://github.com/open-telemetry/opentelemetry-collector-contrib/tree/main/extension/observer/dockerobserver) to detect and create container endpoints, to be used with the [`receiver_creator`](https://github.com/open-telemetry/opentelemetry-collector-contrib/tree/main/receiver/receivercreator) (#1044)
- [`ecs_task_observer`](https://github.com/open-telemetry/opentelemetry-collector-contrib/tree/main/extension/observer/ecstaskobserver) to detect and create ECS task container endpoints, to be used with the [`receiver_creator`](https://github.com/open-telemetry/opentelemetry-collector-contrib/tree/main/receiver/receivercreator) (#1125)

### 💡 Enhancements 💡

- Initial [salt module](https://github.com/signalfx/splunk-otel-collector/tree/main/deployments/salt) for Linux (#1050)
- Update bundled Smart Agent to [v5.18.0](https://github.com/signalfx/signalfx-agent/releases/tag/v5.18.0)

### 🧰 Bug fixes 🧰

- [`smartagent` receiver](https://github.com/signalfx/splunk-otel-collector/tree/v0.42.0/internal/receiver/smartagentreceiver) will now attempt to create _any_ monitor from a Receiver Creator instance, disregarding its provided `endpoint`. Previously would error out if a monitor did not accept endpoints ([#1107](https://github.com/signalfx/splunk-otel-collector/pull/1107))
- Remove `$$`-escaped `env` config source usage in ECS configs ([#1139](https://github.com/signalfx/splunk-otel-collector/pull/1139)).

## v0.41.1

- Upgrade golang to 1.17.6 (#1088)

## v0.41.0

This Splunk OpenTelemetry Collector release includes changes from the [opentelemetry-collector v0.41.0](https://github.com/open-telemetry/opentelemetry-collector/releases/tag/v0.41.0) and the [opentelemetry-collector-contrib v0.41.0](https://github.com/open-telemetry/opentelemetry-collector-contrib/releases/tag/v0.41.0) releases.

### 🚀 New components 🚀

- [`journald` receiver](https://github.com/open-telemetry/opentelemetry-collector-contrib/tree/main/receiver/journaldreceiver) to parse journald events from systemd journal

### 💡 Enhancements 💡

- Update bundled Smart Agent to [v5.17.1](https://github.com/signalfx/signalfx-agent/releases/tag/v5.17.1)
- Update OTLP HTTP receiver endpoint to use port 4318 in default configuration files (#1017)

## v0.40.0

This Splunk OpenTelemetry Collector release includes changes from the [opentelemetry-collector v0.40.0](https://github.com/open-telemetry/opentelemetry-collector/releases/tag/v0.40.0) and the [opentelemetry-collector-contrib v0.40.0](https://github.com/open-telemetry/opentelemetry-collector-contrib/releases/tag/v0.40.0) releases.

### 🚀 New components 🚀

- [mongodbatlas](https://github.com/open-telemetry/opentelemetry-collector-contrib/tree/main/receiver/mongodbatlasreceiver) receiver to receive metrics from MongoDB Atlas via their monitoring APIs (#997)
- [routing](https://github.com/open-telemetry/opentelemetry-collector-contrib/tree/main/processor/routingprocessor) processor to route logs, metrics or traces to specific exporters (#982)

## v0.39.0

This Splunk OpenTelemetry Collector release includes changes from the [opentelemetry-collector v0.39.0](https://github.com/open-telemetry/opentelemetry-collector/releases/tag/v0.39.0) and the [opentelemetry-collector-contrib v0.39.0](https://github.com/open-telemetry/opentelemetry-collector-contrib/releases/tag/v0.39.0) releases.

### 💡 Enhancements 💡

- Initial [Chocolatey package](https://github.com/signalfx/splunk-otel-collector/blob/main/docs/getting-started/windows-manual.md#chocolatey-installation) release
- Update bundled Smart Agent to [v5.16.0](https://github.com/signalfx/signalfx-agent/releases/tag/v5.16.0)

### 🧰 Bug fixes 🧰

- Fix token passthrough for splunkhec receiver/exporter ([#5435](https://github.com/open-telemetry/opentelemetry-collector-contrib/pull/5435))
- Fix --set command line flag functionality (#939)

## v0.38.1

### 🧰 Bug fixes 🧰

- Fix evaluating env variables in ecs ec2 configs (#930)
- Correct certifi CA bundle removal from Smart Agent bundle (#933)
- Fix evaluating env variables in fargate config (#935)

## v0.38.0

This Splunk OpenTelemetry Collector release includes changes from the [opentelemetry-collector v0.38.0](https://github.com/open-telemetry/opentelemetry-collector/releases/tag/v0.38.0) and the [opentelemetry-collector-contrib v0.38.0](https://github.com/open-telemetry/opentelemetry-collector-contrib/releases/tag/v0.38.0) releases.

### 💡 Enhancements 💡

- Initial release of multi-arch manifest for amd64 and arm64 linux docker images (#866)
  - **Note:** The Smart Agent and Collectd bundle is only included with the amd64 image
- Enable otlp receiver in the gateway logs pipeline (#903)
- Update bundled Smart Agent to [v5.15.0](https://github.com/signalfx/signalfx-agent/releases/tag/v5.15.0)

## v0.37.1

### 💡 Enhancements 💡

- Initial release of [`migratecheckpoint`](https://github.com/signalfx/splunk-otel-collector/tree/main/cmd/migratecheckpoint) to migrate Fluentd's position file to Otel checkpoints
- Upgrade golang to v1.17.2 for CVE-2021-38297
- Upgrade `github.com/hashicorp/consul/api` to v1.11.0 for CVE-2021-37219
- Upgrade `github.com/hashicorp/vault` to v1.7.2 for CVE-2021-27400, CVE-2021-29653, and CVE-2021-32923
- Upgrade `github.com/jackc/pgproto3/v2` to v2.1.1
- Upgrade `go.etcd.io/etcd` to `go.etcd.io/etcd/client/v2` for CVE-2020-15114
- Remove test certs from the smart agent bundle (#861)
- Run the `otelcol` container process as non-root user in provided docker image (#864)

### 🧰 Bug fixes 🧰

- Temporarily downgrade `gopsutil` dep to avoid errors in k8s deployment (#877)

## v0.37.0

This Splunk OpenTelemetry Connector release includes changes from the [opentelemetry-collector v0.37.0](https://github.com/open-telemetry/opentelemetry-collector/releases/tag/v0.37.0) and the [opentelemetry-collector-contrib v0.37.1](https://github.com/open-telemetry/opentelemetry-collector-contrib/releases/tag/v0.37.1) releases. Due to go modules dep issues, the Collector Contrib release 0.37.0 has been retracted in favor of 0.37.1.

### 💡 Enhancements 💡

- `signalfx` exporter: Add support for per cpu metrics [#5756](https://github.com/open-telemetry/opentelemetry-collector-contrib/pull/5756)
- Add [Hashicorp Nomad](https://github.com/signalfx/splunk-otel-collector/tree/main/deployments/nomad) support (#819)
- Add config converter function to unsquash Splunk HEC exporter tls fields (#832)
- Rename `k8s_tagger` processor config entries to [`k8sattributes`](https://github.com/open-telemetry/opentelemetry-collector-contrib/pull/5384) (#848)
- Update bundled Smart Agent to [v5.14.2](https://github.com/signalfx/signalfx-agent/releases/tag/v5.14.2)

## v0.36.1

### 🚀 New components 🚀

- [`httpsink` exporter](https://github.com/signalfx/splunk-otel-collector/tree/main/internal/exporter/httpsinkexporter) to make span data available via a HTTP endpoint
- Initial release of [`translatesfx`](https://github.com/signalfx/splunk-otel-collector/tree/main/cmd/translatesfx) to translate a SignalFx Smart Agent configuration file into a configuration that can be used by an OpenTelemetry Collector

### 🛑 Breaking changes 🛑

- Reorder detectors in default configs, moving the `system` detector to the
  end of the list. Applying this change to a pre-existing config in an EC2
  or Azure deployment will change both the `host.name` dimension and the
  resource ID dimension on some MTSes, possibly causing detectors to fire.
  (#822)

### 💡 Enhancements 💡

- Add `--skip-collector-repo` and `--skip-fluentd-repo` options to the Linux installer script to skip apt/yum/zypper repo config (#801)
- Add `collector_msi_url` and `fluentd_msi_url` options to the Windows installer script to allow custom URLs for downloading MSIs (#803)
- Start collector service after deb/rpm install or upgrade if env file exists (#805)

### 🧰 Bug fixes 🧰

- Allow the version flag without environment variables (#800)
- Fix Linux installer to set `SPLUNK_MEMORY_TOTAL_MIB` in the environment file if `--ballast` option is specified (#807)

## v0.36.0

This Splunk OpenTelemetry Connector release includes changes from the [opentelemetry-collector v0.36.0](https://github.com/open-telemetry/opentelemetry-collector/releases/tag/v0.36.0) and the [opentelemetry-collector-contrib v0.36.0](https://github.com/open-telemetry/opentelemetry-collector-contrib/releases/tag/v0.36.0) releases.

### 💡 Enhancements 💡

- Handle backwards compatibility of internal ballast removal (#759)
- Update bundled Smart Agent to [v5.14.1](https://github.com/signalfx/signalfx-agent/releases/tag/v5.14.1)
- Automatically relocate removed OTLP exporter "insecure" field (#783)

### 🧰 Bug fixes 🧰

- Move Heroku buildpack to [https://github.com/signalfx/splunk-otel-collector-heroku](https://github.com/signalfx/splunk-otel-collector-heroku) (#755)
- Fix rpm installation conflicts with the Smart Agent rpm (#773)

## v0.35.0

This Splunk OpenTelemetry Connector release includes changes from the [opentelemetry-collector v0.35.0](https://github.com/open-telemetry/opentelemetry-collector/releases/tag/v0.35.0) and the [opentelemetry-collector-contrib v0.35.0](https://github.com/open-telemetry/opentelemetry-collector-contrib/releases/tag/v0.35.0) releases.

### 🚀 New components 🚀

- [`groupbyattrs` processor](https://github.com/open-telemetry/opentelemetry-collector-contrib/tree/main/processor/groupbyattrsprocessor)

### 💡 Enhancements 💡

- Update bundled Smart Agent to [v5.13.0](https://github.com/signalfx/signalfx-agent/releases/tag/v5.13.0) (#738)
- Add SUSE support to [Linux installer script](https://github.com/signalfx/splunk-otel-collector/blob/main/docs/getting-started/linux-installer.md) (collector only, log collection with Fluentd not yet supported) (#720)
- Add SUSE support to [puppet module](https://forge.puppet.com/modules/signalfx/splunk_otel_collector) (collector only, log collection with Fluentd not yet supported) (#737)

### 🧰 Bug fixes 🧰

- `smartagent` receiver: Properly parse receiver creator endpoints (#718)

## v0.34.1

### 💡 Enhancements 💡

- Automatically add `system.type` dimension to all `smartagent` receiver datapoints (#702)
- Include ECS EC2 config in docker images (#713)

## v0.34.0

This Splunk OpenTelemetry Connector release includes changes from the [opentelemetry-collector v0.34.0](https://github.com/open-telemetry/opentelemetry-collector/releases/tag/v0.34.0) and the [opentelemetry-collector-contrib v0.34.0](https://github.com/open-telemetry/opentelemetry-collector-contrib/releases/tag/v0.34.0) releases.

### 💡 Enhancements 💡

- Add [Amazon ECS EC2](https://github.com/signalfx/splunk-otel-collector/tree/main/deployments/ecs/ec2) deployment support (#642)
- Enable `memory_ballast` extension in Fargate config (#675)
- Initial [support bundle PowerShell script](https://github.com/signalfx/splunk-otel-collector/blob/main/packaging/msi/splunk-support-bundle.ps1); included in the Windows MSI (#654)
- Remove strict `libcap` dependency from the collector RPM (#676)
  - Allows installation on Linux distros without the `libcap` package.
  - If installing the collector RPM manually, `libcap` will now need to be installed separately as a prerequisite.  See [linux-manual.md](https://github.com/signalfx/splunk-otel-collector/blob/main/docs/getting-started/linux-manual.md#deb-and-rpm-packages) for details.

### 🧰 Bug fixes 🧰

- Use system env vars for default paths in the Windows installer script (#667)

## v0.33.1

### 💡 Enhancements 💡

- Initial release of the `quay.io/signalfx/splunk-otel-collector-windows` [docker image for Windows](https://github.com/signalfx/splunk-otel-collector/blob/main/docs/getting-started/windows-manual.md#docker)
- Upgrade to Go 1.17 (#650)
- Update bundled Smart Agent to [v5.12.0](https://github.com/signalfx/signalfx-agent/releases/tag/v5.12.0)

## v0.33.0

This Splunk OpenTelemetry Connector release includes changes from the [opentelemetry-collector v0.33.0](https://github.com/open-telemetry/opentelemetry-collector/releases/tag/v0.33.0) and the [opentelemetry-collector-contrib v0.33.0](https://github.com/open-telemetry/opentelemetry-collector-contrib/releases/tag/v0.33.0) releases.

### 💡 Enhancements 💡

- `smartagent` receiver: `signalfx-forwarder` now works with `k8s_tagger` processor. (#590)
- Add [Fargate](https://github.com/signalfx/splunk-otel-collector/blob/main/deployments/fargate/README.md) deployment support
- Update bundled Smart Agent to [v5.11.4](https://github.com/signalfx/signalfx-agent/releases/tag/v5.11.4)

### 🧰 Bug fixes 🧰

- `smartagent` receiver: Set redirected logrus logger level (#593)

## v0.31.0

This Splunk OpenTelemetry Connector release includes changes from the [opentelemetry-collector v0.31.0](https://github.com/open-telemetry/opentelemetry-collector/releases/tag/v0.31.0) and the [opentelemetry-collector-contrib v0.31.0](https://github.com/open-telemetry/opentelemetry-collector-contrib/releases/tag/v0.31.0) releases.

### 🚀 New components 🚀

- [`file_storage` extension](https://github.com/open-telemetry/opentelemetry-collector-contrib/tree/main/extension/storage/filestorage)

### 🛑 Breaking changes 🛑

- Change default config server port to 55554 (#579)

### 💡 Enhancements 💡

- Add support for non-persisted journald in the default fluentd config (#516)
- Add `SPLUNK_CONFIG_YAML` env var support for storing configuration YAML (#462)
- Initial puppet support for windows (#524)
- Update to use the `memory_ballast` extension instead of the `--mem-ballast-size-mib` flag (#567)
- Add Heroku buildpack (#571)
- Set required URL and TOKEN env vars for agent config (#572)

### 🧰 Bug fixes 🧰

- Remove SAPM receiver from default configuration (#517)
- `zookeeper` config source: Remove config validation for zk endpoints (#533)
- Fix memory limit calculation for deployments with 20Gi+ of total memory (#558)
- Set path ownership on deb/rpm postinstall (#582)

## v0.29.0

This Splunk OpenTelemetry Connector release includes changes from the [opentelemetry-collector v0.29.0](https://github.com/open-telemetry/opentelemetry-collector/releases/tag/v0.29.0) and the [opentelemetry-collector-contrib v0.29.0](https://github.com/open-telemetry/opentelemetry-collector-contrib/releases/tag/v0.29.0) releases.

### 💡 Enhancements 💡

- Add OTLP to logs pipeline for agent (#495)
- Enable collecting in memory config locally by default (#497)
- Enable host metadata updates by default (#513)

## v0.28.1

- Update bundled Smart Agent to [v5.11.0](https://github.com/signalfx/signalfx-agent/releases/tag/v5.11.0) (#487)
- Document APM infra correlation (#458)
- Alpha translatesfx feature additions.

## v0.28.0

This Splunk OpenTelemetry Collector release includes changes from the [opentelemetry-collector v0.28.0](https://github.com/open-telemetry/opentelemetry-collector/releases/tag/v0.28.0) and the [opentelemetry-collector-contrib v0.28.0](https://github.com/open-telemetry/opentelemetry-collector-contrib/releases/tag/v0.28.0) releases.

### 💡 Enhancements 💡

- Initial puppet module for linux (#405)
- Add `include` config source (#419, #402, #397)
- Allow setting both `SPLUNK_CONFIG` and `--config` with priority given to `--config` (#450)
- Use internal pipelines for collector prometheus metrics (#469)

### 🧰 Bug fixes 🧰

- Correctly handle nil value on the config provider (#434)

## v0.26.0

This Splunk OpenTelemetry Collector release includes changes from the [opentelemetry-collector v0.26.0](https://github.com/open-telemetry/opentelemetry-collector/releases/tag/v0.26.0) and the [opentelemetry-collector-contrib v0.26.0](https://github.com/open-telemetry/opentelemetry-collector-contrib/releases/tag/v0.26.0) releases.

### 🚀 New components 🚀

- [kafkametrics](https://github.com/open-telemetry/opentelemetry-collector-contrib/tree/main/receiver/kafkametricsreceiver) receiver

### 💡 Enhancements 💡

- zookeeper config source (#318)
- etcd2 config source (#317)
- Enable primary cloud resource detection in the default agent config (#344)
- Unset exclusion and translations by default in gateway config (#350)
- Update bundled Smart Agent to [v5.10.2](https://github.com/signalfx/signalfx-agent/releases/tag/v5.10.2) (#354)
- Set PATH in the docker image to include Smart Agent bundled utilities (#313)
- Remove 55680 exposed port from the docker image (#371)
- Expose initial and effective config for debugging purposes (#325)
- Add a config source for env vars (#348)

### 🧰 Bug fixes 🧰

- `smartagent` receiver: Remove premature protection for Start/Stop, trust Service to start/stop once (#342)
- `smartagent` receiver and extension: Fix config parsing for structs and pointers to structs (#345)

## v0.25.0

This Splunk OpenTelemetry Collector release includes changes from the [opentelemetry-collector v0.25.0](https://github.com/open-telemetry/opentelemetry-collector/releases/tag/v0.25.0) and the [opentelemetry-collector-contrib v0.25.0](https://github.com/open-telemetry/opentelemetry-collector-contrib/releases/tag/v0.25.0) releases.

### 🚀 New components 🚀

- [filelog](https://github.com/open-telemetry/opentelemetry-collector-contrib/tree/main/receiver/filelogreceiver) receiver (#289)
- [probabilisticsampler](https://github.com/open-telemetry/opentelemetry-collector-contrib/tree/main/processor/probabilisticsamplerprocessor) processor (#300)

### 💡 Enhancements 💡

- Add the config source manager (#295, #303)

### 🧰 Bug fixes 🧰

- Correct Jaeger Thrift HTTP Receiver URL to /api/traces (#288)

## v0.24.3

### 💡 Enhancements 💡

- Add AKS resource detector (https://github.com/open-telemetry/opentelemetry-collector-contrib/pull/3035)

### 🧰 Bug fixes 🧰

- Fallback to `os.Hostname` when FQDN is not available (https://github.com/open-telemetry/opentelemetry-collector-contrib/pull/3099)

## v0.24.2

### 💡 Enhancements 💡

- Include smart agent bundle in docker image (#241)
- Use agent bundle-relative Collectd ConfigDir default (#263, #268)

### 🧰 Bug fixes 🧰

- Sanitize monitor IDs in SA receiver (#266, #269)

## v0.24.1

### 🧰 Bug fixes 🧰

- Fix HEC Exporter throwing 400s (https://github.com/open-telemetry/opentelemetry-collector-contrib/pull/3032)

### 💡 Enhancements 💡
- Remove unnecessary hostname mapping in fluentd configs (#250)
- Add OTLP HTTP exporter (#252)
- Env variable NO_WINDOWS_SERVICE to force interactive mode on Windows (#254)

## v0.24.0

### 🛑 Breaking changes 🛑

- Remove opencensus receiver (#230)
- Don't override system resource attrs in default config (#239)
  - Detectors run as part of the `resourcedetection` processor no longer overwrite resource attributes already present.

### 💡 Enhancements 💡

- Support gateway mode for Linux installer (#187)
- Support gateway mode for windows installer (#231)
- Add SignalFx forwarder to default configs (#218)
- Include Smart Agent bundle in msi (#222)
- Add Linux support bundle script (#208)
- Add Kafka receiver/exporter (#201)

### 🧰 Bug fixes 🧰

## v0.23.0

This Splunk OpenTelemetry Collector release includes changes from the [opentelemetry-collector v0.23.0](https://github.com/open-telemetry/opentelemetry-collector/releases/tag/v0.23.0) and the [opentelemetry-collector-contrib v0.23.0](https://github.com/open-telemetry/opentelemetry-collector-contrib/releases/tag/v0.23.0) releases.

### 🛑 Breaking changes 🛑

- Renamed default config from `splunk_config_linux.yaml` to `gateway_config.yaml` (#170)

### 💡 Enhancements 💡

- Include smart agent bundle in amd64 deb/rpm packages (#177)
- `smartagent` receiver: Add support for logs (#161) and traces (#192)

### 🧰 Bug fixes 🧰

- `smartagent` extension: Ensure propagation of collectd bundle dir (#180)
- `smartagent` receiver: Fix logrus logger hook data race condition (#181)<|MERGE_RESOLUTION|>--- conflicted
+++ resolved
@@ -2,17 +2,14 @@
 
 ## Unreleased
 
-<<<<<<< HEAD
-
 ### 🛑 Breaking changes 🛑
 
 - (Splunk) Change default traces exporter to otlphttp exporter. ([#5588](https://github.com/signalfx/splunk-otel-collector/pull/5588)).
-=======
+
 ### 🚀 New components 🚀
 
 - (Splunk) Add `filestats` receiver ([#5229](https://github.com/signalfx/splunk-otel-collector/pull/5229))
 - (Splunk) Add `iis` receiver ([#5717](https://github.com/signalfx/splunk-otel-collector/pull/5717))
->>>>>>> 175c2c3c
 
 ### 💡 Enhancements 💡
 
