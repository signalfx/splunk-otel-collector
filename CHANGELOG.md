# Changelog

## Unreleased

<<<<<<< HEAD
### 🚀 New components 🚀

- (Splunk) Add `ngnix` receiver ([5229](https://github.com/signalfx/splunk-otel-collector/pull/5229))
=======
### 🛑 Breaking changes 🛑

- (Splunk) `confmap`: Do not expand special shell variable such as `$*` in configuration files. ([#5206](https://github.com/signalfx/splunk-otel-collector/pull/5206))
>>>>>>> e701023f

## v0.106.1

This Splunk OpenTelemetry Collector release includes changes from the [opentelemetry-collector v0.106.1](https://github.com/open-telemetry/opentelemetry-collector/releases/tag/v0.106.1) and the [opentelemetry-collector-contrib v0.106.1](https://github.com/open-telemetry/opentelemetry-collector-contrib/releases/tag/v0.106.1) releases where appropriate.

### 🧰 Bug fixes 🧰

- (Splunk) Upgrade some `core` dependencies to proper `v0.106.1` version. ([#5203](https://github.com/signalfx/splunk-otel-collector/pull/5203))

## v0.106.0

This Splunk OpenTelemetry Collector release includes changes from the [opentelemetry-collector v0.106.0](https://github.com/open-telemetry/opentelemetry-collector/releases/tag/v0.106.0)-[v0.106.1](https://github.com/open-telemetry/opentelemetry-collector/releases/tag/v0.106.1) and the [opentelemetry-collector-contrib v0.106.0](https://github.com/open-telemetry/opentelemetry-collector-contrib/releases/tag/v0.106.0)-[v0.106.1](https://github.com/open-telemetry/opentelemetry-collector-contrib/releases/tag/v0.106.1) releases where appropriate.

Note: Some `core` dependencies were incorrectly still set to `v0.105.0` for this release.

### 🛑 Breaking changes 🛑

- (Core) `service`: Update all metrics to include `otelcol_` prefix to ensure consistency across OTLP and Prometheus metrics ([#9759](https://github.com/open-telemetry/opentelemetry-collector/pull/9759))
  This change is marked as a breaking change as anyone that was using OTLP for metrics will
  see the new prefix which was not present before. Prometheus generated metrics remain
  unchanged.
- (Core) `confighttp`: Delete `ClientConfig.CustomRoundTripper` ([#8627](https://github.com/open-telemetry/opentelemetry-collector/pull/8627))
  Set (*http.Client).Transport on the *http.Client returned from ToClient to configure this.
- (Core) `confmap`: When passing configuration for a string field using any provider, use the verbatim string representation as the value. ([#10605](https://github.com/open-telemetry/opentelemetry-collector/pull/10605), [#10405](https://github.com/open-telemetry/opentelemetry-collector/pull/10405))
  This matches the behavior of `${ENV}` syntax prior to the promotion of the `confmap.unifyEnvVarExpansion` feature gate
  to beta. It changes the behavior of the `${env:ENV}` syntax with escaped strings.
- (Core) `component`: Adds restrictions on the character set for component.ID name. ([#10673](https://github.com/open-telemetry/opentelemetry-collector/pull/10673))
- (Core) `processor/memorylimiter`: The memory limiter processor will no longer account for ballast size. ([#10696](https://github.com/open-telemetry/opentelemetry-collector/pull/10696))
  If you are already using GOMEMLIMIT instead of the ballast extension this does not affect you.
- (Core) `extension/memorylimiter`: The memory limiter extension will no longer account for ballast size. ([#10696](https://github.com/open-telemetry/opentelemetry-collector/pull/10696))
  If you are already using GOMEMLIMIT instead of the ballast extension this does not affect you.
- (Core) `service`: The service will no longer be able to get a ballast size from the deprecated ballast extension. ([#10696](https://github.com/open-telemetry/opentelemetry-collector/pull/10696))
  If you are already using GOMEMLIMIT instead of the ballast extension this does not affect you.
- (Contrib) `vcenterreceiver`: Enables various vCenter metrics that were disabled by default until v0.106.0 ([#33607](https://github.com/open-telemetry/opentelemetry-collector-contrib/pull/33607))
  The following metrics will be enabled by default "vcenter.datacenter.cluster.count", "vcenter.datacenter.vm.count", "vcenter.datacenter.datastore.count",
  "vcenter.datacenter.host.count", "vcenter.datacenter.disk.space", "vcenter.datacenter.cpu.limit", "vcenter.datacenter.memory.limit",
  "vcenter.resource_pool.memory.swapped", "vcenter.resource_pool.memory.ballooned", and "vcenter.resource_pool.memory.granted". The
  "resourcePoolMemoryUsageAttribute" has also been bumped up to release v.0.107.0
- (Contrib) `k8sattributesprocessor`: Deprecate `extract.annotations.regex` and `extract.labels.regex` config fields in favor of the `ExtractPatterns` function in the transform processor. The `FieldExtractConfig.Regex` parameter will be removed in version v0.111.0. ([#25128](https://github.com/open-telemetry/opentelemetry-collector-contrib/pull/25128))
  Deprecating of FieldExtractConfig.Regex parameter means that it is recommended to use the `ExtractPatterns` function from the transform processor instead. To convert your current configuration please check the `ExtractPatterns` function [documentation](https://github.com/open-telemetry/opentelemetry-collector-contrib/tree/main/pkg/ottl/ottlfuncs#extractpatterns). You should use the `pattern` parameter of `ExtractPatterns` instead of using the `FieldExtractConfig.Regex` parameter.

### 🚩Deprecations 🚩

- (Splunk) Deprecate the collectd/health-checker plugin ([#5167](https://github.com/signalfx/splunk-otel-collector/pull/5167))
- (Splunk) Deprecate the telegraf/exec monitor ([#5171](https://github.com/signalfx/splunk-otel-collector/pull/5171))

### 🚀 New components 🚀

- (Splunk) Add Elasticsearch receiver ([#5165](https://github.com/signalfx/splunk-otel-collector/pull/5165/))
- (Splunk) Add HAProxy receiver ([#5163](https://github.com/signalfx/splunk-otel-collector/pull/5163))

### 💡 Enhancements 💡

- (Splunk) Auto Discovery for Linux:
  - Bring Apache Web Server receiver into the discovery mode ([#5109](https://github.com/signalfx/splunk-otel-collector/pull/5109))
- (Splunk) linux installer script: decouple the endpoint and protocol options ([#5164](https://github.com/signalfx/splunk-otel-collector/pull/5164))
- (Splunk) Bump version of com.signalfx.public:signalfx-commons-protoc-java to 1.0.44 ([#5186](https://github.com/signalfx/splunk-otel-collector/pull/5186))
- (Splunk) Bump version of github.com/snowflakedb/gosnowflake from to 1.11.0 ([#5176](https://github.com/signalfx/splunk-otel-collector/pull/5176))
- (Core) `exporterhelper`: Add data_type attribute to `otelcol_exporter_queue_size` metric to report the type of data being processed. ([#9943](https://github.com/open-telemetry/opentelemetry-collector/pull/9943))
- (Core) `confighttp`: Add option to include query params in auth context ([#4806](https://github.com/open-telemetry/opentelemetry-collector/pull/4806))
- (Core) `configgrpc`: gRPC auth errors now return gRPC status code UNAUTHENTICATED (16) ([#7646](https://github.com/open-telemetry/opentelemetry-collector/pull/7646))
- (Core) `httpprovider, httpsprovider`: Validate URIs in HTTP and HTTPS providers before fetching. ([#10468](https://github.com/open-telemetry/opentelemetry-collector/pull/10468))
- (Contrib) `processor/transform`: Add `scale_metric` function that scales all data points in a metric. ([#16214](https://github.com/open-telemetry/opentelemetry-collector-contrib/pull/16214))
- (Contrib) `vcenterreceiver`: Adds vCenter vSAN host metrics. ([#33556](https://github.com/open-telemetry/opentelemetry-collector-contrib/pull/33556))
  Introduces the following vSAN host metrics to the vCenter receiver:
  - vcenter.host.vsan.throughput
  - vcenter.host.vsan.iops
  - vcenter.host.vsan.congestions
  - vcenter.host.vsan.cache.hit_rate
  - vcenter.host.vsan.latency.avg
- (Contrib) `transformprocessor`: Support aggregating metrics based on their attributes. ([#16224](https://github.com/open-telemetry/opentelemetry-collector-contrib/pull/16224))
- (Contrib) `metricstransformprocessor`: Adds the 'median' aggregation type to the Metrics Transform Processor. Also uses the refactored aggregation business logic from internal/core package. ([#16224](https://github.com/open-telemetry/opentelemetry-collector-contrib/pull/16224))
- (Contrib) `hostmetricsreceiver`: allow configuring log pipeline to send host EntityState event ([#33927](https://github.com/open-telemetry/opentelemetry-collector-contrib/pull/33927))
- (Contrib) `windowsperfcountersreceiver`: Improve handling of non-existing instances for Windows Performance Counters ([#33815](https://github.com/open-telemetry/opentelemetry-collector-contrib/pull/33815))
  It is an expected that when querying Windows Performance Counters the targeted instances may not be present.
  The receiver will no longer require the use of `recreate_query` to handle non-existing instances.
  As soon as the instances are available, the receiver will start collecting metrics for them.
  There won't be warning log messages when there are no matches for the configured instances.
- (Contrib) `kafkareceiver`: Add settings session_timeout and heartbeat_interval to Kafka Receiver for group management facilities ([#28630](https://github.com/open-telemetry/opentelemetry-collector-contrib/pull/28630))
- (Contrib) `vcenterreceiver`: Adds a number of default disabled vSAN metrics for Clusters. ([#33556](https://github.com/open-telemetry/opentelemetry-collector-contrib/pull/33556))
- (Contrib) `vcenterreceiver`: Adds a number of default disabled vSAN metrics for Virtual Machines. ([#33556](https://github.com/open-telemetry/opentelemetry-collector-contrib/pull/33556))

### 🧰 Bug fixes 🧰

- (Core) `processorhelper`: update units for internal telemetry ([#10647](https://github.com/open-telemetry/opentelemetry-collector/pull/10647))
- (Core) `confmap`: Increase the amount of recursion and URI expansions allowed in a single line ([#10712](https://github.com/open-telemetry/opentelemetry-collector/pull/10712))
- (Core) `exporterhelper`: There is no guarantee that after the exporterhelper sends the plog/pmetric/ptrace data downstream that the data won't be mutated in some way. (e.g by the batch_sender) This mutation could result in the proceeding call to req.ItemsCount() to provide inaccurate information to be logged. ([#10033](https://github.com/open-telemetry/opentelemetry-collector/pull/10033))
- (Core) `exporterhelper`: Update units for internal telemetry ([#10648](https://github.com/open-telemetry/opentelemetry-collector/pull/10648))
- (Core) `receiverhelper`: Update units for internal telemetry ([#10650](https://github.com/open-telemetry/opentelemetry-collector/pull/10650))
- (Core) `scraperhelper`: Update units for internal telemetry ([#10649](https://github.com/open-telemetry/opentelemetry-collector/pull/10649))
- (Core) `service`: Use Command/Version to populate service name/version attributes ([#10644](https://github.com/open-telemetry/opentelemetry-collector/pull/10644))
- (Core) `configauth`: Fix unmarshaling of authentication in HTTP servers. ([#10750](https://github.com/open-telemetry/opentelemetry-collector/pull/10750))
- (Contrib) `opencensusreceiver`: Do not report an error into resource status during receiver shutdown when the listener connection was closed. ([#33865](https://github.com/open-telemetry/opentelemetry-collector-contrib/pull/33865))
- (Contrib) `statsdeceiver`: Log only non-EOF errors when reading payload received via TCP. ([#33951](https://github.com/open-telemetry/opentelemetry-collector-contrib/pull/33951))
- (Contrib) `vcenterreceiver`: Adds destroys to the ContainerViews in the client. ([#34254](https://github.com/open-telemetry/opentelemetry-collector-contrib/pull/34254))
  This may not be necessary, but it should be better practice than not.

## v0.105.0

This Splunk OpenTelemetry Collector release includes changes from the [opentelemetry-collector v0.105.0](https://github.com/open-telemetry/opentelemetry-collector/releases/tag/v0.105.0) and the [opentelemetry-collector-contrib v0.105.0](https://github.com/open-telemetry/opentelemetry-collector-contrib/releases/tag/v0.105.0) releases where appropriate.

### 🛑 Breaking changes 🛑

- (Splunk) Don't expand environment variables starting with $$ in configuration files. This behavior was introduced
  in v0.42.0 to support a bug causing double expansion. $$ is treated as an escape sequence representing a literal
  $ character ([#5134](https://github.com/signalfx/splunk-otel-collector/pull/5134))
- (Core) `service`: add `service.disableOpenCensusBridge` feature gate which is enabled by default to remove the dependency on OpenCensus ([#10414](https://github.com/open-telemetry/opentelemetry-collector/pull/10414))
- (Core) `confmap`: Promote `confmap.strictlyTypedInput` feature gate to beta. ([#10552](https://github.com/open-telemetry/opentelemetry-collector/pull/10552))
  This feature gate changes the following:
  - Configurations relying on the implicit type casting behaviors listed on [#9532](https://github.com/open-telemetry/opentelemetry-collector/issues/9532) will start to fail.
  - Configurations using URI expansion (i.e. `field: ${env:ENV}`) for string-typed fields will use the value passed in `ENV` verbatim without intermediate type casting.
- (Contrib) `stanza`: errors from Operator.Process are returned instead of silently ignored. ([#33783](https://github.com/open-telemetry/opentelemetry-collector-contrib/pull/33783))
  This public function is affected: https://pkg.go.dev/github.com/open-telemetry/opentelemetry-collector-contrib/pkg/stanza@v0.104.0/operator/helper#WriterOperator.Write
- (Contrib) `vcenterreceiver`: Enables various vCenter metrics that were disabled by default until v0.105 ([#34022](https://github.com/open-telemetry/opentelemetry-collector-contrib/pull/34022))
  The following metrics will be enabled by default "vcenter.host.network.packet.drop.rate",
  "vcenter.vm.cpu.readiness", "vcenter.host.cpu.capacity", and "vcenter.host.cpu.reserved".

### 🚩Deprecations 🚩

- (Splunk) Deprecate usage of bare environment variables and config sources in configuration files ([#5153](https://github.com/signalfx/splunk-otel-collector/pull/5153))
  - Use `${env:VAR}` or `${VAR}` instead of `$VAR`.
  - Use `${uri:selector}` instead of `$uri:selector`, e.g. `${file:/path/to/file}` instead of `$file:/path/to/file`.

### 💡 Enhancements 💡
- (Splunk) Auto Discovery for Linux:
  - Bring SQL Server receiver into the discovery mode ([#5109](https://github.com/signalfx/splunk-otel-collector/pull/5109))
  - Bring Cassanda JMX receiver into the discovery mode ([#5112](https://github.com/signalfx/splunk-otel-collector/pull/5112))
  - Bring RabbitMQ receiver into the discovery mode ([#5051](https://github.com/signalfx/splunk-otel-collector/pull/5051))
- (Splunk) Update bundled OpenJDK to [11.0.24_8](https://github.com/adoptium/temurin11-binaries/releases/tag/jdk-11.0.24%2B8) ([#5113](https://github.com/signalfx/splunk-otel-collector/pull/5113), [#5119](https://github.com/signalfx/splunk-otel-collector/pull/5119))
- (Splunk) Upgrade github.com/hashicorp/vault to v1.17.2 ([#5089](https://github.com/signalfx/splunk-otel-collector/pull/5089))
- (Splunk) Upgrade github.com/go-zookeeper/zk to 1.0.4 ([#5146](https://github.com/signalfx/splunk-otel-collector/pull/5146))
- (Core) `configtls`: Mark module as stable. ([#9377](https://github.com/open-telemetry/opentelemetry-collector/pull/9377))
- (Core) `confmap`: Remove extra closing parenthesis in sub-config error ([#10480](https://github.com/open-telemetry/opentelemetry-collector/pull/10480))
- (Core) `configgrpc`: Update the default load balancer strategy to round_robin ([#10319](https://github.com/open-telemetry/opentelemetry-collector/pull/10319))
  To restore the behavior that was previously the default, set `balancer_name` to `pick_first`.
- (Core) `otelcol`: Add go module to components subcommand. ([#10570](https://github.com/open-telemetry/opentelemetry-collector/pull/10570))
- (Core) `confmap`: Add explanation to errors related to `confmap.strictlyTypedInput` feature gate. ([#9532](https://github.com/open-telemetry/opentelemetry-collector/pull/9532))
- (Core) `confmap`: Allow using `map[string]any` values in string interpolation ([#10605](https://github.com/open-telemetry/opentelemetry-collector/pull/10605))
- (Contrib) `pkg/ottl`: Added Hex() converter function ([#31929](https://github.com/open-telemetry/opentelemetry-collector-contrib/pull/31929))
- (Contrib) `pkg/ottl`: Add IsRootSpan() converter function. ([#32918](https://github.com/open-telemetry/opentelemetry-collector-contrib/pull/32918))
  Converter `IsRootSpan()` returns `true` if the span in the corresponding context is root, that means its `parent_span_id` equals to hexadecimal representation of zero. In all other scenarios function returns `false`.
- (Contrib) `vcenterreceiver`: Adds additional vCenter resource pool metrics and a memory_usage_type attribute for vcenter.resource_pool.memory.usage metric to use. ([#33607](https://github.com/open-telemetry/opentelemetry-collector-contrib/pull/33607))
  Added "vcenter.resource_pool.memory.swapped", "vcenter.resource_pool.memory.ballooned", and "vcenter.resource_pool.memory.granted"
  metrics. Also added an additional attribute, "memory_usage_type" for "vcenter.resource_pool.memory.usage" metric, which is currently under a feature gate.
- (Contrib) `kubeletstatsreceiver`: Add `k8s.pod.memory.node.utilization` and `k8s.container.memory.node.utilization` metrics ([#33591](https://github.com/open-telemetry/opentelemetry-collector-contrib/pull/33591))
- (Contrib) `vcenterreceiver`: Adds vCenter metrics at the datacenter level. ([#33607](https://github.com/open-telemetry/opentelemetry-collector-contrib/pull/33607))
  Introduces various datacenter metrics which work by aggregating stats from datastores, clusters, hosts, and VM's.
- (Contrib) `processor/resource, processor/attributes`: Add an option to extract value from a client address by specifying `client.address` value in the `from_context` field. (#34051) ([#33607](https://github.com/open-telemetry/opentelemetry-collector-contrib/pull/33607))
- (Contrib) `receiver/azuremonitorreceiver`: Add support for Managed Identity and Default Credential auth ([#31268](https://github.com/open-telemetry/opentelemetry-collector-contrib/pull/31268), [#33584](https://github.com/open-telemetry/opentelemetry-collector-contrib/pull/33584))
- (Contrib) `azuremonitorreceiver`: Add `maximum_number_of_records_per_resource` config parameter in order to overwrite default ([#32165](https://github.com/open-telemetry/opentelemetry-collector-contrib/pull/32165))
- (Contrib) `cloudfoundryreceiver`: Add support to receive CloudFoundry Logs ([#32671](https://github.com/open-telemetry/opentelemetry-collector-contrib/pull/32671))
- (Contrib) `cmd/opampsupervisor`: Adds support for forwarding custom messages to/from the agent ([#33575](https://github.com/open-telemetry/opentelemetry-collector-contrib/pull/33575))
- (Contrib) `splunkhecexporter`: Increase the performance of JSON marshaling ([#34011](https://github.com/open-telemetry/opentelemetry-collector-contrib/pull/34011))
- (Contrib) `loadbalancingexporter`: Adds a new streamID routingKey, which will route based on the datapoint ID. See updated README for details ([#32513](https://github.com/open-telemetry/opentelemetry-collector-contrib/pull/32513))
- (Contrib) `dockerobserver`: Add hint to error when using float for `api_version` field ([#34043](https://github.com/open-telemetry/opentelemetry-collector-contrib/pull/34043))
- (Contrib) `pkg/ottl`: Emit traces for statement sequence executions to troubleshoot OTTL statements/conditions ([#33433](https://github.com/open-telemetry/opentelemetry-collector-contrib/pull/33433))
- (Contrib) `pkg/stanza`: Bump 'logs.jsonParserArray' and 'logs.assignKeys' feature gates to beta. ([#33948](https://github.com/open-telemetry/opentelemetry-collector-contrib/pull/33948))
  - This enables the feature gates by default to allow use of the `json_array_parser` and `assign_keys` operations.
- (Contrib) `receiver/filelog`: Add filelog.container.removeOriginalTimeField feature-flag for removing original time field ([#33946](https://github.com/open-telemetry/opentelemetry-collector-contrib/pull/33946))
- (Contrib) `statsdreceiver`: Allow configuring summary percentiles ([#33701](https://github.com/open-telemetry/opentelemetry-collector-contrib/pull/33701))
- (Contrib) `pkg/stanza`: Switch to faster json parser lib for container operator ([#33929](https://github.com/open-telemetry/opentelemetry-collector-contrib/pull/33929))
- (Contrib) `telemetrygen`: telemetrygen `--rate` flag changed from Int64 to Float64 ([#33984](https://github.com/open-telemetry/opentelemetry-collector-contrib/pull/33984))
- (Contrib) `windowsperfcountersreceiver`: `windowsperfcountersreceiver` now appends an index number to additional instance names that share a name. An example of this is when scraping `process(*)` counters with multiple running instances of the same executable. ([#32319](https://github.com/open-telemetry/opentelemetry-collector-contrib/pull/32319))
  **NOTES**
  - This change can expose cardinality issues where the counters were previously collapsed under the non-indexed instance name.
  - The change mimics Windows Performance Monitor behavior: The first instance name remains unchanged, additional instances are suffixed with `#<N>` where `N=1` and is increased for each duplicate.
    - e.g. Given 3 powershell instances, this will return `powershell`, `powershell#1` and `powershell#2`.

### 🧰 Bug fixes 🧰
- (Splunk) Auto Discovery for Linux:
  - Fix kafkametrics k8s issues for Auto Discovery ([#5103](https://github.com/signalfx/splunk-otel-collector/pull/5103))
  - Reuse discovery receiver's obsreport for receivercreator ([#5111](https://github.com/signalfx/splunk-otel-collector/pull/5111))
- (Core) `confmap`: Fixes issue where confmap could not escape `$$` when `confmap.unifyEnvVarExpansion` is enabled. ([#10560](https://github.com/open-telemetry/opentelemetry-collector/pull/10560))
- (Core) `otlpreceiver`: Fixes a bug where the otlp receiver's http response was not properly translating grpc error codes to http status codes. ([#10574](https://github.com/open-telemetry/opentelemetry-collector/pull/10444))
- (Core) `exporterhelper`: Fix incorrect deduplication of otelcol_exporter_queue_size and otelcol_exporter_queue_capacity metrics if multiple exporters are used. ([#10444](https://github.com/open-telemetry/opentelemetry-collector/pull/10226))
- (Core) `service/telemetry`: Add ability to set service.name for spans emitted by the Collector ([#10489](https://github.com/open-telemetry/opentelemetry-collector/pull/10489))
- (Core) `internal/localhostgate`: Correctly log info message when `component.UseLocalHostAsDefaultHost` is enabled ([#8510](https://github.com/open-telemetry/opentelemetry-collector/pull/8510))
- (Contrib) `countconnector`: Updating the stability to reflect that the component is shipped as part of contrib. ([#33903](https://github.com/open-telemetry/opentelemetry-collector-contrib/pull/33903))
- (Contrib) `httpcheckreceiver`: Updating the stability to reflect that the component is shipped as part of contrib. ([#33897](https://github.com/open-telemetry/opentelemetry-collector-contrib/pull/33897))
- (Contrib) `probabilisticsamplerprocessor`: Fix bug where log sampling was being reported by the counter `otelcol_processor_probabilistic_sampler_count_traces_sampled` ([#33874](https://github.com/open-telemetry/opentelemetry-collector-contrib/pull/33874))
- (Contrib) `processor/groupbyattrsprocessor`: Fix dropping of metadata fields when processing metrics. ([#33419](https://github.com/open-telemetry/opentelemetry-collector-contrib/pull/33419))
- (Contrib) `prometheusreceiver`: Fix hash computation to include non exported fields like regex in scrape configuration for TargetAllocator ([#29313](https://github.com/open-telemetry/opentelemetry-collector-contrib/pull/29313))
- (Contrib) `kafkametricsreceiver`: Fix issue with incorrect consumer offset ([#33309](https://github.com/open-telemetry/opentelemetry-collector-contrib/pull/33309))
- (Contrib) `sqlserverreceiver`: Enable default metrics to properly trigger SQL Server scrape ([#34065](https://github.com/open-telemetry/opentelemetry-collector-contrib/pull/34065))
- (Contrib) `syslogreceiver`: Allow to define `max_octets` for octet counting RFC5424 syslog parser ([#33182](https://github.com/open-telemetry/opentelemetry-collector-contrib/pull/33182))
- (Contrib) `windowsperfcountersreceiver`: Metric definitions with no matching performance counter are no longer included as metrics with zero datapoints in the scrape output. ([#4972](https://github.com/open-telemetry/opentelemetry-collector-contrib/pull/4972))

## v0.104.0

This Splunk OpenTelemetry Collector release includes changes from the [opentelemetry-collector v0.104.0](https://github.com/open-telemetry/opentelemetry-collector/releases/tag/v0.104.0) and the [opentelemetry-collector-contrib v0.104.0](https://github.com/open-telemetry/opentelemetry-collector-contrib/releases/tag/v0.104.0) releases where appropriate.

> :warning: In our efforts to align with the [goals](https://github.com/open-telemetry/opentelemetry-collector/blob/main/docs/rfcs/env-vars.md) defined upstream for environment variable resolution in the Collector's configuration, the Splunk OpenTelemetry Collector will be dropping support for expansion of BASH-style environment variables, such as `$FOO` in the configuration in an upcoming version. Users are advised to update their Collector's configuration to use `${env:FOO}` instead.

> 🚩 When setting properties for discovery receiver as environment variables (`SPLUNK_DISCOVERY_*`), the values cannot reference other environment variables without curly-braces. For example, user is trying to set discovery property `SPLUNK_DISCOVERY_EXTENSIONS_k8s_observer_ENABLED` to the value of another env var, `K8S_ENVIRONMENT`.
> For versions older than 0.104.0, setting it as `SPLUNK_DISCOVERY_EXTENSIONS_k8s_observer_ENABLED=\$K8S_ENVIRONMENT` (note the escaped variable name does not have curly braces) was valid. But from v0.104.0, env var names need to be passed with braces. For this example, user should modify it to `SPLUNK_DISCOVERY_EXTENSIONS_k8s_observer_ENABLED=\${K8S_ENVIRONMENT}`.

### ❗ Known Issues ❗

- A bug was discovered (and fixed in a future version) where expansion logic in confmaps wasn't correctly handling the escaping of $$ ([#10560](https://github.com/open-telemetry/opentelemetry-collector/pull/10560))
  - If you rely on the previous functionality, disable the `confmap.unifyEnvVarExpansion` feature gate. Note that this is a temporary workaround, and the root issue will be fixed in the next release by ([#10560](https://github.com/open-telemetry/opentelemetry-collector/pull/10560)).

### 🛑 Breaking changes 🛑

- (Splunk) Auto Discovery for Linux:
  - Update `splunk-otel-java` to v2.5.0 for the `splunk-otel-auto-instrumentation` deb/rpm packages. This is a major version bump that includes breaking changes. Check the [release notes](https://github.com/signalfx/splunk-otel-java/releases/tag/v2.5.0) for details about breaking changes.

- (Core) `filter`: Remove deprecated `filter.CombinedFilter` ([#10348](https://github.com/open-telemetry/opentelemetry-collector/pull/10348))

- (Core) `otelcol`: By default, `otelcol.NewCommand` and `otelcol.NewCommandMustSetProvider` will set the `DefaultScheme` to `env`. ([#10435](https://github.com/open-telemetry/opentelemetry-collector/pull/10435))

- (Core) `expandconverter`: By default expandconverter will now error if it is about to expand `$FOO` syntax. Update configuration to use `${env:FOO}` instead or disable the `confmap.unifyEnvVarExpansion` feature gate. ([#10435](https://github.com/open-telemetry/opentelemetry-collector/pull/10435))

- (Core) `otlpreceiver`: Switch to `localhost` as the default for all endpoints. ([#8510](https://github.com/open-telemetry/opentelemetry-collector/pull/8510))
  Disable the `component.UseLocalHostAsDefaultHost` feature gate to temporarily get the previous default.

- (Splunk) `discovery`: When setting properties for discovery receiver as environment variables (`SPLUNK_DISCOVERY_*`), the values cannot reference other escaped environment variables without braces. For example, when trying to set discovery property `SPLUNK_DISCOVERY_EXTENSIONS_k8s_observer_ENABLED` to the value of another env var, `K8S_ENVIRONMENT`. For versions older than 0.104.0, setting it as `SPLUNK_DISCOVERY_EXTENSIONS_k8s_observer_ENABLED=\$K8S_ENVIRONMENT` (note the escaped variable name does not have braces) was valid. But from v0.104.0, env var names need to be passed with braces. For this example, user should modify it to `SPLUNK_DISCOVERY_EXTENSIONS_k8s_observer_ENABLED=\${K8S_ENVIRONMENT}`

- (Contrib) `vcenterreceiver`: Drops support for vCenter 6.7 ([#33607](https://github.com/open-telemetry/opentelemetry-collector-contrib/pull/33607))

- (Contrib) `all`: Promote `component.UseLocalHostAsDefaultHost` feature gate to beta. This changes default endpoints from 0.0.0.0 to localhost ([#30702](https://github.com/open-telemetry/opentelemetry-collector-contrib/pull/30702))
  This change affects the following components:
    - extension/health_check
    - receiver/jaeger
    - receiver/sapm
    - receiver/signalfx
    - receiver/splunk_hec
    - receiver/zipkin

- (Contrib) `receiver/mongodb`: Graduate receiver.mongodb.removeDatabaseAttr feature gate to stable ([#24972](https://github.com/open-telemetry/opentelemetry-collector-contrib/pull/24972))

### 💡 Enhancements 💡

- (Splunk) Auto Discovery for Linux:
  - Linux installer script:
    - The default for the `--otlp-endpoint` option is now empty, i.e. defers to the default `OTEL_EXPORTER_OTLP_ENDPOINT` value for each activated SDK
    - Add new `--otlp-endpoint-protocol <protocol>` option to set the `OTEL_EXPORTER_OTLP_PROTOCOL` environment variable for the configured endpoint. Only applicable if the `--otlp-endpoint` option is also specified.
    - Add new `--metrics-exporter <exporter>` option to configure the `OTEL_METRICS_EXPORTER` environment variable for instrumentation metrics. Specify `none` to disable metric collection and export.
- (Splunk) Set Go garbage collection target percentage to 400% ([#5034](https://github.com/signalfx/splunk-otel-collector/pull/5034))
  After removal of memory_ballast extension in v0.97.0, the Go garbage collection is running more aggressively, which
  increased CPU usage and leads to reduced throughput of the collector. This change reduces the frequency of garbage
  collection cycles to improves performance of the collector for typical workloads. As a result, the collector will
  report higher memory usage, but it will be bound to the same configured limits. If you want to revert to the previous
  behavior, set the `GOGC` environment variable to `100`.
- (Splunk) Upgrade to golang 1.21.12 ([#5074](https://github.com/signalfx/splunk-otel-collector/pull/5074))
- (Core) `confighttp`: Add support for cookies in HTTP clients with `cookies::enabled`. ([#10175](https://github.com/open-telemetry/opentelemetry-collector/pull/10175))
  The method `confighttp.ToClient` will return a client with a `cookiejar.Jar` which will reuse cookies from server responses in subsequent requests.
- (Core) `exporter/debug`: In `normal` verbosity, display one line of text for each telemetry record (log, data point, span) ([#7806](https://github.com/open-telemetry/opentelemetry-collector/pull/7806))
- (Core) `exporter/debug`: Add option `use_internal_logger` ([#10226](https://github.com/open-telemetry/opentelemetry-collector/pull/10226))
- (Core) `configretry`: Mark module as stable. ([#10279](https://github.com/open-telemetry/opentelemetry-collector/pull/10279))
- (Core) `exporter/debug`: Print Span.TraceState() when present. ([#10421](https://github.com/open-telemetry/opentelemetry-collector/pull/10421))
  Enables viewing sampling threshold information (as by OTEP 235 samplers).
- (Core) `processorhelper`: Add \"inserted\" metrics for processors. ([#10353](https://github.com/open-telemetry/opentelemetry-collector/pull/10353))
  This includes the following metrics for processors:
  - `processor_inserted_spans`
  - `processor_inserted_metric_points`
  - `processor_inserted_log_records`
- (Contrib) `k8sattributesprocessor`: Add support for exposing `k8s.pod.ip` as a resource attribute ([#32960](https://github.com/open-telemetry/opentelemetry-collector-contrib/pull/32960))
- (Contrib) `vcenterreceiver`: Adds vCenter CPU readiness metric for VMs. ([#33607](https://github.com/open-telemetry/opentelemetry-collector-contrib/pull/33607))
- (Contrib) `receiver/mongodb`: Ensure support of 6.0 and 7.0 MongoDB versions with integration tests ([#32716](https://github.com/open-telemetry/opentelemetry-collector-contrib/pull/32716))
- (Contrib) `pkg/stanza`: Switch JSON parser used by json_parser to github.com/goccy/go-json ([#33784](https://github.com/open-telemetry/opentelemetry-collector-contrib/pull/33784))
- (Contrib) `k8sobserver`: Add support for k8s.ingress endpoint. ([#32971](https://github.com/open-telemetry/opentelemetry-collector-contrib/pull/32971))
- (Contrib) `statsdreceiver`: Optimize statsdreceiver to reduce object allocations ([#33683](https://github.com/open-telemetry/opentelemetry-collector-contrib/pull/33683))
- (Contrib) `routingprocessor`: Use mdatagen to define the component's telemetry ([#33526](https://github.com/open-telemetry/opentelemetry-collector-contrib/pull/33526))
- (Contrib) `receiver/mongodbreceiver`: Add `server.address` and `server.port` resource attributes to MongoDB receiver. ([#32810](https://github.com/open-telemetry/opentelemetry-collector-contrib/pull/32810),[#32350](https://github.com/open-telemetry/opentelemetry-collector-contrib/pull/32350))
  The new resource attributes are added to the MongoDB receiver to distinguish metrics coming from different MongoDB instances.
    - `server.address`: The address of the MongoDB host, enabled by default.
    - `server.port`: The port of the MongoDB host, disabled by default.

- (Contrib) `observerextension`: Expose host and port in endpoint's environment ([#33571](https://github.com/open-telemetry/opentelemetry-collector-contrib/pull/33571))
- (Contrib) `pkg/ottl`: Add a `schema_url` field to access the SchemaURL in resources and scopes on all signals ([#30229](https://github.com/open-telemetry/opentelemetry-collector-contrib/pull/30229))
- (Contrib) `sqlserverreceiver`: Enable more perf counter metrics when directly connecting to SQL Server ([#33420](https://github.com/open-telemetry/opentelemetry-collector-contrib/pull/33420))
  This enables the following metrics by default on non Windows-based systems:
  `sqlserver.batch.request.rate`
  `sqlserver.batch.sql_compilation.rate`
  `sqlserver.batch.sql_recompilation.rate`
  `sqlserver.page.buffer_cache.hit_ratio`
  `sqlserver.user.connection.count`
- (Contrib) `vcenterreceiver`: Adds vCenter CPU capacity and network drop rate metrics to hosts. ([#33607](https://github.com/open-telemetry/opentelemetry-collector-contrib/pull/33607))

### 🧰 Bug fixes 🧰

- (Splunk) `receiver/discovery`: Do not emit entity events for discovered endpoints that are not evaluated yet
  to avoid showing "unknown" services on the Service Inventory page ([#5032](https://github.com/open-telemetry/opentelemetry-collector/pull/5032))
- (Core) `otlpexporter`: Update validation to support both dns:// and dns:/// ([#10449](https://github.com/open-telemetry/opentelemetry-collector/pull/10449))
- (Core) `service`: Fixed a bug that caused otel-collector to fail to start with ipv6 metrics endpoint service telemetry. ([#10011](https://github.com/open-telemetry/opentelemetry-collector/pull/10011))
- (Contrib) `resourcedetectionprocessor`: Fetch CPU info only if related attributes are enabled ([#33774](https://github.com/open-telemetry/opentelemetry-collector-contrib/pull/33774))
- (Contrib) `tailsamplingprocessor`: Fix precedence of inverted match in and policy ([#33671](https://github.com/open-telemetry/opentelemetry-collector-contrib/pull/33671))
  Previously if the decision from a policy evaluation was `NotSampled` or `InvertNotSampled` it would return a `NotSampled` decision regardless, effectively downgrading the result.
  This was breaking the documented behaviour that inverted decisions should take precedence over all others.
- (Contrib) `vcenterreceiver`: Fixes errors in some of the client calls for environments containing multiple datacenters. ([#33734](https://github.com/open-telemetry/opentelemetry-collector-contrib/pull/33734))


## v0.103.0

This Splunk OpenTelemetry Collector release includes changes from the [opentelemetry-collector v0.103.0](https://github.com/open-telemetry/opentelemetry-collector/releases/tag/v0.103.0) and the [opentelemetry-collector-contrib v0.103.0](https://github.com/open-telemetry/opentelemetry-collector-contrib/releases/tag/v0.103.0) releases where appropriate.

### 🛑 Breaking changes 🛑

- (Core) `exporter/debug`: Disable sampling by default ([#9921](https://github.com/open-telemetry/opentelemetry-collector/pull/9921))
  To restore the behavior that was previously the default, set `sampling_thereafter` to `500`.
- (Contrib) `mongodbreceiver`: Now only supports `TCP` connections ([#32199](https://github.com/open-telemetry/opentelemetry-collector-contrib/pull/32199))
  This fixes a bug where hosts had to explicitly set `tcp` as the transport type. The `transport` option has been removed.
- (Contrib) `sqlserverreceiver`: sqlserver.database.io.read_latency has been renamed to sqlserver.database.latency with a `direction` attribute. ([#29865](https://github.com/open-telemetry/opentelemetry-collector-contrib/pull/29865))

### 🚀 New components 🚀

- (Splunk) Add Azure Monitor receiver ([#4971](https://github.com/signalfx/splunk-otel-collector/pull/4971))
- (Splunk) Add [upstream](https://github.com/open-telemetry/opentelemetry-collector-contrib/tree/main/receiver/rabbitmqreceiver) Opentelemetry Collector RabbitMQ receiver ([#4980](https://github.com/signalfx/splunk-otel-collector/pull/4980))
- (Splunk) Add Active Directory Domain Services receiver ([#4994](https://github.com/signalfx/splunk-otel-collector/pull/4994))
- (Splunk) Add Splunk Enterprise receiver ([#4998](https://github.com/signalfx/splunk-otel-collector/pull/4998))

### 💡 Enhancements 💡

- (Core) `otelcol/expandconverter`: Add `confmap.unifyEnvVarExpansion` feature gate to allow enabling Collector/Configuration SIG environment variable expansion rules. ([#10391](https://github.com/open-telemetry/opentelemetry-collector/pull/10391))
  When enabled, this feature gate will:
  - Disable expansion of BASH-style env vars (`$FOO`)
  - `${FOO}` will be expanded as if it was `${env:FOO}`
    See https://github.com/open-telemetry/opentelemetry-collector/blob/main/docs/rfcs/env-vars.md for more details.

- (Core) `confmap`: Add `confmap.unifyEnvVarExpansion` feature gate to allow enabling Collector/Configuration SIG environment variable expansion rules. ([#10259](https://github.com/open-telemetry/opentelemetry-collector/pull/10259))
  When enabled, this feature gate will:
  - Disable expansion of BASH-style env vars (`$FOO`)
  - `${FOO}` will be expanded as if it was `${env:FOO}`
    See https://github.com/open-telemetry/opentelemetry-collector/blob/main/docs/rfcs/env-vars.md for more details.

- (Core) `confighttp`: Allow the compression list to be overridden ([#10295](https://github.com/open-telemetry/opentelemetry-collector/pull/10295))
  Allows Collector administrators to control which compression algorithms to enable for HTTP-based receivers.
- (Core) `configgrpc`: Revert the zstd compression for gRPC to the third-party library we were using previously. ([#10394](https://github.com/open-telemetry/opentelemetry-collector/pull/10394))
  We switched back to our compression logic for zstd when a CVE was found on the third-party library we were using. Now that the third-party library has been fixed, we can revert to that one. For end-users, this has no practical effect. The reproducers for the CVE were tested against this patch, confirming we are not reintroducing the bugs.
- (Core) `confmap`: Adds alpha `confmap.strictlyTypedInput` feature gate that enables strict type checks during configuration resolution ([#9532](https://github.com/open-telemetry/opentelemetry-collector/pull/9532))
  When enabled, the configuration resolution system will:
  - Stop doing most kinds of implicit type casting when resolving configuration values
  - Use the original string representation of configuration values if the ${} syntax is used in inline position

- (Core) `confighttp`: Use `confighttp.ServerConfig` as part of zpagesextension. See [server configuration](https://github.com/open-telemetry/opentelemetry-collector/blob/main/config/confighttp/README.md#server-configuration) options. ([#9368](https://github.com/open-telemetry/opentelemetry-collector/pull/9368))

- (Contrib) `filelogreceiver`: If include_file_record_number is true, it will add the file record number as the attribute `log.file.record_number` ([#33530](https://github.com/open-telemetry/opentelemetry-collector-contrib/pull/33530))
- (Contrib) `filelogreceiver`: Add support for gzip compressed log files ([#2328](https://github.com/open-telemetry/opentelemetry-collector-contrib/pull/2328))
- (Contrib) `kubeletstats`: Add k8s.pod.cpu.node.utilization metric ([#33390](https://github.com/open-telemetry/opentelemetry-collector-contrib/pull/33390))
- (Contrib) `awss3exporter`: endpoint should contain the S3 bucket ([#32774](https://github.com/open-telemetry/opentelemetry-collector-contrib/pull/32774))
- (Contrib) `statsdreceiver`: update statsd receiver to use mdatagen ([#33524](https://github.com/open-telemetry/opentelemetry-collector-contrib/pull/33524))
- (Contrib) `statsdreceiver`: Added received/accepted/refused metrics ([#24278](https://github.com/open-telemetry/opentelemetry-collector-contrib/pull/24278))
- (Contrib) `metricstransformprocessor`: Adds the 'count' aggregation type to the Metrics Transform Processor. ([#24978](https://github.com/open-telemetry/opentelemetry-collector-contrib/pull/24978))
- (Contrib) `tailsamplingprocessor`: Simple LRU Decision Cache for "keep" decisions ([#31583](https://github.com/open-telemetry/opentelemetry-collector-contrib/pull/31583))
- (Contrib) `tailsamplingprocessor`: Migrates internal telemetry to OpenTelemetry SDK via mdatagen ([#31581](https://github.com/open-telemetry/opentelemetry-collector-contrib/pull/31581))
  The metric names and their properties, such as bucket boundaries for histograms, were kept like before, to keep backwards compatibility.
- (Contrib) `kafka`: Added `disable_fast_negotiation` configuration option for Kafka Kerberos authentication, allowing the disabling of PA-FX-FAST negotiation. ([#26345](https://github.com/open-telemetry/opentelemetry-collector-contrib/pull/26345))
- (Contrib) `pkg/ottl`: Added `keep_matching_keys` function to allow dropping all keys from a map that don't match the pattern. ([#32989](https://github.com/open-telemetry/opentelemetry-collector-contrib/pull/32989))
- (Contrib) `pkg/ottl`: Add debug logs to help troubleshoot OTTL statements/conditions ([#33274](https://github.com/open-telemetry/opentelemetry-collector-contrib/pull/33274))
- (Contrib) `pkg/ottl`: Introducing `append` function for appending items into an existing array ([#32141](https://github.com/open-telemetry/opentelemetry-collector-contrib/pull/32141))
- (Contrib) `pkg/ottl`: Introducing `Uri` converter parsing URI string into SemConv ([#32433](https://github.com/open-telemetry/opentelemetry-collector-contrib/pull/32433))
- (Contrib) `probabilisticsamplerprocessor`: Add Proportional and Equalizing sampling modes ([#31918](https://github.com/open-telemetry/opentelemetry-collector-contrib/pull/31918))
  Both the existing hash_seed mode and the two new modes use OTEP 235 semantic conventions to encode sampling probability.
- (Contrib) `prometheusreceiver`: Resource attributes produced by the prometheus receiver now include stable semantic conventions for `server` and `url`. ([#32814](https://github.com/open-telemetry/opentelemetry-collector-contrib/pull/32814))
  To migrate from the legacy net.host.name, net.host.port, and http.scheme resource attributes, migrate to server.address, server.port, and url.scheme, and then set the receiver.prometheus.removeLegacyResourceAttributes feature gate.

- (Contrib) `spanmetricsconnector`: Produce delta temporality span metrics with StartTimeUnixNano and TimeUnixNano values representing an uninterrupted series ([#31671](https://github.com/open-telemetry/opentelemetry-collector-contrib/pull/31671), [#30688](https://github.com/open-telemetry/opentelemetry-collector-contrib/pull/30688))
  This allows producing delta span metrics instead of the more memory-intensive cumulative metrics, specifically when a downstream component can convert the delta metrics to cumulative.
- (Contrib) `sqlserverreceiver`: Add support for more Database IO metrics ([#29865](https://github.com/open-telemetry/opentelemetry-collector-contrib/pull/29865))
  The following metrics have been added:
  - sqlserver.database.latency
  - sqlserver.database.io
  - sqlserver.database.operations

- (Contrib) `processor/transform`: Add `transform.flatten.logs` featuregate to give each log record a distinct resource and scope. ([#32080](https://github.com/open-telemetry/opentelemetry-collector-contrib/pull/32080))
  This option is useful when applying transformations which alter the resource or scope. e.g. `set(resource.attributes["to"], attributes["from"])`, which may otherwise result in unexpected behavior. Using this option typically incurs a performance penalty as the processor must compute many hashes and create copies of resource and scope information for every log record.

- (Contrib) `receiver/windowsperfcounters`: Counter configuration now supports recreating the underlying performance query at scrape time. ([#32798](https://github.com/open-telemetry/opentelemetry-collector-contrib/pull/32798))

### 🧰 Bug fixes 🧰

- (Core) `exporterhelper`: Fix potential deadlock in the batch sender ([#10315](https://github.com/open-telemetry/opentelemetry-collector/pull/10315))
- (Core) `expandconverter`: Fix bug where an warning was logged incorrectly. ([#10392](https://github.com/open-telemetry/opentelemetry-collector/pull/10392))
- (Core) `exporterhelper`: Fix a bug when the retry and timeout logic was not applied with enabled batching. ([#10166](https://github.com/open-telemetry/opentelemetry-collector/pull/10166))
- (Core) `exporterhelper`: Fix a bug where an unstarted batch_sender exporter hangs on shutdown ([#10306](https://github.com/open-telemetry/opentelemetry-collector/pull/10306))
- (Core) `exporterhelper`: Fix small batch due to unfavorable goroutine scheduling in batch sender ([#9952](https://github.com/open-telemetry/opentelemetry-collector/pull/9952))
- (Core) `confmap`: Fix issue where structs with only yaml tags were not marshaled correctly. ([#10282](https://github.com/open-telemetry/opentelemetry-collector/pull/10282))

- (Contrib) `filelogreceiver`: Container parser should add k8s metadata as resource attributes and not as log record attributes ([#33341](https://github.com/open-telemetry/opentelemetry-collector-contrib/pull/33341))
- (Contrib) `postgresqlreceiver`: Fix bug where `postgresql.rows` always returning 0 for `state="dead"` ([#33489](https://github.com/open-telemetry/opentelemetry-collector-contrib/pull/33489))
- (Contrib) `prometheusreceiver`: Fall back to scrape config job/instance labels for aggregated metrics without instance/job labels ([#32555](https://github.com/open-telemetry/opentelemetry-collector-contrib/pull/32555))

## v0.102.1

This Splunk OpenTelemetry Collector release includes changes from the [opentelemetry-collector v0.102.1](https://github.com/open-telemetry/opentelemetry-collector/releases/tag/v0.102.1) and the [opentelemetry-collector-contrib v0.102.0](https://github.com/open-telemetry/opentelemetry-collector-contrib/releases/tag/v0.102.0) releases where appropriate.

### 🧰 Bug fixes 🧰

- (Core) `configrpc`: **This release addresses [GHSA-c74f-6mfw-mm4v](https://github.com/open-telemetry/opentelemetry-collector/security/advisories/GHSA-c74f-6mfw-mm4v) for `configgrpc`.** ([#10323](https://github.com/open-telemetry/opentelemetry-collector/issues/10323))
Before this change, the zstd compressor that was used didn't respect the max message size. This addresses `GHSA-c74f-6mfw-mm4v` on configgrpc.

### 💡 Enhancements 💡

- (Splunk) Upgrade golang to 1.21.11

## v0.102.0

This Splunk OpenTelemetry Collector release includes changes from the [opentelemetry-collector v0.102.0](https://github.com/open-telemetry/opentelemetry-collector/releases/tag/v0.102.0) and the [opentelemetry-collector-contrib v0.102.0](https://github.com/open-telemetry/opentelemetry-collector-contrib/releases/tag/v0.102.0) releases where appropriate.

### 🛑 Breaking changes 🛑

- (Splunk) `receiver/discovery`: Replace `log_record` field with `message` in evaluation statements ([#4583](https://github.com/signalfx/splunk-otel-collector/pull/4583))
- (Core) `envprovider`: Restricts Environment Variable names.  Environment variable names must now be ASCII only and start with a letter or an underscore, and can only contain underscores, letters, or numbers. ([#9531](https://github.com/open-telemetry/opentelemetry-collector/issues/9531))
- (Core) `confighttp`: Apply MaxRequestBodySize to the result of a decompressed body [#10289](https://github.com/open-telemetry/opentelemetry-collector/pull/10289)
  When using compressed payloads, the Collector would verify only the size of the compressed payload.
  This change applies the same restriction to the decompressed content. As a security measure, a limit of 20 MiB was added, which makes this a breaking change.
  For most clients, this shouldn't be a problem, but if you often have payloads that decompress to more than 20 MiB, you might want to either configure your
  client to send smaller batches (recommended), or increase the limit using the MaxRequestBodySize option.
- (Contrib) `k8sattributesprocessor`: Move `k8sattr.rfc3339` feature gate to stable. ([#33304](https://github.com/open-telemetry/opentelemetry-collector-contrib/pull/33304))
- (Contrib) `extension/filestorage`: Replace path-unsafe characters in component names ([#3148](https://github.com/open-telemetry/opentelemetry-collector-contrib/pull/3148))
  The feature gate `extension.filestorage.replaceUnsafeCharacters` is now removed.
- (Contrib) `vcenterreceiver`: vcenterreceiver replaces deprecated packet metrics by removing them and enabling by default the newer ones. (([#32929](https://github.com/open-telemetry/opentelemetry-collector-contrib/pull/32929)),([#32835](https://github.com/open-telemetry/opentelemetry-collector-contrib/pull/32835))
  Removes the following metrics: `vcenter.host.network.packet.errors`, `vcenter.host.network.packet.count`, and
  `vcenter.vm.network.packet.count`.
  Also enables by default the following metrics: `vcenter.host.network.packet.error.rate`,
  `vcenter.host.network.packet.rate`, and `vcenter.vm.network.packet.rate`.

### 🧰 Bug fixes 🧰

- (Splunk) `discovery`: Fix crashing collector if discovered mongodb isn't reachable in Kubernetes ([#4911](https://github.com/signalfx/splunk-otel-collector/pull/4911))
- (Core) `batchprocessor`: ensure attributes are set on cardinality metadata metric [#9674](https://github.com/open-telemetry/opentelemetry-collector/pull/9674)
- (Core) `batchprocessor`: Fixing processor_batch_metadata_cardinality which was broken in v0.101.0 [#10231](https://github.com/open-telemetry/opentelemetry-collector/pull/10231)
- (Core) `batchprocessor`: respect telemetry level for all metrics [#10234](https://github.com/open-telemetry/opentelemetry-collector/pull/10234)
- (Core) `exporterhelper`: Fix potential deadlocks in BatcherSender shutdown [#10255](https://github.com/open-telemetry/opentelemetry-collector/pull/10255)
- (Contrib) `receiver/mysql`: Remove the order by clause for the column that does not exist ([#33271](https://github.com/open-telemetry/opentelemetry-collector-contrib/pull/33271))
- (Contrib) `kafkareceiver`: Fix bug that was blocking shutdown ([#30789](https://github.com/open-telemetry/opentelemetry-collector-contrib/pull/30789))

### 🚩 Deprecations 🚩

- (Splunk) The following docker images/manifests are deprecated and may not be published in a future release:
  - `quay.io/signalfx/splunk-otel-collector:<version>-amd64`
  - `quay.io/signalfx/splunk-otel-collector:<version>-arm64`
  - `quay.io/signalfx/splunk-otel-collector:<version>-ppc64le`
  - `quay.io/signalfx/splunk-otel-collector-windows:<version>`
  - `quay.io/signalfx/splunk-otel-collector-windows:<version>-2019`
  - `quay.io/signalfx/splunk-otel-collector-windows:<version>-2022`

  Starting with this release, the `quay.io/signalfx/splunk-otel-collector:<version>` docker image manifest has been
  updated to support Windows (2019 amd64, 2022 amd64), in addition to Linux (amd64, arm64, ppc64le).

  Please update any configurations to use `quay.io/signalfx/splunk-otel-collector:<version>` for this and future releases.

### 💡 Enhancements 💡

- (Splunk) `discovery`: Update redis discovery instructions ([#4915](https://github.com/signalfx/splunk-otel-collector/pull/4915))
- (Splunk) `discovery`: Bring Kafkamatrics receiver into the discovery mode ([#4903](https://github.com/signalfx/splunk-otel-collector/pull/4903))
- (Contrib) `pkg/ottl`: Add the `Day` Converter to extract the int Day component from a time.Time ([#33106](https://github.com/open-telemetry/opentelemetry-collector-contrib/pull/33106))
- (Contrib) `pkg/ottl`: Adds `Month` converter to extract the int Month component from a time.Time (#33106) ([#33106](https://github.com/open-telemetry/opentelemetry-collector-contrib/pull/33106))
- (Contrib) `pkg/ottl`: Adds a `Year` converter for extracting the int year component from a time.Time ([#33106](https://github.com/open-telemetry/opentelemetry-collector-contrib/pull/33106))
- (Contrib) `filelogreceiver`: Log when files are rotated/moved/truncated ([#33237](https://github.com/open-telemetry/opentelemetry-collector-contrib/pull/33237))
- (Contrib) `stanza`: Add monitoring metrics for open and harvested files in fileconsumer ([#31256](https://github.com/open-telemetry/opentelemetry-collector-contrib/pull/31256))
- (Contrib) `prometheusreceiver`: Allow to configure http client used by target allocator generated scrape targets ([#18054](https://github.com/open-telemetry/opentelemetry-collector-contrib/pull/18054))
- (Contrib) `pkg/stanza`: Expose recombine max log size option in the container parser configuration ([#33186](https://github.com/open-telemetry/opentelemetry-collector-contrib/pull/33186))
- (Contrib) `processor/resourcedetectionprocessor`: Add support for Azure tags in ResourceDetectionProcessor. ([#32953](https://github.com/open-telemetry/opentelemetry-collector-contrib/pull/32953))
- (Contrib) `kubeletstatsreceiver`: Add k8s.container.cpu.node.utilization metric ([#27885](https://github.com/open-telemetry/opentelemetry-collector-contrib/pull/27885))
- (Contrib) `pkg/ottl`: Adds a `Minute` converter for extracting the int minute component from a time.Time ([#33106](https://github.com/open-telemetry/opentelemetry-collector-contrib/pull/33106))

## v0.101.0

This Splunk OpenTelemetry Collector release includes changes from the [opentelemetry-collector v0.101.0](https://github.com/open-telemetry/opentelemetry-collector/releases/tag/v0.101.0) and the [opentelemetry-collector-contrib v0.101.0](https://github.com/open-telemetry/opentelemetry-collector-contrib/releases/tag/v0.101.0) releases where appropriate.

### 🛑 Breaking changes 🛑

- (Splunk) `receiver/discovery`: Remove `append_pattern` option from log evaluation statements ([#4583](https://github.com/signalfx/splunk-otel-collector/pull/4583))
  - The matched log message is now set as `discovery.matched_log` entity attributes instead of being appended to
    the `discovery.message` attribute.
  - The matched log fields like `caller` and `stacktrace` are not sent as attributes anymore.
- (Contrib) `vcenterreceiver`: Removes vcenter.cluster.name attribute from vcenter.datastore metrics ([#32674](https://github.com/open-telemetry/opentelemetry-collector-contrib/issues/32674))
  If there were multiple Clusters, Datastore metrics were being repeated under Resources differentiated with a
  vcenter.cluster.name resource attribute. In the same vein, if there were standalone Hosts, in addition to
  clusters the metrics would be repeated under a Resource without the vcenter.cluster.name attribute. Now there
  will only be a single set of metrics for one Datastore (as there should be, as Datastores don't belong to
  Clusters).
- (Contrib) `resourcedetectionprocessor`: Move `processor.resourcedetection.hostCPUModelAndFamilyAsString` feature gate to stable. ([#29025](https://github.com/open-telemetry/opentelemetry-collector-contrib/issues/29025))
- (Contrib) `filelog`, `journald`, `tcp`, `udp`, `syslog`, `windowseventlog` receivers: The internal logger has been changed from `zap.SugaredLogger` to `zap.Logger`. ([#32177](https://github.com/open-telemetry/opentelemetry-collector-contrib/pull/32177))
  This should not have any meaningful impact on most users but the logging format for some logs may have changed.


### 🚀 New components 🚀

- (Splunk) Add HTTP check receiver ([#4843](https://github.com/signalfx/splunk-otel-collector/pull/4843))
- (Splunk) Add OAuth2 Client extension ([#4843](https://github.com/signalfx/splunk-otel-collector/pull/4843))

### 💡 Enhancements 💡

- (Splunk) [`splunk-otel-collector` Salt formula](https://github.com/signalfx/splunk-otel-collector/tree/main/deployments/salt): Initial support for
  Splunk OpenTelemetry [Node.js](https://github.com/signalfx/splunk-otel-js) and [.NET](https://github.com/signalfx/splunk-otel-dotnet) Auto Instrumentation on Linux
  - Both are activated by default if the `install_auto_instrumentation` option is set to `True`.
  - To skip Node.js auto instrumentation, configure the `auto_instrumentation_sdks` option without `nodejs`.
  - To skip .NET auto instrumentation, configure the `auto_instrumentation_sdks` option without `dotnet`.
  - `npm` is required to be pre-installed on the node to install the Node.js SDK. Configure the `auto_instrumentation_npm_path` option to specify the path to `npm`.
  - .NET auto instrumentation is currently only supported on amd64/x64_64.
- (Core) `confmap`: Allow Converters to write logs during startup ([#10135](https://github.com/open-telemetry/opentelemetry-collector/pull/10135))
- (Core) `otelcol`: Enable logging during configuration resolution ([#10056](https://github.com/open-telemetry/opentelemetry-collector/pull/10056))
- (Contrib) `filelogreceiver`: Add container operator parser ([#31959](https://github.com/open-telemetry/opentelemetry-collector-contrib/issues/31959))
- (Contrib) `deltatocumulativeprocessor`: exponential histogram accumulation ([#31340](https://github.com/open-telemetry/opentelemetry-collector-contrib/issues/31340))
  accumulates exponential histogram datapoints by adding respective bucket counts. also handles downscaling, changing zero-counts, offset adaptions and optional fields
- (Contrib) `extension/storage/filestorage`: New flag cleanup_on_start for the compaction section (default=false). ([#32863](https://github.com/open-telemetry/opentelemetry-collector-contrib/pull/32863))
  It will remove all temporary files in the compaction directory (those which start with `tempdb`),
  temp files will be left if a previous run of the process is killed while compacting.
- (Contrib) `vcenterreceiver`: Refactors how and when client makes calls in order to provide for faster collection times. ([#31837](https://github.com/open-telemetry/opentelemetry-collector-contrib/issues/31837))
- (Contrib) `resourcedetectionprocessor`: Support GCP Bare Metal Solution in resource detection processor. ([#32985](https://github.com/open-telemetry/opentelemetry-collector-contrib/pull/32985))
- (Contrib) `splunkhecreceiver`: Make the channelID header check case-insensitive and allow hecreceiver endpoints able to extract channelID from query params ([#32995](https://github.com/open-telemetry/opentelemetry-collector-contrib/issues/32995))
- (Contrib) `processor/transform`: Allow common where clause ([#27830](https://github.com/open-telemetry/opentelemetry-collector-contrib/issues/27830))
- (Contrib) `pkg/ottl`: Added support for timezone in Time converter ([#32140](https://github.com/open-telemetry/opentelemetry-collector-contrib/issues/32140))
- (Contrib) `probabilisticsamplerprocessor`: Adds the FailClosed flag to solidify current behavior when randomness source is missing. ([#31918](https://github.com/open-telemetry/opentelemetry-collector-contrib/issues/31918))
- (Contrib) `vcenterreceiver`: Changing various default configurations for vcenterreceiver and removing warnings about future release. ([#32803](https://github.com/open-telemetry/opentelemetry-collector-contrib/issues/32803), [#32805](https://github.com/open-telemetry/opentelemetry-collector-contrib/issues/32805), [#32821](https://github.com/open-telemetry/opentelemetry-collector-contrib/issues/32821), [#32531](https://github.com/open-telemetry/opentelemetry-collector-contrib/issues/32531), [#32557](https://github.com/open-telemetry/opentelemetry-collector-contrib/issues/32557))
  The resource attributes that will now be enabled by default are `vcenter.datacenter.name`, `vcenter.virtual_app.name`,
  `vcenter.virtual_app.inventory_path`, `vcenter.vm_template.name`, and `vcenter.vm_template.id`. The metric
  `vcenter.cluster.memory.used` will be removed.  The metrics `vcenter.cluster.vm_template.count` and
  `vcenter.vm.memory.utilization` will be enabled by default.

- (Contrib) `sqlserverreceiver`: Add metrics for database status ([#29865](https://github.com/open-telemetry/opentelemetry-collector-contrib/issues/29865))
- (Contrib) `sqlserverreceiver`: Add more metrics ([#29865](https://github.com/open-telemetry/opentelemetry-collector-contrib/issues/29865))
  Added metrics are:
  - sqlserver.resource_pool.disk.throttled.read.rate
  - sqlserver.resource_pool.disk.throttled.write.rate
  - sqlserver.processes.blocked
    These metrics are only available when directly connecting to the SQL server instance

### 🧰 Bug fixes 🧰

- `deltatocumulativeprocessor`: Evict only stale streams ([#33014](https://github.com/open-telemetry/opentelemetry-collector-contrib/issues/33014))
  Changes eviction behavior to only evict streams that are actually stale.
  Currently, once the stream limit is hit, on each new stream the oldest tracked one is evicted.
  Under heavy load this can rapidly delete all streams over and over, rendering the processor useless.

- `vcenterreceiver`: Adds inititially disabled packet drop rate metric for VMs. ([#32929](https://github.com/open-telemetry/opentelemetry-collector-contrib/issues/32929))
- `splunkhecreceiver`: Fix single metric value parsing ([#33084](https://github.com/open-telemetry/opentelemetry-collector-contrib/issues/33084))
- `vcenterreceiver`: vcenterreceiver client no longer returns error if no Virtual Apps are found. ([#33073](https://github.com/open-telemetry/opentelemetry-collector-contrib/issues/33073))
- `vcenterreceiver`: Adds inititially disabled new packet rate metrics to replace the existing ones for VMs & Hosts. ([#32835](https://github.com/open-telemetry/opentelemetry-collector-contrib/issues/32835))
- `resourcedetectionprocessor`: Change type of `host.cpu.stepping` from int to string. ([#31136](https://github.com/open-telemetry/opentelemetry-collector-contrib/issues/31136))
  - Disable the `processor.resourcedetection.hostCPUSteppingAsString` feature gate to get the old behavior.

- `pkg/ottl`: Fixes a bug where function name could be used in a condition, resulting in a cryptic error message. ([#33051](https://github.com/open-telemetry/opentelemetry-collector-contrib/pull/33051))

## v0.100.0

This Splunk OpenTelemetry Collector release includes changes from the [opentelemetry-collector v0.100.0](https://github.com/open-telemetry/opentelemetry-collector/releases/tag/v0.100.0) and the [opentelemetry-collector-contrib v0.100.0](https://github.com/open-telemetry/opentelemetry-collector-contrib/releases/tag/v0.100.0) releases where appropriate.

### 🛑 Breaking changes 🛑

- (Splunk) Linux installer script:
  - Removed support for the deprecated `--[no-]generate-service-name` and `--[enable|disable]-telemetry` options.
  - The minimum supported version for the `--instrumentation-version` option is `0.87.0`.
- (Contrib) `receiver/hostmetrics`: Enable feature gate `receiver.hostmetrics.normalizeProcessCPUUtilization` ([#31368](https://github.com/open-telemetry/opentelemetry-collector-contrib/issues/31368))

### 🚀 New components 🚀

- (Splunk) Add Redaction processor ([#4766](https://github.com/signalfx/splunk-otel-collector/pull/4766))

### 💡 Enhancements 💡

- (Splunk) Linux installer script: Initial support for [Splunk OpenTelemetry Auto Instrumentation for .NET](https://github.com/signalfx/splunk-otel-dotnet) (x86_64/amd64 only)
  - Activated by default when the `--with-instrumentation` or `--with-systemd-instrumentation` option is specified.
  - Use the `--without-instrumentation-sdk dotnet` option to skip activation.
- (Splunk) `receiver/discovery`: Update emitted entity events:
  - Record entity type ([#4761](https://github.com/signalfx/splunk-otel-collector/pull/4761))
  - Add service attributes ([#4760](https://github.com/signalfx/splunk-otel-collector/pull/4760))
  - Update entity events ID fields ([#4739](https://github.com/signalfx/splunk-otel-collector/pull/4739))
- (Contrib) `exporter/kafka`: Enable setting message topics using resource attributes. ([#31178](https://github.com/open-telemetry/)opentelemetry-collector-contrib/issues/31178)
- (Contrib) `exporter/kafka`: Add an ability to publish kafka messages with message key based on metric resource attributes - it will allow partitioning metrics in Kafka. ([#29433](https://github.com/open-telemetry/opentelemetry-collector-contrib/issues/29433), [#30666](https://github.com/open-telemetry/opentelemetry-collector-contrib/issues/30666), [#31675](https://github.com/open-telemetry/opentelemetry-collector-contrib/issues/31675))
- (Contrib) `exporter/splunkhec`: Add experimental exporter batcher config ([#32545](https://github.com/open-telemetry/opentelemetry-collector-contrib/issues/32545))
- (Contrib) `receiver/windowsperfcounters`: Returns partial errors for failures during scraping to prevent throwing out all successfully retrieved metrics ([#16712](https://github.com/open-telemetry/opentelemetry-collector-contrib/issues/16712))
- (Contrib) `receiver/prometheus`: Prometheus receivers and exporters now preserve 'unknown', 'info', and 'stateset' types. ([#16768](https://github.com/open-telemetry/opentelemetry-collector-contrib/issues/16768))
- (Contrib) `receiver/sqlserver`: Enable direct connection to SQL Server ([#30297](https://github.com/open-telemetry/opentelemetry-collector-contrib/issues/30297))
- (Contrib) `receiver/sshcheck`: Add support for running this receiver on Windows ([#30650](https://github.com/open-telemetry/opentelemetry-collector-contrib/issues/30650))

### 🧰 Bug fixes 🧰

- (Core) Fix `enabled` config option for batch sender ([#10076](https://github.com/open-telemetry/opentelemetry-collector/pull/10076))
- (Contrib) `receiver/k8scluster`: Fix container state metadata ([#32676](https://github.com/open-telemetry/opentelemetry-collector-contrib/issues/32676))
- (Contrib) `receiver/filelog`: When a flush timed out make sure we are at EOF (can't read more) ([#31512](https://github.com/open-telemetry/opentelemetry-collector-contrib/issues/31512), [#32170](https://github.com/open-telemetry/opentelemetry-collector-contrib/issues/32170))
- (Contrib) `receiver/vcenter`:
  - Adds the `vcenter.cluster.name` resource attribute to resource pool with a ClusterComputeResource parent ([#32535](https://github.com/open-telemetry/opentelemetry-collector-contrib/issues/32535))
  - Updates `vcenter.cluster.memory.effective` (primarily that the value was reporting MiB when it should have been bytes) ([#32782](https://github.com/open-telemetry/opentelemetry-collector-contrib/issues/32782))
  - Adds warning to vcenter.cluster.memory.used metric if configured about its future removal ([#32805](https://github.com/open-telemetry/opentelemetry-collector-contrib/issues/32805))
  - Updates the vcenter.cluster.vm.count metric to also report suspended VM counts ([#32803](https://github.com/open-telemetry/opentelemetry-collector-contrib/issues/32803))
  - Adds `vcenter.datacenter.name` attributes to all resource types to help with resource identification ([#32531](https://github.com/open-telemetry/opentelemetry-collector-contrib/issues/32531))
  - Adds `vcenter.cluster.name` attributes warning log related to Datastore resource ([#32674](https://github.com/open-telemetry/opentelemetry-collector-contrib/issues/32674))
  - Adds new `vcenter.virtual_app.name` and `vcenter.virtual_app.inventory_path` resource attributes to appropriate VM Resources ([#32557](https://github.com/open-telemetry/opentelemetry-collector-contrib/issues/32557))
  - Adds functionality for `vcenter.vm.disk.throughput` while also changing to a gauge. ([#32772](https://github.com/open-telemetry/opentelemetry-collector-contrib/issues/32772))
  - Adds initially disabled functionality for VM Templates ([#32821](https://github.com/open-telemetry/opentelemetry-collector-contrib/issues/32821))
- (Contrib) `connector/count`: Fix handling of non-string attributes in the count connector ([#30314](https://github.com/open-telemetry/opentelemetry-collector-contrib/issues/30314))

## v0.99.0

This Splunk OpenTelemetry Collector release includes changes from the [opentelemetry-collector v0.99.0](https://github.com/open-telemetry/opentelemetry-collector/releases/tag/v0.99.0) and the [opentelemetry-collector-contrib v0.99.0](https://github.com/open-telemetry/opentelemetry-collector-contrib/releases/tag/v0.99.0) releases where appropriate.

### 🛑 Breaking changes 🛑

- (Splunk) `receiver/discovery`: Update the component to emit entity events
  - The `log_endpoints` config option has been removed. Endpoints are now only reported if they match the configured receiver rules, and are now emitted as entity events.
    ([#4692](https://github.com/signalfx/splunk-otel-collector/pull/4692), [#4684](https://github.com/signalfx/splunk-otel-collector/pull/4684),
    [#4684](https://github.com/signalfx/splunk-otel-collector/pull/4684), and [#4691](https://github.com/signalfx/splunk-otel-collector/pull/4691))
- (Core) `telemetry`: Distributed internal metrics across different levels. ([#7890](https://github.com/open-telemetry/opentelemetry-collector/pull/7890))
  The internal metrics levels are updated along with reported metrics:
  - The default level is changed from `basic` to `normal`, which can be overridden with `service::telmetry::metrics::level` configuration.
  - Batch processor metrics are updated to be reported starting from `normal` level:
    - `processor_batch_batch_send_size`
    - `processor_batch_metadata_cardinality`
    - `processor_batch_timeout_trigger_send`
    - `processor_batch_size_trigger_send`
  - GRPC/HTTP server and client metrics are updated to be reported starting from `detailed` level:
    - http.client.* metrics
    - http.server.* metrics
    - rpc.server.* metrics
    - rpc.client.* metrics
  - Note: These metrics are all excluded by default in the Splunk distribution of the OpenTelemetry Collector.
    This change only affects users who have modified the default configuration's dropping rules (`metric_relabel_configs`)
    in the Prometheus receiver that scrapes internal metrics.
- (Contrib) `extension/filestorage`: Replace path-unsafe characters in component names ([#3148](https://github.com/open-telemetry/opentelemetry-collector-contrib/pull/3148))
  The feature gate `extension.filestorage.replaceUnsafeCharacters` is now stable and cannot be disabled.
  See the File Storage extension's README for details.
- (Contrib) `exporter/loadbalancing`: Change AWS Cloud map resolver config fields from camelCase to snake_case. ([#32331](https://github.com/open-telemetry/opentelemetry-collector-contrib/pull/32331))
  The snake_case is required in OTel Collector config fields. It used to be enforced by tests in cmd/oteltestbedcol,
  but we had to disable them. Now, the tests are going to be enforced on every component independently.
  Hence, the camelCase config fields recently added with the new AWS Cloud Map resolver has to be fixed.

- (Splunk) `smartagent/collectd-mongodb`: Monitor has been removed to resolve CVE-2024-21506 ([#4731](https://github.com/signalfx/splunk-otel-collector/pull/4731))

### 🚀 New components 🚀

- (Splunk) Add ack extension ([#4724](https://github.com/signalfx/splunk-otel-collector/pull/4724))

### 💡 Enhancements 💡

- (Splunk) Include [`splunk-otel-dotnet`](https://github.com/signalfx/splunk-otel-dotnet) in the `splunk-otel-auto-instrumentation` deb/rpm packages (x86_64/amd64 only) ([#4679](https://github.com/signalfx/splunk-otel-collector/pull/4679))
  - **Note**: Only manual activation/configuration for .NET auto instrumentation is currently supported. See [README.md](https://github.com/signalfx/splunk-otel-collector/blob/main/instrumentation/README.md) for details.
- (Splunk) Update splunk-otel-javaagent to `v1.32.0` ([#4715](https://github.com/signalfx/splunk-otel-collector/pull/4715))
- (Splunk) Enable collecting MSI information on Windows in the support bundle ([#4710](https://github.com/signalfx/splunk-otel-collector/pull/4710))
- (Splunk) Bump version of bundled Python to 3.11.9 ([#4729](https://github.com/signalfx/splunk-otel-collector/pull/4729))
- (Splunk) `receiver/mongodb`: Enable auto-discovery when TLS is disabled ([#4722](https://github.com/signalfx/splunk-otel-collector/pull/4722))
- (Core) `confighttp`: Disable concurrency in zstd compression ([#8216](https://github.com/open-telemetry/opentelemetry-collector/pull/8216))
- (Core) `cmd/mdatagen`: support excluding some metrics based on string and regexes in resource_attributes ([#9661](https://github.com/open-telemetry/opentelemetry-collector/pull/9661))
- (Contrib) `vcenterreceiver`: Changes process for collecting VMs & VM perf metrics used by the `vccenterreceiver` to be more efficient (one call now for all VMs) ([#31837](https://github.com/open-telemetry/opentelemetry-collector-contrib/pull/31837))
- (Contrib) `splunkhecreceiver`: adding support for ack in the splunkhecreceiver ([#26376](https://github.com/open-telemetry/opentelemetry-collector-contrib/pull/26376))
- (Contrib) `hostmetricsreceiver`: The hostmetricsreceiver now caches the system boot time at receiver start and uses it for all subsequent calls. The featuregate `hostmetrics.process.bootTimeCache` can be disabled to restore previous behaviour. ([#28849](https://github.com/open-telemetry/opentelemetry-collector-contrib/pull/28849))
  This change was made because it greatly reduces the CPU usage of the process and processes scrapers.
- (Contrib) `filelogreceiver`: Add `send_quiet` and `drop_quiet` options for `on_error` setting of operators ([#32145](https://github.com/open-telemetry/opentelemetry-collector-contrib/pull/32145))
- (Contrib) `pkg/ottl`: Add `IsList` OTTL Function ([#27870](https://github.com/open-telemetry/opentelemetry-collector-contrib/pull/27870))
- (Contrib) `filelogreceiver`: Add `exclude_older_than` configuration setting ([#31053](https://github.com/open-telemetry/opentelemetry-collector-contrib/pull/31053))
- (Contrib) `pkg/stanza/operator/transformer/recombine`: add a new "max_unmatched_batch_size" config parameter to configure the maximum number of consecutive entries that will be combined into a single entry before the match occurs ([#31653](https://github.com/open-telemetry/opentelemetry-collector-contrib/pull/31653))

### 🧰 Bug fixes 🧰

- (Splunk) `receiver/discovery`: Fix locking mechanism on attributes ([#4712](https://github.com/signalfx/splunk-otel-collector/pull/4712))
- (Splunk) Fix MSI installs that required elevation. ([#4688](https://github.com/signalfx/splunk-otel-collector/pull/4688))
- (Core) `exporter/otlp`: Allow DNS scheme to be used in endpoint ([#4274](https://github.com/open-telemetry/opentelemetry-collector/pull/4274))
- (Core) `service`: fix record sampler configuration ([#9968](https://github.com/open-telemetry/opentelemetry-collector/pull/9968))
- (Core) `service`: ensure the tracer provider is configured via go.opentelemetry.io/contrib/config ([#9967](https://github.com/open-telemetry/opentelemetry-collector/pull/9967))
- (Core) `otlphttpexporter`: Fixes a bug that was preventing the otlp http exporter from propagating status. ([#9892](https://github.com/open-telemetry/opentelemetry-collector/pull/9892))
- (Core) `confmap`: Fix decoding negative configuration values into uints ([#9060](https://github.com/open-telemetry/opentelemetry-collector/pull/9060))
- (Contrib) `receiver/hostmetricsreceiver`: do not extract the cpu count if the metric is not enabled; this will prevent unnecessary overhead, especially on windows ([#32133](https://github.com/open-telemetry/opentelemetry-collector-contrib/pull/32133))
- (Contrib) `pkg/stanza`: Fix race condition which prevented `jsonArrayParserFeatureGate` from working correctly. ([#32313](https://github.com/open-telemetry/opentelemetry-collector-contrib/pull/32313))
- (Contrib) `vcenterreceiver`: Remove the `vcenter.cluster.name` resource attribute from Host resources if the Host is standalone (no cluster) ([#32548](https://github.com/open-telemetry/opentelemetry-collector-contrib/pull/32548))
- (Contrib) `azureeventhubreceiver`: Fix memory leak on shutdown ([#32401](https://github.com/open-telemetry/opentelemetry-collector-contrib/pull/32401))
- (Contrib) `fluentforwardreceiver`: Fix memory leak ([#32363](https://github.com/open-telemetry/opentelemetry-collector-contrib/pull/32363))
- (Contrib) `processor/resourcedetection`: Fix memory leak on AKS ([#32574](https://github.com/open-telemetry/opentelemetry-collector-contrib/pull/32574))
- (Contrib) `mongodbatlasreceiver`: Fix memory leak by closing idle connections on shutdown ([#32206](https://github.com/open-telemetry/opentelemetry-collector-contrib/pull/32206))
- (Contrib) `spanmetricsconnector`: Discard counter span metric exemplars after each flush interval to avoid unbounded memory growth ([#31683](https://github.com/open-telemetry/opentelemetry-collector-contrib/pull/31683))
  This aligns exemplar discarding for counter span metrics with the existing logic for histogram span metrics
- (Contrib) `pkg/stanza`: Unmarshaling now preserves the initial configuration. ([#32169](https://github.com/open-telemetry/opentelemetry-collector-contrib/pull/32169))
- (Contrib) `resourcedetectionprocessor`: Update to ec2 scraper so that core attributes are not dropped if describeTags returns an error (likely due to permissions) ([#30672](https://github.com/open-telemetry/opentelemetry-collector-contrib/pull/30672))

## v0.98.0

This Splunk OpenTelemetry Collector release includes changes from the [opentelemetry-collector v0.98.0](https://github.com/open-telemetry/opentelemetry-collector/releases/tag/v0.98.0) and the [opentelemetry-collector-contrib v0.98.0](https://github.com/open-telemetry/opentelemetry-collector-contrib/releases/tag/v0.98.0) releases where appropriate.

### 🛑 Breaking changes 🛑

- (Splunk) Remove the `bash`, `curl`, `nc`, and `tar` command-line utilities from the collector packages/images and smart agent bundle ([#4646](https://github.com/signalfx/splunk-otel-collector/pull/4646))
- (Splunk) `receiver/discovery`: Update metrics and logs evaluation statements schema:
  - Remove `severity_text` field from log evaluation statements ([#4583](https://github.com/signalfx/splunk-otel-collector/pull/4583))
  - Remove `first_only`  field from match struct. Events are always emitted only once for first matching metric or log statement ([#4593](https://github.com/signalfx/splunk-otel-collector/pull/4593))
  - Combine matching conditions with different statuses in one list ([#4588](https://github.com/signalfx/splunk-otel-collector/pull/4588))
  - Apply entity events schema to the logs emitted by the receiver ([#4638](https://github.com/signalfx/splunk-otel-collector/pull/4638))
  - Emit only one log record per matched endpoint ([#4586](https://github.com/signalfx/splunk-otel-collector/pull/4586))
- (Core) `service`: emit internal collector metrics with _ instead of / with OTLP export ([#9774](https://github.com/open-telemetry/opentelemetry-collector/issues/9774))
- (Contrib) `oracledbreceiver`: Fix incorrect values being set for oracledb.tablespace_size.limit and oracledb.tablespace_size.usage ([#31451](https://github.com/open-telemetry/opentelemetry-collector-contrib/issues/31451))
- (Contrib) `pkg/stanza`: Revert recombine operator's 'overwrite_with' default value. ([#30783](https://github.com/open-telemetry/opentelemetry-collector-contrib/issues/30783))
- (Contrib) `processor/attributes, processor/resource`: Remove stable coreinternal.attraction.hash.sha256 feature gate. ([#31997](https://github.com/open-telemetry/opentelemetry-collector-contrib/pull/31997))

### 🚩 Deprecations 🚩

- (Contrib) `postgresqlreceiver`: Minimal supported PostgreSQL version will be updated from 9.6 to 12.0 in a future release. ([#30923](https://github.com/open-telemetry/opentelemetry-collector-contrib/issues/30923))
  Aligning on the supported versions as can be seen [in the PostgreSQL releases section](https://www.postgresql.org/support/versioning)

### 🚀 New components 🚀

- (Splunk) Add SQL Server receiver ([#4649](https://github.com/signalfx/splunk-otel-collector/pull/4649))

### 💡 Enhancements 💡

- (Splunk) Automatically set `splunk_otlp_histograms: true` for collector telemetry exported via `signalfx` metrics exporter ([#4655](https://github.com/signalfx/splunk-otel-collector/pull/4655))
- (Splunk) Windows installer now removes the unused configuration files from the installation directory ([#4645](https://github.com/signalfx/splunk-otel-collector/pull/4645))
- (Core) `otlpexporter`: Checks for port in the config validation for the otlpexporter ([#9505](https://github.com/open-telemetry/opentelemetry-collector/issues/9505))
- (Core) `service`: Validate pipeline type against component types ([#8007](https://github.com/open-telemetry/opentelemetry-collector/issues/8007))
- (Contrib) `ottl`: Add new Unix function to convert from epoch timestamp to time.Time ([#27868](https://github.com/open-telemetry/opentelemetry-collector-contrib/issues/27868))
- (Contrib) `filelogreceiver`: When reading a file on filelogreceiver not on windows, if include_file_owner_name is true, it will add the file owner name as the attribute `log.file.owner.name` and if include_file_owner_group_name is true, it will add the file owner group name as the attribute `log.file.owner.group.name`. ([#30775](https://github.com/open-telemetry/opentelemetry-collector-contrib/issues/30775))
- (Contrib) - `prometheusreceiver`: Allows receiving prometheus native histograms ([#26555](https://github.com/open-telemetry/opentelemetry-collector-contrib/issues/26555))
  - Native histograms are compatible with OTEL exponential histograms.
  - The feature can be enabled via the feature gate `receiver.prometheusreceiver.EnableNativeHistograms`.
    Run the collector with the command line option `--feature-gates=receiver.prometheusreceiver.EnableNativeHistograms`.
  - Currently the feature also requires that targets are scraped via the ProtoBuf format.
    To start scraping native histograms, set
    `config.global.scrape_protocols` to `[ PrometheusProto, OpenMetricsText1.0.0, OpenMetricsText0.0.1, PrometheusText0.0.4 ]` in the
    receiver configuration. This requirement will be lifted once Prometheus can scrape native histograms over text formats.
  - For more up to date information see the README.md file of the receiver at
    https://github.com/open-telemetry/opentelemetry-collector-contrib/blob/main/receiver/prometheusreceiver/README.md#prometheus-native-histograms.
- (Contrib) `spanmetricsconnector`: Change default value of metrics_flush_interval from 15s to 60s ([#31776](https://github.com/open-telemetry/opentelemetry-collector-contrib/issues/31776))
- (Contrib) `pkg/ottl`: Adding a string converter into pkg/ottl ([#27867](https://github.com/open-telemetry/opentelemetry-collector-contrib/issues/27867))
- (Contrib) `loadbalancingexporter`: Support the timeout period of k8s resolver list watch can be configured. ([#31757](https://github.com/open-telemetry/opentelemetry-collector-contrib/issues/31757))

### 🧰 Bug fixes 🧰

- (Splunk) `discovery`: Don't use component.MustNewIDWithName ([#4565](https://github.com/signalfx/splunk-otel-collector/pull/4565))
- (Core) `configtls`: Fix issue where `IncludeSystemCACertsPool` was not consistently used between `ServerConfig` and `ClientConfig`. ([#9835](https://github.com/open-telemetry/opentelemetry-collector/issues/9863))
- (Core) `component`: Fix issue where the `components` command wasn't properly printing the component type. ([#9856](https://github.com/open-telemetry/opentelemetry-collector/pull/9856))
- (Core) `otelcol`: Fix issue where the `validate` command wasn't properly printing valid component type. ([#9866](https://github.com/open-telemetry/opentelemetry-collector/pull/9866))
- (Core) `receiver/otlp`: Fix bug where the otlp receiver did not properly respond with a retryable error code when possible for http ([#9357](https://github.com/open-telemetry/opentelemetry-collector/pull/9357))
- (Contrib) `filelogreceiver`: Fix missing scope name and group logs based on scope ([#23387](https://github.com/open-telemetry/opentelemetry-collector-contrib/issues/23387))
- (Contrib) `jmxreceiver`: Fix memory leak during component shutdown ([#32289](https://github.com/open-telemetry/opentelemetry-collector-contrib/pull/32289))
- (Contrib) `k8sobjectsreceiver`: Fix memory leak caused by the pull mode's interval ticker ([#31919](https://github.com/open-telemetry/opentelemetry-collector-contrib/pull/31919))
- (Contrib) `kafkareceiver`: fix kafka receiver panic on shutdown ([#31926](https://github.com/open-telemetry/opentelemetry-collector-contrib/issues/31926))
- (Contrib) `prometheusreceiver`: Fix a bug where a new prometheus receiver with the same name cannot be created after the previous receiver is Shutdown ([#32123](https://github.com/open-telemetry/opentelemetry-collector-contrib/issues/32123))
- (Contrib) `resourcedetectionprocessor`: Only attempt to detect Kubernetes node resource attributes when they're enabled. ([#31941](https://github.com/open-telemetry/opentelemetry-collector-contrib/issues/31941))
- (Contrib) `syslogreceiver`: Fix issue where static resource and attributes were ignored ([#31849](https://github.com/open-telemetry/opentelemetry-collector-contrib/issues/31849))

## v0.97.0

This Splunk OpenTelemetry Collector release includes changes from the [opentelemetry-collector v0.97.0](https://github.com/open-telemetry/opentelemetry-collector/releases/tag/v0.97.0) and the [opentelemetry-collector-contrib v0.97.0](https://github.com/open-telemetry/opentelemetry-collector-contrib/releases/tag/v0.97.0) releases where appropriate.

### 🚀 New components 🚀

- (Splunk) Add AWS container insights receiver ([#4125](https://github.com/signalfx/splunk-otel-collector/pull/4125))
- (Splunk) Add AWS ECS container metrics receiver ([#4125](https://github.com/signalfx/splunk-otel-collector/pull/4125))
- (Splunk) Add Apache metrics receiver ([#4505](https://github.com/signalfx/splunk-otel-collector/pull/4505))

### 💡 Enhancements 💡

- (Splunk) `memory_ballast` has been removed. If GOMEMLIMIT env var is not set, then 90% of the total available memory limit is set by default. ([#4404](https://github.com/signalfx/splunk-otel-collector/pull/4404))
- (Splunk) Support Windows offline installations ([#4471](https://github.com/signalfx/splunk-otel-collector/pull/4471))
- (Core) `configtls`: Validates TLS min_version and max_version ([#9475](https://github.com/open-telemetry/opentelemetry-collector/issues/9475))
  Introduces `Validate()` method in TLSSetting.
- (Contrib) `exporter/loadbalancingexporter`: Adding AWS Cloud Map for service discovery of Collectors backend. ([#27241](https://github.com/open-telemetry/opentelemetry-collector-contrib/issues/27241))
- (Contrib) `awss3exporter`: add `compression` option to enable file compression on S3 ([#27872](https://github.com/open-telemetry/opentelemetry-collector-contrib/issues/27872))
    Add `compression` option to compress files using `compress/gzip` library before uploading to S3.
- (Contrib) `awss3exporter`: Add support for encoding extension to awss3exporter ([#30554](https://github.com/open-telemetry/opentelemetry-collector-contrib/issues/30554))
- (Contrib) `deltatocumulativeprocessor`: introduce configurable stream limit ([#31488](https://github.com/open-telemetry/opentelemetry-collector-contrib/pull/31488))
    Adds `max_streams` option that allows to set upper bound (default = unlimited)
    to the number of tracked streams. Any additional streams exceeding the limit
    are dropped.
- (Contrib) `fileexporter`: Adopt the encoding extension with the file exporter. ([#31774](https://github.com/open-telemetry/opentelemetry-collector-contrib/issues/31774))
- (Contrib) `pkg/ottl`: Add `ParseXML` function for parsing XML from a target string. ([#31133](https://github.com/open-telemetry/opentelemetry-collector-contrib/issues/31133))
- (Contrib) `fileexporter`: Added the option to write telemetry data into multiple files, where the file path is based on a resource attribute. ([#24654](https://github.com/open-telemetry/opentelemetry-collector-contrib/issues/24654))
- (Contrib) `fileexporter`: File write mode is configurable now (truncate or append) ([#31364](https://github.com/open-telemetry/opentelemetry-collector-contrib/issues/31364))
- (Contrib) `k8sclusterreceiver`: add optional status_last_terminated_reason resource attribute ([#31282](https://github.com/open-telemetry/opentelemetry-collector-contrib/issues/31282))
- (Contrib) `prometheusreceiver`: Use confighttp for target allocator client ([#31449](https://github.com/open-telemetry/opentelemetry-collector-contrib/issues/31449))
- (Contrib) `spanmetricsconnector`: Add `metrics_expiration` option to enable expiration of metrics if spans are not received within a certain time frame. ([#30559](https://github.com/open-telemetry/opentelemetry-collector-contrib/issues/30559))
    The feature can be configured by specifiying the desired duration in the `metrics_expiration` option. By default, the expiration is disabled (set to 0).

### 🛑 Breaking changes 🛑

- (Splunk) `collectd/kong`: Remove `collectd/kong`. Please use the [Prometheus receiver](https://docs.splunk.com/observability/en/gdi/monitors-cloud/kong.html) instead. ([#4420](https://github.com/signalfx/splunk-otel-collector/pull/4420))
- (Splunk) `spanmetricsprocessor`: Remove `spanmetricsprocessor`. Please use `spanmetrics` connector instead. ([#4454](https://github.com/signalfx/splunk-otel-collector/pull/4454))
- (Core) `telemetry`: Remove telemetry.useOtelForInternalMetrics stable feature gate ([#9752](https://github.com/open-telemetry/opentelemetry-collector/pull/9752))
- (Contrib) `receiver/postgresql`: Bump postgresqlreceiver.preciselagmetrics gate to beta ([#31220](https://github.com/open-telemetry/opentelemetry-collector-contrib/pull/31220))
- (Contrib) `receiver/vcenter`: Bump receiver.vcenter.emitPerfMetricsWithObjects feature gate to stable ([#31215](https://github.com/open-telemetry/opentelemetry-collector-contrib/pull/31215))
- (Contrib) `prometheusreceiver`: Remove enable_protobuf_negotiation option on the prometheus receiver. Use config.global.scrape_protocols = [ PrometheusProto, OpenMetricsText1.0.0, OpenMetricsText0.0.1, PrometheusText0.0.4 ] instead. ([#30883](https://github.com/open-telemetry/opentelemetry-collector-contrib/issues/30883))
  See https://prometheus.io/docs/prometheus/latest/configuration/configuration/#configuration-file for details on setting scrape_protocols.
- (Contrib) `vcenterreceiver`: Fixed the resource attribute model to more accurately support multi-cluster deployments ([#30879](https://github.com/open-telemetry/opentelemetry-collector-contrib/issues/30879))
  For more information on impacts please refer https://github.com/open-telemetry/opentelemetry-collector-contrib/pull/31113. The main impacts are that
  the `vcenter.resource_pool.name`, `vcenter.resource_pool.inventory_path`, and `vcenter.cluster.name` are reported with more accuracy on VM metrics.

### 🧰 Bug fixes 🧰

- (Splunk) `telemetry`: Simplify the config converter setting the `metric_relabel_configs` in the Prometheus receiver
  to remove the excessive internal metrics. Now, it only overrides the old default rule excluding `.*grpc_io.*` metrics.
  Any other custom setting is left untouched. Otherwise, customizing the `metric_relabel_configs` is very difficult.
  ([#4482](https://github.com/signalfx/splunk-otel-collector/pull/4482))
- (Core) `exporterhelper`: Fix persistent queue size backup on reads.  ([#9740](https://github.com/open-telemetry/opentelemetry-collector/pull/9740))
- (Core) `processor/batch`: Prevent starting unnecessary goroutines.  ([#9739](https://github.com/open-telemetry/opentelemetry-collector/issues/9739))
- (Core) `otlphttpexporter`: prevent error on empty response body when content type is application/json  ([#9666](https://github.com/open-telemetry/opentelemetry-collector/issues/9666))
- (Core) `otelcol`: Respect telemetry configuration when running as a Windows service  ([#5300](https://github.com/open-telemetry/opentelemetry-collector/issues/5300))
- (Contrib) `carbonreceiver`: Do not report fatal error when closed normally ([#31913](https://github.com/open-telemetry/opentelemetry-collector-contrib/pull/31913))
- (Contrib)`exporter/loadbalancing`: Fix panic when a sub-exporter is shut down while still handling requests. ([#31410](https://github.com/open-telemetry/opentelemetry-collector-contrib/issues/31410))
- (Contrib) `hostmetricsreceiver`: Adds the receiver.hostmetrics.normalizeProcessCPUUtilization feature gate to optionally normalize process.cpu.utilization values. ([#31368](https://github.com/open-telemetry/opentelemetry-collector-contrib/issues/31368))
    When enabled, the receiver.hostmetrics.normalizeProcessCPUUtilization feature gate will cause process.cpu.utilization values to be divided by the number of logical cores on the system. This is necessary to produce a value on the interval of [0-1], as the description of process.cpu.utilization the metric says.
- (Contrib) `transformprocessor`: Change metric unit for metrics extracted with `extract_count_metric()` to be the default unit (`1`) ([#31575](https://github.com/open-telemetry/opentelemetry-collector-contrib/issues/31575))
  The original metric `unit` does not apply to extracted `count` metrics the same way it does to `sum`, `min` or `max`.
  Metrics extracted using `extract_count_metric()` now use the more appropriate default unit (`1`) instead.
- (Contrib) `loadbalancingexporter`: Fix memory leaks on shutdown ([#31050](https://github.com/open-telemetry/opentelemetry-collector-contrib/pull/31050))
- (Contrib) `signalfxexporter`: Fix memory leak in shutdown ([#30864](https://github.com/open-telemetry/opentelemetry-collector-contrib/pull/30864), [#30438](https://github.com/open-telemetry/opentelemetry-collector-contrib/issues/30438))
- (Contrib) `processor/k8sattributes`: Allows k8sattributes processor to work with k8s role/rolebindings when filter::namespace is set. ([#14742](https://github.com/open-telemetry/opentelemetry-collector-contrib/issues/14742))
- (Contrib) `sqlqueryreceiver`: Fix memory leak on shutdown for log telemetry ([#31782](https://github.com/open-telemetry/opentelemetry-collector-contrib/issues/31782))

## v0.96.1

This Splunk OpenTelemetry Collector release includes changes from the [opentelemetry-collector v0.96.0](https://github.com/open-telemetry/opentelemetry-collector/releases/tag/v0.96.0) and the [opentelemetry-collector-contrib v0.96.0](https://github.com/open-telemetry/opentelemetry-collector-contrib/releases/tag/v0.96.0) releases where appropriate.

### 🛑 Breaking changes 🛑

- (Core) `configgrpc`: Remove deprecated `GRPCClientSettings`, `GRPCServerSettings`, and `ServerConfig.ToListenerContext`. ([#9616](https://github.com/open-telemetry/opentelemetry-collector/pull/9616))
- (Core) `confighttp`: Remove deprecated `HTTPClientSettings`, `NewDefaultHTTPClientSettings`, and `CORSSettings`. ([#9625](https://github.com/open-telemetry/opentelemetry-collector/pull/9625))
- (Core) `confignet`: Removes deprecated `NetAddr` and `TCPAddr` ([#9614](https://github.com/open-telemetry/opentelemetry-collector/pull/9614))
- (Contrib) `spanmetricsprocessor`: Remove spanmetrics processor ([#29567](https://github.com/open-telemetry/opentelemetry-collector-contrib/pull/29567))
  - You can use the spanmetrics connector as a replacement
- (Contrib) `httpforwarder`: Remove extension named httpforwarder, use httpforwarderextension instead. ([#24171](https://github.com/open-telemetry/opentelemetry-collector-contrib/pull/24171))
- (Contrib) `k8sclusterreceiver`: Remove deprecated k8s.kubeproxy.version resource attribute ([#29748](https://github.com/open-telemetry/opentelemetry-collector-contrib/pull/29748))

### 💡 Enhancements 💡

- (Core) `configtls`: Add `include_system_ca_certs_pool` to configtls, allowing to load system certs and additional custom certs. ([#7774](https://github.com/open-telemetry/opentelemetry-collector/pull/7774))
- (Core) `otelcol`: Add `ConfigProviderSettings` to `CollectorSettings` ([#4759](https://github.com/open-telemetry/opentelemetry-collector/pull/4759))
  This allows passing a custom list of `confmap.Provider`s to `otelcol.NewCommand`.
- (Core) `pdata`: Update to OTLP v1.1.0 ([#9587](https://github.com/open-telemetry/opentelemetry-collector/pull/9587))
  Introduces Span and SpanLink flags.
- (Core) `confmap`: Update mapstructure to use a maintained fork, github.com/go-viper/mapstructure/v2. ([#9634](https://github.com/open-telemetry/opentelemetry-collector/pull/9634))
  See https://github.com/mitchellh/mapstructure/issues/349 for context.
- (Contrib) `statsdreceiver`: Add support for the latest version of DogStatsD protocol (v1.3) ([#31295](https://github.com/open-telemetry/opentelemetry-collector-contrib/pull/31295))
- (Contrib) `fileexporter`: Scope the behavior of the fileexporter to its lifecycle, so it is safe to shut it down or restart it. ([#27489](https://github.com/open-telemetry/opentelemetry-collector-contrib/pull/27489))
- (Contrib) `processor/resourcedetection`: Add `processor.resourcedetection.hostCPUSteppingAsString` feature gate to change the type of `host.cpu.stepping` from `int` to `string`. ([#31136](https://github.com/open-telemetry/opentelemetry-collector-contrib/pull/31136))
  This feature gate will graduate to beta in the next release.
- (Contrib) `routingconnector`: a warning is logged if there are two or more routing items with the same routing statement ([#30663](https://github.com/open-telemetry/opentelemetry-collector-contrib/pull/30663))
- (Contrib) `pkg/ottl`: Add new IsInt function to facilitate type checking. ([#27894](https://github.com/open-telemetry/opentelemetry-collector-contrib/pull/27894))
- (Contrib) `cmd/mdatagen`: Make lifecycle tests generated by default ([#31532](https://github.com/open-telemetry/opentelemetry-collector-contrib/pull/31532))
- (Contrib) `pkg/stanza`: Improve timestamp parsing documentation ([#31490](https://github.com/open-telemetry/opentelemetry-collector-contrib/pull/31490))
- (Contrib) `postgresqlreceiver`: Add `receiver.postgresql.connectionPool` feature gate to reuse database connections ([#30831](https://github.com/open-telemetry/opentelemetry-collector-contrib/pull/30831))
  The default implementation recreates and closes connections on each scrape per database configured/discovered.
  This change offers a feature gated alternative to keep connections open. Also, it exposes connection configuration to control the behavior of the pool.

### 🧰 Bug fixes 🧰

- (Core) `configretry`: Allow max_elapsed_time to be set to 0 for indefinite retries ([#9641](https://github.com/open-telemetry/opentelemetry-collector/pull/9641))
- (Core) `client`: Make `Metadata.Get` thread safe ([#9595](https://github.com/open-telemetry/opentelemetry-collector/pull/9595))
- (Contrib) `carbonreceiver`: Accept carbon metrics with float timestamps ([#31312](https://github.com/open-telemetry/opentelemetry-collector-contrib/pull/31312))
- (Contrib) `journaldreceiver`: Fix bug where failed startup could bury error message due to panic during shutdown ([#31476](https://github.com/open-telemetry/opentelemetry-collector-contrib/pull/31476))
- (Contrib) `loadbalancingexporter`: Fixes a bug where the endpoint become required, despite not being used by the load balancing exporter. ([#31371](https://github.com/open-telemetry/opentelemetry-collector-contrib/pull/31371))
- (Contrib) `oracledbreceiver`: Use metadata.Type for the scraper id to avoid invalid scraper IDs. ([#31457](https://github.com/open-telemetry/opentelemetry-collector-contrib/pull/31457))
- (Contrib) `filelogreceiver`: Fix bug where delete_after_read would cause panic ([#31383](https://github.com/open-telemetry/opentelemetry-collector-contrib/pull/31383))
- (Contrib) `receiver/filelog`: Fix issue where file fingerprint could be corrupted while reading. ([#22936](https://github.com/open-telemetry/opentelemetry-collector-contrib/pull/22936))

## v0.96.0

This Splunk OpenTelemetry Collector release includes changes from the [opentelemetry-collector v0.96.0](https://github.com/open-telemetry/opentelemetry-collector/releases/tag/v0.96.0) and the [opentelemetry-collector-contrib v0.96.0](https://github.com/open-telemetry/opentelemetry-collector-contrib/releases/tag/v0.96.0) releases where appropriate.

### 🚀 New components 🚀

- (Splunk) Add the `cumulativetodelta` processor ([#4401](https://github.com/signalfx/splunk-otel-collector/pull/4401))

### 💡 Enhancements 💡

- (Splunk) Bump github.com/prometheus/common from 0.46.0 to 0.49.0  ([#4353](https://github.com/signalfx/splunk-otel-collector/pull/4382))
- (Splunk) Bumps [aquasecurity/trivy-action](https://github.com/aquasecurity/trivy-action) from 0.17.0 to 0.18.0 ([#4382](https://github.com/signalfx/splunk-otel-collector/pull/4382))
- (Splunk) Update splunk-otel-javaagent to latest ([#4402](https://github.com/signalfx/splunk-otel-collector/pull/4402))
- (Splunk) Add X-SF-Token header to the configuration masked keys ([#4403](https://github.com/signalfx/splunk-otel-collector/pull/4403))
- (Splunk) Bump setuptools in /internal/signalfx-agent/bundle/script([#4330](https://github.com/signalfx/splunk-otel-collector/pull/4403))
- (Splunk) Rocky Linux installation support ([#4398](https://github.com/signalfx/splunk-otel-collector/pull/4398 ))
- (Splunk) Add a test to check what we choose to redact ([#4406](https://github.com/signalfx/splunk-otel-collector/pull/4406))
- (Splunk) Fixed high alert vulnerabity ([#4407](https://github.com/signalfx/splunk-otel-collector/pull/4407))
- (Splunk) Update pgproto to 2.3.3  ([#4409](https://github.com/signalfx/splunk-otel-collector/pull/4409))****

## v0.95.0

This Splunk OpenTelemetry Collector release includes changes from the [opentelemetry-collector v0.95.0](https://github.com/open-telemetry/opentelemetry-collector/releases/tag/v0.95.0) and the [opentelemetry-collector-contrib v0.95.0](https://github.com/open-telemetry/opentelemetry-collector-contrib/releases/tag/v0.95.0) releases where appropriate.

### 🛑 Breaking changes 🛑

- (Splunk/Core/Contrib) Bump minimum version to go 1.21 ([#4390](https://github.com/signalfx/splunk-otel-collector/pull/4390))
- (Core) `all`: scope name for all generated Meter/Tracer funcs now includes full package name ([#9494](https://github.com/open-telemetry/opentelemetry-collector/pull/9494))
- (Contrib) `receiver/mongodb`: Bump receiver.mongodb.removeDatabaseAttr feature gate to beta ([#31212](https://github.com/open-telemetry/opentelemetry-collector-contrib/pull/31212))
- (Contrib) `extension/filestorage`: The `filestorage` extension is now a standalone module. ([#31040](https://github.com/open-telemetry/opentelemetry-collector-contrib/pull/31040))

### 💡 Enhancements 💡

- (Splunk) MSI defaults to per machine install to avoid issues when different administrators install and update the collector on the same Windows machine ([#4352](https://github.com/signalfx/splunk-otel-collector/pull/4352))
- (Core) `confighttp`: Adds support for Snappy decompression of HTTP requests. ([#7632](https://github.com/open-telemetry/opentelemetry-collector/pull/7632))
- (Core) `configretry`: Validate `max_elapsed_time`, ensure it is larger than `max_interval` and `initial_interval` respectively. ([#9489](https://github.com/open-telemetry/opentelemetry-collector/pull/9489))
- (Core) `configopaque`: Mark module as stable ([#9167](https://github.com/open-telemetry/opentelemetry-collector/pull/9167))
- (Core) `otlphttpexporter`: Add support for json content encoding when exporting telemetry ([#6945](https://github.com/open-telemetry/opentelemetry-collector/pull/6945))
- (Core) `confmap/converter/expandconverter, confmap/provider/envprovider, confmap/provider/fileprovider, confmap/provider/httprovider, confmap/provider/httpsprovider, confmap/provider/yamlprovider`: Split confmap.Converter and confmap.Provider implementation packages out of confmap. ([#4759](https://github.com/open-telemetry/opentelemetry-collector/pull/4759), [#9460](https://github.com/open-telemetry/opentelemetry-collector/pull/9460))
- (Contrib) `hostmetricsreceiver`: Add a new optional resource attribute `process.cgroup` to the `process` scraper of the `hostmetrics` receiver. ([#29282](https://github.com/open-telemetry/opentelemetry-collector-contrib/pull/29282))
- (Contrib) `awss3exporter`: Add a marshaler that stores the body of log records in s3. ([#30318](https://github.com/open-telemetry/opentelemetry-collector-contrib/pull/30318))
- (Contrib) `pkg/ottl`: Adds a new ParseCSV converter that can be used to parse CSV strings. ([#30921](https://github.com/open-telemetry/opentelemetry-collector-contrib/pull/30921))
- (Contrib) `loadbalancingexporter`: Add benchmarks for Metrics and Traces ([#30915](https://github.com/open-telemetry/opentelemetry-collector-contrib/pull/30915))
- (Contrib) `pkg/ottl`: Add support to specify the format for a replacement string ([#27820](https://github.com/open-telemetry/opentelemetry-collector-contrib/pull/27820))
- (Contrib) `pkg/ottl`: Add `ParseKeyValue` function for parsing key value pairs from a target string ([#30998](https://github.com/open-telemetry/opentelemetry-collector-contrib/pull/30998))
- (Contrib) `receivercreator`: Remove use of `ReportFatalError` ([#30596](https://github.com/open-telemetry/opentelemetry-collector-contrib/pull/30596))
- (Contrib) `processor/tail_sampling`: Add metrics that measure the number of sampled spans and the number of spans that are dropped due to sampling decisions. ([#30482](https://github.com/open-telemetry/opentelemetry-collector-contrib/pull/30482))
- (Contrib) `exporter/signalfx`: Send histograms in otlp format with new config `send_otlp_histograms` option ([#26298](https://github.com/open-telemetry/opentelemetry-collector-contrib/pull/26298))
- (Contrib) `receiver/signalfx`: Accept otlp protobuf requests when content-type is "application/x-protobuf;format=otlp" ([#26298](https://github.com/open-telemetry/opentelemetry-collector-contrib/pull/26298))
- (Contrib) `signalfxreceiver`: Remove deprecated use of `host.ReportFatalError` ([#30598](https://github.com/open-telemetry/opentelemetry-collector-contrib/pull/30598))

### 🧰 Bug fixes 🧰

- (Contrib) `pkg/stanza`: Add 'allow_skip_pri_header' flag to syslog setting. ([#30397](https://github.com/open-telemetry/opentelemetry-collector-contrib/pull/30397))
  Allow parsing syslog records without PRI header. Currently pri header is beng enforced although it's not mandatory by the RFC standard. Since influxdata/go-syslog is not maintained we had to switch to haimrubinstein/go-syslog.

- (Contrib) `extension/storage`: Ensure fsync is turned on after compaction ([#20266](https://github.com/open-telemetry/opentelemetry-collector-contrib/pull/20266))
- (Contrib) `logstransformprocessor`: Fix potential panic on shutdown due to incorrect shutdown order ([#31139](https://github.com/open-telemetry/opentelemetry-collector-contrib/pull/31139))
- (Contrib) `receiver/prometheusreceiver`: prometheusreceiver fix translation of metrics with _created suffix ([#30309](https://github.com/open-telemetry/opentelemetry-collector-contrib/pull/30309))
- (Contrib) `pkg/stanza`: Fixed a bug in the keyvalue_parser where quoted values could be split if they contained a delimited. ([#31034](https://github.com/open-telemetry/opentelemetry-collector-contrib/pull/31034))

## v0.94.0

This Splunk OpenTelemetry Collector release includes changes from the [opentelemetry-collector v0.94.1](https://github.com/open-telemetry/opentelemetry-collector/releases/tag/v0.94.1) and the [opentelemetry-collector-contrib v0.94.0](https://github.com/open-telemetry/opentelemetry-collector-contrib/releases/tag/v0.94.0) releases where appropriate.

### 🛑 Breaking changes 🛑

- (Splunk) The Splunk OpenTelemetry Collector [Windows install script](https://docs.splunk.com/observability/en/gdi/opentelemetry/collector-windows/install-windows.html#install-the-collector-using-the-script)
  now installs the [Splunk Distribution of OpenTelemetry .NET](https://docs.splunk.com/observability/en/gdi/get-data-in/application/otel-dotnet/get-started.html#instrument-net-applications-for-splunk-observability-cloud-opentelemetry)
  instead of the [SignalFx Instrumentation for .NET](https://docs.splunk.com/observability/en/gdi/get-data-in/application/otel-dotnet/sfx/sfx-instrumentation.html#signalfx-instrumentation-for-net-deprecated)
  when the parameter `-with_dotnet_instrumentation` is set to `$true` ([#4343](https://github.com/signalfx/splunk-otel-collector/pull/4343))
- (Core) `receiver/otlp`: Update gRPC code from `codes.InvalidArgument` to `codes.Internal` when a permanent error doesn't contain a gRPC status ([#9415](https://github.com/open-telemetry/opentelemetry-collector/pull/#9415))
- (Contrib) `kafkareceiver`: standardizes the default topic name for metrics and logs receivers to the same topic name as the metrics and logs exporters of the kafkaexporter ([#27292](https://github.com/open-telemetry/opentelemetry-collector-contrib/pull/27292))
  If you are using the Kafka receiver in a logs and/or a metrics pipeline
  and you are not customizing the name of the topic to read from with the `topic` property,
  the receiver will now read from `otlp_logs` or `otlp_metrics` topic instead of `otlp_spans` topic.
  To maintain previous behavior, set the `topic` property to `otlp_spans`.

- (Contrib) `pkg/stanza`: Entries are no longer logged during error conditions. ([#26670](https://github.com/open-telemetry/opentelemetry-collector-contrib/pull/26670))
  This change is being made to ensure sensitive information contained in logs are never logged inadvertently.
  This change is a breaking change because it may change user expectations. However, it should require
  no action on the part of the user unless they are relying on logs from a few specific error cases.

- (Contrib) `pkg/stanza`: Invert recombine operator's 'overwrite_with' default value. ([#30783](https://github.com/open-telemetry/opentelemetry-collector-contrib/pull/30783))
  Previously, the default value was `oldest`, meaning that the recombine operator _should_ emit the
  first entry from each batch (with the recombined field). However, the actual behavior was inverted.
  This fixes the bug but also inverts the default setting so as to effectively cancel out the bug fix
  for users who were not using this setting. For users who were explicitly setting `overwrite_with`,
  this corrects the intended behavior.


### 🚩 Deprecations 🚩

- (Core) `configgrpc`: Deprecate GRPCClientSettings, use ClientConfig instead ([#6767](https://github.com/open-telemetry/opentelemetry-collector/pull/6767))

### 💡 Enhancements 💡

- (Splunk) Add a resource attribute to internal metrics to track discovery usage ([#4323](https://github.com/signalfx/splunk-otel-collector/pull/4323))
- (Splunk) Create a multi-architecture Windows docker image for the collector ([#4296](https://github.com/signalfx/splunk-otel-collector/pull/4296))
- (Splunk) Bump `splunk-otel-javaagent` to `v1.30.2` ([#4300](https://github.com/signalfx/splunk-otel-collector/pull/4300))
- (Core) `mdatagen`: Add a generated test that checks the config struct using `componenttest.CheckConfigStruct` ([#9438](https://github.com/open-telemetry/opentelemetry-collector/pull/9438))
- (Core) `component`: Add `component.UseLocalHostAsDefaultHost` feature gate that changes default endpoints from 0.0.0.0 to localhost ([#8510](https://github.com/open-telemetry/opentelemetry-collector/pull/8510))
  The only component in this repository affected by this is the OTLP receiver.
- (Core) `confighttp`: Add support of Host header ([#9395](https://github.com/open-telemetry/opentelemetry-collector/pull/9395))
- (Core) `mdatagen`: Remove use of ReportFatalError in generated tests ([#9439](https://github.com/open-telemetry/opentelemetry-collector/pull/9439))
- (Contrib) `receiver/journald`: add a new config option "all" that turns on full output from journalctl, including lines that are too long. ([#30920](https://github.com/open-telemetry/opentelemetry-collector-contrib/pull/30920))
- (Contrib) `pkg/stanza`: Add support in a header configuration for json array parser. ([#30321](https://github.com/open-telemetry/opentelemetry-collector-contrib/pull/30321))
- (Contrib) `awss3exporter`: Add the ability to export trace/log/metrics in OTLP ProtoBuf format. ([#30682](https://github.com/open-telemetry/opentelemetry-collector-contrib/pull/30682))
- (Contrib) `dockerobserver`: Upgrading Docker API version default from 1.22 to 1.24 ([#30900](https://github.com/open-telemetry/opentelemetry-collector-contrib/pull/30900))
- (Contrib) `filterprocessor`: move metrics from OpenCensus to OpenTelemetry ([#30736](https://github.com/open-telemetry/opentelemetry-collector-contrib/pull/30736))
- (Contrib) `groupbyattrsprocessor`: move metrics from OpenCensus to OpenTelemetry ([#30763](https://github.com/open-telemetry/opentelemetry-collector-contrib/pull/30763))
- (Contrib) `loadbalancingexporter`: Optimize metrics and traces export ([#30141](https://github.com/open-telemetry/opentelemetry-collector-contrib/pull/30141))
- (Contrib) `all`: Add `component.UseLocalHostAsDefaultHost` feature gate that changes default endpoints from 0.0.0.0 to localhost ([#30702](https://github.com/open-telemetry/opentelemetry-collector-contrib/pull/30702))
  This change affects the following components:
  - extension/health_check
  - receiver/jaeger
  - receiver/sapm
  - receiver/signalfx
  - receiver/splunk_hec
  - receiver/zipkin

- (Contrib) `processor/resourcedetectionprocessor`: Detect Azure cluster name from IMDS metadata ([#26794](https://github.com/open-telemetry/opentelemetry-collector-contrib/pull/26794))
- (Contrib) `processor/transform`: Add `copy_metric` function to allow duplicating a metric ([#30846](https://github.com/open-telemetry/opentelemetry-collector-contrib/pull/30846))

### 🧰 Bug fixes 🧰

- (Splunk) Fixes the value of a default environment variable used by Windows msi. ([#4361](https://github.com/signalfx/splunk-otel-collector/pull/4361))
- (Core) `service`: fix opencensus bridge configuration in periodic readers ([#9361](https://github.com/open-telemetry/opentelemetry-collector/pull/9361))
- (Core) `otlpreceiver`: Fix goroutine leak when GRPC server is started but HTTP server is unsuccessful ([#9165](https://github.com/open-telemetry/opentelemetry-collector/pull/9165))
- (Core) `otlpexporter`: PartialSuccess is treated as success, logged as warning. ([#9243](https://github.com/open-telemetry/opentelemetry-collector/pull/9243))

- (Contrib) `basicauthextension`: Accept empty usernames. ([#30470](https://github.com/open-telemetry/opentelemetry-collector-contrib/pull/30470))
  Per https://datatracker.ietf.org/doc/html/rfc2617#section-2, username and password may be empty strings ("").
  The validation used to enforce that usernames cannot be empty.

- (Contrib) `pkg/ottl`: Fix parsing of string escapes in OTTL ([#23238](https://github.com/open-telemetry/opentelemetry-collector-contrib/pull/23238))
- (Contrib) `pkg/stanza`: Recombine operator should always recombine partial logs ([#30797](https://github.com/open-telemetry/opentelemetry-collector-contrib/pull/30797))
  Previously, certain circumstances could result in partial logs being emitted without any
  recombiniation. This could occur when using `is_first_entry`, if the first partial log from
  a source was emitted before a matching "start of log" indicator was found. This could also
  occur when the collector was shutting down.

- (Contrib) `pkg/stanza`: Fix bug where recombine operator's 'overwrite_with' condition was inverted. ([#30783](https://github.com/open-telemetry/opentelemetry-collector-contrib/pull/30783))
- (Contrib) `exporter/signalfx`: Use "unknown" value for the environment correlation calls as fallback. ([#31052](https://github.com/open-telemetry/opentelemetry-collector-contrib/pull/31052))
  This fixed the APM/IM correlation in the Splunk Observability UI for the users that send traces with no "deployment.environment" resource attribute value set.

## v0.93.0

This Splunk OpenTelemetry Collector release includes changes from the [opentelemetry-collector v0.93.0](https://github.com/open-telemetry/opentelemetry-collector/releases/tag/v0.93.0) and the [opentelemetry-collector-contrib v0.93.0](https://github.com/open-telemetry/opentelemetry-collector-contrib/releases/tag/v0.93.0) releases where appropriate.

### 🛑 Breaking changes 🛑

- (Splunk) On Windows the `SPLUNK_*` environment variables were moved from the machine scope to the collector service scope This avoids collisions with other agents and instrumentation. If any of these environment variables are required by your apps, please adopt them directly. ([#3930](https://github.com/signalfx/splunk-otel-collector/pull/3930))
- (Splunk) `mysql` discovery now uses the OpenTelemetry Collector Contrib receiver by default instead of the smartagent receiver. ([#4231](https://github.com/signalfx/splunk-otel-collector/pull/4231))
- (Splunk) Stop sending internal Collector metrics from the batch processor. Drop them at the prometheus receiver level. ([#4273](https://github.com/signalfx/splunk-otel-collector/pull/4273))
- (Core) exporterhelper: remove deprecated exporterhelper.RetrySettings and exporterhelper.NewDefaultRetrySettings ([#9256](https://github.com/open-telemetry/opentelemetry-collector/issues/9256))
- (Contrib) `vcenterreceiver`: "receiver.vcenter.emitPerfMetricsWithObjects" feature gate is beta and enabled by default ([#30615](https://github.com/open-telemetry/opentelemetry-collector-contrib/issues/30615))
- (Contrib) `docker`: Adopt api_version as strings to correct invalid float truncation ([#24025](https://github.com/open-telemetry/opentelemetry-collector-contrib/issues/24025))
- (Contrib) `extension/filestorage`: Replace path-unsafe characters in component names ([#3148](https://github.com/open-telemetry/opentelemetry-collector-contrib/issues/3148))
  The feature gate `extension.filestorage.replaceUnsafeCharacters` is now enabled by default.
  See the File Storage extension's README for details.
- (Contrib) `postgresqlreceiver`: add feature gate `receiver.postgresql.separateSchemaAttr` to include schema as separate attribute ([#29559](https://github.com/open-telemetry/opentelemetry-collector-contrib/issues/29559))
  Enabling the featuregate adds a new resource attribute to store the schema of the table or index
  Existing table attributes are adjusted to not include the schema, which was inconsistently used

### 💡 Enhancements 💡
- (Splunk) Update opentelemetry-jmx-metrics version to 1.32.0 ([#4201](https://github.com/signalfx/splunk-otel-collector/pull/4201))
- (Core) `configtls`: add `cipher_suites` to configtls. ([#8105](https://github.com/open-telemetry/opentelemetry-collector/issues/8105))
  Users can specify a list of cipher suites to pick from. If left blank, a safe default list is used.
- (Core) `service`: mark `telemetry.useOtelForInternalMetrics` as stable ([#816](https://github.com/open-telemetry/opentelemetry-collector/issues/816))
  (Splunk) Remove disabled `telemetry.useOtelForInternalMetrics` feature gate from our distribution. Some new internal metrics are now dropped at scrape time.
- (Core) `exporters`: Cleanup log messages for export failures ([#9219]((https://github.com/open-telemetry/opentelemetry-collector/issues/9219)))
  1. Ensure an error message is logged every time and only once when data is dropped/rejected due to export failure.
  2. Update the wording. Specifically, don't use "dropped" term when an error is reported back to the pipeline.
     Keep the "dropped" wording for failures happened after the enabled queue.
  3. Properly report any error reported by a queue. For example, a persistent storage error must be reported as a storage error, not as "queue overflow".
- (Contrib) `pkg/stanza`: Add a json array parser operator and an assign keys transformer. ([#30321](https://github.com/open-telemetry/opentelemetry-collector-contrib/issues/30321))
  Json array parser opreator can be used to parse a json array string input into a list of objects. |
  Assign keys transformer can be used to assigns keys from the configuration to an input list
- (Contrib) `splunkhecexporter`: Batch data according to access token and index, if present. ([#30404](https://github.com/open-telemetry/opentelemetry-collector-contrib/issues/30404))
- (Contrib) `k8sattributesprocessor`: Apply lifecycle tests to k8sprocessor, change its behavior to report fatal error ([#30387](https://github.com/open-telemetry/opentelemetry-collector-contrib/issues/30387))
- (Contrib) `k8sclusterreceiver`: add new disabled os.description, k8s.container_runtime.version resource attributes ([#30342](https://github.com/open-telemetry/opentelemetry-collector-contrib/issues/30342))
- (Contrib) `k8sclusterreceiver`: add os.type resource attribute ([#30342](https://github.com/open-telemetry/opentelemetry-collector-contrib/issues/30342))
- (Contrib) `kubeletstatsreceiver`: Add new `*.cpu.usage` metrics. ([#25901](https://github.com/open-telemetry/opentelemetry-collector-contrib/issues/25901))
- (Contrib) `pkg/ottl`: Add `flatten` function for flattening maps ([#30455](https://github.com/open-telemetry/opentelemetry-collector-contrib/issues/30455))
- (Contrib) `redisreciever`: adds metric for slave_repl_offset ([#6942](https://github.com/open-telemetry/opentelemetry-collector-contrib/issues/6942))
  also adds a shell script to set up docker-compose integration test
- (Contrib) `receiver/sqlquery`: Add debug log when running SQL query ([#29672](https://github.com/open-telemetry/opentelemetry-collector-contrib/issues/29672))

### 🧰 Bug fixes 🧰

- (Core) `otlpreceiver`: Ensure OTLP receiver handles consume errors correctly ([#4335]((https://github.com/open-telemetry/opentelemetry-collector/issues/4335)))
  Make sure OTLP receiver returns correct status code and follows the receiver contract (gRPC)
- (Core) `zpagesextension`: Remove mention of rpcz page from zpages extension ([#9328](https://github.com/open-telemetry/opentelemetry-collector/issues/9328))
- (Contrib) `kafkareceiver`: The Kafka receiver now exports some partition-specific metrics per-partition, with a `partition` tag ([#30177](https://github.com/open-telemetry/opentelemetry-collector-contrib/issues/30177))
  The following metrics now render per partition:
    - kafka_receiver_messages
    - kafka_receiver_current_offset
    - kafka_receiver_offset_lag

## v0.92.0

This Splunk OpenTelemetry Collector release includes changes from the [opentelemetry-collector v0.92.0](https://github.com/open-telemetry/opentelemetry-collector/releases/tag/v0.92.0) and the [opentelemetry-collector-contrib v0.92.0](https://github.com/open-telemetry/opentelemetry-collector-contrib/releases/tag/v0.92.0) releases where appropriate.

### 🛑 Breaking changes 🛑

- (Contrib) `httpforwarder`: Use confighttp.HTTPDefaultClientSettings when configuring the HTTPClientSettings for the httpforwarder extension. ([#6641](https://github.com/open-telemetry/opentelemetry-collector-contrib/issues/6641))
  By default, the HTTP forwarder extension will now use the defaults set in the extension:
  * The idle connection timeout is set to 90s.
  * The max idle connection count is set to 100.
- (Contrib) `pkg/ottl`: Now validates against extraneous path segments that a context does not know how to use. ([#30042](https://github.com/open-telemetry/opentelemetry-collector-contrib/pull/30042))
- (Contrib) `pkg/ottl`: Throw an error if keys are used on a path that does not allow them. ([#30162](https://github.com/open-telemetry/opentelemetry-collector-contrib/pull/30162))
- (Core) `exporters/sending_queue`: Do not re-enqueue failed batches, rely on the retry_on_failure strategy instead. ([#8382](https://github.com/open-telemetry/opentelemetry-collector/issues/8382))
  The current re-enqueuing behavior is not obvious and cannot be configured. It takes place only for persistent queue
  and only if `retry_on_failure::enabled=true` even if `retry_on_failure` is a setting for a different backoff retry
  strategy. This change removes the re-enqueuing behavior. Consider increasing `retry_on_failure::max_elapsed_time`
  to reduce chances of data loss or set it to 0 to keep retrying until requests succeed.
- (Core) `confmap`: Make the option `WithErrorUnused` enabled by default when unmarshaling configuration ([#7102](https://github.com/open-telemetry/opentelemetry-collector/issues/7102))
  The option `WithErrorUnused` is now enabled by default, and a new option `WithIgnoreUnused` is introduced to ignore
  errors about unused fields.

### 🚩 Deprecations 🚩

- (Contrib) `k8sclusterreceiver`: deprecate optional k8s.kubeproxy.version resource attribute ([#29748](https://github.com/open-telemetry/opentelemetry-collector-contrib/issues/29748))
- (Core) `exporterhelper`: Deprecate exporterhelper.RetrySettings in favor of configretry.BackOffConfig ([#9091](https://github.com/open-telemetry/opentelemetry-collector/pull/9091))
- (Core) `extension/ballast`: Deprecate `memory_ballast` extension. ([#8343](https://github.com/open-telemetry/opentelemetry-collector/issues/8343))
  Use `GOMEMLIMIT` environment variable instead.

### 💡 Enhancements 💡

- (Splunk) support core service validate command ([#4175](https://github.com/signalfx/splunk-otel-collector/pull/4175))
- (Splunk) Add routing connector to Splunk distribution ([#4167](https://github.com/signalfx/splunk-otel-collector/pull/4167))
- (Contrib) adopt splunkhec batch by token and index updates ([#4151](https://github.com/signalfx/splunk-otel-collector/pull/4151))
- (Contrib) `vcenterreceiver`: Add explicit statement of support for version 8 of ESXi and vCenter ([#30274](https://github.com/open-telemetry/opentelemetry-collector-contrib/pull/30274))
- (Contrib) `routingconnector`: routingconnector supports matching the statement only once ([#26353](https://github.com/open-telemetry/opentelemetry-collector-contrib/issues/26353))
- (Contrib) `filterprocessor`: Add telemetry for metrics, logs, and spans that were intentionally dropped via filterprocessor. ([#13169](https://github.com/open-telemetry/opentelemetry-collector-contrib/issues/13169))
- (Contrib) `pkg/ottl`: Add Hour OTTL Converter ([#29468](https://github.com/open-telemetry/opentelemetry-collector-contrib/issues/29468))
- (Contrib) `kafkaexporter`: add ability to publish kafka messages with message key of TraceID - it will allow partitioning of the kafka Topic. ([#12318](https://github.com/open-telemetry/opentelemetry-collector-contrib/issues/12318))
- (Contrib) `kafkareceiver`: Add three new metrics to record unmarshal errors. ([#29302](https://github.com/open-telemetry/opentelemetry-collector-contrib/issues/29302))
- (Contrib) `hostmetricsreceiver`: Add `system.memory.limit` metric reporting the total memory available. ([#30306](https://github.com/open-telemetry/opentelemetry-collector-contrib/pull/30306))
  This metric is opt-in. To enable it, set `scrapers::memory::metrics::system.memory.limit::enabled` to `true` in the hostmetrics config.
- (Contrib) `kafkaexporter`: Adds the ability to configure the Kafka client's Client ID. ([#30144](https://github.com/open-telemetry/opentelemetry-collector-contrib/issues/30144))
- (Contrib) `pkg/stanza`: Remove sampling policy from logger ([#23801](https://github.com/open-telemetry/opentelemetry-collector-contrib/issues/23801))
- (Contrib) `resourcedetectionprocessor`: Add "aws.ecs.task.id" attribute ([#8274](https://github.com/open-telemetry/opentelemetry-collector-contrib/issues/8274))
  Resourcedetectionprocessor now exports "aws.ecs.task.id" attribute, in addition to "aws.ecs.task.arn".
  This allows exporters like "awsemfexporter" to automatically pick up that attribute and make it available
  in templating (e.g. to use in CloudWatch log stream name).
- (Contrib) `spanmetricsconnector`: Fix OOM issue for spanmetrics by limiting the number of exemplars that can be added to a unique dimension set ([#27451](https://github.com/open-telemetry/opentelemetry-collector-contrib/issues/27451))
- (Contrib) `connector/spanmetrics`: Configurable resource metrics key attributes, filter the resource attributes used to create the resource metrics key. ([#29711](https://github.com/open-telemetry/opentelemetry-collector-contrib/pull/29711))
  This enhancement can be used to fix broken spanmetrics counters after a span producing service restart, when resource attributes contain dynamic/ephemeral values (e.g. process id).
- (Contrib) `splunkhecreceiver`: Returns json response in raw endpoint when it is successful ([#29875](https://github.com/open-telemetry/opentelemetry-collector-contrib/pull/29875))
- (Contrib) `sqlqueryreceiver`: Swap MS SQL Server driver from legacy 'denisenkom' to official Microsoft fork ([#27200](https://github.com/open-telemetry/opentelemetry-collector-contrib/issues/27200))
- (Core) `exporterhelper`: Add RetrySettings validation function ([#9089](https://github.com/open-telemetry/opentelemetry-collector/pull/9089))
  Validate that time.Duration, multiplier values in configretry are non-negative, and randomization_factor is between 0 and 1
- (Core) `service`: Enable `telemetry.useOtelForInternalMetrics` by updating the flag to beta ([#7454](https://github.com/open-telemetry/opentelemetry-collector/issues/7454))
  The metrics generated should be consistent with the metrics generated
  previously with OpenCensus. Splunk note: this option is disabled in our distribution. Users can enable the behaviour
  by setting `--feature-gates +telemetry.useOtelForInternalMetrics` at collector start if the new histograms are desired.
- (Core) `confignet`: Add `dialer_timeout` config option. ([#9066](https://github.com/open-telemetry/opentelemetry-collector/pull/9066))
- (Core) `processor/memory_limiter`: Update config validation errors ([#9059](https://github.com/open-telemetry/opentelemetry-collector/pull/9059))
  - Fix names of the config fields that are validated in the error messages
  - Move the validation from start to the initialization phrase
- (Core) `exporterhelper`: Add config Validate for TimeoutSettings ([#9104](https://github.com/open-telemetry/opentelemetry-collector/pull/9104))

### 🧰 Bug fixes 🧰

- (Contrib) `filterset`: Fix concurrency issue when enabling caching. ([#11829](https://github.com/open-telemetry/opentelemetry-collector-contrib/issues/11829))
- (Contrib) `pkg/ottl`: Fix issue with the hash value of a match subgroup in replace_pattern functions. ([#29409](https://github.com/open-telemetry/opentelemetry-collector-contrib/issues/29409))
- (Contrib) `prometheusreceiver`: Fix configuration validation to allow specification of Target Allocator configuration without providing scrape configurations ([#30135](https://github.com/open-telemetry/opentelemetry-collector-contrib/pull/30135))
- (Contrib) `wavefrontreceiver`: Return error if partially quoted ([#30315](https://github.com/open-telemetry/opentelemetry-collector-contrib/pull/30315))
- (Contrib) `hosmetricsreceiver`: change cpu.load.average metrics from 1 to {thread} ([#29914](https://github.com/open-telemetry/opentelemetry-collector-contrib/issues/29914))
- (Contrib) `pkg/ottl`: Fix bug where the Converter `IsBool` was not usable ([#30151](https://github.com/open-telemetry/opentelemetry-collector-contrib/pull/30151))
- (Contrib) `time`: The `%z` strptime format now correctly parses `Z` as a valid timezone ([#29929](https://github.com/open-telemetry/opentelemetry-collector-contrib/pull/29929))
  `strptime(3)` says that `%z` is "an RFC-822/ISO 8601 standard
  timezone specification", but the previous code did not allow the
  string "Z" to signify UTC time, as required by ISO 8601. Now, both
  `+0000` and `Z` are recognized as UTC times in all components that
  handle `strptime` format strings.
- (Core) `memorylimiterprocessor`: Fixed leaking goroutines from memorylimiterprocessor ([#9099](https://github.com/open-telemetry/opentelemetry-collector/issues/9099))
- (Core) `cmd/otelcorecol`: Fix the code detecting if the collector is running as a service on Windows. ([#7350](https://github.com/open-telemetry/opentelemetry-collector/issues/7350))
  Removed the `NO_WINDOWS_SERVICE` environment variable given it is not needed anymore.
- (Core) `otlpexporter`: remove dependency of otlphttpreceiver on otlpexporter ([#6454](https://github.com/open-telemetry/opentelemetry-collector/issues/6454))

## v0.91.3

- (Splunk) Properly sign and associate changelog to release.  This should be otherwise identical to v0.91.2

## v0.91.2

### 🛑 Breaking changes 🛑
- (Splunk) - `ecs-metadata` sync the `known_status` property on the `container_id` dimension instead of lower cardinality `container_name`. This can be prevented by configuring `dimensionToUpdate` to `container_name` ([#4091](https://github.com/signalfx/splunk-otel-collector/pull/4091))
- (Splunk) Removes `collectd/disk` monitor ([#3998](https://github.com/signalfx/splunk-otel-collector/pull/3998))
   This monitor has been deprecated in favor of the `disk-io` monitor.
   Note that the `disk-io` monitor has a different dimension (`disk`
   instead of `plugin_instance`) to specify the disk.
- (Splunk) Removes `collectd/df` monitor ([#3996](https://github.com/signalfx/splunk-otel-collector/pull/3996))
   The monitor is deprecated and the filesystems monitor should be used instead.
- (Splunk) Removes `netinterface` monitor ([#3991](https://github.com/signalfx/splunk-otel-collector/pull/3991))
   This monitor is deprecated in favor of the `net-io` monitor.
- (Splunk) Removes `collectd/vmem` monitor ([#3993](https://github.com/signalfx/splunk-otel-collector/pull/3993))
   This monitor is deprecated in favor of the `vmem` monitor.  The metrics should be fully compatible with this monitor.
- (Splunk) Removes `collectd/load` monitor ([#3995](https://github.com/signalfx/splunk-otel-collector/pull/3995))
   This monitor has been deprecated in favor of the `load` monitor. That monitor emits the same metrics and is fully compatible.
- (Splunk) Removes `collectd/postgresql` monitor ([#3994](https://github.com/signalfx/splunk-otel-collector/pull/3994))
   This monitor is deprecated in favor of the postgresql monitor.

### 💡 Enhancements 💡
- (Splunk) Adopt `vcenter` receiver ([#4291](https://github.com/signalfx/splunk-otel-collector/pull/4121))
- (Splunk) Adopt `sshcheck` receiver ([#4099](https://github.com/signalfx/splunk-otel-collector/pull/4099))
- (Splunk) Adopt `awss3` exporter ([#4117](https://github.com/signalfx/splunk-otel-collector/pull/4117))
- (Splunk) Convert loglevel to verbosity on logging exporter ([#4097](https://github.com/signalfx/splunk-otel-collector/pull/4097))

## v0.91.1

### 💡 Enhancements 💡

- (Splunk) Remove the project beta label ([#4070](https://github.com/signalfx/splunk-otel-collector/pull/4070))
- (Splunk) Source SPLUNK_LISTEN_INTERFACE on all host endpoints([#4065](https://github.com/signalfx/splunk-otel-collector/pull/4065))
- (Splunk) Add support for start timestamps when using the light prometheus receiver ([#4037](https://github.com/signalfx/splunk-otel-collector/pull/4037))
- (Splunk) Node.js Auto Instrumentation:
  - Update splunk-otel-js to [v2.6.0](https://github.com/signalfx/splunk-otel-js/releases/tag/v2.6.0) ([#4064](https://github.com/signalfx/splunk-otel-collector/pull/4064))
  - Update linux installer script to use `--global=false` for local npm versions and configurations ([#4068](https://github.com/signalfx/splunk-otel-collector/pull/4068))

### 🛑 Breaking changes 🛑

- `postgresql` Discovery now uses the OpenTelemetry Collector Contrib receiver by default instead of the smartagent receiver ([#3957](https://github.com/signalfx/splunk-otel-collector/pull/3957))

## v0.91.0

This Splunk OpenTelemetry Collector release includes changes from the [opentelemetry-collector v0.91.0](https://github.com/open-telemetry/opentelemetry-collector/releases/tag/v0.91.0) and the [opentelemetry-collector-contrib v0.91.0](https://github.com/open-telemetry/opentelemetry-collector-contrib/releases/tag/v0.91.0) releases where appropriate.

### 🛑 Breaking changes 🛑
- (Splunk) Node.js Auto Instrumentation:
  - The `NODE_OPTIONS` environment variable in the default config file has been updated to load the Node.js SDK from an absolute path (`/usr/lib/splunk-instrumentation/splunk-otel-js/node_modules/@splunk/otel/instrument`).
  - The Linux installer script now installs the Node.js SDK to `/usr/lib/splunk-instrumentation/splunk-otel-js` instead of globally.
  - The `--npm-command` Linux installer script option is no longer supported. To specify a custom path to `npm`, use the `--npm-path <path>` option.
- (Splunk) `translatesfx`: Remove `translatesfx` ([#4028](https://github.com/signalfx/splunk-otel-collector/pull/4028))
- (Splunk) `collectd/elasticsearch`: Remove `collectd/elasticsearch` monitor ([#3997](https://github.com/signalfx/splunk-otel-collector/pull/3997))

### 🚩 Deprecations 🚩

- (Splunk) `collectd/cpu`: Deprecate `collectd/cpu` explicitly. Please migrate to the `cpu` monitor ([#4036](https://github.com/signalfx/splunk-otel-collector/pull/4036))

### 💡 Enhancements 💡

- (Contrib) `spanmetricsconnector`: Add exemplars to sum metric ([#27451](https://github.com/open-telemetry/opentelemetry-collector-contrib/issues/27451))
- (Contrib) `jaegerreceiver`: mark featuregates to replace Thrift-gen with Proto-gen types for sampling strategies as stable ([#27636](https://github.com/open-telemetry/opentelemetry-collector-contrib/pull/27636))
  The following featuregate is stable:
    `receiver.jaegerreceiver.replaceThriftWithProto`
- (Contrib) `kafkareceiver`: Add the ability to consume logs from Azure Diagnostic Settings streamed through Event Hubs using the Kafka API. ([#18210](https://github.com/open-telemetry/opentelemetry-collector-contrib/issues/18210))
- (Contrib) `resourcedetectionprocessor`: Add detection of host.ip to system detector. ([#24450](https://github.com/open-telemetry/opentelemetry-collector-contrib/issues/24450))
- (Contrib) `resourcedetectionprocessor`: Add detection of host.mac to system detector. ([#29587](https://github.com/open-telemetry/opentelemetry-collector-contrib/issues/29587))
- (Contrib) `pkg/ottl`: Add silent ErrorMode to allow disabling logging of errors that are ignored. ([#29710](https://github.com/open-telemetry/opentelemetry-collector-contrib/issues/29710))
- (Contrib) `postgresqlreceiver`: Add config property for excluding specific databases from scraping ([#29605](https://github.com/open-telemetry/opentelemetry-collector-contrib/issues/29605))
- (Contrib) `redisreceiver`: Upgrade the redis library dependency to resolve security vulns in v7 ([#29600](https://github.com/open-telemetry/opentelemetry-collector-contrib/issues/29600))
- (Contrib) `signalfxexporter`: Enable HTTP/2 health check by default ([#29716](https://github.com/open-telemetry/opentelemetry-collector-contrib/issues/29716))
- (Contrib) `splunkhecexporter`: Enable HTTP/2 health check by default ([#29717](https://github.com/open-telemetry/opentelemetry-collector-contrib/issues/29717))
- (Contrib) `statsdreceiver`: Add support for 'simple' tags that do not have a defined value, to accommodate DogStatsD metrics that may utilize these. ([#29012](https://github.com/open-telemetry/opentelemetry-collector-contrib/issues/29012))
  This functionality is gated behind a new `enable_simple_tags` config boolean, as it is not part of the StatsD spec.
- (Core) `service`: add resource attributes as labels to otel metrics to ensures backwards compatibility with OpenCensus metrics. ([#9029](https://github.com/open-telemetry/opentelemetry-collector/issues/9029))
- (Core) `config/confighttp`: Exposes http/2 transport settings to enable health check and workaround golang http/2 issue https://github.com/golang/go/issues/59690 ([#9022](https://github.com/open-telemetry/opentelemetry-collector/issues/9022))

### 🧰 Bug fixes 🧰

- (Splunk) `migratecheckpoint`: Migrating offsets from SCK to SCK-Otel doesn't work. This is because of incorrect keys we use to populate the boltdb cache. ([#3879](https://github.com/signalfx/splunk-otel-collector/pull/3879))
- (Contrib) `connector/spanmetrics`: Fix memory leak when the cumulative temporality is used. ([#27654](https://github.com/open-telemetry/opentelemetry-collector-contrib/issues/27654))
- (Contrib) `splunkhecexporter`: Do not send null event field values in HEC events. Replace null values with an empty string. ([#29551](https://github.com/open-telemetry/opentelemetry-collector-contrib/issues/29551))
- (Contrib) `k8sobjectsreceiver`: fix k8sobjects receiver fails when some unrelated Kubernetes API is down ([#29706](https://github.com/open-telemetry/opentelemetry-collector-contrib/issues/29706))
- (Contrib) `resourcedetectionprocessor`: Change type of `host.cpu.model.id` and `host.cpu.model.family` from int to string. ([#29025](https://github.com/open-telemetry/opentelemetry-collector-contrib/issues/29025))
  Disable the `processor.resourcedetection.hostCPUModelAndFamilyAsString` feature gate to get the old behavior.
- (Contrib) `filelogreceiver`: Fix problem where checkpoints could be lost when collector is shutdown abruptly ([#29609](https://github.com/open-telemetry/opentelemetry-collector-contrib/issues/29609), [#29491](https://github.com/open-telemetry/opentelemetry-collector-contrib/issues/29491))
- (Contrib) `pkg/stanza`: Allow `key_value_parser` to parse values that contain the delimiter string. ([#29629](https://github.com/open-telemetry/opentelemetry-collector-contrib/issues/29629)
- (Core) `exporterhelper`: fix missed metric aggregations ([#9048](https://github.com/open-telemetry/opentelemetry-collector/issues/9048))
  This ensures that context cancellation in the exporter doesn't interfere with metric aggregation. The OTel
  SDK currently returns if there's an error in the context used in `Add`. This means that if there's a
  cancelled context in an export, the metrics are now recorded.

## v0.90.0

This Splunk OpenTelemetry Collector release includes changes from the [opentelemetry-collector v0.90.1](https://github.com/open-telemetry/opentelemetry-collector/releases/tag/v0.90.1) and the [opentelemetry-collector-contrib v0.90.0](https://github.com/open-telemetry/opentelemetry-collector-contrib/releases/tag/v0.90.0) releases where appropriate.

### 🛑 Breaking changes 🛑

- (Core) `service`: To remain backwards compatible w/ the metrics generated today, otel generated metrics will be generated without the `_total` suffix ([#7454](https://github.com/open-telemetry/opentelemetry-collector/issues/7454))
- (Core) `service`: use WithNamespace instead of WrapRegistererWithPrefix ([#8988](https://github.com/open-telemetry/opentelemetry-collector/issues/8988))
  Using this functionality in the otel prom exporter fixes a bug where the
  target_info was prefixed as otelcol_target_info previously.

### 🚩 Deprecations 🚩

- (Splunk) Deprecate `collectd/marathon` ([#3992](https://github.com/signalfx/splunk-otel-collector/pull/3992))
- (Splunk) Add deprecation notice to `collectd/etcd` (use `etcd` instead) ([#3990](https://github.com/signalfx/splunk-otel-collector/pull/3990))
- (Splunk) Mark translatesfx as deprecated ([#3984](https://github.com/signalfx/splunk-otel-collector/pull/3984))

### 💡 Enhancements 💡

- (Splunk) `mysqlreceiver`: Add mysqlreceiver to the Splunk distribution ([#3989](https://github.com/signalfx/splunk-otel-collector/pull/3989))
- (Core) `exporter/debug`: Change default `verbosity` from `normal` to `basic` ([#8844](https://github.com/open-telemetry/opentelemetry-collector/issues/8844))
  This change has currently no effect, as `basic` and `normal` verbosity share the same behavior. This might change in the future though, with the `normal` verbosity being more verbose than it currently is (see https://github.com/open-telemetry/opentelemetry-collector/issues/7806). This is why we are changing the default to `basic`, which is expected to stay at the current level of verbosity (one line per batch).
- (Core) `exporterhelper`: Fix shutdown logic in persistent queue to not require consumers to be closed first ([#8899](https://github.com/open-telemetry/opentelemetry-collector/issues/8899))
- (Core) `confighttp`: Support proxy configuration field in all exporters that support confighttp ([#5761](https://github.com/open-telemetry/opentelemetry-collector/issues/5761))
- (Contrib) `resourcedetectionprocessor`: Add k8s cluster name detection when running in EKS ([#26794](https://github.com/open-telemetry/opentelemetry-collector-contrib/issues/26794))
- (Contrib) `pkg/ottl`: Add new IsDouble function to facilitate type checking. ([#27895](https://github.com/open-telemetry/opentelemetry-collector-contrib/issues/27895))
- (Contrib) `mysqlreceiver`: expose tls in mysqlreceiver ([#29269](https://github.com/open-telemetry/opentelemetry-collector-contrib/pull/29269))
  If tls is not set, the default is to disable TLS connections.
- (Contrib) `processor/transform`: Convert between sum and gauge in metric context when alpha feature gate `processor.transform.ConvertBetweenSumAndGaugeMetricContext` enabled ([#20773](https://github.com/open-telemetry/opentelemetry-collector-contrib/issues/20773))
- (Contrib) `receiver/mongodbatlasreceiver`: adds project config to mongodbatlas metrics to filter by project name and clusters. ([#28865](https://github.com/open-telemetry/opentelemetry-collector-contrib/issues/28865))
- (Contrib) `pkg/stanza`: Add "namedpipe" operator. ([#27234](https://github.com/open-telemetry/opentelemetry-collector-contrib/issues/27234))
- (Contrib) `pkg/resourcetotelemetry`: Do not clone data in pkg/resourcetotelemetry by default ([#29327](https://github.com/open-telemetry/opentelemetry-collector-contrib/pull/29327))
  The resulting consumer will be marked as MutatesData instead
- (Contrib) `pkg/stanza`: Improve performance by not calling decode when nop encoding is defined ([#28899](https://github.com/open-telemetry/opentelemetry-collector-contrib/issues/28899))
- (Contrib) `receivercreator`: Added support for discovery of endpoints based on K8s services ([#29022](https://github.com/open-telemetry/opentelemetry-collector-contrib/pull/29022))
  By discovering endpoints based on K8s services, a dynamic probing of K8s service leveraging for example the httpcheckreceiver get enabled
- (Contrib) `signalfxexporter`: change default timeout to 10 seconds ([#29436](https://github.com/open-telemetry/opentelemetry-collector-contrib/pull/29436))
- (Contrib) `hostmetricsreceiver`: Add optional Linux-only metric system.linux.memory.available ([#7417](https://github.com/open-telemetry/opentelemetry-collector-contrib/pull/7417))
  This is an alternative to `system.memory.usage` metric with state=free.
  Linux starting from 3.14 exports "available" memory. It takes "free" memory as a baseline, and then factors in kernel-specific values.
  This is supposed to be more accurate than just "free" memory.
  For reference, see the calculations [here](https://superuser.com/a/980821).
  See also `MemAvailable` in `/proc/meminfo`.

### 🧰 Bug fixes 🧰

- (Splunk) `cmd/otelcol`: Fix the code detecting if the collector is running as a service on Windows. The fix should make
  setting the `NO_WINDOWS_SERVICE` environment variable unnecessary. ([#4002](https://github.com/signalfx/splunk-otel-collector/pull/4002))
- (Core) `exporterhelper`: Fix invalid write index updates in the persistent queue ([#8115](https://github.com/open-telemetry/opentelemetry-collector/issues/8115))
- (Contrib) `filelogreceiver`: Fix issue where files were unnecessarily kept open on Windows ([#29149](https://github.com/open-telemetry/opentelemetry-collector-contrib/issues/29149))
- (Contrib) `mongodbreceiver`: add receiver.mongodb.removeDatabaseAttr Alpha feature gate to remove duplicate database name attribute ([#24972](https://github.com/open-telemetry/opentelemetry-collector-contrib/issues/24972))
- (Contrib) `pkg/stanza`: Fix panic during stop for udp async mode only. ([#29120](https://github.com/open-telemetry/opentelemetry-collector-contrib/issues/29120))

## v0.89.0

### 🛑 Breaking changes 🛑

- (Contrib) `pkg/stanza`/`receiver/windowseventlog`: Improve parsing of Windows Event XML by handling anonymous `Data` elements. ([#21491](https://github.com/open-telemetry/opentelemetry-collector-contrib/issues/21491))
  This improves the contents of Windows log events for which the publisher manifest is unavailable. Previously, anonymous `Data` elements were ignored. This is a breaking change for users who were relying on the previous data format.

- (Contrib) `processor/k8sattributes`: Graduate "k8sattr.rfc3339" feature gate to Beta. ([#28817](https://github.com/open-telemetry/opentelemetry-collector-contrib/issues/28817))
  Time format of `k8s.pod.start_time` attribute value migrated from RFC3339:
  Before: 2023-07-10 12:34:39.740638 -0700 PDT m=+0.020184946
  After: 2023-07-10T12:39:53.112485-07:00
  The feature gate can be temporary reverted back by adding `--feature-gate=-k8sattr.rfc3339` to the command line.

- (Contrib) `receiver/filelogreceiver`: Change "Started watching file" log behavior ([#28491](https://github.com/open-telemetry/opentelemetry-collector-contrib/issues/28491))
  Previously, every unique file path which was found by the receiver would be remembered indefinitely.
  This list was kept independently of the uniqueness / checkpointing mechanism (which does not rely on the file path).
  The purpose of this list was to allow us to emit a log whenever a path was seen for the first time.
  This removes the separate list and relies instead on the same mechanism as checkpointing. Now, a similar log is emitted
  any time a file is found which is not currently checkpointed. Because the checkpointing mechanism does not maintain history
  indefinitely, it is now possible that a log will be emitted for the same file path. This will happen when no file exists at
  the path for a period of time.

### 🚩 Deprecations 🚩

- (Contrib) `postgresqlreceiver`: Deprecation of postgresql replication lag metrics `postgresql.wal.lag` in favor of more precise 'postgresql.wal.delay' ([#26714](https://github.com/open-telemetry/opentelemetry-collector-contrib/issues/26714))

### 💡 Enhancements 💡

- (Splunk) `receiver/mongodbreceiver`: Adds mongobdreceiver in Splunk collector distro ([#3979](https://github.com/signalfx/splunk-otel-collector/pull/3979/))
- (Contrib) `processor/tailsampling`: adds optional upper bound duration for sampling ([#26115](https://github.com/open-telemetry/opentelemetry-collector-contrib/issues/26115))
- (Contrib) `collectdreceiver`: Add support of confighttp.HTTPServerSettings ([#28811](https://github.com/open-telemetry/opentelemetry-collector-contrib/issues/28811))
- (Contrib) `collectdreceiver`: Promote collectdreceiver as beta component ([#28658](https://github.com/open-telemetry/opentelemetry-collector-contrib/issues/28658))
- (Contrib) `receiver/hostmetricsreceiver`: Added support for host's cpuinfo frequnecies. ([#27445](https://github.com/open-telemetry/opentelemetry-collector-contrib/issues/27445))
  In Linux the current frequency is populated using the values from /proc/cpuinfo. An os specific implementation will be needed for Windows and others.
- (Contrib) `receiver/hostmetrics/scrapers/process`: add configuration option to mute `error reading username for process` ([#14311](https://github.com/open-telemetry/opentelemetry-collector-contrib/issues/14311), [#17187](https://github.com/open-telemetry/opentelemetry-collector-contrib/issues/17187))
- (Contrib) `azureevenhubreceiver`: Allow the Consumer Group to be set in the Configuration. ([#28633](https://github.com/open-telemetry/opentelemetry-collector-contrib/issues/28633))
- (Contrib) `spanmetricsconnector`: Add Events metric to span metrics connector that adds list of event attributes as dimensions ([#27451](https://github.com/open-telemetry/opentelemetry-collector-contrib/issues/27451))
- (Contrib) `processor/k8sattribute`: support adding labels and annotations from node ([#22620](https://github.com/open-telemetry/opentelemetry-collector-contrib/issues/22620))
- (Contrib) `windowseventlogreceiver`: Add parsing for Security and Execution event fields. ([#27810](https://github.com/open-telemetry/opentelemetry-collector-contrib/issues/27810))
- (Contrib) `filelogreceiver`: Add the ability to order files by mtime, to only read the most recently modified files ([#27812](https://github.com/open-telemetry/opentelemetry-collector-contrib/issues/27812))
- (Contrib) `wavefrontreceiver`: Wrap metrics receiver under carbon receiver instead of using export function ([#27248](https://github.com/open-telemetry/opentelemetry-collector-contrib/issues/27248))
- (Contrib) `pkg/ottl`: Add IsBool function into OTTL ([#27897](https://github.com/open-telemetry/opentelemetry-collector-contrib/issues/27897))
- (Contrib) `k8sclusterreceiver`: add k8s.node.condition metric ([#27617](https://github.com/open-telemetry/opentelemetry-collector-contrib/issues/27617))
- (Contrib) `kafkaexporter`/`kafkametricsreceiver`/`kafkareceiver`: Expose resolve_canonical_bootstrap_servers_only config ([#26022](https://github.com/open-telemetry/opentelemetry-collector-contrib/issues/26022))
- (Contrib) `receiver/mongodbatlasreceiver`: Enhanced collector logs to include more information about the MongoDB Atlas API calls being made during logs retrieval. ([#28851](https://github.com/open-telemetry/opentelemetry-collector-contrib/issues/28851))
- (Contrib) `receiver/mongodbatlasreceiver`: emit resource attributes "`mongodb_atlas.region.name`" and "`mongodb_atlas.provider.name`" on metric scrape. ([#28833](https://github.com/open-telemetry/opentelemetry-collector-contrib/issues/28833))
- (Contrib) `processor/resourcedetection`: Add `processor.resourcedetection.hostCPUModelAndFamilyAsString` feature gate to change the type of `host.cpu.family` and `host.cpu.model.id` attributes from `int` to `string`. ([#29025](https://github.com/open-telemetry/opentelemetry-collector-contrib/issues/29025))
  This feature gate will graduate to beta in the next release.
- (Contrib) `processor/tailsampling`: Optimize performance of tailsamplingprocessor ([#27889](https://github.com/open-telemetry/opentelemetry-collector-contrib/issues/27889))
- (Contrib) `redisreceiver`: include server.address and server.port resource attributes ([#22044](https://github.com/open-telemetry/opentelemetry-collector-contrib/issues/22044))
- (Contrib) `spanmetricsconnector`: Add exemplars to sum metric ([#27451](https://github.com/open-telemetry/opentelemetry-collector-contrib/issues/27451))
- (Core) `service/extensions`: Allow extensions to declare dependencies on other extensions and guarantee start/stop/notification order accordingly. ([#8732](https://github.com/open-telemetry/opentelemetry-collector/issues/8732))
- (Core) `exporterhelper`: Log export errors when retry is not used by the component. ([#8791](https://github.com/open-telemetry/opentelemetry-collector/issues/8791))

### 🧰 Bug fixes 🧰

- (Splunk) `smartagent/processlist`: Reduce CPU usage when collecting process information on Windows ([#3980](https://github.com/signalfx/splunk-otel-collector/pull/3980))
- (Contrib) `filelogreceiver`: Fix issue where counting number of logs emitted could cause panic ([#27469](https://github.com/open-telemetry/opentelemetry-collector-contrib/issues/27469), [#29107](https://github.com/open-telemetry/opentelemetry-collector-contrib/issues/29107))
- (Contrib) `kafkareceiver`: Fix issue where counting number of logs emitted could cause panic ([#27469](https://github.com/open-telemetry/opentelemetry-collector-contrib/issues/27469), [#29107](https://github.com/open-telemetry/opentelemetry-collector-contrib/issues/29107))
- (Contrib) `k8sobjectsreceiver`: Fix issue where counting number of logs emitted could cause panic ([#27469](https://github.com/open-telemetry/opentelemetry-collector-contrib/issues/27469), [#29107](https://github.com/open-telemetry/opentelemetry-collector-contrib/issues/29107))
- (Contrib) `fluentforwardreceiver`: Fix issue where counting number of logs emitted could cause panic ([#27469](https://github.com/open-telemetry/opentelemetry-collector-contrib/issues/27469), [#29107](https://github.com/open-telemetry/opentelemetry-collector-contrib/issues/29107))
- (Contrib) `azureeventhubreceiver`: Updated documentation around Azure Metric to OTel mapping. ([#28622](https://github.com/open-telemetry/opentelemetry-collector-contrib/issues/28622))
- (Contrib) `receiver/hostmetrics`: Fix panic on load_scraper_windows shutdown ([#28678](https://github.com/open-telemetry/opentelemetry-collector-contrib/issues/28678))
- (Contrib) `splunkhecreceiver`: Do not encode JSON response objects as string. ([#27604](https://github.com/open-telemetry/opentelemetry-collector-contrib/issues/27604))
- (Contrib) `processor/k8sattributes`: Set attributes from namespace/node labels or annotations even if node/namespaces name attribute are not set. ([#28837](https://github.com/open-telemetry/opentelemetry-collector-contrib/issues/28837))
- (Contrib) `pkg/stanza`: Fix data-corruption/race-condition issue in udp async (reuse of buffer); use buffer pool instead. (#27613)
- (Contrib) `zipkinreceiver`: Return BadRequest in case of permanent errors ([#4335](https://github.com/open-telemetry/opentelemetry-collector-contrib/issues/4335))
- (Core) `exporterhelper`: fix bug with queue size and capacity metrics ([#8682](https://github.com/open-telemetry/opentelemetry-collector/issues/8682))

## v0.88.0

This Splunk OpenTelemetry Collector release includes changes from the [opentelemetry-collector v0.88.0](https://github.com/open-telemetry/opentelemetry-collector/releases/tag/v0.88.0) and the [opentelemetry-collector-contrib v0.88.0](https://github.com/open-telemetry/opentelemetry-collector-contrib/releases/tag/v0.88.0) releases where appropriate.

### 🛑 Breaking changes 🛑

- (Splunk) `smartagent`: Respect `JAVA_HOME` environment variable instead of enforcing bundle-relative value ([#3877](https://github.com/signalfx/splunk-otel-collector/pull/3877))
- (Contrib) `k8sclusterreceiver`: Remove opencensus.resourcetype resource attribute ([#26487](https://github.com/open-telemetry/opentelemetry-collector-contrib/issues/26487))
- (Contrib) `splunkhecexporter`: Remove `max_connections` configuration setting. ([#27610](https://github.com/open-telemetry/opentelemetry-collector-contrib/issues/27610))
  - use `max_idle_conns` or `max_idle_conns_per_host` instead.
- (Contrib) `signalfxexporter`: Remove `max_connections` configuration setting. ([#27610](https://github.com/open-telemetry/opentelemetry-collector-contrib/issues/27610))
  - use `max_idle_conns` or `max_idle_conns_per_host` instead.
- (Core) `exporterhelper`: make enqueue failures available for otel metrics ([#8673](https://github.com/open-telemetry/opentelemetry-collector/issues/8673)). This will prevent internal Collector `otelcol_exporter_enqueue_failed_<telemetry_type>` metrics from being reported unless greater than 0.


### 💡 Enhancements 💡
- (Splunk) Add an option, `-msi_public_properties`, to allow passing MSI public properties when installing the Splunk OpenTelemetry Collector using the Windows installer script ([#3921](https://github.com/signalfx/splunk-otel-collector/pull/3921))
- (Splunk) Add support for config map providers in discovery configuration. ([#3874](https://github.com/signalfx/splunk-otel-collector/pull/3874))
- (Splunk) Add zero config support for chef deployments ([#3903](https://github.com/signalfx/splunk-otel-collector/pull/3903))
- (Splunk) Add zero config support for puppet deployments ([#3922](https://github.com/signalfx/splunk-otel-collector/pull/3922))
- (Contrib) `receiver/prometheus`: Warn instead of failing when users rename using metric_relabel_configs in the prometheus receiver ([#5001](https://github.com/open-telemetry/opentelemetry-collector-contrib/issues/5001))
- (Contrib) `k8sobjectsreceiver`: Move k8sobjectsreceiver from Alpha stability to Beta stability for logs. ([#27635](https://github.com/open-telemetry/opentelemetry-collector-contrib/pull/27635))
- (Contrib) `doubleconverter`: Adding a double converter into pkg/ottl ([#22056](https://github.com/open-telemetry/opentelemetry-collector-contrib/issues/22056))
- (Contrib) `syslogreceiver`: validate protocol name ([#27581](https://github.com/open-telemetry/opentelemetry-collector-contrib/pull/27581))
- (Contrib) `entension/storage/filestorage`: Add support for setting bbolt fsync option ([#20266](https://github.com/open-telemetry/opentelemetry-collector-contrib/issues/20266))
- (Contrib) `filelogreceiver`: Add a new "top_n" option to specify the number of files to track when using ordering criteria ([#23788](https://github.com/open-telemetry/opentelemetry-collector-contrib/issues/23788))
- (Contrib) `k8sclusterreceiver`: add optional k8s.pod.qos_class resource attribute ([#27483](https://github.com/open-telemetry/opentelemetry-collector-contrib/issues/27483))
- (Contrib) `pkg/stanza`: Log warning, instead of error, when Windows Event Log publisher metadata is not available and cache the successfully retrieved ones. ([#27658](https://github.com/open-telemetry/opentelemetry-collector-contrib/pull/27658))
- (Contrib) `pkg/ottl`: Add optional Converter parameters to replacement Editors ([#27235](https://github.com/open-telemetry/opentelemetry-collector-contrib/pull/27235))
- (Contrib) `signalfxexporter`: Add an option to control the dimension client timeout ([#27815](https://github.com/open-telemetry/opentelemetry-collector-contrib/pull/27815))
- (Contrib) `signalfxexporter`: Add the build version to the user agent of the SignalFx exporter ([#16841](https://github.com/open-telemetry/opentelemetry-collector-contrib/issues/16841))

### 🧰 Bug fixes 🧰

- (Splunk) Fix Tanzu Tile to properly set proxy exclusions. ([#3902](https://github.com/signalfx/splunk-otel-collector/pull/3902))
- (Contrib) `syslog`: add integration tests and fix related bugs ([#21245](https://github.com/open-telemetry/opentelemetry-collector-contrib/issues/21245))
- (Contrib) `processor/resourcedetection`: Don't parse the field `cpuInfo.Model` if it's blank. ([#27678](https://github.com/open-telemetry/opentelemetry-collector-contrib/pull/27678))
- (Contrib) `k8sclusterreceiver`: Change clusterquota and resourcequota metrics to use {resource} unit ([#10553](https://github.com/open-telemetry/opentelemetry-collector-contrib/issues/10553))
- (Contrib) `pkg/ottl`: Fix bug where named parameters needed a space after the equal sign (`=`). ([#28511](https://github.com/open-telemetry/opentelemetry-collector-contrib/pull/28511))
- (Contrib) `filelogreceiver`: Fix issue where batching of files could result in ignoring start_at setting. ([#27773](https://github.com/open-telemetry/opentelemetry-collector-contrib/pull/27773))
- (Core) `exporterhelper`: Fix nil pointer dereference when stopping persistent queue after a start encountered an error ([#8718](https://github.com/open-telemetry/opentelemetry-collector/pull/8718))


### 💡 Enhancements 💡

- (Splunk) Add an option, `-msi_public_properties`, to allow passing MSI public properties when installing the Splunk OpenTelemetry Collector using the Windows installer script ([#3921](https://github.com/signalfx/splunk-otel-collector/pull/3921))

## v0.87.0

This Splunk OpenTelemetry Collector release includes changes from the [opentelemetry-collector v0.87.0](https://github.com/open-telemetry/opentelemetry-collector/releases/tag/v0.87.0) and the [opentelemetry-collector-contrib v0.87.0](https://github.com/open-telemetry/opentelemetry-collector-contrib/releases/tag/v0.87.0) releases where appropriate.

### 🛑 Breaking changes 🛑

- (Splunk) Auto Instrumentation for Linux ([#3791](https://github.com/signalfx/splunk-otel-collector/pull/3791)):
  - The `/usr/lib/splunk-instrumentation/instrumentation.conf` config file is no longer
    supported, and is replaced by `/etc/splunk/zeroconfig/java.conf`. If the `splunk-otel-auto-instrumentation` deb/rpm
    package is manually upgraded, the options within `/usr/lib/splunk-instrumentation/instrumentation.conf` will need to
    be manually migrated to their corresponding environment variables within `/etc/splunk/zeroconfig/java.conf`.
  - Manual installation of the `splunk-otel-auto-instrumentation` deb/rpm package no longer automatically adds
    `/usr/lib/splunk-instrumentation/libsplunk.so` to `/etc/ld.so.preload`.
  - Manual upgrade of the `splunk-otel-auto-instrumentation` deb/rpm package will automatically remove
    `/usr/lib/splunk-instrumentation/libsplunk.so` from `/etc/ld.so.preload`.
  - The `splunk.linux-autoinstr.executions` metric is no longer generated by `libsplunk.so`.
  - See [Splunk OpenTelemetry Zero Configuration Auto Instrumentation for Linux](https://github.com/signalfx/splunk-otel-collector/blob/main/instrumentation/README.md)
    for manual installation/configuration details.
  - For users of the [Ansible](https://galaxy.ansible.com/ui/repo/published/signalfx/splunk_otel_collector/), [Chef](https://supermarket.chef.io/cookbooks/splunk_otel_collector), [Puppet](https://forge.puppet.com/modules/signalfx/splunk_otel_collector), or [Salt](https://github.com/signalfx/splunk-otel-collector/tree/main/deployments/salt) modules for Auto Instrumentation, it is recommended to update the following option in your configuration for version `0.86.0` or older until these modules are updated to manage these changes:
    - Ansible: `splunk_otel_auto_instrumentation_version`
    - Chef: `auto_instrumentation_version`
    - Puppet: `auto_instrumentation_version`
    - Salt: `auto_instrumentation_version`
- (Contrib) `kubeletstatsreceiver`: Fixes a bug where the "insecure_skip_verify" config was not being honored when "auth_type" is "serviceAccount" in kubelet client. ([#26319](https://github.com/open-telemetry/opentelemetry-collector-contrib/issues/26319))
  - Before the fix, the kubelet client was not verifying kubelet's certificate. The default value of the config is false,
    so with the fix the client will start verifying tls cert unless the config is explicitly set to true.
- (Contrib) `tailsamplingprocessor`: Improve counting for the `count_traces_sampled` metric ([#25882](https://github.com/open-telemetry/opentelemetry-collector-contrib/issues/25882))
- (Contrib) `extension/filestorage`: Replace path-unsafe characters in component names ([#3148](https://github.com/open-telemetry/opentelemetry-collector-contrib/issues/3148))
- (Core) `service/telemetry exporter/exporterhelper`: Enable sampling logging by default and apply it to all components. ([#8134](https://github.com/open-telemetry/opentelemetry-collector/pull/8134))
  - The sampled logger configuration can be disabled easily by setting the `service::telemetry::logs::sampling::enabled` to `false`.

### 🚩 Deprecations 🚩

- (Splunk) The following Auto Instrumentation options for the Linux installer script are deprecated and will only apply if the `--instrumentation-version <version>`
  option is specified for version `0.86.0` or older:
  - `--[no-]generate-service-name`: `libsplunk.so` no longer generates service names for instrumented applications. The default behavior is for the activated Java
    and/or Node.js Auto Instrumentation agents to automatically generate service names. Use the `--service-name <name>` option to override the auto-generated service
    names for all instrumented applications.
  - `--[enable|disable]-telemetry`: `libsplunk.so` no longer generates the `splunk.linux-autoinstr.executions` telemetry metric.

### 🚀 New components 🚀

- (Splunk) Add the `loadbalancing` exporter ([#3825](https://github.com/signalfx/splunk-otel-collector/pull/3825))
- (Splunk) Add the `udplog` receiver ([#3826](https://github.com/signalfx/splunk-otel-collector/pull/3826))

### 💡 Enhancements 💡

- (Splunk) Update golang to 1.20.10 ([#3770](https://github.com/signalfx/splunk-otel-collector/pull/3770))
- (Splunk) Add debian 12 support to installer ([#3766](https://github.com/signalfx/splunk-otel-collector/pull/3766))
- (Splunk) Add new Auto Instrumentation options for the Linux installer script ([#3791](https://github.com/signalfx/splunk-otel-collector/pull/3791)):
  - `--with[out]-systemd-instrumentation`: Activate auto instrumentation for only `systemd` services without preloading
    the `libsplunk.so` shared object library (default: `--without-systemd-instrumentation`)
  - Initial support for [Splunk OpenTelemetry Auto Instrumentation for Node.js](https://github.com/signalfx/splunk-otel-js):
    - Activated by default if the `--with-instrumentation` or `--with-systemd-instrumentation` option is specified.
    - Use the `--without-instrumentation-sdk node` option to explicitly skip Node.js.
    - `npm` is required to install the Node.js Auto Instrumentation package. If `npm` is not installed, Node.js will
      be skipped automatically.
    - By default, the Node.js Auto Instrumentation package is installed with the `npm install --global` command. Use the
      `--npm-command "<command>"` option to specify a custom command.
    - Environment variables to activate and configure Node.js auto instrumentation are added to `/etc/splunk/zeroconfig/node.conf` (for `--with-instrumentation`) or
      `/usr/lib/systemd/system.conf.d/00-splunk-otel-auto-instrumentation.conf` (for `--with-systemd-instrumentation`) based on defaults and specified installation options.
  - Auto Instrumentation for Java is also activated by default if the `--with-instrumentation` or
    `--with-systemd-instrumentation` option is specified. Use the `--without-instrumentation-sdk java` option to skip Java.
  - `--otlp-endpoint host:port`: Set the OTLP gRPC endpoint for captured traces (default: `http://LISTEN_INTERFACE:4317`
    where `LISTEN_INTERFACE` is the value from the `--listen-interface` option if specified, or `127.0.0.1` otherwise)
  - See [Linux Installer Script](https://github.com/signalfx/splunk-otel-collector/blob/main/docs/getting-started/linux-installer.md)
    for more details.
- (Splunk) Update splunk-otel-javaagent to [v1.29.0](https://github.com/signalfx/splunk-otel-java/releases/tag/v1.29.0) ([#3788](https://github.com/signalfx/splunk-otel-collector/pull/3788))
- (Splunk) Redis discovery ([#3731](https://github.com/signalfx/splunk-otel-collector/pull/3731))
- (Splunk) Update Bundled OpenJDK to [11.0.21+9](https://github.com/adoptium/temurin11-binaries/releases/tag/jdk-11.0.21%2B9) ([#3819](https://github.com/signalfx/splunk-otel-collector/pull/3819))
- (Splunk) Oracledb discovery tweaks (remove static endpoint) ([#3836](https://github.com/signalfx/splunk-otel-collector/pull/3836))
- (Contrib) `probabilisticsamplerprocessor`: Allow non-bytes values to be used as the source for the sampling decision ([#18222](https://github.com/open-telemetry/opentelemetry-collector-contrib/issues/18222))
- (Contrib) `kafkareceiver`: Allow users to attach kafka header metadata with the log/metric/trace record in the pipeline. Introduce a new config param, 'header_extraction' and some examples. ([#24367](https://github.com/open-telemetry/opentelemetry-collector-contrib/pull/24367))
- (Contrib) `kafkaexporter`: Adding Zipkin encoding option for traces to kafkaexporter ([#21102](https://github.com/open-telemetry/opentelemetry-collector-contrib/issues/21102))
- (Contrib) `kubeletstatsreceiver`: Support specifying context for `kubeConfig` `auth_type` ([#26665](https://github.com/open-telemetry/opentelemetry-collector-contrib/issues/26665))
- (Contrib) `kubeletstatsreceiver`: Adds new `k8s.pod.cpu_limit_utilization`, `k8s.pod.cpu_request_utilization`, `k8s.container.cpu_limit_utilization`, and `k8s.container.cpu_request_utilization` metrics that represent the ratio of cpu used vs set limits and requests. ([#27276](https://github.com/open-telemetry/opentelemetry-collector-contrib/pull/27276))
- (Contrib) `kubeletstatsreceiver`: Adds new `k8s.pod.memory_limit_utilization`, `k8s.pod.memory_request_utilization`, `k8s.container.memory_limit_utilization`, and `k8s.container.memory_request_utilization` metrics that represent the ratio of memory used vs set limits and requests. ([#25894](https://github.com/open-telemetry/opentelemetry-collector-contrib/pull/25894))

### 🧰 Bug fixes 🧰

- (Contrib) `spanmetricsprocessor`: Prune histograms when dimension cache is pruned. ([#27080](https://github.com/open-telemetry/opentelemetry-collector-contrib/issues/27080))
  - Dimension cache was always pruned but histograms were not being pruned. This caused metric series created
    by processor/spanmetrics to grow unbounded.
- (Contrib) `splunkhecreceiver`: Fix receiver behavior when used for metrics and logs at the same time; metrics are no longer dropped. ([#27473](https://github.com/open-telemetry/opentelemetry-collector-contrib/issues/27473))
- (Contrib) `metricstransformprocessor`: Fixes a nil pointer dereference when copying an exponential histogram ([#27409](https://github.com/open-telemetry/opentelemetry-collector-contrib/issues/27409))
- (contrib) `k8sclusterreceiver`: change k8s.container.ready, k8s.pod.phase, k8s.pod.status_reason, k8s.namespace.phase units to empty ([#10553](https://github.com/open-telemetry/opentelemetry-collector-contrib/issues/10553))
- (Contrib) `k8sclusterreceiver`: Change k8s.node.condition* metric units to empty ([#10553](https://github.com/open-telemetry/opentelemetry-collector-contrib/issues/10553))
- (Contrib) `syslogreceiver`: Fix issue where long tokens would be truncated prematurely ([#27294](https://github.com/open-telemetry/opentelemetry-collector-contrib/pull/27294))
- (Core) `telemetry`: remove workaround to ignore errors when an instrument includes a `/` ([#8346](https://github.com/open-telemetry/opentelemetry-collector/issues/8346))

## v0.86.0

This Splunk OpenTelemetry Collector release includes changes from the [opentelemetry-collector v0.86.0](https://github.com/open-telemetry/opentelemetry-collector/releases/tag/v0.86.0) and the [opentelemetry-collector-contrib v0.86.0](https://github.com/open-telemetry/opentelemetry-collector-contrib/releases/tag/v0.86.0) releases where appropriate.

### 🛑 Breaking changes 🛑

- (Splunk) Set `SPLUNK_LISTEN_INTERFACE` environment variable value to 127.0.0.1 for [agent mode](https://docs.splunk.com/observability/en/gdi/opentelemetry/deployment-modes.html#host-monitoring-agent-mode) by default, as determined by config path. 0.0.0.0 will be set otherwise, with existing environment values respected. The installers have been updated to only set the environment variable for collector service if configured directly (e.g. via `--listen-interface <ip>` or `-network_interface "<ip>"` for Linux or Windows installer script options, respectively) ([#3732](https://github.com/signalfx/splunk-otel-collector/pull/3732))

### 🚩 Deprecations 🚩

- (Core) `loggingexporter`: Mark the logging exporter as deprecated, in favour of debug exporter ([#7769](https://github.com/open-telemetry/opentelemetry-collector/issues/7769))

### 🚀 New components 🚀

- (Splunk) enabling in-development `scriptedinputs` receiver in components ([#3627](https://github.com/signalfx/splunk-otel-collector/pull/3627))
- (Core) `debugexporter`: Add debug exporter, which replaces the logging exporter ([#7769](https://github.com/open-telemetry/opentelemetry-collector/issues/7769))

### 💡 Enhancements 💡

- (Splunk) Oracledb discovery ([#3633](https://github.com/signalfx/splunk-otel-collector/pull/3633))
- (Splunk) include debug exporter ([#3735](https://github.com/signalfx/splunk-otel-collector/pull/3735))
- (Splunk) Update bundled python to 3.11.6 ([#3727](https://github.com/signalfx/splunk-otel-collector/pull/3727))
- (Splunk) Switch pulsar exporter to contrib ([#3641](https://github.com/signalfx/splunk-otel-collector/pull/3641))
- (Splunk) demonstrate filelog receiver config equivalent to Splunk Addon for Unix and Linux File and Directory Inputs ([#3271](https://github.com/signalfx/splunk-otel-collector/pull/3271))
- (Splunk) remove unused Smart Agent package code (#3676, #3678, #3685, #3686, #3687, #3688, #3689, #3702, #3703, and #3706)
- (Contrib) `processor/tailsampling`: Allow sub-second decision wait time ([#26354](https://github.com/open-telemetry/opentelemetry-collector-contrib/issues/26354))
- (Contrib) `processor/resourcedetection`: Added support for host's cpuinfo attributes. ([#26532](https://github.com/open-telemetry/opentelemetry-collector-contrib/issues/26532))
  In Linux and Darwin all fields are populated. In Windows only family, vendor.id and model.name are populated.
- (Contrib) `pkg/stanza`: Add 'omit_pattern' setting to `split.Config`. ([#26381](https://github.com/open-telemetry/opentelemetry-collector-contrib/issues/26381))
  This can be used omit the start or end pattern from a log entry.
- (Contrib) `statsdreceiver`: Add TCP support to statsdreceiver ([#23327](https://github.com/open-telemetry/opentelemetry-collector-contrib/issues/23327))
- (Contrib) `statsdreceiver`: Allow for empty tag sets ([#27011](https://github.com/open-telemetry/opentelemetry-collector-contrib/pull/27011))
- (Contrib) `pkg/ottl`: Update contexts to set and get time.Time ([#22010](https://github.com/open-telemetry/opentelemetry-collector-contrib/issues/22010))
- (Contrib) `pkg/ottl`: Add a Now() function to ottl that returns the current system time ([#27038](https://github.com/open-telemetry/opentelemetry-collector-contrib/pull/27038), [#26507](https://github.com/open-telemetry/opentelemetry-collector-contrib/issues/26507))
- (Contrib) `filelogreceiver`: Log the globbing IO errors ([#23768](https://github.com/open-telemetry/opentelemetry-collector-contrib/issues/23768))
- (Contrib) `pkg/ottl`: Allow named arguments in function invocations ([#20879](https://github.com/open-telemetry/opentelemetry-collector-contrib/issues/20879))
  Arguments can now be specified by a snake-cased version of their name in the function's
  `Arguments` struct. Named arguments can be specified in any order, but must be specified
  after arguments without a name.
- (Contrib) `pkg/ottl`: Add new `TruncateTime` function to help with manipulation of timestamps ([#26696](https://github.com/open-telemetry/opentelemetry-collector-contrib/pull/26696))
- (Contrib) `pkg/stanza`: Add 'overwrite_text' option to severity parser. ([#26671](https://github.com/open-telemetry/opentelemetry-collector-contrib/issues/26671))
  Allows the user to overwrite the text of the severity parser with the official string representation of the severity level.
- (Contrib) `prometheusreceiver`: add a new flag, enable_protobuf_negotiation, which enables protobuf negotiation when scraping prometheus clients ([#27027](https://github.com/open-telemetry/opentelemetry-collector-contrib/issues/27027))
- (Contrib) `redisreceiver`: Added `redis.cmd.latency` metric. ([#6942](https://github.com/open-telemetry/opentelemetry-collector-contrib/issues/6942))
- (Contrib) `processor/resourcedetectionprocessor`: add k8snode detector to provide node metadata; currently the detector provides `k8d.node.uid` ([#26538](https://github.com/open-telemetry/opentelemetry-collector-contrib/issues/26538))
- (Contrib) `splunkhecreceiver`: Update splunk hec receiver to extract time query parameter if it is provided ([#27006](https://github.com/open-telemetry/opentelemetry-collector-contrib/issues/27006))
- (Contrib) `processor/k8sattributes`: allow metadata extractions to be set to empty list ([#14452](https://github.com/open-telemetry/opentelemetry-collector-contrib/issues/14452))

### 🧰 Bug fixes 🧰

- (Contrib) `processor/tailsampling`: Prevent the tail-sampling processor from accepting duplicate policy names ([#27016](https://github.com/open-telemetry/opentelemetry-collector-contrib/issues/27016))
- (Contrib) `k8sclusterreceiver`: Change k8s.deployment.available and k8s.deployment.desired metric units to {pod} ([#10553](https://github.com/open-telemetry/opentelemetry-collector-contrib/issues/10553))
- (Contrib) `k8sclusterreceiver`: Change k8scluster receiver metric units to follow otel semantic conventions ([#10553](https://github.com/open-telemetry/opentelemetry-collector-contrib/issues/10553))
- (Contrib) `pkg/stanza`: Fix bug where force_flush_period not applied ([#26691](https://github.com/open-telemetry/opentelemetry-collector-contrib/issues/26691))
- (Contrib) `filelogreceiver`: Fix issue where truncated file could be read incorrectly. ([#27037](https://github.com/open-telemetry/opentelemetry-collector-contrib/issues/27037))
- (Contrib) `receiver/hostmetricsreceiver`: Make sure the process scraper uses the gopsutil context, respecting the `root_path` configuration. ([#24777](https://github.com/open-telemetry/opentelemetry-collector-contrib/issues/24777))
- (Contrib) `k8sclusterreceiver`: change k8s.container.restarts unit from 1 to {restart} ([#10553](https://github.com/open-telemetry/opentelemetry-collector-contrib/issues/10553))
- (Core) `configtls`: fix incorrect use of fsnotify ([#8438](https://github.com/open-telemetry/opentelemetry-collector/issues/8438))

## v0.85.0

***ADVANCED NOTICE - SPLUNK_LISTEN_INTERFACE DEFAULTS***

Starting with version 0.86.0 (next release), the collector installer will change the default value of the network listening interface option from `0.0.0.0` to `127.0.0.1`.

### 🛑 Breaking changes 🛑

- (Contrib) `k8sclusterreceiver`: Remove deprecated Kubernetes API resources ([#23612](https://github.com/open-telemetry/opentelemetry-collector-contrib/issues/23612), [#26551](https://github.com/open-telemetry/opentelemetry-collector-contrib/issues/26551))
Drop support of `HorizontalPodAutoscaler` `v2beta2` version and `CronJob` `v1beta1` version.
Note that metrics for those resources will not be emitted anymore on Kubernetes 1.22 and older.
- (Contrib) `prometheusexporters`: Append prometheus type and unit suffixes by default in prometheus exporters. ([#26488](https://github.com/open-telemetry/opentelemetry-collector-contrib/issues/26488))
Suffixes can be disabled by setting add_metric_suffixes to false on the exporter.
- (Contrib) `attributesprocessor`, `resourceprocessor`: Transition featuregate `coreinternal.attraction.hash.sha256` to stable ([#4759](https://github.com/open-telemetry/opentelemetry-collector-contrib/issues/4759))

### 💡 Enhancements 💡

- (Splunk) `wavefrontreceiver`: Add wavefrontreceiver ([#3629](https://github.com/signalfx/splunk-otel-collector/pull/3629))
- (Splunk) Update `splunk-otel-javaagent` to 1.28.0 ([#3647](https://github.com/signalfx/splunk-otel-collector/pull/3647))
- (Contrib) `postgresqlreceiver`: Added postgresql.database.locks metric. ([#26317](https://github.com/open-telemetry/opentelemetry-collector-contrib/issues/26317))
- (Contrib) `receiver/statsdreceiver`: Add support for distribution type metrics in the statsdreceiver. ([#24768](https://github.com/open-telemetry/opentelemetry-collector-contrib/issues/24768))
- (Contrib) `pkg/ottl`: Add converters to convert time to unix nanoseconds, unix microseconds, unix milliseconds or unix seconds ([#24686](https://github.com/open-telemetry/opentelemetry-collector-contrib/issues/24686))
- (Contrib) `receiver/hostmetrics`: Don't collect connections data from the host if system.network.connections metric is disabled to not waste CPU cycles. ([#25815](https://github.com/open-telemetry/opentelemetry-collector-contrib/issues/25815))
- (Contrib) `jaegerreceiver`,`jaegerremotesamplingextension`: Add featuregates to replace Thrift-gen with Proto-gen types for sampling strategies ([#18401](https://github.com/open-telemetry/opentelemetry-collector-contrib/issues/18401))

  Available featuregates are:
  * `extension.jaegerremotesampling.replaceThriftWithProto`
  *  `receiver.jaegerreceiver.replaceThriftWithProto`
- (Contrib) `k8sclusterreceiver`: Add optional `k8s.kubelet.version`, `k8s.kubeproxy.version` node resource attributes ([#24835](https://github.com/open-telemetry/opentelemetry-collector-contrib/issues/24835))
- (Contrib) `k8sclusterreceiver`: Add `k8s.pod.status_reason` option metric ([#24034](https://github.com/open-telemetry/opentelemetry-collector-contrib/issues/24034))
- (Contrib) `k8sobjectsreceiver`: Adds logic to properly handle 410 response codes when watching. This improves the reliability of the receiver. ([#26098](https://github.com/open-telemetry/opentelemetry-collector-contrib/pull/26098))
- (Contrib) `k8sobjectreceiver`: Adds option to exclude event types (`MODIFIED`, `DELETED`, etc) in watch mode. ([#26042](https://github.com/open-telemetry/opentelemetry-collector-contrib/pull/26042))
- (Core) `confighttp`: Add option to disable HTTP keep-alives ([#8260](https://github.com/open-telemetry/opentelemetry-collector/issues/8260))

### 🧰 Bug fixes 🧰

- (Splunk) `fluentd`: Update fluentd url for windows ([#3635](https://github.com/signalfx/splunk-otel-collector/pull/3635))
- (Contrib) `processor/routing`: When using attributes instead of resource attributes, the routing processor would crash the collector. This does not affect the connector version of this component. ([#26462](https://github.com/open-telemetry/opentelemetry-collector-contrib/issues/26462))
- (Contrib) `processor/tailsampling`: Added saving instrumentation library information for tail-sampling ([#13642](https://github.com/open-telemetry/opentelemetry-collector-contrib/issues/13642))
- (Contrib) `receiver/kubeletstats`: Fixes client to refresh service account token when authenticating with kubelet ([#26120](https://github.com/open-telemetry/opentelemetry-collector-contrib/issues/26120))
- (Contrib) `filelogreceiver`: Fix the behavior of the add operator to continue to support `EXPR(env("MY_ENV_VAR"))` expressions ([#26373](https://github.com/open-telemetry/opentelemetry-collector-contrib/issues/26373))
- (Contrib) `pkg/stanza`: Fix issue unsupported type 'syslog_parser' ([#26452](https://github.com/open-telemetry/opentelemetry-collector-contrib/issues/26452))
- (Core) `confmap`: fix bugs of unmarshalling slice values ([#4001](https://github.com/open-telemetry/opentelemetry-collector/issues/4001))

## v0.84.0

### 🛑 Breaking changes 🛑

- (Contrib) `jaegerreceiver`: Deprecate remote_sampling config in the jaeger receiver ([#24186](https://github.com/open-telemetry/opentelemetry-collector-contrib/issues/24186))
  The jaeger receiver will fail to start if remote_sampling config is specified in it.  The `receiver.jaeger.DisableRemoteSampling` feature gate can be set to let the receiver start and treat  remote_sampling config as no-op. In a future version this feature gate will be removed and the receiver will always  fail when remote_sampling config is specified.

### 💡 Enhancements 💡

- (Splunk) `jmxreceiver`: Bundle latest [JMX Metric Gatherer](https://github.com/open-telemetry/opentelemetry-java-contrib/tree/main/jmx-metrics) in installer packages and images for Windows and Linux ([#3262](https://github.com/signalfx/splunk-otel-collector/pull/3262))
- (Splunk) `solacereceiver`: Added solace receiver to the splunk otel collector ([#3590](https://github.com/signalfx/splunk-otel-collector/pull/3590))
- (Splunk) `receiver/smartagent`: Move to gopsutil 3.23.7 and remove the need to set environment variables ([#3509](https://github.com/signalfx/splunk-otel-collector/pull/3509))
- (Splunk) Update splunk-otel-javaagent to 1.27.0 ([#3537](https://github.com/signalfx/splunk-otel-collector/pull/3537))
- (Splunk) `receiver/smartagent`: Use `Leases` instead of `ConfigMapLeases` for leader-election in k8s. ([#3521](https://github.com/signalfx/splunk-otel-collector/pull/3521))
- (Splunk) Update bundled python to 3.11.5 ([#3543](https://github.com/signalfx/splunk-otel-collector/pull/3543))
- (Contrib) `redisreceiver`: Adding username parameter for connecting to redis ([#24408](https://github.com/open-telemetry/opentelemetry-collector-contrib/issues/24408))
- (Contrib) `postgresqlreceiver`: Added `postgresql.temp_files` metric. ([#26080](https://github.com/open-telemetry/opentelemetry-collector-contrib/issues/26080))
- (Contrib) `signalfxexporter`: Added a mechanism to drop histogram buckets ([#25845](https://github.com/open-telemetry/opentelemetry-collector-contrib/issues/25845))
- (Contrib) `journaldreceiver`: add support for identifiers ([#20295](https://github.com/open-telemetry/opentelemetry-collector-contrib/issues/20295))
- (Contrib) `journaldreceiver`: add support for dmesg ([#20295](https://github.com/open-telemetry/opentelemetry-collector-contrib/issues/20295))
- (Contrib) `pkg/ottl`: Add converters to covert duration to nanoseconds, microseconds, milliseconds, seconds, minutes or hours ([#24686](https://github.com/open-telemetry/opentelemetry-collector-contrib/issues/24686))
- (Contrib) `snmpreceiver`: Support scalar OID resource attributes ([#23373](https://github.com/open-telemetry/opentelemetry-collector-contrib/issues/23373))
  Add column and scalar OID metrics to resources that have scalar OID attributes
- (Contrib) `kubeletstatsreceiver`: Add a new `uptime` metric for nodes, pods, and containers to track how many seconds have passed since the object started  ([#25867](https://github.com/open-telemetry/opentelemetry-collector-contrib/issues/25867))
- (Contrib) `pkg/ottl`: Add new `ExtractPatterns` converter that extract regex pattern from string.  ([#25834](https://github.com/open-telemetry/opentelemetry-collector-contrib/issues/25834), [#25856](https://github.com/open-telemetry/opentelemetry-collector-contrib/issues/25856))
- (Contrib) `pkg/ottl`: Add support for Log, Metric and Trace Slices to `Len` converter ([#25868](https://github.com/open-telemetry/opentelemetry-collector-contrib/issues/25868))
- (Contrib) `postgresqlreceiver`: Added `postgresql.deadlocks` metric. ([#25688](https://github.com/open-telemetry/opentelemetry-collector-contrib/issues/25688))
- (Contrib) `postgresqlreceiver`: Added `postgresql.sequential_scans` metric. ([#26096](https://github.com/open-telemetry/opentelemetry-collector-contrib/issues/26096))
- (Contrib) `prometheusreceiver`: The otel_scope_name and otel_scope_version labels are used to populate scope name and version. otel_scope_info is used to populate scope attributes. ([#25870](https://github.com/open-telemetry/opentelemetry-collector-contrib/issues/20295))
- (Contrib) `receiver/prometheus`: translate units from prometheus to UCUM ([#23208](https://github.com/open-telemetry/opentelemetry-collector-contrib/issues/23208))
- (Core) `loggingexporter`: Adds exemplars logging to the logging exporter when `detailed` verbosity level is set. ([#7912](https://github.com/open-telemetry/opentelemetry-collector/issues/7912))
- (Core) `configgrpc`: Allow any registered gRPC load balancer name to be used. ([#8262](https://github.com/open-telemetry/opentelemetry-collector/issues/8262))
- (Core) `service`: add OTLP export for internal traces ([#8106](https://github.com/open-telemetry/opentelemetry-collector/issues/8106))
- (Core) `configgrpc`: Add support for :authority pseudo-header in grpc client ([#8228](https://github.com/open-telemetry/opentelemetry-collector/issues/8228))

### 🧰 Bug fixes 🧰

- (Core) `otlphttpexporter`: Fix the handling of the HTTP response to ignore responses not encoded as protobuf ([#8263](https://github.com/open-telemetry/opentelemetry-collector/issues/8263))
- (Contrib) `receiver_creator`: Update expr and relocate breaking `type` function to `typeOf` ([#26038](https://github.com/open-telemetry/opentelemetry-collector-contrib/issues/26038))
- (Splunk) `deployment/cloudfoundry`: Add missing system resource detection ([#3541](https://github.com/signalfx/splunk-otel-collector/pull/3541))

## v0.83.0

### 🛑 Breaking changes 🛑

- (Splunk) Fluentd installation ***disabled*** by default for the [`splunk-otel-collector` salt formula](https://github.com/signalfx/splunk-otel-collector/tree/main/deployments/salt) ([#3448](https://github.com/signalfx/splunk-otel-collector/pull/3448))
  - Specify the `install_fluentd: True` attribute in your pillar to enable installation
- (Splunk/Contrib) Removes the deprecated `receiver/prometheus_exec` receiver. Please see [migration guide](docs/deprecations/migrating-from-prometheus-exec-to-prometheus.md) for further details. ([#24740](https://github.com/open-telemetry/opentelemetry-collector-contrib/pull/24740)) ([#3512](https://github.com/signalfx/splunk-otel-collector/pull/3512))
- (Contrib) `receiver/k8scluster`: Unify predefined and custom node metrics. ([#24776](https://github.com/open-telemetry/opentelemetry-collector-contrib/pull/24776))
  - Update metrics description and units to be consistent
  - Remove predefined metrics definitions from metadata.yaml because they are controlled by `node_conditions_to_report`
    and `allocatable_types_to_report` config options.

### 💡 Enhancements 💡

- (Splunk) Use `SPLUNK_LISTEN_INTERFACE` and associated installer option to configure the network interface used by the collector for default configurations ([#3421](https://github.com/signalfx/splunk-otel-collector/pull/3421))
  - Existing installations will rely on the default value of `SPLUNK_LISTEN_INTERFACE` set to `0.0.0.0`. Users must add `SPLUNK_LISTEN_INTERFACE` to their collector configuration to take advantage of this new option.
- (Contrib) `receiver/collectdreceiver`: Migrate from opencensus to pdata, change collectd, test to match pdata format. ([#20760](https://github.com/open-telemetry/opentelemetry-collector-contrib/issues/20760))
- (Contrib) `pkg/ottl`: Add support for using addition and subtraction with time and duration ([#22009](https://github.com/open-telemetry/opentelemetry-collector-contrib/issues/22009))
- (Contrib) `transformprocessor`: Add extract_count_metric OTTL function to transform processor ([#22853](https://github.com/open-telemetry/opentelemetry-collector-contrib/issues/22853))
- (Contrib) `transformprocessor`: Add extract_sum_metric OTTL function to transform processor ([#22853](https://github.com/open-telemetry/opentelemetry-collector-contrib/issues/22853))
- (Contrib) `prometheusreceiver`: Don't drop histograms without buckets ([#22070](https://github.com/open-telemetry/opentelemetry-collector-contrib/issues/22070))
- (Contrib) `pkg/ottl`: Add a new Function Getter to the OTTL package, to allow passing Converters as literal parameters. ([#22961](https://github.com/open-telemetry/opentelemetry-collector-contrib/issues/22961))
  Currently OTTL provides no way to use any defined Converter within another Editor/Converter.
  Although Converters can be passed as a parameter, they are always executed and the result is what is actually passed as the parameter.
  This allows OTTL to pass Converters themselves as a parameter so they can be executed within the function.
- (Contrib) `resourcedetectionprocessor`: GCP resource detection processor can automatically add `gcp.gce.instance.hostname` and `gcp.gce.instance.name` attributes. ([#24598](https://github.com/open-telemetry/opentelemetry-collector-contrib/pull/24598))
- `splunkhecexporter`: Add heartbeat check while startup and new config param, heartbeat/startup (defaults to false). This is different than the healtcheck_startup, as the latter doesn't take token or index into account. ([#24411](https://github.com/open-telemetry/opentelemetry-collector-contrib/issues/24411))
- (Contrib) `hostmetricsreceiver`: Report  logical and physical number of CPUs as metric. ([#22099](https://github.com/open-telemetry/opentelemetry-collector-contrib/issues/22099))
  - Use the `system.cpu.logical.count::enabled` and `system.cpu.physical.count::enabled` flags to enable them
- (Contrib) `k8sclusterreceiver`: Allows disabling metrics and resource attributes ([#24568](https://github.com/open-telemetry/opentelemetry-collector-contrib/issues/24568))
- (Contrib) `k8sclusterreceiver`: Reduce memory utilization ([#24769](https://github.com/open-telemetry/opentelemetry-collector-contrib/pull/24769))
- (Contrib) `k8sattributes`: Added k8s.cluster.uid to k8sattributes processor to add cluster uid ([#21974](https://github.com/open-telemetry/opentelemetry-collector-contrib/issues/21974))
- (Contrib) `resourcedetectionprocessor`: Collect heroku metadata available instead of exiting early. Log at debug level if metadata is missing to help troubleshooting. ([#25059](https://github.com/open-telemetry/opentelemetry-collector-contrib/pull/25059))
- (Contrib) `hostmetricsreceiver`: Improved description of the system.cpu.utilization metrics. ([#25115](https://github.com/open-telemetry/opentelemetry-collector-contrib/pull/25115))
- (Contrib) `cmd/mdatagen`: Avoid reusing the same ResourceBuilder instance for multiple ResourceMetrics ([#24762](https://github.com/open-telemetry/opentelemetry-collector-contrib/pull/24762))
- (Contrib) `resourcedetectionprocessor`: Add detection of os.description to system detector ([#24541](https://github.com/open-telemetry/opentelemetry-collector-contrib/issues/24541))
- (Contrib) `filelogreceiver`: Bump 'filelog.allowHeaderMetadataParsing' feature gate to beta ([#18198](https://github.com/open-telemetry/opentelemetry-collector-contrib/issues/18198))
- (Contrib) `receiver/prometheusreceiver`: Add config `report-extra-scrape-metrics` to report additional prometheus scraping metrics ([#21040](https://github.com/open-telemetry/opentelemetry-collector-contrib/issues/21040))
  - Emits additional metrics - scrape_body_size_bytes, scrape_sample_limit, scrape_timeout_seconds. scrape_body_size_bytes metric can be used for checking failed scrapes due to body-size-limit.
- (Contrib) `receiver/sqlquery`: Set ObservedTimestamp on collected logs ([#23776](https://github.com/open-telemetry/opentelemetry-collector-contrib/issues/23776))
- (Core) `extension`: Add optional `ConfigWatcher` interface ([#6596](https://github.com/open-telemetry/opentelemetry-collector/issues/6596))
  - Extensions implementing this interface will be notified of the Collector's effective config.
- (Core) `otelcol`: Add optional `ConfmapProvider` interface for Config Providers ([#6596](https://github.com/open-telemetry/opentelemetry-collector/issues/6596))
  - This allows providing the Collector's configuration as a marshaled confmap.Conf object from a ConfigProvider
- (Core) `service`: Add `CollectorConf` field to `service.Settings` ([#6596](https://github.com/open-telemetry/opentelemetry-collector/issues/6596))
  This field is intended to be used by the Collector to pass its effective configuration to the service.

### 🧰 Bug fixes 🧰

- (Contrib) `carbonreceiver`: Fix Carbon receiver obsrecv operations memory leak ([#24275](https://github.com/open-telemetry/opentelemetry-collector-contrib/issues/24275))
  - The carbonreceiver has a memory leak where it will repeatedly open new obsrecv operations but not close them afterwards. Those operations eventually create a burden. The fix is to make sure the receiver only creates an operation per interaction over TCP.
- (Contrib) `pkg/stanza`: Create a new decoder for each TCP/UDP connection to prevent concurrent write to buffer. ([#24980](https://github.com/open-telemetry/opentelemetry-collector-contrib/issues/24980))
- (Contrib) `exporter/kafkaexporter`: Fixes a panic when SASL configuration is not present ([#24797](https://github.com/open-telemetry/opentelemetry-collector-contrib/issues/24797))
- (Contrib) `receiver/k8sobjects`: Fix bug where duplicate data would be ingested for watch mode if the client connection got reset. ([#24806](https://github.com/open-telemetry/opentelemetry-collector-contrib/pull/24806))
- (Contrib) `zipkinreceiver`: Respects zipkin's serialised status tags to be converted to span status ([#14965](https://github.com/open-telemetry/opentelemetry-collector-contrib/issues/14965))
- (Contrib) `processor/resourcedetection`: Do not drop all system attributes if `host.id` cannot be fetched. ([#24669](https://github.com/open-telemetry/opentelemetry-collector-contrib/issues/24669))
- (Contrib) `signalfxexporter`: convert vmpage_io* translated metrics to pages ([#25064](https://github.com/open-telemetry/opentelemetry-collector-contrib/pull/25064))
- (Contrib) `splunkhecreceiver`: aligns success resp body w/ splunk enterprise ([#19219](https://github.com/open-telemetry/opentelemetry-collector-contrib/issues/19219))
  - changes resp from plaintext "ok" to json {"text"："success", "code"：0}

## v0.82.0

### 🛑 Breaking changes 🛑

- (Splunk) Fluentd installation ***disabled*** by default for the Linux and Windows installer scripts ([#3369](https://github.com/signalfx/splunk-otel-collector/pull/3369))
  - Specify the `--with-fluentd` (Linux) or `with_fluentd = 1` (Windows) option to enable installation
- (Splunk) Fluentd installation ***disabled*** by default for the Windows Chocolatey package ([#3377](https://github.com/signalfx/splunk-otel-collector/pull/3377))
  - Specify the `/WITH_FLUENTD:true` parameter to enable installation
- (Contrib) `receiver/prometheus`: Remove unused `buffer_period` and `buffer_count` configuration options ([#24258](https://github.com/open-telemetry/opentelemetry-collector-contrib/issues/24258))
- (Contrib) `receiver/prometheus`: Add the `trim_metric_suffixes` configuration option to allow enable metric suffix trimming.  ([#21743](https://github.com/open-telemetry/opentelemetry-collector-contrib/issues/21743), [#8950](https://github.com/open-telemetry/opentelemetry-collector-contrib/issues/8950))
  - When enabled, suffixes for unit and type are trimmed from metric names. If you previously enabled the `pkg.translator.prometheus.NormalizeName` feature gate, you will need to enable this option to have suffixes trimmed.

### 💡 Enhancements 💡

- (Core) `service`: Add support for exporting internal metrics to the console ([#7641](https://github.com/open-telemetry/opentelemetry-collector/issues/7641))
  - Internal collector metrics can now be exported to the console using the otel-go stdout exporter.
- (Core) `service`: Add support for interval and timeout configuration in periodic reader ([#7641](https://github.com/open-telemetry/opentelemetry-collector/issues/7641))
- (Core) `service`: Add support for OTLP export for internal metrics ([#7641](https://github.com/open-telemetry/opentelemetry-collector/issues/7641))
  - Internal collector metrics can now be exported via OTLP using the otel-go otlpgrpc and otlphttp exporters.
- (Core) `scraperhelper`: Adding optional timeout field to scrapers ([#7951](https://github.com/open-telemetry/opentelemetry-collector/pull/7951))
- (Core) `receiver/otlp`: Add http url paths per signal config options to otlpreceiver ([#7511](https://github.com/open-telemetry/opentelemetry-collector/issues/7511))
- (Core) `exporter/otlphttp`: Add support for trailing slash in endpoint URL ([#8084](https://github.com/open-telemetry/opentelemetry-collector/issues/8084))
  - URLs like http://localhost:4318/ will now be treated as if they were http://localhost:4318
- (Contrib) `processor/resourcedetection`: Add an option to add `host.arch` resource attributio in `system` detector semantic convention ([#22939](https://github.com/open-telemetry/opentelemetry-collector-contrib/issues/22939))
- (Contrib) `pkg/ottl`: Add new Len converter that computes the length of strings, slices, and maps. ([#23847](https://github.com/open-telemetry/opentelemetry-collector-contrib/issues/23847))
- (Contrib) `pkg/ottl`: Improve error reporting for errors during statement parsing ([#23840](https://github.com/open-telemetry/opentelemetry-collector-contrib/pull/23840))
  - Failures are now printed for all statements within a context, and the statements are printed next to the errors.
  - Erroneous values found during parsing are now quoted in error logs.
- (Contrib) `exporter/prometheusremotewrite`: Improve the latency and memory utilisation of the conversion from OpenTelemetry to Prometheus remote write ([#24288](https://github.com/open-telemetry/opentelemetry-collector-contrib/pull/24288))
- (Contrib) `exporter/prometheusremotewrite`, `exporter/prometheus`: Add `add_metric_suffixes` configuration option, which can disable the addition of type and unit suffixes. ([#21743](https://github.com/open-telemetry/opentelemetry-collector-contrib/issues/21743), [#8950](https://github.com/open-telemetry/opentelemetry-collector-contrib/issues/8950))
- (Contrib) `exporter/prometheusremotewrite`: Downscale exponential histograms to fit prometheus native histograms if necessary ([#17565](https://github.com/open-telemetry/opentelemetry-collector-contrib/issues/17565))
- (Contrib) `processor/routing`: Enables processor to extract metadata from client.Info ([#20913](https://github.com/open-telemetry/opentelemetry-collector-contrib/issues/20913))
- (Contrib) `processor/transform`: Report all errors from parsing OTTL statements ([#24245](https://github.com/open-telemetry/opentelemetry-collector-contrib/pull/24245))

### 🧰 Bug fixes 🧰

- (Contrib) `receiver/prometheus`: Don't fail the whole scrape on invalid data ([#24030](https://github.com/open-telemetry/opentelemetry-collector-contrib/issues/24030))
- (Contrib) `pkg/stanza`: Fix issue where nil body would be converted to string ([#24017](https://github.com/open-telemetry/opentelemetry-collector-contrib/issues/24017))
- (Contrib) `pkg/stanza`: Fix issue where syslog input ignored enable_octet_counting setting ([#24073](https://github.com/open-telemetry/opentelemetry-collector-contrib/issues/24073))
- (Contrib) `receiver/filelog`: Fix issue where files were deduplicated unnecessarily ([#24235](https://github.com/open-telemetry/opentelemetry-collector-contrib/pull/24235))
- (Contrib) `processor/tailsamplingprocessor`: Fix data race when accessing spans during policies evaluation ([#24283](https://github.com/open-telemetry/opentelemetry-collector-contrib/issues/24283))
- (Contrib) `zipkintranslator`: Stop dropping error tags from Zipkin spans. The old code removes all errors from those spans, rendering them useless if an actual error happened. In addition, no longer delete error tags if they contain useful information ([#16530](https://github.com/open-telemetry/opentelemetry-collector-contrib/issues/16530))

## v0.81.1

### 🧰 Bug fixes 🧰

- (Splunk) Discovery mode: Ensure all successful observers are used in resulting receiver creator instance ([#3391](https://github.com/signalfx/splunk-otel-collector/pull/3391))
- (Contrib) `processor/resourcedetection`: Fix panic when AKS detector is used. ([#24549](https://github.com/open-telemetry/opentelemetry-collector-contrib/pull/24549))
- (Contrib) `processor/resourcedetection`: Avoid returning empty `host.id` by the `system` detector. ([#24230](https://github.com/open-telemetry/opentelemetry-collector-contrib/issues/24230))
- (Contrib) `processor/resourcedetection`: Disable `host.id` by default on the `system` detector. This restores the behavior prior to v0.72.0 when using the `system` detector together with other detectors that set `host.id`. ([#21233](https://github.com/open-telemetry/opentelemetry-collector-contrib/issues/21233))
  To re-enable `host.id` on the `system` detector set `system::resource_attributes::host.id::enabled` to `true`:
  ```
  resourcedetection:
    detectors: [system]
    system:
      resource_attributes:
        host.id:
          enabled: true
  ```
- (Contrib) `processor/resourcedetection`: Fix docker detector not setting any attributes. ([#24280](https://github.com/open-telemetry/opentelemetry-collector-contrib/issues/24280))
- (Contrib) `processor/resourcedetection`: Fix Heroku config option for the `service.name` and `service.version` attributes. ([#24355](https://github.com/open-telemetry/opentelemetry-collector-contrib/pull/24355))

### 💡 Enhancements 💡

- (Splunk) Add support for basicauth extension. ([#3413](https://github.com/signalfx/splunk-otel-collector/pull/3413))
- (Splunk) `receiver/databricks`: Add retry/backoff on http 429s. ([#3374](https://github.com/signalfx/splunk-otel-collector/pull/3374))
- (Contrib) `processor/resourcedetection`: The system detector now can optionally set the `host.arch` resource attribute. ([#22939](https://github.com/open-telemetry/opentelemetry-collector-contrib/issues/22939))

## v0.81.0

This Splunk OpenTelemetry Collector release includes changes from the [opentelemetry-collector v0.81.0](https://github.com/open-telemetry/opentelemetry-collector/releases/tag/v0.81.0) and the [opentelemetry-collector-contrib v0.81.0](https://github.com/open-telemetry/opentelemetry-collector-contrib/releases/tag/v0.81.0) releases where appropriate.

### 🛑 Breaking changes 🛑
- (Core) `service`: Remove 'service.connectors' featuregate ([#7952](https://github.com/open-telemetry/opentelemetry-collector/pull/7952))
- (Contrib) `receiver/mongodbatlas`: Change the types of `Config.PrivateKey` and `Config.Alerts.Secret` to be `configopaque.String` ([#17273](https://github.com/open-telemetry/opentelemetry-collector-contrib/issues/17273))

### 🚩 Deprecations 🚩

- `mysqlreceiver`: set `mysql.locked_connects` as optional in order to remove it in next release ([#14138](https://github.com/open-telemetry/opentelemetry-collector-contrib/issues/14138), [#23274](https://github.com/open-telemetry/opentelemetry-collector-contrib/issues/23274))

### 💡 Enhancements 💡

- (Splunk) Package default discovery configuration in reference form in `/etc/otel/collector/config.d` ([#3311](https://github.com/signalfx/splunk-otel-collector/pull/3311))
- (Splunk) Add bundled collectd/nginx Smart Agent receiver discovery rules ([#3321](https://github.com/signalfx/splunk-otel-collector/pull/3321))
- (Splunk) Support custom `--discovery-properties` file ([#3334](https://github.com/signalfx/splunk-otel-collector/pull/3334))
- (Splunk) Add `--discovery` to the Linux installer script ([#3365](https://github.com/signalfx/splunk-otel-collector/pull/3365))
- (Splunk) Starting from this version the logs pipeline is split in the default configuration in a way that profiling
  data is always sent to Splunk Observability endpoint while other logs can be sent to another hec endpoint configured
  with `SPLUNK_HEC_URL` and `SPLUNK_HEC_TOKEN` environment variables ([#3330](https://github.com/signalfx/splunk-otel-collector/pull/3330))
- (Core) `HTTPServerSettings`: Add zstd support to HTTPServerSettings ([#7927](https://github.com/open-telemetry/opentelemetry-collector/pull/7927))
  This adds ability to decompress zstd-compressed HTTP requests to| all receivers that use HTTPServerSettings.
- (Core) `confighttp`: Add `response_headers` configuration option on HTTPServerSettings. It allows for additional headers to be attached to each HTTP response sent to the client ([#7328](https://github.com/open-telemetry/opentelemetry-collector/issues/7328))
- (Core) `otlpreceiver, otlphttpexporter, otlpexporter, configgrpc`: Upgrade github.com/mostynb/go-grpc-compression and switch to nonclobbering imports ([#7920](https://github.com/open-telemetry/opentelemetry-collector/issues/7920))
  consumers of this library should not have their grpc codecs overridden
- (Core) `otlphttpexporter`: Treat partial success responses as errors ([#6686](https://github.com/open-telemetry/opentelemetry-collector/issues/6686))
- (Contrib) `sqlqueryreceiver`: Add support of Start and End Timestamp Column in Metric Configuration. ([#18925](https://github.com/open-telemetry/opentelemetry-collector-contrib/issues/18925), [#14146](https://github.com/open-telemetry/opentelemetry-collector-contrib/issues/14146))
- (Contrib) `filelogreceiver`: Add support for tracking the current file in filelogreceiver ([#22998](https://github.com/open-telemetry/opentelemetry-collector-contrib/issues/22998))
- (Contrib) `pkg/ottl`: Adds new `Time` converter to convert a string to a Golang time struct based on a supplied format ([#22007](https://github.com/open-telemetry/opentelemetry-collector-contrib/issues/22007))
- (Contrib) `hostmetricsreceiver`: Add new Windows-exclusive process.handles metric. ([#21379](https://github.com/open-telemetry/opentelemetry-collector-contrib/issues/21379))
- (Contrib) `resourcedetectionprocessor`: Adds a way to configure the list of added resource attributes by the processor ([#21482](https://github.com/open-telemetry/opentelemetry-collector-contrib/issues/21482))
  Users can now configure what resource attributes are gathered by specific detectors.
  Example configuration:

  ```
  resourcedetection:
    detectors: [system, ec2]
    system:
      resource_attributes:
        host.name:
          enabled: true
        host.id:
          enabled: false
    ec2:
      resource_attributes:
        host.name:
          enabled: false
        host.id:
          enabled: true
  ```

  For example, this config makes `host.name` being set by `system` detector, and `host.id` by `ec2` detector.
  Moreover:
  - Existing behavior remains unaffected as all attributes are currently enabled by default.
  - The default attributes 'enabled' values are defined in `metadata.yaml`.
  - Future releases will introduce changes to resource_attributes `enabled` values.
  - Users can tailor resource detection process to their needs and environment.
- (Contrib) `k8sclusterreceiver`: Switch k8s.pod and k8s.container metrics to use pdata. ([#23441](https://github.com/open-telemetry/opentelemetry-collector-contrib/issues/23441))

### 🧰 Bug fixes 🧰

- (Contrib) `k8sclusterreceiver`: Add back all other vendor-specific node conditions, and report them even if missing, as well as all allocatable node metrics if present,  to the list of Kubernetes node metrics available, which went missing during the pdata translation ([#23839](https://github.com/open-telemetry/opentelemetry-collector-contrib/issues/23839))
- (Contrib) `k8sclusterreceiver`: Add explicitly `k8s.node.allocatable_pods` to the list of Kubernetes node metrics available, which went missing during the pdata translation ([#23839](https://github.com/open-telemetry/opentelemetry-collector-contrib/issues/23839))
- (Contrib) `receiver/kafkametricsreceiver`: Updates certain metrics in kafkametricsreceiver to function as non-monotonic sums. ([#4327](https://github.com/open-telemetry/opentelemetry-collector-contrib/issues/4327))
  Update the metrics type in KafkaMetricsReceiver from "gauge" to "nonmonotonic sum". Changes metrics are, kafka.brokers, kafka.topic.partitions, kafka.partition.replicas, kafka.partition.replicas_in_sync, kafka.consumer_group.members.
- (Contrib) `windowseventlogreceiver`: Fix buffer overflow when ingesting large raw Events ([#23677](https://github.com/open-telemetry/opentelemetry-collector-contrib/issues/23677))
- (Contrib) `pkg/stanza`: adding octet counting event breaking for syslog parser ([#23577](https://github.com/open-telemetry/opentelemetry-collector-contrib/issues/23577))

## v0.80.0

This Splunk OpenTelemetry Collector release includes changes from the [opentelemetry-collector v0.80.0](https://github.com/open-telemetry/opentelemetry-collector/releases/tag/v0.80.0) and the [opentelemetry-collector-contrib v0.80.0](https://github.com/open-telemetry/opentelemetry-collector-contrib/releases/tag/v0.80.0) releases where appropriate.

### 🛑 Breaking changes 🛑
- (Contrib) `redisreceiver`: Updates metric unit from no unit to Bytes. ([#23454](https://github.com/open-telemetry/opentelemetry-collector-contrib/pull/23454))
  Affected metrics can be found below.
  - redis.clients.max_input_buffer
  - redis.clients.max_output_buffer
  - redis.replication.backlog_first_byte_offset
  - redis.replication.offset
- (Splunk) Embed observer configuration in `observer.discovery.yaml` `config` mapping. This is only a breaking change if you have written your own custom discovery mode observer configuration ([#3277](https://github.com/signalfx/splunk-otel-collector/pull/3277)).

### 💡 Enhancements 💡

- (Contrib) `resourcedetectionprocessor`: use opentelemetry-go library for `host.id` detection in the `system` detector ([#18533](https://github.com/open-telemetry/opentelemetry-collector-contrib/pull/18533))
- (Contrib) `k8sattributesprocessor`: Store only necessary ReplicaSet and Pod data ([#23226](https://github.com/open-telemetry/opentelemetry-collector-contrib/pull/23226))
- (Contrib) `k8sclusterreceiver`: Do not store unused data in the k8s API cache to reduce RAM usage ([#23433](https://github.com/open-telemetry/opentelemetry-collector-contrib/pull/23433))
- (Contrib) `pkg/ottl`: Add new `IsString` and `IsMap` functions to facilitate type checking. ([#22750](https://github.com/open-telemetry/opentelemetry-collector-contrib/pull/22750))
  Especially useful for checking log body type before parsing.
- (Contrib) `pkg/ottl`: Adds `StandardFuncs` and `StandardConverters` to facilitate function map generation. ([#23190](https://github.com/open-telemetry/opentelemetry-collector-contrib/pull/23190))
  This change means that new functions added to ottlfuncs get automatically added to Cotnrib components that use OTTL
- (Contrib) `pkg/ottl`: Change replacement functions to accept a path expression as a replacement ([#22787](https://github.com/open-telemetry/opentelemetry-collector-contrib/pull/22787))
  The following replacement functions now accept a path expression as a replacement:
  - replace_match
  - replace_pattern
  - replace_all_matches
  - replace_all_patterns
- (Contrib) `sapmexporter`: sapm exporter now supports `compression` config option to specify either gzip or zstd compression to use. ([#23257](https://github.com/open-telemetry/opentelemetry-collector-contrib/pull/23257))
- (Contrib) `sapmreceiver`: sapm receiver now accepts requests in compressed with zstd. ([#23257](https://github.com/open-telemetry/opentelemetry-collector-contrib/pull/23257))
- (Contrib) `exporter/signalfx`: Do not drop container.cpu.time metric in the default translations so it can be enabled in the include_metrics config. ([#23403](https://github.com/open-telemetry/opentelemetry-collector-contrib/pull/23403))
- (Contrib) `sqlqueryreceiver`: Add support for logs ([#20284](https://github.com/open-telemetry/opentelemetry-collector-contrib/pull/20284))
- (Contrib) `k8sclusterreceiver`: Switch k8s.deployment metrics to use pdata. ([#23416](https://github.com/open-telemetry/opentelemetry-collector-contrib/pull/23416))
- (Contrib) `k8sclusterreceiver`: Switch k8s.hpa metrics to use pdata. ([#18250](https://github.com/open-telemetry/opentelemetry-collector-contrib/pull/18250))
- (Contrib) `k8sclusterreceiver`: Switch k8s.namespace metrics to use pdata. ([#23437](https://github.com/open-telemetry/opentelemetry-collector-contrib/pull/23437))
- (Contrib) `k8sclusterreceiver`: Switch k8s.node metrics to use pdata. ([#23438](https://github.com/open-telemetry/opentelemetry-collector-contrib/pull/23438))
- (Contrib) `k8sclusterreceiver`: Switch k8s.rq metrics to use pdata. ([#23419](https://github.com/open-telemetry/opentelemetry-collector-contrib/pull/23419))
- (Contrib) `k8sclusterreceiver`: Switch k8s.ss metrics to use pdata. ([#23420](https://github.com/open-telemetry/opentelemetry-collector-contrib/pull/23420))
- (Contrib) `carbonreceiver`: Remove use of opencensus model in carbonreceiver ([#20759](https://github.com/open-telemetry/opentelemetry-collector-contrib/pull/20759))
- (Core) `service`: Added dry run flag to validate config file without running collector. ([#4671](https://github.com/open-telemetry/opentelemetry-collector/issues/4671))
- (Core) `configtls`: Allow TLS Settings to be provided in memory in addition to filepath. ([#7313](https://github.com/open-telemetry/opentelemetry-collector/issues/7313))
- (Core) `connector`: Updates the way connector nodes are built to always pass a fanoutconsumer to their factory functions. ([#7672](https://github.com/open-telemetry/opentelemetry-collector/issues/7672), [#7673](https://github.com/open-telemetry/opentelemetry-collector/issues/7673))
- (Core) `otlp`: update otlp protos to v0.20.0 ([#7839](https://github.com/open-telemetry/opentelemetry-collector/issues/7839))
- (Core) `config`: Split config into more granular modules ([#7895](https://github.com/open-telemetry/opentelemetry-collector/issues/7895))
- (Core) `connector`: Split connector into its own module ([#7895](https://github.com/open-telemetry/opentelemetry-collector/issues/7895))
- (Core) `extension`: split extension and `extension/auth` into its own module ([#7306](https://github.com/open-telemetry/opentelemetry-collector/issues/7306), [#7054](https://github.com/open-telemetry/opentelemetry-collector/issues/7054))
- (Core) `processor`: Split the processor into its own go module ([#7307](https://github.com/open-telemetry/opentelemetry-collector/issues/7307))
- (Core) `confighttp`: Avoid re-creating the compressors for every request. ([#7859](https://github.com/open-telemetry/opentelemetry-collector/issues/7859))
- (Core) `otlpexporter`: Treat partial success responses as errors ([#6686](https://github.com/open-telemetry/opentelemetry-collector/issues/6686))
- (Core) `service/pipelines`: Add pipelines.Config to remove duplicate of the pipelines configuration ([#7854](https://github.com/open-telemetry/opentelemetry-collector/issues/7854))

### 🧰 Bug fixes 🧰

- (Contrib) `otel-collector`: Fix cri-o log format time layout ([#23027](https://github.com/open-telemetry/opentelemetry-collector-contrib/pull/23027))
- (Contrib) `receiver/hostmetricsreceiver`: Fix not sending `process.cpu.utilization` when `process.cpu.time` is disabled. ([#23450](https://github.com/open-telemetry/opentelemetry-collector-contrib/pull/23450))
- (Contrib) `receiver/kafkametricsreceiver`: Updates certain metrics in kafkametricsreceiver to function as non-monotonic sums. ([#4327](https://github.com/open-telemetry/opentelemetry-collector-contrib/pull/4327))
  Update the metric type in KafkaMetricsReceiver from "gauge" to "nonmonotonic sum".
- (Contrib) `receiver/hostmetrics`: Fix issue where receiver fails to read parent-process information for some processes on Windows ([#14679](https://github.com/open-telemetry/opentelemetry-collector-contrib/pull/14679))
- (Contrib) `k8sclusterreceiver`: Fix empty k8s.namespace.name attribute in k8s.namespace.phase metric ([#23452](https://github.com/open-telemetry/opentelemetry-collector-contrib/pull/23452))
- (Contrib) `splunkhecexporter`: Apply multi-metric merge at the level of the whole batch rather than within events emitted for one metric. ([#23365](https://github.com/open-telemetry/opentelemetry-collector-contrib/pull/23365))

## v0.79.1

### 🛑 Breaking changes 🛑

- (Contrib) Set `pkg.translator.prometheus.NormalizeName` feature gate back to Alpha state since it was enabled
  prematurely. Metrics coming from Prometheus receiver will not be normalized by default, specifically `_total` suffix
  will not be removed from metric names. To maintain the current behavior (drop the `_total` suffix), you can enable
  the feature gate using the `--feature-gates=pkg.translator.prometheus.NormalizeName` command argument. However, note
  that the translation in the prometheus receiver is a subject to possible future changes.
  ([#23229](https://github.com/open-telemetry/opentelemetry-collector-contrib/pull/23229))

### 💡 Enhancements 💡

- (Splunk) Add spanmetric and count connectors ([#3300](https://github.com/signalfx/splunk-otel-collector/pull/3300))
- (Splunk) Upgrade builds to use golang 1.20.5 ([#3299](https://github.com/signalfx/splunk-otel-collector/pull/3299))
- (Splunk) `receiver/smartagent`: Add `scrapeFailureLogLevel` config field to `prometheus-exporter` and its sourcing monitors to determine the log level for reported scrape failures ([#3260](https://github.com/signalfx/splunk-otel-collector/pull/3260))

### 🧰 Bug fixes 🧰

- (Splunk) Correct imported Contrib `pkg/translator/prometheus` dependency for `pkg.translator.prometheus.NormalizeName` Alpha state ([#3303](https://github.com/signalfx/splunk-otel-collector/pull/3303))

## v0.79.0

This Splunk OpenTelemetry Collector release includes changes from the [opentelemetry-collector v0.79.0](https://github.com/open-telemetry/opentelemetry-collector/releases/tag/v0.79.0) and the [opentelemetry-collector-contrib v0.79.0](https://github.com/open-telemetry/opentelemetry-collector-contrib/releases/tag/v0.79.0) releases where appropriate.

### 🛑 Breaking changes 🛑

- (Contrib) ~~Set `pkg.translator.prometheus.NormalizeName` feature gate back to Alpha state since it was enabled prematurely.~~ edit: This was an incomplete adoption, addressed in release v0.79.1.
- (Contrib) `attributesprocessor`: Enable SHA-256 as hashing algorithm by default for attributesprocessor hashing action ([#4759](https://github.com/open-telemetry/opentelemetry-collector-contrib/issues/4759))
- (Contrib) `windowseventlogreceiver`: Emit raw Windows events as strings instead of byte arrays ([#22704](https://github.com/open-telemetry/opentelemetry-collector-contrib/issues/22704))
- (Contrib) `pkg/ottl`: Removes `StandardTypeGetter` in favor of `StandardStringGetter`, `StandardIntGetter`, `StandardFloatGetter`, and `StandardPMapGetter`, which handle converting pcommon.Values of the proper type. ([#22763](https://github.com/open-telemetry/opentelemetry-collector-contrib/pull/22763))
  This is only a breaking change for users using OTTL in custom components. For all Contrib components this is an enhancement.
- (Contrib) `postgresqlreceiver`: Remove resource attribute feature gates ([#22479](https://github.com/open-telemetry/opentelemetry-collector-contrib/pull/22479))

### 💡 Enhancements 💡

- (Splunk) `smartagentreceiver`: Add `kubernetes-cluster` config option to sync node labels as properties on the `kubernetes_node` dimension ([#3267](https://github.com/signalfx/splunk-otel-collector/pull/3267))
- (Splunk) Discovery mode: Support `splunk.discovery` mapping in properties.discovery.yaml ([#3238](https://github.com/signalfx/splunk-otel-collector/pull/3238))
- (Splunk) Upgrade to the latest Java agent version [v1.25.0](https://github.com/signalfx/splunk-otel-java/releases/tag/v1.25.0) ([#3272](https://github.com/signalfx/splunk-otel-collector/pull/3272))
- (Contrib) `jmxreceiver`: Add the JMX metrics gatherer version 1.26.0-alpha to the supported jars hash list ([#22042](https://github.com/open-telemetry/opentelemetry-collector-contrib/pull/22042))
- (Contrib) `receivers`: Adding `initial_delay` to receivers to control when scraping interval starts ([#23030](https://github.com/open-telemetry/opentelemetry-collector-contrib/pull/23030))
  The updated receivers are:
  - `oracledb`
  - `postgresql`
  - `sqlquery`
  - `windowsperfcounters`
- (Contrib) `oracledbreceiver`: Add a simpler alternative configuration option ([#22087](https://github.com/open-telemetry/opentelemetry-collector-contrib/pull/22087))
- (Contrib) `pkg/ottl`: Add `body.string` accessor to ottllog ([#22786](https://github.com/open-telemetry/opentelemetry-collector-contrib/pull/22786))
- (Contrib) `pkg/ottl`: Allow indexing map and slice log bodies ([#17396](https://github.com/open-telemetry/opentelemetry-collector-contrib/issues/17396), [#22068](https://github.com/open-telemetry/opentelemetry-collector-contrib/issues/22068))
- (Contrib) `pkg/ottl`: Add hash converters/functions for OTTL ([#22725](https://github.com/open-telemetry/opentelemetry-collector-contrib/issues/22725))
- (Contrib) `splunkhecreceiver`: Support different strategies for splitting payloads when receiving a request with the Splunk HEC receiver ([#22788](https://github.com/open-telemetry/opentelemetry-collector-contrib/issues/22788))
- (Contrib) `exporter/splunk_hec`: Apply compression to Splunk HEC payload unconditionally if it's enabled in the config ([#22969](https://github.com/open-telemetry/opentelemetry-collector-contrib/pull/22969), [#22018](https://github.com/open-telemetry/opentelemetry-collector-contrib/issues/22018))
  The compression used to be enabled only if the payload size was greater than 1.5KB which significantly
  complicated the logic and made it hard to test. This change makes the compression unconditionally applied to
  the payload if it's enabled in the config. The benchmarking shows improvements in the throughput and CPU usage for
  large payloads and expected degradation for small payloads which is acceptable given that it's not a common case.
- (Core) `otelcol`: Add connectors to output of the `components` command ([#7809](https://github.com/open-telemetry/opentelemetry-collector/pull/7809))
- (Core) `scraperhelper`: Will start calling scrapers on component start. ([#7635](https://github.com/open-telemetry/opentelemetry-collector/pull/7635))
  The change allows scrapes to perform their initial scrape on component start
  and provide an initial delay. This means that scrapes will be delayed by `initial_delay`
  before first scrape and then run on `collection_interval` for each consecutive interval.
- (Core) `batchprocessor`: Change multiBatcher to use sync.Map, avoid global lock on fast path ([#7714](https://github.com/open-telemetry/opentelemetry-collector/pull/7714))
- (Core, Contrib, Splunk) Third-party dependency updates.

### 🧰 Bug fixes 🧰

- (Splunk) `smartagentreceiver` add missing `monitorID` logger field to `http` monitor ([#3261](https://github.com/signalfx/splunk-otel-collector/pull/3261))
- (Contrib) `jmxreceiver`: Fixed the issue where the JMX receiver's subprocess wasn't canceled upon shutdown, resulting in a rogue java process. ([#23051](https://github.com/open-telemetry/opentelemetry-collector-contrib/pull/23051))
- (Contrib) `internal/filter/filterlog`: fix filtering non-string body by bodies property ([#22736](https://github.com/open-telemetry/opentelemetry-collector-contrib/issues/22736))
  Affects `filterprocessor` and `attributesprocessor`.
- (Contrib) `prometheusreceiver`: Remove sd_file validations from config.go in Prometheus Receiver to avoid failing Collector with error as this behaviour is incompatible with the Prometheus. ([#21509](https://github.com/open-telemetry/opentelemetry-collector-contrib/issues/21509))
- (Contrib) `fileexporter`: Fixes broken lines when rotation is set. ([#22747](https://github.com/open-telemetry/opentelemetry-collector-contrib/issues/22747))
- (Contrib) `exporter/splunk_hec`: Make sure the `max_event_size` option is used to drop events larger than `max_event_size` instead of using it for batch size. ([#18066](https://github.com/open-telemetry/opentelemetry-collector-contrib/issues/18066))
- (Contrib) `postgresqlreceiver`: Fix race condition when capturing errors from multiple requests simultaneously ([#23026](https://github.com/open-telemetry/opentelemetry-collector-contrib/issues/23026))
- (Contrib) `prometheusreceiver`: The prometheus receiver now sets a full, versioned user agent. ([#21910](https://github.com/open-telemetry/opentelemetry-collector-contrib/issues/21910))
- (Contrib) `splunkhecreceiver`: Fix reusing the same splunkhecreiver between logs and metrics ([#22848](https://github.com/open-telemetry/opentelemetry-collector-contrib/pull/22848))
- (Core) `connectors`: When replicating data to connectors, consider whether the next pipeline will mutate data ([#7776](https://github.com/open-telemetry/opentelemetry-collector/issues/7776))

## v0.78.1

### 🧰 Bug fixes 🧰

- (Contrib) `receiver/filelog` Account for empty files ([#22815](https://github.com/open-telemetry/opentelemetry-collector-contrib/issues/22815))

### 💡 Enhancements 💡
- (Core, Contrib, Splunk) Third-party dependency updates.

## v0.78.0

This Splunk OpenTelemetry Collector release includes changes from the [opentelemetry-collector v0.78.2](https://github.com/open-telemetry/opentelemetry-collector/releases/tag/v0.78.2) and the [opentelemetry-collector-contrib v0.78.0](https://github.com/open-telemetry/opentelemetry-collector-contrib/releases/tag/v0.78.0) releases where appropriate.

### 🛑 Breaking changes 🛑

- (Contrib) `receiver/mongodbatlas`: Update emitted Scope name to "otelcol/mongodbatlasreceiver" ([#21382](https://github.com/open-telemetry/opentelemetry-collector-contrib/issues/21382))
- (Contrib) `receivers`: Updating receivers that run intervals to use standard interval by default ([#22138](https://github.com/open-telemetry/opentelemetry-collector-contrib/pull/22138))
- (Contrib) `pkg/ottl`: Updates the `Int` converter to use a new `IntLikeGetter` which will error if the value cannot be converted to an int. ([#22059](https://github.com/open-telemetry/opentelemetry-collector-contrib/pull/22059))
  Affected components: transformprocessor, filterprocessor, routingprocessor, tailsamplingprocessor, countconnector. It is HIGHLY recommended to use each component's error_mode configuration option to handle errors returned by `Int`.

### 💡 Enhancements 💡

- (Splunk) Add `enabled` field support to `*.discovery.yaml` config ([#3207](https://github.com/signalfx/splunk-otel-collector/pull/3207))
- (Contrib) `jmxreceiver`: Add the JMX metrics gatherer version 1.26.0-alpha to the supported jars hash list ([#22042](https://github.com/open-telemetry/opentelemetry-collector-contrib/pull/22042))
- (Contrib) `receivercreator`: add logs and traces support to receivercreator ([#19205](https://github.com/open-telemetry/opentelemetry-collector-contrib/issues/19205), [#19206](https://github.com/open-telemetry/opentelemetry-collector-contrib/issues/19206))
- (Contrib) `pkg/ottl`: Add Log function ([#18076](https://github.com/open-telemetry/opentelemetry-collector-contrib/issues/18076))
- (Contrib) `oracledbreceiver`: Adds support for `consistent gets` and `db block gets` metrics. Disabled by default. ([#21215](https://github.com/open-telemetry/opentelemetry-collector-contrib/issues/21215))
- (Contrib) `pkg/batchperresourceattr`: Mark as not mutating as it does defensive copying. ([#21885](https://github.com/open-telemetry/opentelemetry-collector-contrib/pull/21885))
- (Contrib) `receiver/kafkareceiver`: Support configuration of initial offset strategy to allow consuming form latest or earliest offset ([#14976](https://github.com/open-telemetry/opentelemetry-collector-contrib/issues/14976))
- (Contrib) `internal/filter`: Add `Log`, `UUID`, and `ParseJSON` converters to filterottl standard functions ([#21970](https://github.com/open-telemetry/opentelemetry-collector-contrib/pull/21970))
- (Contrib) `pkg/stanza`: aggregate the latter part of the split-log due to triggering the size limit ([#21241](https://github.com/open-telemetry/opentelemetry-collector-contrib/issues/21241))
- (Contrib) `cmd/mdatagen`: Allow setting resource_attributes without introducing the metrics builder. ([#21516](https://github.com/open-telemetry/opentelemetry-collector-contrib/pull/21516))
- (Contrib) `receiver/mongodbatlasreceiver`: Allow collection of MongoDB Atlas Access Logs as a new feature of the MongoDBAtlas receiver. ([#21182](https://github.com/open-telemetry/opentelemetry-collector-contrib/issues/21182))
- (Contrib) `pkg/ottl`: Add `FloatLikeGetter` and `FloatGetter` to facilitate float retrival for functions. ([#21896](https://github.com/open-telemetry/opentelemetry-collector-contrib/pull/21896))
- (Contrib) `pkg/ottl`: Add access to get and set span kind using a string ([#21773](https://github.com/open-telemetry/opentelemetry-collector-contrib/pull/21773))
- (Contrib) `processor/routingprocessor`: Instrument the routing processor with non-routed spans/metricpoints/logrecords counters (OTel SDK). ([#21476](https://github.com/open-telemetry/opentelemetry-collector-contrib/pull/21476))
- (Contrib) `exporter/splunkhec`: Improve performance and reduce memory consumption. ([#22018](https://github.com/open-telemetry/opentelemetry-collector-contrib/issues/22018))
- (Contrib) `processor/transform`: Add access to the Log function ([#22014](https://github.com/open-telemetry/opentelemetry-collector-contrib/pull/22014))
- (Core) `batchprocessor`: Add support for batching by metadata keys. ([#4544](https://github.com/open-telemetry/opentelemetry-collector/issues/4544))
- (Core) `service`: Add feature gate `telemetry.useOtelWithSDKConfigurationForInternalTelemetry` that will add support for configuring the export of internal telemetry to additional destinations in future releases ([#7678](https://github.com/open-telemetry/opentelemetry-collector/pull/7678), [#7641](https://github.com/open-telemetry/opentelemetry-collector/pull/7641))
- (Core) `forwardconnector`: Promote to beta ([#7579](https://github.com/open-telemetry/opentelemetry-collector/pull/7579))
- (Core) `featuregate`: Promote `featuregate` to the stable module-set ([#7693](https://github.com/open-telemetry/opentelemetry-collector/pull/7693))
- (Core, Contrib, Splunk) Third-party dependency updates.

### 🧰 Bug fixes 🧰

- (Splunk) Evaluate `--set` properties as yaml values ([#3175](https://github.com/signalfx/splunk-otel-collector/pull/3175))
- (Splunk) Evaluate config converter updates to `--dry-run` content ([#3176](https://github.com/signalfx/splunk-otel-collector/pull/3176))
- (Splunk) Support config provider uris in `--config` option values ([#3182](https://github.com/signalfx/splunk-otel-collector/pull/3182))
- (Splunk) `receiver/smartagent`: Don't attempt to expand observer `endpoint` fields if host and port are unsupported ([#3187](https://github.com/signalfx/splunk-otel-collector/pull/3187))
- (Splunk) Replace deprecated `loglevel: debug` logging exporter field with `verbosity: detailed` in default configs ([#3189](https://github.com/signalfx/splunk-otel-collector/pull/3189))
- (Contrib) `statsdreceiver`: Handles StatsD server not running when shutting down to avoid NPE ([#22004](https://github.com/open-telemetry/opentelemetry-collector-contrib/issues/22004))
- (Contrib) `pkg/ottl`: Fix the factory name for the limit function ([#21920](https://github.com/open-telemetry/opentelemetry-collector-contrib/issues/21920))
- (Contrib) `processor/filter`: Fix issue where the OTTL function `HasAttributeKeyOnDatapoint` was not usable. ([#22057](https://github.com/open-telemetry/opentelemetry-collector-contrib/pull/22057))
- (Contrib) `pkg/ottl`: Allow using capture groups in `replace_all_patterns` when replacing map keys ([#22094](https://github.com/open-telemetry/opentelemetry-collector-contrib/issues/22094))
- (Contrib) `exporter/splunkhec`: Fix a bug causing incorrect data in the partial error returned by the exporter ([#21720](https://github.com/open-telemetry/opentelemetry-collector-contrib/pull/21720))
- (Core) `batchprocessor`: Fix return error for batch processor when consuming Metrics and Logs ([#7711](https://github.com/open-telemetry/opentelemetry-collector/pull/7711))
- (Core) `batchprocessor`: Fix start/stop logic for batch processor ([#7708](https://github.com/open-telemetry/opentelemetry-collector/pull/7708))
- (Core) `featuregate`: Fix issue where `StageDeprecated` was not usable ([#7586](https://github.com/open-telemetry/opentelemetry-collector/pull/7586))
- (Core) `exporterhelper`: Fix persistent storage behaviour with no available space on device ([#7198](https://github.com/open-telemetry/opentelemetry-collector/issues/7198))

## v0.77.0

This Splunk OpenTelemetry Collector release includes changes from the [opentelemetry-collector v0.77.0](https://github.com/open-telemetry/opentelemetry-collector/releases/tag/v0.77.0) and the [opentelemetry-collector-contrib v0.77.0](https://github.com/open-telemetry/opentelemetry-collector-contrib/releases/tag/v0.77.0) releases where appropriate.

### 💡 Enhancements 💡

- `connector/forward` - Add support for the forward connector ([#3100](https://github.com/signalfx/splunk-otel-collector/pull/3100))
- `receiver/signalfxgatewayprometheusremotewritereceiver` - Add new receiver that aims to be an otel-native version of
  the SignalFx [Prometheus remote write](https://github.com/signalfx/gateway/blob/main/protocol/prometheus/prometheuslistener.go)
  [gateway](https://github.com/signalfx/gateway/blob/main/README.md) ([#3064](https://github.com/signalfx/splunk-otel-collector/pull/3064))
- `signalfx-agent`: Relocate to be internal to the collector ([#3052](https://github.com/signalfx/splunk-otel-collector/pull/3052))

## v0.76.1

### 💡 Enhancements 💡

- `receiver/jmxreceiver`: Add OpenTelemetry JMX receiver to the distribution ([#3068](https://github.com/signalfx/splunk-otel-collector/pull/3068))
- Update Java auto-instrumentation library to 1.23.1 ([#3055](https://github.com/signalfx/splunk-otel-collector/pull/3055))
- Update installer script to check system architecture ([#2888](https://github.com/signalfx/splunk-otel-collector/pull/2888))

## v0.76.0

This Splunk OpenTelemetry Collector release includes changes from the [opentelemetry-collector v0.76.1](https://github.com/open-telemetry/opentelemetry-collector/releases/tag/v0.76.1) and the [opentelemetry-collector-contrib v0.76.3](https://github.com/open-telemetry/opentelemetry-collector-contrib/releases/tag/v0.76.3) releases where appropriate.

### 💡 Enhancements 💡

- `receiver/lightprometheus`: Limit default resource attributes ([#3042](https://github.com/signalfx/splunk-otel-collector/pull/3042))
- `receiver/discovery`: exposed JSON-encoded evaluated statement zap fields ([#3004](https://github.com/signalfx/splunk-otel-collector/pull/3004), [#3032](https://github.com/signalfx/splunk-otel-collector/pull/3032))
- `receiver/smartagent`: Update bundled python to 3.11.3 ([#3002](https://github.com/signalfx/splunk-otel-collector/pull/3002))
- Update token verification failure message for installer scripts ([#2991](https://github.com/signalfx/splunk-otel-collector/pull/2991))
- `exporter/httpsink`: Add support for metrics and filtering ([#2959](https://github.com/signalfx/splunk-otel-collector/pull/2959))
- `--discovery`: Add `k8sobserver` support for `smartagent/postgresql` ([#3023](https://github.com/signalfx/splunk-otel-collector/pull/3023))
- `--discovery`: Append discovered components to existing metrics pipeline ([#2986](https://github.com/signalfx/splunk-otel-collector/pull/2986))
- `receiver/smartagent`: add `isolatedCollectd` option for native collectd monitors ([#2957](https://github.com/signalfx/splunk-otel-collector/pull/2957))
- Third party dependency updates

### 🧰 Bug fixes 🧰

- `receiver/smartagent`: Don't set `monitorID` attribute if set by monitor ([#3031](https://github.com/signalfx/splunk-otel-collector/pull/3031))
- `receiver/smartagent`: set `sql` monitor logger type from config ([#3001](https://github.com/signalfx/splunk-otel-collector/pull/3001))

## v0.75.0

This Splunk OpenTelemetry Collector release includes changes from the [opentelemetry-collector v0.75.0](https://github.com/open-telemetry/opentelemetry-collector/releases/tag/v0.75.0) and the [opentelemetry-collector-contrib v0.75.0](https://github.com/open-telemetry/opentelemetry-collector-contrib/releases/tag/v0.75.0) releases where appropriate.

### 💡 Enhancements 💡

- New [light prometheus receiver](https://github.com/signalfx/splunk-otel-collector/pull/2921) we're prototyping

### 🧰 Bug fixes 🧰

- Cherry-pick [fluentforward receiver fix](https://github.com/open-telemetry/opentelemetry-collector-contrib/pull/20721)
  from upstream which fixes a performance regression introduced in v0.73.0.
- Fixed sendLoadState, sendSubState and sendActiveState options for [systemd metadata](https://github.com/signalfx/splunk-otel-collector/pull/2929)


## v0.74.0

This Splunk OpenTelemetry Collector release includes changes from the [opentelemetry-collector v0.74.0](https://github.com/open-telemetry/opentelemetry-collector/releases/tag/v0.74.0) and the [opentelemetry-collector-contrib v0.74.0](https://github.com/open-telemetry/opentelemetry-collector-contrib/releases/tag/v0.74.0) releases where appropriate.

### 💡 Enhancements 💡
- [Relocate agent codebase into pkg/signalfx-agent](https://github.com/signalfx/splunk-otel-collector/pull/2717)
- [Tanzu Tile implementation and documentation](https://github.com/signalfx/splunk-otel-collector/pull/2726)
- [Mark our internal pulsar exporter as deprecated](https://github.com/signalfx/splunk-otel-collector/pull/2873)

### 🧰 Bug fixes 🧰
- [Add shutdown method to hostmetadata monitor](https://github.com/signalfx/splunk-otel-collector/pull/2917)
- [Support core file and env config provider directive resolution](https://github.com/signalfx/splunk-otel-collector/pull/2893)

## v0.73.0

This Splunk OpenTelemetry Collector release includes changes from the [opentelemetry-collector v0.73.0](https://github.com/open-telemetry/opentelemetry-collector/releases/tag/v0.73.0) and the [opentelemetry-collector-contrib v0.73.0](https://github.com/open-telemetry/opentelemetry-collector-contrib/releases/tag/v0.73.0) releases where appropriate.

### 💡 Enhancements 💡
- [Build experimental linux arm64 agent-bundle](https://github.com/signalfx/splunk-otel-collector/pull/2671)
- Added profiling, JVM metrics, and service name generation options for zero configuration auto instrumentation of Java apps (Linux only):
  - [Installer script](https://github.com/signalfx/splunk-otel-collector/pull/2718)
  - [Ansible v0.16.0](https://github.com/signalfx/splunk-otel-collector/pull/2729)
  - [Chef v0.5.0](https://github.com/signalfx/splunk-otel-collector/pull/2733)
  - [Puppet v0.9.0](https://github.com/signalfx/splunk-otel-collector/pull/2734)
  - [Salt](https://github.com/signalfx/splunk-otel-collector/pull/2735)
- [update translation rule to use a copy of system.cpu.time and leave the original one intact](https://github.com/open-telemetry/opentelemetry-collector-contrib/pull/19743)

## v0.72.0

This Splunk OpenTelemetry Collector release includes changes from the [opentelemetry-collector v0.72.0](https://github.com/open-telemetry/opentelemetry-collector/releases/tag/v0.72.0) and the [opentelemetry-collector-contrib v0.72.0](https://github.com/open-telemetry/opentelemetry-collector-contrib/releases/tag/v0.72.0) releases where appropriate.

### 💡 Enhancements 💡
- [Added discoverybundler, initial embedded bundle.d and enabled properties for discovery mode](https://github.com/signalfx/splunk-otel-collector/pull/2601)
- [Updated pulsarexporter configuration to prepare for using exporter from contrib](https://github.com/signalfx/splunk-otel-collector/pull/2650)
- [Corrected module names for directory locations in examples](https://github.com/signalfx/splunk-otel-collector/pull/2665)
- [Built linux and windows amd64 agent bundles](https://github.com/signalfx/splunk-otel-collector/pull/2649)
- Third party dependency updates

## v0.71.0

This Splunk OpenTelemetry Collector release includes changes from the [opentelemetry-collector v0.71.0](https://github.com/open-telemetry/opentelemetry-collector/releases/tag/v0.71.0) and the [opentelemetry-collector-contrib v0.71.0](https://github.com/open-telemetry/opentelemetry-collector-contrib/releases/tag/v0.71.0) releases where appropriate.

### 💡 Enhancements 💡
- [Added the fluentforwarder receiver to the default ECS/EC2 configuration.](https://github.com/signalfx/splunk-otel-collector/pull/2537)
- [Added the PostgreSQL receiver](https://github.com/signalfx/splunk-otel-collector/pull/2564)
- [Zero config support added for always on profiling.](https://github.com/signalfx/splunk-otel-collector/pull/2538)
- [Upgraded to include changes from SignalFx Smart Agent v5.27.3](https://github.com/signalfx/signalfx-agent/releases/tag/v5.27.3)
- [Upgraded to the latest Java agent version v1.21.0](https://github.com/signalfx/splunk-otel-java/releases/tag/v1.21.0)
- Third party dependency updates.

### 🧰 Bug fixes 🧰
- [Added the smartagent extension to the default agent config to properly source environment variables.](https://github.com/signalfx/splunk-otel-collector/pull/2599)

## v0.70.0

This Splunk OpenTelemetry Collector release includes changes from the [opentelemetry-collector v0.70.0](https://github.com/open-telemetry/opentelemetry-collector/releases/tag/v0.70.0) and the [opentelemetry-collector-contrib v0.70.0](https://github.com/open-telemetry/opentelemetry-collector-contrib/releases/tag/v0.70.0) releases where appropriate.

### 💡 Enhancements 💡

- Initial [Discovery properties provider](https://github.com/signalfx/splunk-otel-collector/pull/2494) and config incorporation for the discovery mode.
- Third-party dependency updates.

### 🧰 Bug fixes 🧰

- [Addressed SignalFx exporter deferred metadata client initialization](https://github.com/open-telemetry/opentelemetry-collector-contrib/commit/f607cb47c8d972febb9d9d215e0029b3e8cb9884) causing [issues in the Smart Agent receiver](https://github.com/signalfx/splunk-otel-collector/issues/2508).

## v0.69.0

This Splunk OpenTelemetry Collector release includes changes from the [opentelemetry-collector v0.69.1](https://github.com/open-telemetry/opentelemetry-collector/releases/tag/v0.69.1) and the [opentelemetry-collector-contrib v0.69.0](https://github.com/open-telemetry/opentelemetry-collector-contrib/releases/tag/v0.69.0) releases where appropriate.

### 💡 Enhancements 💡
- Upgraded to the latest [Java agent version (v1.20.0)](https://github.com/signalfx/splunk-otel-collector/pull/2487)
- Upgrade to include changes from [SignalFx Smart Agent v5.27.2](https://github.com/signalfx/signalfx-agent/releases/tag/v5.27.2)
- [Added a variable for Ansible deployments to set NO_PROXY](https://github.com/signalfx/splunk-otel-collector/pull/2482)
- [Updated configuration file for the upstream Collector to enable sync of host metadata](https://github.com/signalfx/splunk-otel-collector/pull/2491)

### 🛑 Breaking changes 🛑
Resource detection for `gke`/`gce` have been combined into the `gcp` resource detector.  While the Splunk Distribution of the Opentelemetry Collector will currently automatically detect and translate any "deprecated" configuration using `gke`/`gce`, [we recommend users with affected configurations specify the new `gcp` detector](https://github.com/signalfx/splunk-otel-collector/pull/2488)

### 🧰 Bug fixes 🧰

- [Added check for nil for k8s attribute, fixing issue causing a core dump on startup](https://github.com/signalfx/splunk-otel-collector/pull/2489)
- [Removed containerd override to address CVE](https://github.com/signalfx/splunk-otel-collector/pull/2466)
- [Updated golang to 1.19.4 to address CVE](https://github.com/signalfx/splunk-otel-collector/pull/2493)

## v0.68.1

This Splunk OpenTelemetry Collector release includes changes from the [opentelemetry-collector v0.68.0](https://github.com/open-telemetry/opentelemetry-collector/releases/tag/v0.68.0) and the [opentelemetry-collector-contrib v0.68.0](https://github.com/open-telemetry/opentelemetry-collector-contrib/releases/tag/v0.68.0) releases where appropriate.

### 💡 Enhancements 💡

- [Added the Windows Log Event Receiver](https://github.com/signalfx/splunk-otel-collector/pull/2449)
- [Ensure config values aren't expanded in discovery mode](https://github.com/signalfx/splunk-otel-collector/pull/2445)
- [Added an example of how to use the recombine operator](https://github.com/signalfx/splunk-otel-collector/pull/2451)

### 🧰 Bug fixes 🧰

- [Fixed link to Java instrumentation agent](https://github.com/signalfx/splunk-otel-collector/pull/2458)

## v0.68.0 (Broken)

### Instrumentation packages are incomplete. Please use release v0.68.1 instead.

This Splunk OpenTelemetry Collector release includes changes from the [opentelemetry-collector v0.68.0](https://github.com/open-telemetry/opentelemetry-collector/releases/tag/v0.68.0) and the [opentelemetry-collector-contrib v0.68.0](https://github.com/open-telemetry/opentelemetry-collector-contrib/releases/tag/v0.68.0) releases where appropriate.

### 💡 Enhancements 💡

- [Moved to upstream Oracle DB receiver(alpha) that captures telemetry such as instance and session specific metrics from an Oracle Database](https://github.com/signalfx/splunk-otel-collector/pull/2381)
- [Upgraded to the latest Java agent version (v1.19.0) for zero configuration auto instrumentation via the Collector](https://github.com/signalfx/splunk-otel-collector/pull/2375)
- [Ensuring the Collector dry run option does not provide expanded final config values](https://github.com/signalfx/splunk-otel-collector/pull/2439)
- [Added capability to disable service name generation for zero configuration auto instrumentation via the Collector](https://github.com/signalfx/splunk-otel-collector/pull/2410)
- [Added upstream Redis receiver (alpha) along with an example; supports TLS](https://github.com/signalfx/splunk-otel-collector/pull/2096)

### 🧰 Bug fixes 🧰

- [Downgrading gopsutil to v3.22.10](https://github.com/signalfx/splunk-otel-collector/pull/2400)
- [Fixed a warning for Salt deployments to set the ballast memory size under an extension instead of memory_limiter processor](https://github.com/signalfx/splunk-otel-collector/pull/2379)

## v0.67.0

This Splunk OpenTelemetry Collector release includes changes from the [opentelemetry-collector v0.67.0](https://github.com/open-telemetry/opentelemetry-collector/releases/tag/v0.67.0) and the [opentelemetry-collector-contrib v0.67.0](https://github.com/open-telemetry/opentelemetry-collector-contrib/releases/tag/v0.67.0) releases where appropriate.

### 💡 Enhancements 💡

- [add README to packaging/choco directory](https://github.com/signalfx/splunk-otel-collector/pull/2328)
- [Add Azure Eventhub receiver](https://github.com/signalfx/splunk-otel-collector/pull/2342)
- [add support for proxy as part of bosh deployment](https://github.com/signalfx/splunk-otel-collector/pull/2273)
- [PPC support](https://github.com/signalfx/splunk-otel-collector/pull/2308)
- [Add logstransformprocessor from contrib](https://github.com/signalfx/splunk-otel-collector/pull/2246)

### 🧰 Bug fixes 🧰

- [fix image filter to regex match the tag](https://github.com/signalfx/splunk-otel-collector/pull/2357)
- [Rework command line arguments parsing](https://github.com/signalfx/splunk-otel-collector/pull/2343)
- [Temporarily add a no-op flag --metrics-addr](https://github.com/signalfx/splunk-otel-collector/pull/2363)
- [Remove handling of unsupported --mem-ballast-size-mib command line argument](https://github.com/signalfx/splunk-otel-collector/pull/2339)
- [fix digest artifact path](https://github.com/signalfx/splunk-otel-collector/pull/2301)

## v0.66.0

This Splunk OpenTelemetry Collector release includes changes from the [opentelemetry-collector v0.65.0](https://github.com/open-telemetry/opentelemetry-collector/releases/tag/v0.65.0), which has the same content as [opentelemetry-collector v0.66.0](https://github.com/open-telemetry/opentelemetry-collector/releases/tag/v0.66.0), the [opentelemetry-collector-contrib v0.65.0](https://github.com/open-telemetry/opentelemetry-collector-contrib/releases/tag/v0.65.0), and the [opentelemetry-collector-contrib v0.66.0](https://github.com/open-telemetry/opentelemetry-collector-contrib/releases/tag/v0.66.0) releases where appropriate.

### 💡 Enhancements 💡

- Add alpha `k8sobjects` receiver [#2270](https://github.com/signalfx/splunk-otel-collector/pull/2270)
- Add Windows 2022 Docker image support [#2269](https://github.com/signalfx/splunk-otel-collector/pull/2269)
- Update internal config source logic better adopt upstream components [#2267](https://github.com/signalfx/splunk-otel-collector/pull/2267) and [#2271](https://github.com/signalfx/splunk-otel-collector/pull/2271)
- Third-party dependency updates

## v0.65.0 (Skipped)

There is no Splunk OpenTelemetry Collector release v0.65.0. The Contrib project [retracted this release](https://github.com/open-telemetry/opentelemetry-collector-contrib/pull/16457) for mismatched component dependency versions.

## v0.64.0

This Splunk OpenTelemetry Collector release includes changes from the [opentelemetry-collector v0.64.0](https://github.com/open-telemetry/opentelemetry-collector/releases/tag/v0.64.0), the [opentelemetry-collector v0.64.1](https://github.com/open-telemetry/opentelemetry-collector/releases/tag/v0.64.1), and the [opentelemetry-collector-contrib v0.64.0](https://github.com/open-telemetry/opentelemetry-collector-contrib/releases/tag/v0.64.0) releases where appropriate.

### 💡 Enhancements 💡

- Add Zero Config support for installing signalfx-dotnet-tracing instrumentation (#2068)
- Upgrade to Smart Agent release 5.26.0 (#2251)
- Remove usage of opentelemetry-collector experimental config source package (#2267)
- Third-party dependency updates

## v0.63.0

This Splunk OpenTelemetry Collector release includes changes from the [opentelemetry-collector v0.63.0](https://github.com/open-telemetry/opentelemetry-collector/releases/tag/v0.63.0) and the [opentelemetry-collector-contrib v0.63.0](https://github.com/open-telemetry/opentelemetry-collector-contrib/releases/tag/v0.63.0) releases, and the [opentelemetry-collector v0.63.1](https://github.com/open-telemetry/opentelemetry-collector/releases/tag/v0.63.1) and the [opentelemetry-collector-contrib v0.63.1](https://github.com/open-telemetry/opentelemetry-collector-contrib/releases/tag/v0.63.1) releases where appropriate.

### 💡 Enhancements 💡

- Experimental --discovery and --dry-run functionality [#2195](https://github.com/signalfx/splunk-otel-collector/pull/2195)
- Upgrade to smart agent release 5.25.0 (#2226)
- unify <ANY> and <VERSION_FROM_BUILD> values and checks[#2179](https://github.com/signalfx/splunk-otel-collector/pull/2179)
- Fix example config for Pulsar exporter, units are nanoseconds [#2185](https://github.com/signalfx/splunk-otel-collector/pull/2185)
- Fix-sa-receiver-link [#2193](https://github.com/signalfx/splunk-otel-collector/pull/2193)
- make dependabot updates weekly [#2215](https://github.com/signalfx/splunk-otel-collector/pull/2215)

## v0.62.0

This Splunk OpenTelemetry Collector release includes changes from the [opentelemetry-collector v0.62.0](https://github.com/open-telemetry/opentelemetry-collector/releases/tag/v0.62.0) and the [opentelemetry-collector-contrib v0.62.0](https://github.com/open-telemetry/opentelemetry-collector-contrib/releases/tag/v0.62.0) releases.

### 💡 Enhancements 💡

- Increase number of queue consumers in gateway default configuration (#2084)
- Add a new Oracle database receiver (#2011)
- Upgrade to java agent 1.17 (#2161)
- Upgrade to smart agent release 5.24.0 (#2161)
- Update include config source to beta (#2093)

## v0.61.0

This Splunk OpenTelemetry Collector release includes changes from the [opentelemetry-collector v0.61.0](https://github.com/open-telemetry/opentelemetry-collector/releases/tag/v0.61.0) and the [opentelemetry-collector-contrib v0.61.0](https://github.com/open-telemetry/opentelemetry-collector-contrib/releases/tag/v0.61.0) releases.

### 💡 Enhancements 💡

- `signalfx` exporter: Drop datapoints with more than 36 dimensions [#14625](https://github.com/open-telemetry/opentelemetry-collector-contrib/pull/14625)
- Security updates for third-party dependencies

### 🧰 Bug fixes 🧰

- `smartagent` receiver: Reduce severity of logged unsupported config fields warning [#2072](https://github.com/signalfx/splunk-otel-collector/pull/2072)

## v0.60.0

This Splunk OpenTelemetry Collector release includes changes from the [opentelemetry-collector v0.60.0](https://github.com/open-telemetry/opentelemetry-collector/releases/tag/v0.60.0) and the [opentelemetry-collector-contrib v0.60.0](https://github.com/open-telemetry/opentelemetry-collector-contrib/releases/tag/v0.60.0) releases.

### 💡 Enhancements 💡

- Update auto instrumentation java agent to [v1.16.0](https://github.com/signalfx/splunk-otel-java/releases/tag/v1.16.0)
- Replace usage of Map.Insert* and Map.Update* with Map.Upsert (#1957)
- Refactor main flags as settings.Settings (#1952)
- Support installing with ansible and skipping restart of services (#1930)

## v0.59.1

### 💡 Enhancements 💡

- Upgrade to include changes from [SignalFx Smart Agent v5.23.0](https://github.com/signalfx/signalfx-agent/releases/tag/v5.23.0)
- Add `processlist` and `resourcedetection` to default config

## v0.59.0

This Splunk OpenTelemetry Collector release includes changes from the [opentelemetry-collector v0.59.0](https://github.com/open-telemetry/opentelemetry-collector/releases/tag/v0.59.0) and the [opentelemetry-collector-contrib v0.59.0](https://github.com/open-telemetry/opentelemetry-collector-contrib/releases/tag/v0.59.0) releases.

### 💡 Enhancements 💡

- Upgrade Golang to 1.19
- debug/configz: Address multiple confmap.Providers for service config and index debug/configz/initial by provider scheme.
- Add tar.gz distribution of Splunk Collector
- Update default gateway config to sync host metadata by default

## v0.58.0

This Splunk OpenTelemetry Collector release includes changes from the [opentelemetry-collector v0.58.0](https://github.com/open-telemetry/opentelemetry-collector/releases/tag/v0.58.0) and the [opentelemetry-collector-contrib v0.58.0](https://github.com/open-telemetry/opentelemetry-collector-contrib/releases/tag/v0.58.0) releases.

### 💡 Enhancements 💡

- Update auto instrumentation java agent to [v1.14.2](https://github.com/signalfx/splunk-otel-java/releases/tag/v1.14.2)

## v0.57.0

This Splunk OpenTelemetry Collector release includes changes from the [opentelemetry-collector v0.57.2](https://github.com/open-telemetry/opentelemetry-collector/releases/tag/v0.57.2) and the [opentelemetry-collector-contrib v0.57.2](https://github.com/open-telemetry/opentelemetry-collector-contrib/releases/tag/v0.57.2) releases.

### 💡 Enhancements 💡

- Include [`sqlquery` receiver](https://github.com/open-telemetry/opentelemetry-collector-contrib/blob/v0.57.2/receiver/sqlqueryreceiver/README.md)(#1833)
- Security updates for third-party dependencies

## v0.56.0

This Splunk OpenTelemetry Collector release includes changes from the [opentelemetry-collector v0.56.0](https://github.com/open-telemetry/opentelemetry-collector/releases/tag/v0.56.0) and the [opentelemetry-collector-contrib v0.56.0](https://github.com/open-telemetry/opentelemetry-collector-contrib/releases/tag/v0.56.0) releases.

### 💡 Enhancements 💡

- Add the `--collector-config` option to the Linux installer script to allow a custom config file path (#1806)
- Update auto instrumentation java agent to [v1.14.0](https://github.com/signalfx/splunk-otel-java/releases/tag/v1.14.0)
- Update bundled Smart Agent to [v5.22.0](https://github.com/signalfx/signalfx-agent/releases/tag/v5.22.0)

### 🧰 Bug fixes 🧰

- `signalfx` exporter: Fix invalid error response message [#12654](https://github.com/open-telemetry/opentelemetry-collector-contrib/pull/12654)

## v0.55.1

### 🧰 Bug fixes 🧰

- `pulsar` exporter: Removed pulsar producer name from config to avoid producer name conflict (#1782)

## v0.55.0

This Splunk OpenTelemetry Collector release includes changes from the [opentelemetry-collector v0.55.0](https://github.com/open-telemetry/opentelemetry-collector/releases/tag/v0.55.0) and the [opentelemetry-collector-contrib v0.55.0](https://github.com/open-telemetry/opentelemetry-collector-contrib/releases/tag/v0.55.0) releases.

### 💡 Enhancements 💡

- Update default `td-agent` version to 4.3.2 in the [Linux installer script](https://github.com/signalfx/splunk-otel-collector/blob/main/docs/getting-started/linux-installer.md) to support log collection with fluentd on Ubuntu 22.04
- Include [tail_sampling](https://github.com/open-telemetry/opentelemetry-collector-contrib/tree/main/processor/tailsamplingprocessor) and [span_metrics](https://github.com/open-telemetry/opentelemetry-collector-contrib/tree/v0.95.0/processor/spanmetricsprocessor) in our distribution

### 🧰 Bug fixes 🧰

- Correct invalid environment variable expansion for ECS task metadata endpoints on EC2 (#1764)
- Adopt [metricstransformprocessor empty metrics fix](https://github.com/open-telemetry/opentelemetry-collector-contrib/pull/12211)

## v0.54.0

This Splunk OpenTelemetry Collector release includes changes from the [opentelemetry-collector v0.54.0](https://github.com/open-telemetry/opentelemetry-collector/releases/tag/v0.54.0) and the [opentelemetry-collector-contrib v0.54.0](https://github.com/open-telemetry/opentelemetry-collector-contrib/releases/tag/v0.54.0) releases.

### 💡 Enhancements 💡

- Only use config server if env var unset (#1728)
- Update bundled Smart Agent to [v5.21.0](https://github.com/signalfx/signalfx-agent/releases/tag/v5.21.0)

### 🧰 Bug fixes 🧰

- Wrap log messages for windows support bundle (#1725)

## v0.53.1

### 🧰 Bug fixes 🧰

- Upgrade [`metricstransform`
  processor](https://github.com/open-telemetry/opentelemetry-collector-contrib/tree/main/processor/metricstransformprocessor)
  to pick up [migration from OpenCensus data model to
  OTLP](https://github.com/open-telemetry/opentelemetry-collector-contrib/pull/10817) that fixes a few issues with
  the processor.

## v0.53.0

This Splunk OpenTelemetry Collector release includes changes from the [opentelemetry-collector v0.53.0](https://github.com/open-telemetry/opentelemetry-collector/releases/tag/v0.53.0) and the [opentelemetry-collector-contrib v0.53.0](https://github.com/open-telemetry/opentelemetry-collector-contrib/releases/tag/v0.53.0) releases.

### 🚀 New components 🚀

- [`k8sevents` receiver](https://github.com/open-telemetry/opentelemetry-collector-contrib/tree/main/receiver/k8seventsreceiver)
  to collect Kubernetes events in OpenTelemetry semantics (#1641)
- **Experimental**: [`pulsar` exporter](https://github.com/signalfx/splunk-otel-collector/tree/main/internal/exporter/pulsarexporter) to export metrics to Pulsar (#1683)

## v0.52.2

### 💡 Enhancements 💡

- Upgrade Golang to 1.18.3 (#1633)
- Support multiple `--config` command-line arguments (#1576)

### 🧰 Bug fixes 🧰

- [`kubeletstats` receiver](https://github.com/open-telemetry/opentelemetry-collector-contrib/tree/main/receiver/kubeletstatsreceiver) introduced a regression in version 52.0 that can break metrics for Kubernetes pods and containers, pinning this receiver's version to v0.51.0 until the regression is resolved (#1638)

## v0.52.1

### 🚀 New components 🚀

- [`transform` processor](https://github.com/open-telemetry/opentelemetry-collector-contrib/tree/main/processor/transformprocessor) to modify telemetry based on configuration using the [Telemetry Transformation Language](https://github.com/open-telemetry/opentelemetry-collector-contrib/blob/main/pkg/ottl) (Alpha)

### 💡 Enhancements 💡

- Initial release of [Chef cookbook](https://supermarket.chef.io/cookbooks/splunk_otel_collector) for Linux and Windows

## v0.52.0

This Splunk OpenTelemetry Collector release includes changes from the [opentelemetry-collector v0.52.0](https://github.com/open-telemetry/opentelemetry-collector/releases/tag/v0.52.0) and the [opentelemetry-collector-contrib v0.52.0](https://github.com/open-telemetry/opentelemetry-collector-contrib/releases/tag/v0.52.0) releases.

### 💡 Enhancements 💡

- Add Ubuntu 22.04 support to the [Linux installer script](https://github.com/signalfx/splunk-otel-collector/blob/main/docs/getting-started/linux-installer.md), [Ansible playbook](https://github.com/signalfx/splunk-otel-collector/tree/main/deployments/ansible), [Puppet module](https://github.com/signalfx/splunk-otel-collector/tree/main/deployments/puppet), and [Salt formula](https://github.com/signalfx/splunk-otel-collector/tree/main/deployments/salt) (collector only; log collection with Fluentd [not currently supported](https://www.fluentd.org/blog/td-agent-v4.3.1-has-been-released))

## v0.51.0

This Splunk OpenTelemetry Collector release includes changes from the [opentelemetry-collector v0.51.0](https://github.com/open-telemetry/opentelemetry-collector/releases/tag/v0.51.0) and the [opentelemetry-collector-contrib v0.51.0](https://github.com/open-telemetry/opentelemetry-collector-contrib/releases/tag/v0.51.0) releases.

Additionally, this release includes [an update to the `resourcedetection` processor](https://github.com/open-telemetry/opentelemetry-collector-contrib/pull/10015) to support "cname" and "lookup" hostname sources.

### 🛑 Breaking changes 🛑

- Removed Debian 8 (jessie) support from the [Linux installer script](https://github.com/signalfx/splunk-otel-collector/blob/main/docs/getting-started/linux-installer.md) (#1354), [Ansible playbook](https://github.com/signalfx/splunk-otel-collector/tree/main/deployments/ansible) (#1547), and [Puppet module](https://github.com/signalfx/splunk-otel-collector/tree/main/deployments/puppet) (#1545)

### 💡 Enhancements 💡

- Added Debian 11 (bullseye) support to the [Linux installer script](https://github.com/signalfx/splunk-otel-collector/blob/main/docs/getting-started/linux-installer.md) (#1354), [Ansible playbook](https://github.com/signalfx/splunk-otel-collector/tree/main/deployments/ansible) (#1547), [Puppet module](https://github.com/signalfx/splunk-otel-collector/tree/main/deployments/puppet) (#1545), and [Salt formula](https://github.com/signalfx/splunk-otel-collector/tree/main/deployments/salt) (#1546)
- Upgrade Golang to 1.18.2 (#1551)

## v0.50.1

### 💡 Enhancements 💡

- Security updates for third-party dependencies
- Update bundled Smart Agent to [v5.20.1](https://github.com/signalfx/signalfx-agent/releases/tag/v5.20.1)

## v0.50.0

This Splunk OpenTelemetry Collector release includes changes from the [opentelemetry-collector v0.50.0](https://github.com/open-telemetry/opentelemetry-collector/releases/tag/v0.50.0) and the [opentelemetry-collector-contrib v0.50.0](https://github.com/open-telemetry/opentelemetry-collector-contrib/releases/tag/v0.50.0) releases.

Additionally, this release includes [an update to `k8scluster` receiver](https://github.com/open-telemetry/opentelemetry-collector-contrib/pull/9523) that allows it to run on older k8s clusters (1.20-).

## v0.49.0

This Splunk OpenTelemetry Collector release includes changes from the [opentelemetry-collector v0.49.0](https://github.com/open-telemetry/opentelemetry-collector/releases/tag/v0.49.0) and the [opentelemetry-collector-contrib v0.49.0](https://github.com/open-telemetry/opentelemetry-collector-contrib/releases/tag/v0.49.0) releases.

### 🚀 New components 🚀

- [`syslog` receiver](https://github.com/open-telemetry/opentelemetry-collector-contrib/tree/main/receiver/syslogreceiver) parses Syslogs from tcp/udp using the [opentelemetry-log-collection](https://github.com/open-telemetry/opentelemetry-log-collection) library

### 💡 Enhancements 💡

- Upgrade to Go 1.18.1 (#1464)
- Initial support for [Cloud Foundry Buildpack](https://github.com/signalfx/splunk-otel-collector/tree/main/deployments/cloudfoundry/buildpack) (#1404)
- Initial support for [BOSH Release](https://github.com/signalfx/splunk-otel-collector/tree/main/deployments/cloudfoundry/bosh) (#1480)
- Update bundled Smart Agent to [v5.20.0](https://github.com/signalfx/signalfx-agent/releases/tag/v5.20.0)

## v0.48.0

This Splunk OpenTelemetry Collector release includes changes from the [opentelemetry-collector v0.48.0](https://github.com/open-telemetry/opentelemetry-collector/releases/tag/v0.48.0) and the [opentelemetry-collector-contrib v0.48.0](https://github.com/open-telemetry/opentelemetry-collector-contrib/releases/tag/v0.48.0) releases.

### 🚀 New components 🚀

- [`cloudfoundry` receiver](https://github.com/open-telemetry/opentelemetry-collector-contrib/tree/main/receiver/cloudfoundryreceiver)
  to receive metrics from Cloud Foundry deployments and services.

## v0.47.1

### 🧰 Bug fixes 🧰

- Remove `signalfx` exporter from traces pipeline in default gateway config (#1393)
- Update `github.com/open-telemetry/opentelemetry-log-collection` to [v0.27.1](https://github.com/open-telemetry/opentelemetry-log-collection/releases/tag/v0.27.1) to fix logging pipeline issues after upgrading to Go 1.18 (#1418)

## v0.47.0

This Splunk OpenTelemetry Collector release includes changes from the [opentelemetry-collector v0.47.0](https://github.com/open-telemetry/opentelemetry-collector/releases/tag/v0.47.0) and the [opentelemetry-collector-contrib v0.47.0](https://github.com/open-telemetry/opentelemetry-collector-contrib/releases/tag/v0.47.0) releases.

### 🚀 New components 🚀

- [`tcplog` receiver](https://github.com/open-telemetry/opentelemetry-collector-contrib/tree/main/receiver/tcplogreceiver) to receive logs from tcp using the [opentelemetry-log-collection](https://github.com/open-telemetry/opentelemetry-log-collection) library

### 💡 Enhancements 💡

- Upgrade to Go 1.18 (#1380)

### 🧰 Bug fixes 🧰

- Update core version during build (#1379)
- Update SA event type to fix processlist (#1385)

## v0.46.0

This Splunk OpenTelemetry Collector release includes changes from the [opentelemetry-collector v0.46.0](https://github.com/open-telemetry/opentelemetry-collector/releases/tag/v0.46.0) and the [opentelemetry-collector-contrib v0.46.0](https://github.com/open-telemetry/opentelemetry-collector-contrib/releases/tag/v0.46.0) releases.

### 💡 Enhancements 💡

- Upgrade `hostmetrics` receiver dependency (#1341)
- Update Linux installer script to fail immediately if running on an unsupported Linux distribution (#1351)
- Update bundled Smart Agent to [v5.19.1](https://github.com/signalfx/signalfx-agent/releases/tag/v5.19.1)

### 🧰 Bug fixes 🧰

- As a bug fix for hosts number miscalculation in Splunk Observability Cloud, Splunk OpenTelemetry Collector running in
  agent mode now is configured to override `host.name` attribute of all signals sent from instrumentation libraries by
  default (#1307)

## v0.45.0

This Splunk OpenTelemetry Collector release includes changes from the [opentelemetry-collector v0.45.0](https://github.com/open-telemetry/opentelemetry-collector/releases/tag/v0.45.0) and the [opentelemetry-collector-contrib v0.45.1](https://github.com/open-telemetry/opentelemetry-collector-contrib/releases/tag/v0.45.1) releases.

### 💡 Enhancements 💡

- Upgrade golang to 1.17.7 (#1294)

### 🧰 Bug fixes 🧰

- Correct collectd/hadoopjmx monitor type in windows Smart Agent receiver config validation [#1254](https://github.com/signalfx/splunk-otel-collector/pull/1254)

## v0.44.0

This Splunk OpenTelemetry Collector release includes changes from the [opentelemetry-collector v0.44.0](https://github.com/open-telemetry/opentelemetry-collector/releases/tag/v0.44.0) and the [opentelemetry-collector-contrib v0.44.0](https://github.com/open-telemetry/opentelemetry-collector-contrib/releases/tag/v0.44.0) releases.

### 🚀 New components 🚀

- [`databricks` receiver](https://github.com/signalfx/splunk-otel-collector/tree/main/internal/receiver/databricksreceiver) to generate metrics about the operation of a Databricks instance (Alpha)

### 💡 Enhancements 💡

- Bump default `td-agent` version to 4.3.0 in installer scripts (#1205)
- Enable shared pipeline for profiling by default (#1181)
- Update bundled Smart Agent to [v5.19.0](https://github.com/signalfx/signalfx-agent/releases/tag/v5.19.0)

## v0.43.0

This Splunk OpenTelemetry Collector release includes changes from the [opentelemetry-collector v0.43.1](https://github.com/open-telemetry/opentelemetry-collector/releases/tag/v0.43.1) and the [opentelemetry-collector-contrib v0.43.0](https://github.com/open-telemetry/opentelemetry-collector-contrib/releases/tag/v0.43.0) releases.

### 🧰 Bug fixes 🧰

- Provide informative unsupported monitor error on Windows for Smart Agent receiver [#1150](https://github.com/signalfx/splunk-otel-collector/pull/1150)
- Fix Windows support bundle script if fluentd is not installed (#1162)

## v0.42.0

This Splunk OpenTelemetry Collector release includes changes from the [opentelemetry-collector v0.42.0](https://github.com/open-telemetry/opentelemetry-collector/releases/tag/v0.42.0) and the [opentelemetry-collector-contrib v0.42.0](https://github.com/open-telemetry/opentelemetry-collector-contrib/releases/tag/v0.42.0) releases.

### 🛑 Breaking changes 🛑

- This version adopts OpenTelemetry Core version 0.42.0, and in doing so the configuration parsing process has changed slightly. The Splunk OpenTelemetry Collector used to [evaluate user configuration twice](https://github.com/signalfx/splunk-otel-collector/issues/628) and this required escaping desired `$` literals with an additional `$` character to prevent unwanted environment variable expansion. This version no longer doubly evaluates configuration so any `$$` instances in your configuration as a workaround should be updated to `$`.  [Config source directives](./internal/configsource) that include an additional `$` are provided with a temporary, backward-compatible `$${config_source:value}` and `$$config_source:value` parsing rule controlled by `SPLUNK_DOUBLE_DOLLAR_CONFIG_SOURCE_COMPATIBLE` environment variable (default `"true"`) to migrate them to single `$` usage to continue supporting the updating configs from [#930](https://github.com/signalfx/splunk-otel-collector/pull/930) and [#935](https://github.com/signalfx/splunk-otel-collector/pull/935). This functionality will be removed in a future release (#1099)

### 🚀 New components 🚀

- [`docker_observer`](https://github.com/open-telemetry/opentelemetry-collector-contrib/tree/main/extension/observer/dockerobserver) to detect and create container endpoints, to be used with the [`receiver_creator`](https://github.com/open-telemetry/opentelemetry-collector-contrib/tree/main/receiver/receivercreator) (#1044)
- [`ecs_task_observer`](https://github.com/open-telemetry/opentelemetry-collector-contrib/tree/main/extension/observer/ecstaskobserver) to detect and create ECS task container endpoints, to be used with the [`receiver_creator`](https://github.com/open-telemetry/opentelemetry-collector-contrib/tree/main/receiver/receivercreator) (#1125)

### 💡 Enhancements 💡

- Initial [salt module](https://github.com/signalfx/splunk-otel-collector/tree/main/deployments/salt) for Linux (#1050)
- Update bundled Smart Agent to [v5.18.0](https://github.com/signalfx/signalfx-agent/releases/tag/v5.18.0)

### 🧰 Bug fixes 🧰

- [`smartagent` receiver](https://github.com/signalfx/splunk-otel-collector/tree/v0.42.0/internal/receiver/smartagentreceiver) will now attempt to create _any_ monitor from a Receiver Creator instance, disregarding its provided `endpoint`. Previously would error out if a monitor did not accept endpoints ([#1107](https://github.com/signalfx/splunk-otel-collector/pull/1107))
- Remove `$$`-escaped `env` config source usage in ECS configs ([#1139](https://github.com/signalfx/splunk-otel-collector/pull/1139)).

## v0.41.1

- Upgrade golang to 1.17.6 (#1088)

## v0.41.0

This Splunk OpenTelemetry Collector release includes changes from the [opentelemetry-collector v0.41.0](https://github.com/open-telemetry/opentelemetry-collector/releases/tag/v0.41.0) and the [opentelemetry-collector-contrib v0.41.0](https://github.com/open-telemetry/opentelemetry-collector-contrib/releases/tag/v0.41.0) releases.

### 🚀 New components 🚀

- [`journald` receiver](https://github.com/open-telemetry/opentelemetry-collector-contrib/tree/main/receiver/journaldreceiver) to parse journald events from systemd journal

### 💡 Enhancements 💡

- Update bundled Smart Agent to [v5.17.1](https://github.com/signalfx/signalfx-agent/releases/tag/v5.17.1)
- Update OTLP HTTP receiver endpoint to use port 4318 in default configuration files (#1017)

## v0.40.0

This Splunk OpenTelemetry Collector release includes changes from the [opentelemetry-collector v0.40.0](https://github.com/open-telemetry/opentelemetry-collector/releases/tag/v0.40.0) and the [opentelemetry-collector-contrib v0.40.0](https://github.com/open-telemetry/opentelemetry-collector-contrib/releases/tag/v0.40.0) releases.

### 🚀 New components 🚀

- [mongodbatlas](https://github.com/open-telemetry/opentelemetry-collector-contrib/tree/main/receiver/mongodbatlasreceiver) receiver to receive metrics from MongoDB Atlas via their monitoring APIs (#997)
- [routing](https://github.com/open-telemetry/opentelemetry-collector-contrib/tree/main/processor/routingprocessor) processor to route logs, metrics or traces to specific exporters (#982)

## v0.39.0

This Splunk OpenTelemetry Collector release includes changes from the [opentelemetry-collector v0.39.0](https://github.com/open-telemetry/opentelemetry-collector/releases/tag/v0.39.0) and the [opentelemetry-collector-contrib v0.39.0](https://github.com/open-telemetry/opentelemetry-collector-contrib/releases/tag/v0.39.0) releases.

### 💡 Enhancements 💡

- Initial [Chocolatey package](https://github.com/signalfx/splunk-otel-collector/blob/main/docs/getting-started/windows-manual.md#chocolatey-installation) release
- Update bundled Smart Agent to [v5.16.0](https://github.com/signalfx/signalfx-agent/releases/tag/v5.16.0)

### 🧰 Bug fixes 🧰

- Fix token passthrough for splunkhec receiver/exporter ([#5435](https://github.com/open-telemetry/opentelemetry-collector-contrib/pull/5435))
- Fix --set command line flag functionality (#939)

## v0.38.1

### 🧰 Bug fixes 🧰

- Fix evaluating env variables in ecs ec2 configs (#930)
- Correct certifi CA bundle removal from Smart Agent bundle (#933)
- Fix evaluating env variables in fargate config (#935)

## v0.38.0

This Splunk OpenTelemetry Collector release includes changes from the [opentelemetry-collector v0.38.0](https://github.com/open-telemetry/opentelemetry-collector/releases/tag/v0.38.0) and the [opentelemetry-collector-contrib v0.38.0](https://github.com/open-telemetry/opentelemetry-collector-contrib/releases/tag/v0.38.0) releases.

### 💡 Enhancements 💡

- Initial release of multi-arch manifest for amd64 and arm64 linux docker images (#866)
  - **Note:** The Smart Agent and Collectd bundle is only included with the amd64 image
- Enable otlp receiver in the gateway logs pipeline (#903)
- Update bundled Smart Agent to [v5.15.0](https://github.com/signalfx/signalfx-agent/releases/tag/v5.15.0)

## v0.37.1

### 💡 Enhancements 💡

- Initial release of [`migratecheckpoint`](https://github.com/signalfx/splunk-otel-collector/tree/main/cmd/migratecheckpoint) to migrate Fluentd's position file to Otel checkpoints
- Upgrade golang to v1.17.2 for CVE-2021-38297
- Upgrade `github.com/hashicorp/consul/api` to v1.11.0 for CVE-2021-37219
- Upgrade `github.com/hashicorp/vault` to v1.7.2 for CVE-2021-27400, CVE-2021-29653, and CVE-2021-32923
- Upgrade `github.com/jackc/pgproto3/v2` to v2.1.1
- Upgrade `go.etcd.io/etcd` to `go.etcd.io/etcd/client/v2` for CVE-2020-15114
- Remove test certs from the smart agent bundle (#861)
- Run the `otelcol` container process as non-root user in provided docker image (#864)

### 🧰 Bug fixes 🧰

- Temporarily downgrade `gopsutil` dep to avoid errors in k8s deployment (#877)

## v0.37.0

This Splunk OpenTelemetry Connector release includes changes from the [opentelemetry-collector v0.37.0](https://github.com/open-telemetry/opentelemetry-collector/releases/tag/v0.37.0) and the [opentelemetry-collector-contrib v0.37.1](https://github.com/open-telemetry/opentelemetry-collector-contrib/releases/tag/v0.37.1) releases. Due to go modules dep issues, the Collector Contrib release 0.37.0 has been retracted in favor of 0.37.1.

### 💡 Enhancements 💡

- `signalfx` exporter: Add support for per cpu metrics [#5756](https://github.com/open-telemetry/opentelemetry-collector-contrib/pull/5756)
- Add [Hashicorp Nomad](https://github.com/signalfx/splunk-otel-collector/tree/main/deployments/nomad) support (#819)
- Add config converter function to unsquash Splunk HEC exporter tls fields (#832)
- Rename `k8s_tagger` processor config entries to [`k8sattributes`](https://github.com/open-telemetry/opentelemetry-collector-contrib/pull/5384) (#848)
- Update bundled Smart Agent to [v5.14.2](https://github.com/signalfx/signalfx-agent/releases/tag/v5.14.2)

## v0.36.1

### 🚀 New components 🚀

- [`httpsink` exporter](https://github.com/signalfx/splunk-otel-collector/tree/main/internal/exporter/httpsinkexporter) to make span data available via a HTTP endpoint
- Initial release of [`translatesfx`](https://github.com/signalfx/splunk-otel-collector/tree/main/cmd/translatesfx) to translate a SignalFx Smart Agent configuration file into a configuration that can be used by an OpenTelemetry Collector

### 🛑 Breaking changes 🛑

- Reorder detectors in default configs, moving the `system` detector to the
  end of the list. Applying this change to a pre-existing config in an EC2
  or Azure deployment will change both the `host.name` dimension and the
  resource ID dimension on some MTSes, possibly causing detectors to fire.
  (#822)

### 💡 Enhancements 💡

- Add `--skip-collector-repo` and `--skip-fluentd-repo` options to the Linux installer script to skip apt/yum/zypper repo config (#801)
- Add `collector_msi_url` and `fluentd_msi_url` options to the Windows installer script to allow custom URLs for downloading MSIs (#803)
- Start collector service after deb/rpm install or upgrade if env file exists (#805)

### 🧰 Bug fixes 🧰

- Allow the version flag without environment variables (#800)
- Fix Linux installer to set `SPLUNK_MEMORY_TOTAL_MIB` in the environment file if `--ballast` option is specified (#807)

## v0.36.0

This Splunk OpenTelemetry Connector release includes changes from the [opentelemetry-collector v0.36.0](https://github.com/open-telemetry/opentelemetry-collector/releases/tag/v0.36.0) and the [opentelemetry-collector-contrib v0.36.0](https://github.com/open-telemetry/opentelemetry-collector-contrib/releases/tag/v0.36.0) releases.

### 💡 Enhancements 💡

- Handle backwards compatibility of internal ballast removal (#759)
- Update bundled Smart Agent to [v5.14.1](https://github.com/signalfx/signalfx-agent/releases/tag/v5.14.1)
- Automatically relocate removed OTLP exporter "insecure" field (#783)

### 🧰 Bug fixes 🧰

- Move Heroku buildpack to [https://github.com/signalfx/splunk-otel-collector-heroku](https://github.com/signalfx/splunk-otel-collector-heroku) (#755)
- Fix rpm installation conflicts with the Smart Agent rpm (#773)

## v0.35.0

This Splunk OpenTelemetry Connector release includes changes from the [opentelemetry-collector v0.35.0](https://github.com/open-telemetry/opentelemetry-collector/releases/tag/v0.35.0) and the [opentelemetry-collector-contrib v0.35.0](https://github.com/open-telemetry/opentelemetry-collector-contrib/releases/tag/v0.35.0) releases.

### 🚀 New components 🚀

- [`groupbyattrs` processor](https://github.com/open-telemetry/opentelemetry-collector-contrib/tree/main/processor/groupbyattrsprocessor)

### 💡 Enhancements 💡

- Update bundled Smart Agent to [v5.13.0](https://github.com/signalfx/signalfx-agent/releases/tag/v5.13.0) (#738)
- Add SUSE support to [Linux installer script](https://github.com/signalfx/splunk-otel-collector/blob/main/docs/getting-started/linux-installer.md) (collector only, log collection with Fluentd not yet supported) (#720)
- Add SUSE support to [puppet module](https://forge.puppet.com/modules/signalfx/splunk_otel_collector) (collector only, log collection with Fluentd not yet supported) (#737)

### 🧰 Bug fixes 🧰

- `smartagent` receiver: Properly parse receiver creator endpoints (#718)

## v0.34.1

### 💡 Enhancements 💡

- Automatically add `system.type` dimension to all `smartagent` receiver datapoints (#702)
- Include ECS EC2 config in docker images (#713)

## v0.34.0

This Splunk OpenTelemetry Connector release includes changes from the [opentelemetry-collector v0.34.0](https://github.com/open-telemetry/opentelemetry-collector/releases/tag/v0.34.0) and the [opentelemetry-collector-contrib v0.34.0](https://github.com/open-telemetry/opentelemetry-collector-contrib/releases/tag/v0.34.0) releases.

### 💡 Enhancements 💡

- Add [Amazon ECS EC2](https://github.com/signalfx/splunk-otel-collector/tree/main/deployments/ecs/ec2) deployment support (#642)
- Enable `memory_ballast` extension in Fargate config (#675)
- Initial [support bundle PowerShell script](https://github.com/signalfx/splunk-otel-collector/blob/main/internal/buildscripts/packaging/msi/splunk-support-bundle.ps1); included in the Windows MSI (#654)
- Remove strict `libcap` dependency from the collector RPM (#676)
  - Allows installation on Linux distros without the `libcap` package.
  - If installing the collector RPM manually, `libcap` will now need to be installed separately as a prerequisite.  See [linux-manual.md](https://github.com/signalfx/splunk-otel-collector/blob/main/docs/getting-started/linux-manual.md#deb-and-rpm-packages) for details.

### 🧰 Bug fixes 🧰

- Use system env vars for default paths in the Windows installer script (#667)

## v0.33.1

### 💡 Enhancements 💡

- Initial release of the `quay.io/signalfx/splunk-otel-collector-windows` [docker image for Windows](https://github.com/signalfx/splunk-otel-collector/blob/main/docs/getting-started/windows-manual.md#docker)
- Upgrade to Go 1.17 (#650)
- Update bundled Smart Agent to [v5.12.0](https://github.com/signalfx/signalfx-agent/releases/tag/v5.12.0)

## v0.33.0

This Splunk OpenTelemetry Connector release includes changes from the [opentelemetry-collector v0.33.0](https://github.com/open-telemetry/opentelemetry-collector/releases/tag/v0.33.0) and the [opentelemetry-collector-contrib v0.33.0](https://github.com/open-telemetry/opentelemetry-collector-contrib/releases/tag/v0.33.0) releases.

### 💡 Enhancements 💡

- `smartagent` receiver: `signalfx-forwarder` now works with `k8s_tagger` processor. (#590)
- Add [Fargate](https://github.com/signalfx/splunk-otel-collector/blob/main/deployments/fargate/README.md) deployment support
- Update bundled Smart Agent to [v5.11.4](https://github.com/signalfx/signalfx-agent/releases/tag/v5.11.4)

### 🧰 Bug fixes 🧰

- `smartagent` receiver: Set redirected logrus logger level (#593)

## v0.31.0

This Splunk OpenTelemetry Connector release includes changes from the [opentelemetry-collector v0.31.0](https://github.com/open-telemetry/opentelemetry-collector/releases/tag/v0.31.0) and the [opentelemetry-collector-contrib v0.31.0](https://github.com/open-telemetry/opentelemetry-collector-contrib/releases/tag/v0.31.0) releases.

### 🚀 New components 🚀

- [`file_storage` extension](https://github.com/open-telemetry/opentelemetry-collector-contrib/tree/main/extension/storage/filestorage)

### 🛑 Breaking changes 🛑

- Change default config server port to 55554 (#579)

### 💡 Enhancements 💡

- Add support for non-persisted journald in the default fluentd config (#516)
- Add `SPLUNK_CONFIG_YAML` env var support for storing configuration YAML (#462)
- Initial puppet support for windows (#524)
- Update to use the `memory_ballast` extension instead of the `--mem-ballast-size-mib` flag (#567)
- Add Heroku buildpack (#571)
- Set required URL and TOKEN env vars for agent config (#572)

### 🧰 Bug fixes 🧰

- Remove SAPM receiver from default configuration (#517)
- `zookeeper` config source: Remove config validation for zk endpoints (#533)
- Fix memory limit calculation for deployments with 20Gi+ of total memory (#558)
- Set path ownership on deb/rpm postinstall (#582)

## v0.29.0

This Splunk OpenTelemetry Connector release includes changes from the [opentelemetry-collector v0.29.0](https://github.com/open-telemetry/opentelemetry-collector/releases/tag/v0.29.0) and the [opentelemetry-collector-contrib v0.29.0](https://github.com/open-telemetry/opentelemetry-collector-contrib/releases/tag/v0.29.0) releases.

### 💡 Enhancements 💡

- Add OTLP to logs pipeline for agent (#495)
- Enable collecting in memory config locally by default (#497)
- Enable host metadata updates by default (#513)

## v0.28.1

- Update bundled Smart Agent to [v5.11.0](https://github.com/signalfx/signalfx-agent/releases/tag/v5.11.0) (#487)
- Document APM infra correlation (#458)
- Alpha translatesfx feature additions.

## v0.28.0

This Splunk OpenTelemetry Collector release includes changes from the [opentelemetry-collector v0.28.0](https://github.com/open-telemetry/opentelemetry-collector/releases/tag/v0.28.0) and the [opentelemetry-collector-contrib v0.28.0](https://github.com/open-telemetry/opentelemetry-collector-contrib/releases/tag/v0.28.0) releases.

### 💡 Enhancements 💡

- Initial puppet module for linux (#405)
- Add `include` config source (#419, #402, #397)
- Allow setting both `SPLUNK_CONFIG` and `--config` with priority given to `--config` (#450)
- Use internal pipelines for collector prometheus metrics (#469)

### 🧰 Bug fixes 🧰

- Correctly handle nil value on the config provider (#434)

## v0.26.0

This Splunk OpenTelemetry Collector release includes changes from the [opentelemetry-collector v0.26.0](https://github.com/open-telemetry/opentelemetry-collector/releases/tag/v0.26.0) and the [opentelemetry-collector-contrib v0.26.0](https://github.com/open-telemetry/opentelemetry-collector-contrib/releases/tag/v0.26.0) releases.

### 🚀 New components 🚀

- [kafkametrics](https://github.com/open-telemetry/opentelemetry-collector-contrib/tree/main/receiver/kafkametricsreceiver) receiver

### 💡 Enhancements 💡

- zookeeper config source (#318)
- etcd2 config source (#317)
- Enable primary cloud resource detection in the default agent config (#344)
- Unset exclusion and translations by default in gateway config (#350)
- Update bundled Smart Agent to [v5.10.2](https://github.com/signalfx/signalfx-agent/releases/tag/v5.10.2) (#354)
- Set PATH in the docker image to include Smart Agent bundled utilities (#313)
- Remove 55680 exposed port from the docker image (#371)
- Expose initial and effective config for debugging purposes (#325)
- Add a config source for env vars (#348)

### 🧰 Bug fixes 🧰

- `smartagent` receiver: Remove premature protection for Start/Stop, trust Service to start/stop once (#342)
- `smartagent` receiver and extension: Fix config parsing for structs and pointers to structs (#345)

## v0.25.0

This Splunk OpenTelemetry Collector release includes changes from the [opentelemetry-collector v0.25.0](https://github.com/open-telemetry/opentelemetry-collector/releases/tag/v0.25.0) and the [opentelemetry-collector-contrib v0.25.0](https://github.com/open-telemetry/opentelemetry-collector-contrib/releases/tag/v0.25.0) releases.

### 🚀 New components 🚀

- [filelog](https://github.com/open-telemetry/opentelemetry-collector-contrib/tree/main/receiver/filelogreceiver) receiver (#289)
- [probabilisticsampler](https://github.com/open-telemetry/opentelemetry-collector-contrib/tree/main/processor/probabilisticsamplerprocessor) processor (#300)

### 💡 Enhancements 💡

- Add the config source manager (#295, #303)

### 🧰 Bug fixes 🧰

- Correct Jaeger Thrift HTTP Receiver URL to /api/traces (#288)

## v0.24.3

### 💡 Enhancements 💡

- Add AKS resource detector (https://github.com/open-telemetry/opentelemetry-collector-contrib/pull/3035)

### 🧰 Bug fixes 🧰

- Fallback to `os.Hostname` when FQDN is not available (https://github.com/open-telemetry/opentelemetry-collector-contrib/pull/3099)

## v0.24.2

### 💡 Enhancements 💡

- Include smart agent bundle in docker image (#241)
- Use agent bundle-relative Collectd ConfigDir default (#263, #268)

### 🧰 Bug fixes 🧰

- Sanitize monitor IDs in SA receiver (#266, #269)

## v0.24.1

### 🧰 Bug fixes 🧰

- Fix HEC Exporter throwing 400s (https://github.com/open-telemetry/opentelemetry-collector-contrib/pull/3032)

### 💡 Enhancements 💡
- Remove unnecessary hostname mapping in fluentd configs (#250)
- Add OTLP HTTP exporter (#252)
- Env variable NO_WINDOWS_SERVICE to force interactive mode on Windows (#254)

## v0.24.0

### 🛑 Breaking changes 🛑

- Remove opencensus receiver (#230)
- Don't override system resource attrs in default config (#239)
  - Detectors run as part of the `resourcedetection` processor no longer overwrite resource attributes already present.

### 💡 Enhancements 💡

- Support gateway mode for Linux installer (#187)
- Support gateway mode for windows installer (#231)
- Add SignalFx forwarder to default configs (#218)
- Include Smart Agent bundle in msi (#222)
- Add Linux support bundle script (#208)
- Add Kafka receiver/exporter (#201)

### 🧰 Bug fixes 🧰

## v0.23.0

This Splunk OpenTelemetry Collector release includes changes from the [opentelemetry-collector v0.23.0](https://github.com/open-telemetry/opentelemetry-collector/releases/tag/v0.23.0) and the [opentelemetry-collector-contrib v0.23.0](https://github.com/open-telemetry/opentelemetry-collector-contrib/releases/tag/v0.23.0) releases.

### 🛑 Breaking changes 🛑

- Renamed default config from `splunk_config_linux.yaml` to `gateway_config.yaml` (#170)

### 💡 Enhancements 💡

- Include smart agent bundle in amd64 deb/rpm packages (#177)
- `smartagent` receiver: Add support for logs (#161) and traces (#192)

### 🧰 Bug fixes 🧰

- `smartagent` extension: Ensure propagation of collectd bundle dir (#180)
- `smartagent` receiver: Fix logrus logger hook data race condition (#181)<|MERGE_RESOLUTION|>--- conflicted
+++ resolved
@@ -2,15 +2,13 @@
 
 ## Unreleased
 
-<<<<<<< HEAD
+### 🛑 Breaking changes 🛑
+
+- (Splunk) `confmap`: Do not expand special shell variable such as `$*` in configuration files. ([#5206](https://github.com/signalfx/splunk-otel-collector/pull/5206))
+
 ### 🚀 New components 🚀
 
-- (Splunk) Add `ngnix` receiver ([5229](https://github.com/signalfx/splunk-otel-collector/pull/5229))
-=======
-### 🛑 Breaking changes 🛑
-
-- (Splunk) `confmap`: Do not expand special shell variable such as `$*` in configuration files. ([#5206](https://github.com/signalfx/splunk-otel-collector/pull/5206))
->>>>>>> e701023f
+- (Splunk) Add `nginx` receiver ([5229](https://github.com/signalfx/splunk-otel-collector/pull/5229))
 
 ## v0.106.1
 
