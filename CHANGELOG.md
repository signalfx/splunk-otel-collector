--- conflicted
+++ resolved
@@ -2,18 +2,16 @@
 
 ## Unreleased
 
-<<<<<<< HEAD
 ## v0.102.1
 
 ### 🧰 Bug fixes 🧰
 
 - (Core) `configrpc`: **This release addresses [GHSA-c74f-6mfw-mm4v](https://github.com/open-telemetry/opentelemetry-collector/security/advisories/GHSA-c74f-6mfw-mm4v) for `configgrpc`.** ([#10323](https://github.com/open-telemetry/opentelemetry-collector/issues/10323))
 Before this change, the zstd compressor that was used didn't respect the max message size. This addresses `GHSA-c74f-6mfw-mm4v` on configgrpc.
-=======
+
 ### 💡 Enhancements 💡
 
 - (Splunk) Upgrade golang to 1.21.11
->>>>>>> f6bc711d
 
 ## v0.102.0
 
