--- conflicted
+++ resolved
@@ -2,15 +2,13 @@
 
 ## Unreleased
 
-<<<<<<< HEAD
+### 🛑 Breaking changes 🛑
+
+- (Splunk) Update Python to 3.12.5 in the Smart Agent bundle for Linux and Windows. Check [What’s New In Python 3.12](https://docs.python.org/3/whatsnew/3.12.html) for details. ([#5298](https://github.com/signalfx/splunk-otel-collector/pull/5298))
+
 ### 🚀 New components 🚀
 
 - (Splunk) Add `apachespark` receiver ([#5318](https://github.com/signalfx/splunk-otel-collector/pull/5318))
-=======
-### 🛑 Breaking changes 🛑
-
-- (Splunk) Update Python to 3.12.5 in the Smart Agent bundle for Linux and Windows. Check [What’s New In Python 3.12](https://docs.python.org/3/whatsnew/3.12.html) for details. ([#5298](https://github.com/signalfx/splunk-otel-collector/pull/5298))
->>>>>>> 08f97dce
 
 ## v0.108.1
 
