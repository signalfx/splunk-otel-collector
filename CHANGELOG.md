--- conflicted
+++ resolved
@@ -12,12 +12,8 @@
 ### 💡 Enhancements 💡
 
 - (Splunk) Add an install property, `COLLECTOR_SVC_ARGS`, to the Windows MSI to
-<<<<<<< HEAD
-  configure the command-line arguments used to launch the collector service on Windows.
+  configure the command-line arguments used to launch the collector service on Windows. ([#6268](https://github.com/signalfx/splunk-otel-collector/pull/6268))
 - (Splunk) `discovery` - Add more metrics that are enabled by default for the SQL Server receiver ([#6259](https://github.com/signalfx/splunk-otel-collector/pull/6259))
-=======
-  configure the command-line arguments used to launch the collector service on Windows. ([#6268](https://github.com/signalfx/splunk-otel-collector/pull/6268))
->>>>>>> ab589ae3
 
 ## v0.126.0
 
