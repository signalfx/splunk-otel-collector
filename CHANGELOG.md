--- conflicted
+++ resolved
@@ -2,9 +2,6 @@
 
 ## Unreleased
 
-<<<<<<< HEAD
-- (Splunk) `receiver/smartagent`: Add scrapeFailureLogLevel config to smartagent prometheus receivers to support logging scrape failures at different levels ([#3260](https://github.com/signalfx/splunk-otel-collector/pull/3260))
-=======
 ### 🛑 Breaking changes 🛑
 
 - (Contrib) Set `pkg.translator.prometheus.NormalizeName` feature gate back to Alpha state since it was enabled 
@@ -13,7 +10,9 @@
   the feature gate using the `--feature-gates=pkg.translator.prometheus.NormalizeName` command argument. However, note
   that the translation in the prometheus receiver is a subject to possible future changes.
   ([#23229](https://github.com/open-telemetry/opentelemetry-collector-contrib/pull/23229))
->>>>>>> cbe3d9b2
+
+### 💡 Enhancements 💡
+- (Splunk) `receiver/smartagent`: Add scrapeFailureLogLevel config to smartagent prometheus receivers to support logging scrape failures at different levels ([#3260](https://github.com/signalfx/splunk-otel-collector/pull/3260))
 
 ## v0.78.1
 
