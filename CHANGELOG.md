# Changelog

## Unreleased

<<<<<<< HEAD
### 💡 Enhancements 💡

- (Splunk) `discovery` - Add more metrics that are enabled by default for the SQL Server receiver ([#]())
=======
### 🚩 Deprecations 🚩

- (Splunk) `Linux installer script`: Fluentd support has been deprecated and will be removed in a future release. ([#6264](https://github.com/signalfx/splunk-otel-collector/pull/6264))
  - Please use native OTel Collector receivers instead.
  - A common replacement for Fluentd's functionality is the [filelog receiver](https://help.splunk.com/en/splunk-observability-cloud/manage-data/available-data-sources/supported-integrations-in-splunk-observability-cloud/opentelemetry-receivers/filelog-receiver).
    Many common configuration examples of the `filelog` receiver can be found in the [logs_config_linux.yaml](https://github.com/signalfx/splunk-otel-collector/blob/87bee7ae45b08be8d143a758d0f7004fd92d8f60/cmd/otelcol/config/collector/logs_config_linux.yaml) file.

### 💡 Enhancements 💡

- (Splunk) Add an install property, `COLLECTOR_SVC_ARGS`, to the Windows MSI to
  configure the command-line arguments used to launch the collector service on Windows.
>>>>>>> 602f2848

## v0.126.0

This Splunk OpenTelemetry Collector release includes changes from the [opentelemetry-collector v0.126.0](https://github.com/open-telemetry/opentelemetry-collector/releases/tag/v0.126.0)
and the [opentelemetry-collector-contrib v0.126.0](https://github.com/open-telemetry/opentelemetry-collector-contrib/releases/tag/v0.126.0) releases where appropriate.

### 🛑 Breaking changes 🛑

- (Contrib) `azuremonitorreceiver`: Renamed the `auth` field to `credentials` in the azuremonitorreceiver configuration. ([#39738](https://github.com/open-telemetry/opentelemetry-collector-contrib/pull/39738))
- (Contrib) `googlecloudpubsubreceiver`: Add `ignore_encoding_error` configuration to ignore decoding failures from the configured encoder ([#38164](https://github.com/open-telemetry/opentelemetry-collector-contrib/pull/38164))
  Introduce a setting to ignore errors when the configured encoder. It's advised to set this to `true` when using
  a custom encoder, and use the new `receiver.googlecloudpubsub.encoding_error` metric to monitor the number of errors.
  Ignoring the error will cause the receiver to drop the message.

- (Contrib) `sqlserverreceiver`: Update event properties ([#39868](https://github.com/open-telemetry/opentelemetry-collector-contrib/pull/39868))
  This change only applies to top query events and query sample events:
  * Update event name of top query event from `top query` to `db.server.top_query`
  * Update event name of query sample event from `query sample` to `db.server.query_sample`
  * Remove body of query sample event
  * Rename `sqlserver.username` to `user.name` in query sample event

- (Contrib) `receiver/prometheus`: Upgrade `receiver.prometheusreceiver.RemoveLegacyResourceAttributes` feature gate to `beta` stability (enabled by default) ([#32814](https://github.com/open-telemetry/opentelemetry-collector-contrib/pull/32814))
  Disable the `receiver.prometheusreceiver.RemoveLegacyResourceAttributes` feature gate to restore previous behavior. This feature gate will be removed in a future release.
  The feature gate is used to replace the following legacy resource attributes:
  `net.host.name` -> `server.address`
  `net.host.port` -> `server.port`
  `http.scheme` -> `url.scheme`

### 🚩 Deprecations 🚩

- (Splunk) `receiver/lightprometheus`: The following configurable `resource_attributes` are being renamed to match semantic conventions. ([#6257](https://github.com/signalfx/splunk-otel-collector/pull/6257))
  - `net.host.name` -> `server.address`
  - `net.host.port` -> `server.port`
  - `http.scheme`   -> `url.scheme`

  `net.host.name`, `net.host.port`, and `http.scheme` are now considered to be deprecated and will be removed in a future release.

- (Contrib) `googlecloudpubsubreceiver`: Add deprecation warning for the build-in encoders ([#39371](https://github.com/open-telemetry/opentelemetry-collector-contrib/pull/39371))
  The build-in encoders `cloud_logging` and `raw_text` both have encoding extension alternatives and will be removed
  in version v0.132.0 of the collector.

- (Contrib) `processor/tailsampling`: The invert decisions (InvertSampled and InvertNotSampled) have been deprecated, please make use of drop policy to explicitly not sample select traces. ([#39833](https://github.com/open-telemetry/opentelemetry-collector-contrib/pull/39833))

### 💡 Enhancements 💡

- (Splunk) `deployments/nomad`: Add official support for `v1.9.7` ([#6248](https://github.com/signalfx/splunk-otel-collector/pull/6248))

- (Core) `confmap`: Update the behavior of the confmap.enableMergeAppendOption feature gate to merge only component lists. ([#12926](https://github.com/open-telemetry/opentelemetry-collector/pull/12926))
- (Core) `service`: Add item count metrics defined in Pipeline Component Telemetry RFC ([#12812](https://github.com/open-telemetry/opentelemetry-collector/pull/12812))
  See [Pipeline Component Telemetry RFC](https://github.com/open-telemetry/opentelemetry-collector/blob/main/docs/rfcs/component-universal-telemetry.md) for more details:
  - `otelcol.receiver.produced.items`
  - `otelcol.processor.consumed.items`
  - `otelcol.processor.produced.items`
  - `otelcol.connector.consumed.items`
  - `otelcol.connector.produced.items`
  - `otelcol.exporter.consumed.items`

- (Core) `tls`: Add trusted platform module (TPM) support to TLS authentication. ([#12801](https://github.com/open-telemetry/opentelemetry-collector/pull/12801))
  Now the TLS allows the use of TPM for loading private keys (e.g. in TSS2 format).

- (Contrib) `fileconsumer`: Support "`compression:auto`" which automatically detects file compression type and ingests data. Currently, only gzip compressed files are auto detected. This allows for mix of compressed and uncompressed files to be ingested with the same filelogreceiver. ([#37772](https://github.com/open-telemetry/opentelemetry-collector-contrib/pull/37772))
- (Contrib) `kafkaexporter`: Add compression level in kafka producer. ([#39772](https://github.com/open-telemetry/opentelemetry-collector-contrib/pull/39772))
- (Contrib) `splunkenterprisereceiver`: adds `splunk.indexer.rollingrestart.status` metric ([#39023](https://github.com/open-telemetry/opentelemetry-collector-contrib/pull/39023))
- (Contrib) `carbonreceiver`: Support unnamed groups in carbon receiver regex parser ([#39137](https://github.com/open-telemetry/opentelemetry-collector-contrib/pull/39137))
- (Contrib) `splunkenterprisereceiver`: Added a new `splunk.search.initiation`, `splunk.search.duration`, `splunk.search.status`, and `splunk.search.success` metrics. ([#39566](https://github.com/open-telemetry/opentelemetry-collector-contrib/pull/39566))
- (Contrib) `eventlogreceiver`: add raw XML query filtering option ([#39055](https://github.com/open-telemetry/opentelemetry-collector-contrib/pull/39055))
- (Contrib) `mongodbatlasreceiver`: Add support for setting custom base URL for the MongoDB Atlas API ([#39345](https://github.com/open-telemetry/opentelemetry-collector-contrib/pull/39345))
- (Contrib) `postgresqlreceiver`: Reduce component footprint by removing the loading of unnecessary SQL drivers ([#39918](https://github.com/open-telemetry/opentelemetry-collector-contrib/pull/39918))
  Custom builds that are using the postgresql receiver and no other SQL related receivers
  will see a reduction in the output binary size. A similar effect is expected also for
  the sqlserverreceiver.

- (Contrib) `spanmetricsconnector`: Separate Dimensions for calls and duration metrics ([#36805](https://github.com/open-telemetry/opentelemetry-collector-contrib/pull/36805))
  Add two new fields to the settings: `histogram.dimensions` and `calls_dimensions`.
  Use them to add independent dimensions to the duration and calls metrics.

- (Contrib) `pkg/ottl`: Add support for HasPrefix and HasSuffix functions ([#39825](https://github.com/open-telemetry/opentelemetry-collector-contrib/pull/39825))
- (Contrib) `k8sobjectsreceiver`: k8sobject receiver support leader election ([#39054](https://github.com/open-telemetry/opentelemetry-collector-contrib/pull/39054))
- (Contrib) `receiver/k8scluster`: Add node name to pod metadata ([#37454](https://github.com/open-telemetry/opentelemetry-collector-contrib/pull/37454))
- (Contrib) `receiver/hostmetricsreceiver`: Migrated `hostmetricsreceiver` to use `pkg/winperfcounters` when retrieving Windows performance counters. ([#38858](https://github.com/open-telemetry/opentelemetry-collector-contrib/pull/38858))
- (Contrib) `pkg/ottl`: Add the OTTL function ProfileID() ([#39587](https://github.com/open-telemetry/opentelemetry-collector-contrib/pull/39587))
- (Contrib) `pkg/ottl`: OTTL is now officially considered Beta stability ([#39910](https://github.com/open-telemetry/opentelemetry-collector-contrib/pull/39910))
- (Contrib) `postgresqlreceiver`: we introduced the top query collection to postgresql receiver. this will collect the queries from `pg_stat_statements` and report the related metrics. this will help the end user to identify which queries are most executed, and resources most used. ([#39573](https://github.com/open-telemetry/opentelemetry-collector-contrib/pull/39573))
- (Contrib) `processor/redaction`: Apply redaction to log.body ([#37239](https://github.com/open-telemetry/opentelemetry-collector-contrib/pull/37239))
- (Contrib) `processor/tailsampling`: New policy type to explicitly drop traces regardless of other policy decisions. ([#39668](https://github.com/open-telemetry/opentelemetry-collector-contrib/pull/39668))
- (Contrib) `processor/transform`: The transformprocessor is now officially considered Beta stability ([#39928](https://github.com/open-telemetry/opentelemetry-collector-contrib/pull/39928))

### 🧰 Bug fixes 🧰

- (Splunk) `receiver/smartagent`: Use the system certificate pool as the default pool on Windows, keeping behavior of monitors consistent with other OSes. ([#6240](https://github.com/signalfx/splunk-otel-collector/pull/6240))
- (Splunk) `discovery`: Fix the prometheus config for envoy discovery receiver ([#6243](https://github.com/signalfx/splunk-otel-collector/pull/6243))

- (Core) `exporterhelper`: Add validation error for batch config if min_size is greater than queue_size. ([#12948](https://github.com/open-telemetry/opentelemetry-collector/pull/12948))
- (Core) `telemetry`: Allocate less memory per component when OTLP exporting of logs is disabled ([#13014](https://github.com/open-telemetry/opentelemetry-collector/pull/13014))
- (Core) `confmap`: Use reflect.DeepEqual to avoid panic when confmap.enableMergeAppendOption feature gate is enabled. ([#12932](https://github.com/open-telemetry/opentelemetry-collector/pull/12932))
- (Core) `internal telemetry`: Add resource attributes from telemetry.resource to the logger ([#12582](https://github.com/open-telemetry/opentelemetry-collector/pull/12582))
  Resource attributes from telemetry.resource were not added to the internal
  console logs. Now, they are added to the logger as part of the "resource" field.

- (Core) `confighttp and configcompression`: Fix handling of `snappy` content-encoding in a backwards-compatible way ([#10584](https://github.com/open-telemetry/opentelemetry-collector/pull/10584), [#12825](https://github.com/open-telemetry/opentelemetry-collector/pull/12825))
  The collector used the Snappy compression type of "framed" to handle the HTTP
  content-encoding "snappy".  However, this encoding is typically used to indicate
  the "block" compression variant of "snappy".  This change allows the collector to:
- When receiving a request with encoding 'snappy', the server endpoints will peek
  at the first bytes of the payload to determine if it is "framed" or "block" snappy,
  and will decompress accordingly.  This is a backwards-compatible change.

If the feature-gate "confighttp.framedSnappy" is enabled, you'll see new behavior for both client and server:
- Client compression type "snappy" will now compress to the "block" variant of snappy
  instead of "framed". Client compression type "x-snappy-framed" will now compress to the "framed" variant of snappy.
- Servers will accept both "snappy" and "x-snappy-framed" as valid content-encodings.

- (Contrib) `kafkaexporter`: Make Sarama's ConfigurationError as permanent to prevent retries ([#38604](https://github.com/open-telemetry/opentelemetry-collector-contrib/pull/38604))
- (Contrib) `kafkaexporter`: fix the default topic configuration, and default message partitioning (#39810, #39816)
- (Contrib) `kafkareceiver`: Fix support for built-in text encodings with hyphens in the encoding name ([#39793](https://github.com/open-telemetry/opentelemetry-collector-contrib/pull/39793))
- (Contrib) `tailsamplingprocessor`: Fix the misleading decision timer latency metric ([#38502](https://github.com/open-telemetry/opentelemetry-collector-contrib/pull/38502))
- (Contrib) `pkg/stanza/fileconsumer`: Mute new reader log when the noStateTracker is used ([#39855](https://github.com/open-telemetry/opentelemetry-collector-contrib/pull/39855))
- (Contrib) `prometheusreceiver`: Add 'fallback_scrape_protocol' to entries obtained through Target Allocator, unless already defined. ([#39672](https://github.com/open-telemetry/opentelemetry-collector-contrib/pull/39672))
  This applies the same configuration change that is already applied on static configuration.
- (Contrib) `prometheusreceiver`: Convert ms to s when setting start time on the metric ([#39912](https://github.com/open-telemetry/opentelemetry-collector-contrib/pull/39912))

- (Contrib) `receiver/sqlserver`: Properly parse numbers stored in scientific notation to integers ([#39124](https://github.com/open-telemetry/opentelemetry-collector-contrib/pull/39124))

## v0.125.0

This Splunk OpenTelemetry Collector release includes changes from the [opentelemetry-collector v0.125.0](https://github.com/open-telemetry/opentelemetry-collector/releases/tag/v0.125.0)
and the [opentelemetry-collector-contrib v0.125.0](https://github.com/open-telemetry/opentelemetry-collector-contrib/releases/tag/v0.125.0) releases where appropriate.

### 🛑 Breaking changes 🛑

- (Core) `service`: Lowercase values for 'otelcol.component.kind' attributes. ([#12865](https://github.com/open-telemetry/opentelemetry-collector/issues/12865))
- (Core) `service`: Restrict the `telemetry.newPipelineTelemetry` feature gate to metrics. ([#12856](https://github.com/open-telemetry/opentelemetry-collector/issues/12856), [#12933](https://github.com/open-telemetry/opentelemetry-collector/issues/12933))
  The "off" state of this feature gate introduced a regression, where the Collector's internal logs were missing component attributes. See issue [#12870](https://github.com/open-telemetry/opentelemetry-collector/issues/12870) for more details on this bug.

  On the other hand, the "on" state introduced an issue with the Collector's default internal metrics, because the Prometheus exporter does not currently support instrumentation scope attributes.

  To solve both of these issues, this change turns on the new scope attributes for logs and traces by default regardless of the feature gate.
  However, the new scope attributes for metrics stay locked behind the feature gate, and will remain off by default until the Prometheus exporter is updated to support scope attributes.

  Please understand that enabling the `telemetry.newPipelineTelemetry` feature gate may break the export of Collector metrics through, depending on your configuration.
  Having a `batch` processor in multiple pipelines is a known trigger for this.

  This comes with a breaking change, where internal logs exported through OTLP will now use instrumentation scope attributes to identify the source component instead of log attributes.
  This does not affect the Collector's stderr output. See the changelog for v0.123.0 for a more detailed description of the gate's effects.
- (Contrib) `receiver/k8sobjects`: Check for K8s API objects existence on receiver startup and not during config validation. ([#38803](https://github.com/open-telemetry/opentelemetry-collector-contrib/issues/38803))
- (Contrib) `receiver/kubeletstats`: Move receiver.kubeletstats.enableCPUUsageMetrics feature gate to beta ([#39487](https://github.com/open-telemetry/opentelemetry-collector-contrib/issues/39487))
  Deprecated metrics `container.cpu.utilization`, `k8s.pod.cpu.utilization` and `k8s.node.cpu.utilization` are being replaced
  by `container.cpu.usage`, `k8s.pod.cpu.usage` and `k8s.node.cpu.usage`.
  To be able to use the deprecated metrics, switch `receiver.kubeletstats.enableCPUUsageMetrics` feature gate to `false`.

- (Contrib) `processor/k8sattributes`: Change processor/k8sattributes to return error if unset envvar is used for `node_from_env_var` ([#39447](https://github.com/open-telemetry/opentelemetry-collector-contrib/issues/39447))
  Before this was a valid configuration, but had an unexpected behavior to monitor the entire cluster. | To keep the same behavior simply do not set the `node_from_env_var` value or use empty string.
- (Contrib) `receiver/sqlserver`: `host.name`, `sqlserver.computer.name`, and `sqlserver.instance.name` are now resource attributes instead of log attributes. We used to report `computer_name` and `instance_name` in the log attributes for top query collection and they are now deprecated. Now we report the three resources attributes in both top query collection and sample query collection. ([#39449](https://github.com/open-telemetry/opentelemetry-collector-contrib/issues/39449))
  This change is only relevant for logs.

### 🚩 Deprecations 🚩

- (Contrib) `connector/spanmetrics`: Deprecate the unused configuration `dimensions_cache_size` ([#39646](https://github.com/open-telemetry/opentelemetry-collector-contrib/issues/39646))
  Deprecated configuration `dimensions_cache_size`, please use `aggregation_cardinality_limit` instead

### 💡 Enhancements 💡

- (Splunk) `auto-instrumentation`: Improve error message in case of failed .NET instrumentation installer download ([#6165](https://github.com/signalfx/splunk-otel-collector/pull/6165))
- (Splunk) `auto-instrumentation`: Update NodeJS instrumentation library to v3.1.2 ([#6162](https://github.com/signalfx/splunk-otel-collector/pull/6162))
- (Splunk) Update bundled OpenJDK to 11.0.27_6 ([#6139](https://github.com/signalfx/splunk-otel-collector/pull/6139))
- (Core) `mdatagen`: Add support for attributes for telemetry configuration in metadata. ([#12919](https://github.com/open-telemetry/opentelemetry-collector/issues/12919))
- (Core) `configmiddleware`: Add extensionmiddleware interface. ([#12603](https://github.com/open-telemetry/opentelemetry-collector/issues/12603), [#9591](https://github.com/open-telemetry/opentelemetry-collector/issues/9591))
- (Core) `configgrpc`: Add gRPC middleware support. ([#12603](https://github.com/open-telemetry/opentelemetry-collector/issues/12603), [#9591](https://github.com/open-telemetry/opentelemetry-collector/issues/9591))
- (Core) `confighttp`: Add HTTP middleware support. ([#12603](https://github.com/open-telemetry/opentelemetry-collector/issues/12603), [#9591](https://github.com/open-telemetry/opentelemetry-collector/issues/9591), [#7441](https://github.com/open-telemetry/opentelemetry-collector/issues/7441))
- (Core) `configmiddleware`: Add configmiddleware struct. ([#12603](https://github.com/open-telemetry/opentelemetry-collector/issues/12603), [#9591](https://github.com/open-telemetry/opentelemetry-collector/issues/9591))
- (Contrib) `connector/spanmetrics`: Add new `aggregation_cardinality_limit` configuration option to limit the number of unique combinations of dimensions that will be tracked for metrics aggregation. ([#38990](https://github.com/open-telemetry/opentelemetry-collector-contrib/issues/38990))
- (Contrib) `connector/count`: Add profiles support ([#39577](https://github.com/open-telemetry/opentelemetry-collector-contrib/issues/39577))
- (Contrib) `extension/opamp`: Introduces a new config field `include_resource_attributes` which allows the extension to copy the agent's resource attributes to the non-identifying attributes in the agent description. ([#37487](https://github.com/open-telemetry/opentelemetry-collector-contrib/issues/37487))
- (Contrib) `receiver/statsd`: Add new config to customize socket permissions when transport is set to `unixgram`. ([#37807](https://github.com/open-telemetry/opentelemetry-collector-contrib/issues/37807))
- (Contrib) `receiver/kubeletstats`: Adds support for collecting Node and Pod network IO/error metrics for all network interfaces ([#30196](https://github.com/open-telemetry/opentelemetry-collector-contrib/issues/30196))
- (Contrib) `exporter/awss3`: add configuration field `resource_attrs_to_s3/s3_prefix` to support mapping s3 bucket prefix to OTel resource attributes ([#37858](https://github.com/open-telemetry/opentelemetry-collector-contrib/issues/37858))
  If `resource_attrs_to_s3/s3_prefix` is configured, s3 prefix will be determined based on the specified resource attribute and `s3uploader/s3_prefix` will serve as a fallback.
- (Contrib) `exporter/splunkhec`: Use ObservedTimestamp if Timestamp is empty. ([#39221](https://github.com/open-telemetry/opentelemetry-collector-contrib/issues/39221))
- (Contrib) `receiver/hostmetrics`: Possible to enable the process scraper under FreeBSD in the hostmetrics receiver. ([#39622](https://github.com/open-telemetry/opentelemetry-collector-contrib/issues/39622))
- (Contrib) `receiver/kafka`: Add support for configuring Kafka consumer rebalance strategy and group instance ID ([#39513](https://github.com/open-telemetry/opentelemetry-collector-contrib/issues/39513))
  This enhancement introduces two optional settings: group_rebalance_strategy and group_instance_id.
  These allow users to override the default Range-based rebalance strategy and optionally provide a static instance ID (as per KIP-345) for cooperative sticky balancing.
  This is particularly useful when handling high-cardinality metric workloads, as it reduces rebalance impact, improves cache reuse, and boosts CPU efficiency.
  Both settings are optional to maintain full backward compatibility.

- (Contrib) `receiver/kafka`: Added a new 'topic' attribute to all existing internal consume-claim metrics. ([#35336](https://github.com/open-telemetry/opentelemetry-collector-contrib/issues/35336))
- (Contrib) `receiver/kafka`: Add `max_fetch_wait` config setting ([#39360](https://github.com/open-telemetry/opentelemetry-collector-contrib/issues/39360))
  This setting allows you to specify the maximum time that the broker will wait for
  min_fetch_size bytes of data to be available before sending a response to the client.
  Defaults to 250ms.

- (Contrib) `receiver/sqlserver`: Accept `context_info` with `traceparent` format in query sample collection, setting log record with correct traceId and spanId. ([#39539](https://github.com/open-telemetry/opentelemetry-collector-contrib/issues/39539))

### 🧰 Bug fixes 🧰

- (Splunk) `receiver/smartagent`: Fix the receiver failing to start by receiver_creator since 0.124.0 ([#6187](https://github.com/signalfx/splunk-otel-collector/pull/6187))
- (Core) `exporterhelper`: Do not ignore the `num_consumers` setting when batching is enabled. ([#12244](https://github.com/open-telemetry/opentelemetry-collector/issues/12244))
- (Core) `exporterhelper`: Reject elements larger than the queue capacity ([#12847](https://github.com/open-telemetry/opentelemetry-collector/issues/12847))
- (Core) `mdatagen`: Add time and plog package imports ([#12907](https://github.com/open-telemetry/opentelemetry-collector/issues/12907))
- (Core) `confmap`: Maintain nil values when marshaling or unmarshaling nil slices ([#11882](https://github.com/open-telemetry/opentelemetry-collector/issues/11882))
  Previously, nil slices were converted to empty lists, which are semantically different
  than a nil slice. This change makes this conversion more consistent when encoding
  or decoding config, and these values are now maintained.
- (Contrib) `receiver/sqlquery`: respect `max_open_conn` configuration for multiple queries ([#39270](https://github.com/open-telemetry/opentelemetry-collector-contrib/issues/39270))
- (Contrib) `processor/resourcedetection`: change the EKS cluster identifier and check the cluster version instead of the existence of aws-auth configmap ([#39479](https://github.com/open-telemetry/opentelemetry-collector-contrib/issues/39479))
- (Contrib) `receiver/filelog`: Fix frozen receiver when max_concurrent_files is 1 ([#39598](https://github.com/open-telemetry/opentelemetry-collector-contrib/issues/39598))
- (Contrib) `processor/transform`: Fix the context inferrer to also take into consideration the global OTTL conditions configuration. ([#39455](https://github.com/open-telemetry/opentelemetry-collector-contrib/issues/39455))
- (Contrib) `receiver/prometheus`: When a histogram metric has both classic and native histogram buckets, keep both, instead of throwing away the native histogram buckets. ([#26555](https://github.com/open-telemetry/opentelemetry-collector-contrib/issues/26555))
- (Contrib) `receiver_creator`: Fix how escaped backticks are handled in receiver creator templates ([#39163](https://github.com/open-telemetry/opentelemetry-collector-contrib/issues/39163))
- (Contrib) `receiver/k8sobjects`: Introduces `error_mode`, so users can choose between propagating, ignoring, or silencing missing objects. ([#38803](https://github.com/open-telemetry/opentelemetry-collector-contrib/issues/38803))
- (Contrib) `extension/opamp`: Skips loading TLS config for insecure endpoints ([#39515](https://github.com/open-telemetry/opentelemetry-collector-contrib/issues/39515))
- (Contrib) `receiver/kafka`: `name` label will be correctly set in receiver metrics ([#39483](https://github.com/open-telemetry/opentelemetry-collector-contrib/issues/39483))
- (Contrib) `receiver/tcplog`: Ignore SplitFuncBuilder field to prevent panic during config marshaling ([#39474](https://github.com/open-telemetry/opentelemetry-collector-contrib/issues/39474))

## v0.124.0

This Splunk OpenTelemetry Collector release includes changes from the [opentelemetry-collector v0.124.0](https://github.com/open-telemetry/opentelemetry-collector/releases/tag/v0.124.0)
and the [opentelemetry-collector-contrib v0.124.1](https://github.com/open-telemetry/opentelemetry-collector-contrib/releases/tag/v0.124.1) releases where appropriate.

### 🛑 Breaking changes 🛑

- (Contrib) `splunkenterprisereceiver`: added new attributes to the receiver and modified config ([#36330](https://github.com/open-telemetry/opentelemetry-collector-contrib/issues/36330))
- (Contrib) `extension/headerssetter`: Change `DefaultValue` to use `configopaque.String` type. ([#39127](https://github.com/open-telemetry/opentelemetry-collector-contrib/issues/39127))
- (Contrib) `splunkenterprisereceiver`: disabled default metrics except for splunkHealth to ensure scrapes run on Splunk instance are opt-in ([#39068](https://github.com/open-telemetry/opentelemetry-collector-contrib/issues/39068))
- (Contrib) `processor/transform`: Fix Basic Config style to properly handle `cache` access. ([#38926](https://github.com/open-telemetry/opentelemetry-collector-contrib/issues/38926))
  The Transform processor now requires only one configuration style per processor's configuration, which means Advanced Config and Basic Config cannot be used together anymore.
- (Contrib) `sqlserverreceiver`: update the unit of `db.lock_timeout` attribute from millisecond to second. this attribute is part of the emitted query sample collection. ([#39042](https://github.com/open-telemetry/opentelemetry-collector-contrib/issues/39042))

### 🚩 Deprecations 🚩

- (Contrib) `kafkaexporter`: Deprecate `auth::tls` and introduce `tls` config ([#37776](https://github.com/open-telemetry/opentelemetry-collector-contrib/issues/37776))
- (Contrib) `kafkametricsreceiver`: Deprecate `auth::tls` and introduce `tls` config ([#37776](https://github.com/open-telemetry/opentelemetry-collector-contrib/issues/37776))
- (Contrib) `kafkareceiver`: Deprecate `auth::tls` and introduce `tls` config ([#37776](https://github.com/open-telemetry/opentelemetry-collector-contrib/issues/37776))
- (Contrib) `kafkaexporter`: deprecate `topic` and `encoding`, introduce signal-specific configuration ([#35432](https://github.com/open-telemetry/opentelemetry-collector-contrib/issues/35432))
- (Contrib) `kafkareceiver`: Add signal-specific topic and encoding config, deprecate existing topic/encoding config. ([#32735](https://github.com/open-telemetry/opentelemetry-collector-contrib/issues/32735))

### 💡 Enhancements 💡

- (Splunk) Update `splunk-otel-javaagent` to v2.15.0 ([#6131](https://github.com/signalfx/splunk-otel-collector/pull/6131))
- (Splunk) Update `jmx-metric-gatherer` to v1.46.0 ([#6127](https://github.com/signalfx/splunk-otel-collector/pull/6127))
- (Core) `exporterhelper`: Add support for bytes-based batching for profiles in the exporterhelper package. ([#3262](https://github.com/open-telemetry/opentelemetry-collector/issues/3262))
- (Core) `otelcol`: Enhance config validation using <validate> command to capture all validation errors that prevents the collector from starting. ([#8721](https://github.com/open-telemetry/opentelemetry-collector/issues/8721))
- (Core) `exporterhelper`: Link batcher context to all batched request's span contexts. ([#12212](https://github.com/open-telemetry/opentelemetry-collector/issues/12212), [#8122](https://github.com/open-telemetry/opentelemetry-collector/issues/8122))
- (Contrib) `azuremonitorreceiver`: Add subscription name resource attribute ([#39029](https://github.com/open-telemetry/opentelemetry-collector-contrib/issues/39029))
- (Contrib) `azuremonitorreceiver`: Allow to use metrics:getBatch API (Azure Monitor Metrics Data Plane) ([#38651](https://github.com/open-telemetry/opentelemetry-collector-contrib/issues/38651))
- (Contrib) `kafkareceiver`: Propagate Kafka headers as metadata ([#39129](https://github.com/open-telemetry/opentelemetry-collector-contrib/issues/39129))
  Allows the Kafka receiver to propagate Kafka headers as client.Info (metadata). Allowing downstream processors and exporters to access the values via the enriched context.
- (Contrib) `kafkaexporter`: Propagate metadata keys as headers ([#39130](https://github.com/open-telemetry/opentelemetry-collector-contrib/issues/39130))
  Adds a new config option specifying a list of metadata keys that should be propagated as Kafka message headers.
- (Contrib) `receivercreator`: Add kafkatopicsobserver to the receivercreator configuration ([#37665](https://github.com/open-telemetry/opentelemetry-collector-contrib/issues/37665))
- (Contrib) `kafkaexporter`: enable partitioning for all encodings ([#39001](https://github.com/open-telemetry/opentelemetry-collector-contrib/issues/39001), [#38999](https://github.com/open-telemetry/opentelemetry-collector-contrib/issues/38999))
  With the exception of Jaeger encodings which have their own partitioning logic,
  partitioning is now independent of the encoding used. This means that all encodings
  now support partitioning.

- (Contrib) `signalfxexporter`: Errors will now include the URL that it was trying to access ([#39026](https://github.com/open-telemetry/opentelemetry-collector-contrib/issues/39026))
- (Contrib) `splunkhecexporter`: Errors will now include the URL that it was trying to access ([#39026](https://github.com/open-telemetry/opentelemetry-collector-contrib/issues/39026))
- (Contrib) `k8sattributesprocessor`: Add option to configure automatic resource attributes - with annotation prefix ([#37114](https://github.com/open-telemetry/opentelemetry-collector-contrib/issues/37114))
  Implements [Specify resource attributes using Kubernetes annotations](https://github.com/open-telemetry/semantic-conventions/blob/main/docs/non-normative/k8s-attributes.md#specify-resource-attributes-using-kubernetes-annotations).

  If you are using the file log receiver, you can now create the same resource attributes as traces (via OTLP) received
  from an application instrumented with the OpenTelemetry Operator -
  simply by adding the `extract: { otel_annotations: true }` configuration to the `k8sattributesprocessor` processor.
  See the [documentation](https://github.com/open-telemetry/opentelemetry-collector-contrib/blob/main/processor/k8sattributesprocessor/README.md#config-example) for more details.

- (Contrib) `oracledbreceiver`: Add support for parallel operations metrics ([#39215](https://github.com/open-telemetry/opentelemetry-collector-contrib/issues/39215))
  The following metrics are now available, all disabled by default:
  - 'DDL statements parallelized'
  - 'DML statements parallelized'
  - 'Parallel operations not downgraded'
  - 'Parallel operations downgraded to serial'
  - 'Parallel operations downgraded (1-25%)'
  - 'Parallel operations downgraded (25-50%)'
  - 'Parallel operations downgraded (50-75%)'
  - 'Parallel operations downgraded (75-99%)'

- (Contrib) `k8sclusterreceiver`: Add missing attributes to entities in experimental entity feature ([#39038](https://github.com/open-telemetry/opentelemetry-collector-contrib/issues/39038))
- (Contrib) `pkg/stanza`: Use buffer pool for the read buffers to limit allocations ([#39373](https://github.com/open-telemetry/opentelemetry-collector-contrib/issues/39373))
- (Contrib) `postgresqlreceiver`: add top query collection to help end user identify which query were executed in the postgresql database. ([#39311](https://github.com/open-telemetry/opentelemetry-collector-contrib/issues/39311))
- (Contrib) `sqlserverreceiver`: Allow full control of the "connection string" via the `datasource` configuration option ([#39235](https://github.com/open-telemetry/opentelemetry-collector-contrib/issues/39235))
- (Contrib) `spanmetricsconnector`: Initialise new calls_total metrics at 0 ([#38537](https://github.com/open-telemetry/opentelemetry-collector-contrib/issues/38537))
- (Contrib) `pkg/stanza`: Remove unnecessary slice allocation to track errors (even nil) ([#39367](https://github.com/open-telemetry/opentelemetry-collector-contrib/issues/39367))

### 🧰 Bug fixes 🧰

- (Core) `confighttp`: Ensure http authentication server failures are handled by the provided error handler ([#12666](https://github.com/open-telemetry/opentelemetry-collector/issues/12666))
- (Contrib) `metricstransformprocessor`: Fix aggregation of exponential histograms in metricstransform processor. ([#39143](https://github.com/open-telemetry/opentelemetry-collector-contrib/issues/39143))
  Fix a panic when the number of populated buckets varies, and fix summing of counts for the Zero bucket.

- (Contrib) `pkg/ottl`: Fix OTTL context inference order to prioritize the `scope` context over `resource`. ([#39155](https://github.com/open-telemetry/opentelemetry-collector-contrib/issues/39155))
- (Contrib) `pkg/ottl`: Fix so replace_all_patterns can replace keys using optional function ([#32896](https://github.com/open-telemetry/opentelemetry-collector-contrib/issues/32896))
  When using the `replace_all_patterns` with `key` and `optional` function on the replacement, the value was being replaced with the key. This change fixes that and now the key is replaced as intended.
- (Contrib) `awss3exporter`: Fixes an issue where the AWS S3 Exporter was forcing an ACL to be set, leading to unexpected behavior in S3 bucket permissions ([#39346](https://github.com/open-telemetry/opentelemetry-collector-contrib/issues/39346))
  Current behavior of the AWS S3 Exporter is to set the ACL to 'private' by default, this removes that behavior and sets no ACL if not specified.
- (Contrib) `connector/spanmetrics`: This change proposes moving the start timestamp (and last seen timestamp) from the resourceMetrics level to the individual metrics level. This will ensure that each metric has its own accurate start and last seen timestamps, regardless of its relationship to other spans. ([#35994](https://github.com/open-telemetry/opentelemetry-collector-contrib/issues/35994))
- (Contrib) `receiver/kubeletstats`: support user defined CA path for service account using the configtls option `ca_file` ([#39291](https://github.com/open-telemetry/opentelemetry-collector-contrib/issues/39291))
- (Contrib) `splunkenterprisereceiver`: Fixes `otelcol_scraper_errored_metric_points` metric, which was not incrementing properly ([#38691](https://github.com/open-telemetry/opentelemetry-collector-contrib/issues/38691))
- (Contrib) `receivercreator`: Fix automatic discovery of kafka endpoints ([#39313](https://github.com/open-telemetry/opentelemetry-collector-contrib/issues/39313)).

## v0.123.0

This Splunk OpenTelemetry Collector release includes changes from the [opentelemetry-collector v0.123.0](https://github.com/open-telemetry/opentelemetry-collector/releases/tag/v0.123.0)
and the [opentelemetry-collector-contrib v0.123.0](https://github.com/open-telemetry/opentelemetry-collector-contrib/releases/tag/v0.123.0)
releases where appropriate.

### ❗ Known Issues ❗

- This version won't collect kafka metrics with the discovery mode enabled. Will be fixed in 0.124.0.
  See https://github.com/open-telemetry/opentelemetry-collector-contrib/issues/39313 for more details.

###  🛑 Breaking changes 🛑

- (Splunk) Support for OpenSUSE 12 and CentOS 7 (tar package) has been dropped ([#6073](https://github.com/signalfx/splunk-otel-collector/pull/6073))
- (Core) `service/telemetry`: Mark `telemetry.disableAddressFieldForInternalTelemetry` as beta, usage of deprecated `service::telemetry::address` are ignored ([#12756](https://github.com/open-telemetry/opentelemetry-collector/issues/12756))
  IMPORTANT: If you have `service::telemetry::address` configured manually, ensure to change it to the new format:
  ```yaml
  telemetry:
    metrics:
      readers:
        - pull:
            exporter:
              prometheus:
                host: <HOST>
                port: <PORT>
                without_scope_info: true
                without_type_suffix: true
                without_units: true
  ```
  Otherwise, the Collector will not emit any internal telemetry metrics.
  To restore the previous behavior disable `telemetry.disableAddressFieldForInternalTelemetry` feature gate.

- (Core) `exporterbatch`: Remove deprecated fields `min_size_items` and `max_size_items` from batch config. ([#12684](https://github.com/open-telemetry/opentelemetry-collector/issues/12684))
- (Contrib) `receiver/azuremonitor`: multi subscriptions support and automatic discovery ([#36612](https://github.com/open-telemetry/opentelemetry-collector-contrib/issues/36612))
- (Contrib) `exporter/kafka`: change default client_id to "otel-collector" ([#38411](https://github.com/open-telemetry/opentelemetry-collector-contrib/issues/38411))
  The exporter now uses the "configkafka" package which consolidates
  common configuration structures and default values. As a result of
  this change, we update the default client_id value to "otel-collector".

- (Contrib) `receiver/kafkametrics`: change default client_id to "otel-collector", deprecate "refresh_frequency" ([#38411](https://github.com/open-telemetry/opentelemetry-collector-contrib/issues/38411))
  The receiver now uses the "configkafka" package which consolidates
  common configuration structures and default values. As a result of
  this change, we update the default client_id value to "otel-collector",
  and deprecate "refresh_frequency" in favour of "metadata.refresh_interval".

- (Contrib) `processor/k8sattributes`: Remove stable feature gate `k8sattr.rfc3339` ([#38810](https://github.com/open-telemetry/opentelemetry-collector-contrib/issues/38810))

### 🚩 Deprecations 🚩

- (Core) `exporters`: Deprecate `blocking` in favor of `block_on_overflow`. ([#12710](https://github.com/open-telemetry/opentelemetry-collector/issues/12710))
- (Core) `exporters`: Deprecate configuring exporter batching separately. Use `sending_queue::batch` instead. ([#12772](https://github.com/open-telemetry/opentelemetry-collector/issues/12772))
  Moving the batching configuration to `sending_queue::batch` requires setting `sending_queue::sizer` to `items`
  which means that `sending_queue::queue_size` needs to be also increased by the average batch size number (roughly
  x5000 for the default batching configuration).
  See https://github.com/open-telemetry/opentelemetry-collector/tree/main/exporter/exporterhelper#configuration
- (Contrib) `exporter/kafka`: Deprecate `auth.plain_text` configuration. Use `auth.sasl` with mechanism set to PLAIN instead. ([#38883](https://github.com/open-telemetry/opentelemetry-collector-contrib/issues/38883))
- (Contrib) `receiver/kafkametrics`: Deprecate `auth.plain_text` configuration. Use `auth.sasl` with mechanism set to PLAIN instead. ([#38883](https://github.com/open-telemetry/opentelemetry-collector-contrib/issues/38883))
- (Contrib) `receiver/kafka`: Deprecate `auth.plain_text` configuration. Use `auth.sasl` with mechanism set to PLAIN instead. ([#38883](https://github.com/open-telemetry/opentelemetry-collector-contrib/issues/38883))

### 💡 Enhancements 💡

- (Splunk) Add discovery rule (disabled by default) for istio ([#5854](https://github.com/signalfx/splunk-otel-collector/pull/5854))
- (Core) `exporters`: Add support to configure batching in the sending queue. ([#12746](https://github.com/open-telemetry/opentelemetry-collector/issues/12746))
- (Core) `exporters`: Add support for `wait_for_result`, remove `disabled_queue` ([#12742](https://github.com/open-telemetry/opentelemetry-collector/issues/12742))
- (Core) `exporters`: Allow exporter memory queue to use different type of sizers. ([#12708](https://github.com/open-telemetry/opentelemetry-collector/issues/12708))
- (Core) `service`: Add `telemetry.newPipelineTelemetry` feature gate to inject component-identifying attributes in internal telemetry ([#12217](https://github.com/open-telemetry/opentelemetry-collector/issues/12217))
  With the feature gate enabled, all internal telemetry (metrics/traces/logs) will include some of
  the following instrumentation scope attributes:
  - `otelcol.component.kind`
  - `otelcol.component.id`
  - `otelcol.pipeline.id`
  - `otelcol.signal`
  - `otelcol.signal.output`

  These attributes are defined in the [Pipeline Component Telemetry RFC](https://github.com/open-telemetry/opentelemetry-collector/blob/main/docs/rfcs/component-universal-telemetry.md#attributes),
  and identify the component instance from which the telemetry originates.
  They are added automatically without changes to component code.

  These attributes were already included in internal logs as regular log attributes, starting from
  v0.120.0. For consistency with other signals, they have been switched to scope attributes (with
  the exception of logs emitted to standard output), and are now enabled by the feature gate.

  Please make sure that the exporter / backend endpoint you use has support for instrumentation
  scope attributes before using this feature. If the internal telemetry is exported to another
  Collector, a transform processor could be used to turn them into other kinds of attributes if
  necessary.

- (Core) `exporters`: Enable support to do batching using `bytes` sizer ([#12751](https://github.com/open-telemetry/opentelemetry-collector/issues/12751))
- (Core) `service`: Add config key to set metric views used for internal telemetry ([#10769](https://github.com/open-telemetry/opentelemetry-collector/issues/10769))
  The `service::telemetry::metrics::views` config key can now be used to explicitly set the list of
  metric views used for internal telemetry, mirroring `meter_provider::views` in the SDK config.
  This can be used to disable specific internal metrics, among other uses.

  This key will cause an error if used alongside other features which would normally implicitly create views, such as:
  - not setting `service::telemetry::metrics::level` to `detailed`;
  - enabling the `telemetry.disableHighCardinalityMetrics` feature flag.
- (Contrib) `connector/spanmetrics`: Add instrumentation scope to span metrics connector. ([#23662](https://github.com/open-telemetry/opentelemetry-collector-contrib/issues/23662))
  This change adds the instrumentation scope to the span metrics connector, which allows users to specify the instrumentation scope for the connector.
  Now, the connector has a new configuration option:
  - `include_instrumentation_scope`: A list of instrumentation scope names to include from the traces.

  The instrumentation scope name is the name of the instrumentation library that collected the span.

- (Contrib) `receiver/splunkhec`: Splunk HEC timestamp accepts nanoseconds, microseconds, milliseconds, and seconds epoch. ([#36571](https://github.com/open-telemetry/opentelemetry-collector-contrib/issues/36571))
- (Contrib) `receiver/oracledb`: Add support for additional read/write metrics ([#37814](https://github.com/open-telemetry/opentelemetry-collector-contrib/issues/37814))
  The following metrics are now available, all disabled by default:
  'physical reads direct', 'physical writes', 'physical writes direct',
  'physical read io requests' and 'physical write io requests' metrics'

- (Contrib) `exporter/awss3`: Implement timeout for S3 exporter ([#36264](https://github.com/open-telemetry/opentelemetry-collector-contrib/issues/36264))
- (Contrib) `extension/bearertokenauth`: Allow the header name to be customized in the bearerauthtoken extension ([#38793](https://github.com/open-telemetry/opentelemetry-collector-contrib/issues/38793))
- (Contrib) `receiver/hostmetrics`: Reduced the cost of retrieving number of threads and parent process ID on Windows.
  Disable the featuregate `hostmetrics.process.onWindowsUseNewGetProcesses` to fallback to the previous[] implementation.
  ([#32947](https://github.com/open-telemetry/opentelemetry-collector-contrib/issues/32947), [#38589](https://github.com/open-telemetry/opentelemetry-collector-contrib/issues/38589))
- (Contrib) `receiver/hostmetrics`: Reduced the CPU cost of collecting the `process.handles` metric on Windows. ([#38886](https://github.com/open-telemetry/opentelemetry-collector-contrib/issues/38886))
  Instead of using WMI to retrieve the number of opened handles by each process
  the scraper now uses the GetProcessHandleCount Win32 API which results in
  reduced CPU usage when the metric `process.handles` is enabled.

- (Contrib) `pkg/ottl`: Enhance the Decode OTTL function to support all flavors of Base64 ([#38854](https://github.com/open-telemetry/opentelemetry-collector-contrib/issues/38854))
- (Contrib) `receiver/rabbitmq`: Enhance the RabbitMQ receiver to collect and report additional node-level metrics: `rabbitmq.node.disk_free`, `rabbitmq.node.disk_free_limit`, `rabbitmq.node.disk_free_alarm`, `rabbitmq.node.disk_free_details.rate`, `rabbitmq.node.mem_used`, `rabbitmq.node.mem_limit`, `rabbitmq.node.mem_alarm`, `rabbitmq.node.mem_used_details.rate`, `rabbitmq.node.fd_used`, `rabbitmq.node.fd_total`, `rabbitmq.node.fd_used_details.rate`, `rabbitmq.node.sockets_used`, `rabbitmq.node.sockets_total`, `rabbitmq.node.sockets_used_details.rate`, `rabbitmq.node.proc_used`, `rabbitmq.node.proc_total`, `rabbitmq.node.proc_used_details.rate`. These provide additional observability into the state and resource usage of RabbitMQ nodes. ([#38976](https://github.com/open-telemetry/opentelemetry-collector-contrib/issues/38976))
- (Contrib) `receiver/rabbitmq`: Enhance the RabbitMQ receiver to collect and report additional node-level metrics across multiple categories. These include metrics related to memory, file descriptors, sockets, processes, disk, uptime, scheduling, garbage collection (GC), I/O, message store, connections, clustering, configuration, application info, and context switches. This significantly improves visibility into the performance, state, and resource usage of RabbitMQ nodes. ([#38997](https://github.com/open-telemetry/opentelemetry-collector-contrib/issues/38997))
- (Contrib) `processor/resourcedetection`: Adding the `os.version` resource attribute to system resourcedetection processor ([#38087](https://github.com/open-telemetry/opentelemetry-collector-contrib/issues/38087))
- (Contrib) `receiver/sqlserver`: support sqlserverreceiver to record every executing query ([#36462](https://github.com/open-telemetry/opentelemetry-collector-contrib/issues/36462))
  We introduced Query Sample collection in this PR. The scraper will record all the currently
  executing queries once (in most case) and report related metrics. With this, user will be
  able to see what queries got executed and can combine with the Top Query to get more insights
  on troubleshooting and fine tuning.

- (Contrib) `receiver/sqlserver`: Support query-level log collection ([#36462](https://github.com/open-telemetry/opentelemetry-collector-contrib/issues/36462))
  Added top query (most CPU time consumed) collection. The query will gather the queries took most of the time during the last
  query interval and report related metrics. The number of queries can be configured. This will enable user to have better
  understanding on what is going on with the database. This enhancement empowers users to not only monitor but also actively
  manage and optimize their MSSQL database performance based on real usage patterns.

### 🧰 Bug fixes 🧰

- (Splunk) Add headers_setter extension to OTLP HTTP exporters in the default configs to facilitate token passthrough ([#6083](https://github.com/signalfx/splunk-otel-collector/pull/6083), [#6075](https://github.com/signalfx/splunk-otel-collector/pull/6075))
- (Core) `exporters`: Fix order of starting between queue and batch. ([#12705](https://github.com/open-telemetry/opentelemetry-collector/issues/12705))
- (Contrib) `receiver/awsecscontainermetrics`: Ensure that the storage.read_bytes and storage.write_bytes metrics include i/o counts from all devices ([#38301](https://github.com/open-telemetry/opentelemetry-collector-contrib/issues/38301))
- (Contrib) `receiver/sqlserver`: the current metric scraper would report error when parsing value, the value was parsed as int but actually it should be a float ([#38823](https://github.com/open-telemetry/opentelemetry-collector-contrib/issues/38823))
- (Contrib) `receiver/sqlserver`: Ensure all enabled metrics are emitted ([#38839](https://github.com/open-telemetry/opentelemetry-collector-contrib/issues/38839))
- (Contrib) `receiver/kafka`: make calls to error backoff thread-safe and add logging ([#38941](https://github.com/open-telemetry/opentelemetry-collector-contrib/issues/38941))
- (Contrib) `receiver/sqlserver`: Remove warning that `server.address` and `server.port` resource attributes will be enabled ([#38831](https://github.com/open-telemetry/opentelemetry-collector-contrib/issues/38831))
  There is no intention of enabling these resource attributes by default,
  this change is to simply remove the warning.
  The `server.address` and `server.port` resource attributes were, and still are,
  disabled by default.

- (Contrib) `pkg/stanza`: Add retries when calls to retrieve Windows event via `EvtNext` fail with error RPC_S_INVALID_BOUND (1734). ([#38149](https://github.com/open-telemetry/opentelemetry-collector-contrib/issues/38149))
  Whenever large events were read in by the Windows event log receiver, via the stanza input operator,
  the collector would fail with error RPC_S_INVALID_BOUND (1734). Now the operator tries to workaround
  this issue by reducing the number of events read on each attempt.

## v0.122.0

This Splunk OpenTelemetry Collector release includes changes from the [opentelemetry-collector v0.122.1](https://github.com/open-telemetry/opentelemetry-collector/releases/tag/v0.122.1)
and the [opentelemetry-collector-contrib v0.122.0](https://github.com/open-telemetry/opentelemetry-collector-contrib/releases/tag/v0.122.0)
releases where appropriate.

###  🛑 Breaking changes 🛑

- (Core) `service`: Batch processor telemetry is no longer emitted at "basic" verbosity level ([#7890](https://github.com/open-telemetry/opentelemetry-collector/issues/7890))
  According to the guidelines, basic-level telemetry should be reserved for core Collector APIs.
  Components such as the batch processor should emit telemetry starting from the "normal" level
  (which is also the default level). Migration: If your Collector telemetry was set to level:
  basic and you want to keep seeing batch processor-related metrics, consider switching to level:
  normal instead.

- (Contrib) `deltatocumulative`: removes legacy and clean up existing metrics ([#38079](https://github.com/open-telemetry/opentelemetry-collector-contrib/pull/38079))
- (Contrib) `sqlserverreceiver`: SQL Server receiver now requires a positive serial number for X509 certificates.
  See known issues in README of `receiver/sqlserverreceiver` for more information. ([#38099](https://github.com/open-telemetry/opentelemetry-collector-contrib/pull/38099))

### 🚀 New components 🚀

- (Splunk) Add `opamp` extension ([#5999](https://github.com/signalfx/splunk-otel-collector/pull/5999))

### 💡 Enhancements 💡

- (Splunk) Add a new discovery bundle for Istio metrics which includes proxy, gateway, and pilot/istiod  ([#5854](https://github.com/signalfx/splunk-otel-collector/pull/5854))
  - This discovery receiver, named prometheus/istio, is disabled by default. Users can enable it by setting the discovery config `splunk.discovery.receivers.prometheus/istio.enabled=true`.
- (Splunk) Update `splunk-otel-javaagent` to `v2.14.0` ([#6000](https://github.com/signalfx/splunk-otel-collector/pull/6000))
- (Splunk) Update `jmx-metric-gatherer` to `v1.45.0` ([#5995](https://github.com/signalfx/splunk-otel-collector/pull/5995))
- (Splunk) Use direct connection for MongoDB discovery ([#6042](https://github.com/signalfx/splunk-otel-collector/pull/6042))

- (Core) `service`: Add `service.AllowNoPipelines` feature gate to allow starting
  the Collector without pipelines. This can be used to start with only extensions.([#12613](https://github.com/open-telemetry/opentelemetry-collector/pull/12613))
- (Core) `service`: include component id/type in start error ([#10426](https://github.com/open-telemetry/opentelemetry-collector/issues/10426))
- (Core) `confmap`: Introduce a new feature flag to allow for merging lists instead of discarding the existing ones.
  You can enable this option via the command line by running following command:
  `otelcol --config=main.yaml --config=extra_config.yaml --feature-gates=-confmap.enableMergeAppendOption`
  ([#8394](https://github.com/open-telemetry/opentelemetry-collector/issues/8394))
  ([#8754](https://github.com/open-telemetry/opentelemetry-collector/issues/8754))
  ([#10370](https://github.com/open-telemetry/opentelemetry-collector/issues/10370))

- (Contrib) `splunkhecreceiver`: splunk hec receiver accepts metrics with empty string Event field ([#38464](https://github.com/open-telemetry/opentelemetry-collector-contrib/issues/38464))
- (Contrib) `sqlserverreceiver`: Add new performance-related metrics ([#37884](https://github.com/open-telemetry/opentelemetry-collector-contrib/issues/37884))
- (Contrib) `hostmetricsreceiver`: Added the system.linux.memory.dirty and system.memory.page_size metrics. ([#38672](https://github.com/open-telemetry/opentelemetry-collector-contrib/issues/38672))
- (Contrib) `mongodbreceiver`: Added new mongodb metrics to achieve parity with Telegraf ([#37227](https://github.com/open-telemetry/opentelemetry-collector-contrib/pull/37227))
- (Contrib) `routingconnector`: Adds Standard Converter functions to routing connector. ([#38282](https://github.com/open-telemetry/opentelemetry-collector-contrib/issues/38282))
- (Contrib) `azuremonitorreceiver`: Adds filtering by metric and/or aggregation ([#37420](https://github.com/open-telemetry/opentelemetry-collector-contrib/issues/37420))
- (Contrib) `headerssetterextension`: Add support for setting headers based on authentication data ([#38441](https://github.com/open-telemetry/opentelemetry-collector-contrib/pull/38441))
- (Contrib) `collectdreceiver`: apply fieldalignment to collectd records to reduce memory allocation ([#37321](https://github.com/open-telemetry/opentelemetry-collector-contrib/pull/37321))
- (Contrib) `pkg/ottl`: Enhance flatten() editor to resolve attribute key conflicts by adding a number suffix to the conflicting keys. ([#35793](https://github.com/open-telemetry/opentelemetry-collector-contrib/issues/35793))
- (Contrib) `loadbalancingexporter`: Add support for route with composite keys ([#35320](https://github.com/open-telemetry/opentelemetry-collector-contrib/issues/35320))
- (Contrib) `kafkaexporter`: do not ask for user and password if auth mechanism is set to AWS IAM ([#37417](https://github.com/open-telemetry/opentelemetry-collector-contrib/pull/37417))
- (Contrib) `bearertokenauthextension`: Add the ability to configure multiple bearer tokens for the same endpoint. ([#38148](https://github.com/open-telemetry/opentelemetry-collector-contrib/pull/38148))
- (Contrib) `pkg/ottl`: Add `IsValidLuhn()` checksum verification function ([#37880](https://github.com/open-telemetry/opentelemetry-collector-contrib/issues/37880))
- (Contrib) `pkg/ottl`: Add ability to compare maps in Boolean Expressions ([#38611](https://github.com/open-telemetry/opentelemetry-collector-contrib/pull/38611))
- (Contrib) `pkg/ottl`: Add `Murmur3Hash`and `Murmur3Hash128` functions to convert the `target` string to Murmur3 hash in hexadecimal string format ([#34077](https://github.com/open-telemetry/opentelemetry-collector-contrib/issues/34077))
- (Contrib) `prometheusreceiver`: Adds the Prometheus API server to more easily debug the Prometheus config, service discovery, and targets. ([#32646](https://github.com/open-telemetry/opentelemetry-collector-contrib/pull/32646))
- (Contrib) `rabbitmqreceiver`: Enhance the RabbitMQ receiver to collect and report node-level metrics (`rabbitmq.node.disk_free`, `rabbitmq.node.fd_used`, `rabbitmq.node.mem_limit`, and `rabbitmq.node.mem_used`). This provides additional observability into the state and resource usage of RabbitMQ nodes. ([#36925](https://github.com/open-telemetry/opentelemetry-collector-contrib/issues/36925))
- (Contrib) `redactionprocessor`: Support hashing instead of masking values via 'hash_function' parameter ([#35830](https://github.com/open-telemetry/opentelemetry-collector-contrib/issues/35830))
- (Contrib) `pkg/stanza`: Add 'regex_replace' operator ([#37443](https://github.com/open-telemetry/opentelemetry-collector-contrib/pull/37443))
- (Contrib) `jaegerreceiver`: Remove dependency on jaeger/cmd/agent ([#38655](https://github.com/open-telemetry/opentelemetry-collector-contrib/pull/38655))
- (Contrib) `resourceprocessor`: Add support for profiles signal type ([#37513](https://github.com/open-telemetry/opentelemetry-collector-contrib/pull/37513))
- (Contrib) `azuremonitorreceiver`: Add dimensions.enabled and dimensions.overrides which allows to opt out from automatically split by all the dimensions of the resource type ([#36611](https://github.com/open-telemetry/opentelemetry-collector-contrib/issues/36611))
- (Contrib) `sqlqueryreceiver`: Allow users to specify the maximum number of concurrent open connections to DB server using `max_open_conn` config parameter ([#36752](https://github.com/open-telemetry/opentelemetry-collector-contrib/issues/36752))
- (Contrib) `pkg/stanza`: Prevent data loss in Stanza-based receivers on ungraceful shutdown of the collector ([#35456](https://github.com/open-telemetry/opentelemetry-collector-contrib/issues/35456))
  Enable the `stanza.synchronousLogEmitter` feature gate to unlock this feature.
  See the [documentation](https://github.com/open-telemetry/opentelemetry-collector-contrib/blob/main/pkg/stanza/README.md) for more information.

### 🧰 Bug fixes 🧰

- (Splunk) `deployment/databricks`: Ensure `curl` commands are properly redirected ([#6047](https://github.com/signalfx/splunk-otel-collector/pull/6047))

- (Core) `service`: do not attempt to register process metrics if they are disabled ([#12098](https://github.com/open-telemetry/opentelemetry-collector/issues/12098))

- (Contrib) `filelogreceiver`: Extend container parser log file path pattern to include rotated files. ([#35137](https://github.com/open-telemetry/opentelemetry-collector-contrib/issues/35137))
- (Contrib) `mysqlreceiver`: Fixed issue where the system attempted to convert string value '0.0000' (stored as []uint8) to int64 type, which was causing an invalid syntax error. ([#38276](https://github.com/open-telemetry/opentelemetry-collector-contrib/issues/38276))
- (Contrib) `attributesprocessor`: Validate metrics configuration parameters before processing ([#36077](https://github.com/open-telemetry/opentelemetry-collector-contrib/issues/36077))
- (Contrib) `probabilisticsampler`: Logs priority sampling behavior applies only when the priority attribute is present. ([#38468](https://github.com/open-telemetry/opentelemetry-collector-contrib/issues/38468))
- (Contrib) `pkg/ottl`: Fix limitation of map literals within slice literals not being handled correctly ([#37405](https://github.com/open-telemetry/opentelemetry-collector-contrib/issues/37405))

## v0.121.0

This Splunk OpenTelemetry Collector release includes changes from the [opentelemetry-collector v0.121.0](https://github.com/open-telemetry/opentelemetry-collector/releases/tag/v0.121.0) and the [opentelemetry-collector-contrib v0.121.0](https://github.com/open-telemetry/opentelemetry-collector-contrib/releases/tag/v0.121.0) releases where appropriate.

### 🛑 Breaking changes 🛑

- (Splunk) Support for Oracle Linux 7 has been dropped ([#5974](https://github.com/signalfx/splunk-otel-collector/pull/5974))

- (Core) `confighttp`: Make the client config options `max_idle_conns`, `max_idle_conns_per_host`, `max_conns_per_host`, and `idle_conn_timeout` integers ([#9478](https://github.com/open-telemetry/opentelemetry-collector/issues/9478))
  All four options can be set to `0` where they were previously set to `null`

- (Contrib) `awss3exporter`: Replaced the `s3_partition` option with `s3_partition_format` to provide more flexibility to users. ([#37915](https://github.com/open-telemetry/opentelemetry-collector-contrib/pull/37915), [#37503](https://github.com/open-telemetry/opentelemetry-collector-contrib/pull/37503))
  Users can provide custom file partitions using [strftime](https://www.man7.org/linux/man-pages/man3/strftime.3.html) formatting.
  The default value of `year=%Y/month=%m/day=%d/hour=%H/minute=%M` matches the older pattern (with `s3_partition: minute`)

  If users do not provide a value for `s3_prefix`, the exporter will not create a `/` folder in the bucket.

- (Contrib) `processor/k8sattributes`: Move k8sattr.fieldExtractConfigRegex.disallow feature gate to stable ([#25128](https://github.com/open-telemetry/opentelemetry-collector-contrib/pull/25128))
- (Contrib) `signalfxexporter`: Remove the deprecated configuration option `translation_rules` ([#35332](https://github.com/open-telemetry/opentelemetry-collector-contrib/pull/35332))
  Please use processors to handle desired metric transformations instead. Find migration guidance in the
  [translation rules migration guide](https://github.com/open-telemetry/opentelemetry-collector-contrib/blob/main/exporter/signalfxexporter/docs/translation_rules_migration_guide.md).

### 🚩 Deprecations 🚩

- (Core) `exporterhelper`: Deprecate `min_size_items` and `max_size_items` in favor of `min_size` and `max_size`. ([#12486](https://github.com/open-telemetry/opentelemetry-collector/pull/12486))

- (Contrib) `prometheusreceiver`: Deprecate metric start time adjustment in the prometheus receiver. It is being replaced by the metricstarttime processor. ([#37186](https://github.com/open-telemetry/opentelemetry-collector-contrib/pull/37186))
  Start time adjustment is still enabled by default. To disable it, enable the | receiver.prometheusreceiver.RemoveStartTimeAdjustment feature gate.

### 💡 Enhancements 💡

- (Core) `pipeline`: output pipeline name with signal as signal[/name] format in logs. ([#12410](https://github.com/open-telemetry/opentelemetry-collector/pull/12410))
- (Core) `memorylimiter`: Add support to configure min GC intervals for soft and hard limits. ([#12450](https://github.com/open-telemetry/opentelemetry-collector/pull/12450))
- (Core) `otlpexporter`: Update the stability level for logs, it has been as stable as traces and metrics for some time. ([#12423](https://github.com/open-telemetry/opentelemetry-collector/pull/12423))
- (Core) `service`: Create a new subcommand to dump the initial configuration after resolving/merging. ([#11479](https://github.com/open-telemetry/opentelemetry-collector/pull/11479))
  To use the `print-initial-config` subcommand, invoke the Collector with the subcommand and corresponding feature gate: `otelcol print-initial-config --feature-gates=otelcol.printInitialConfig --config=config.yaml`.
  Note that the feature gate enabling this flag is currently in alpha stability, and the subcommand may
  be changed in the future.
- (Core) `memorylimiterprocessor`: Add support for profiles. ([#12453](https://github.com/open-telemetry/opentelemetry-collector/pull/12453))
- (Core) `otelcol`: Converters are now available in the `components` command. ([#11900](https://github.com/open-telemetry/opentelemetry-collector/pull/11900), [#12385](https://github.com/open-telemetry/opentelemetry-collector/pull/12385))
- (Core) `confmap`: Surface YAML parsing errors when they happen at the top-level. ([#12180](https://github.com/open-telemetry/opentelemetry-collector/pull/12180))
  This adds context to some instances of the error "retrieved value (type=string) cannot be used as a Conf", which typically happens because of invalid YAML documents
- (Core) `pprofile`: Add LinkIndex attribute to the generated Sample type ([#12485](https://github.com/open-telemetry/opentelemetry-collector/pull/12485))
- (Core) `exporterhelper`: Stabilize exporter.UsePullingBasedExporterQueueBatcher and remove old batch sender ([#12425](https://github.com/open-telemetry/opentelemetry-collector/pull/12425))

- (Contrib) `processor/resourcedetection`: Introduce retry logic for failed resource detection. ([#34761](https://github.com/open-telemetry/opentelemetry-collector-contrib/pull/34761))
- (Contrib) `pkg/ottl`: Support dynamic indexing of math expressions in maps and slices ([#37644](https://github.com/open-telemetry/opentelemetry-collector-contrib/pull/37644))
- (Contrib) `receiver/sqlquery`: Add support for SapASE (sybase) database connections ([#36328](https://github.com/open-telemetry/opentelemetry-collector-contrib/pull/36328))

- (Contrib) `iisreceiver`: Added state and uptime metrics for application pools ([#34924](https://github.com/open-telemetry/opentelemetry-collector-contrib/pull/34924))
- (Contrib) `pkg/stanza`: Add entry's timestamp and attributes to errors logs from log transformers processors ([#37285](https://github.com/open-telemetry/opentelemetry-collector-contrib/pull/37285))
  When a log transformer processor fails to process an log entry it will include entry's timestamp and attributes in its own logs.
  With this information the user can more easily identify the log file and find the entry that's having issues.

- (Contrib) `kafkareceiver`: Add error backoff configuration to kafka receiver which allows to wait and retry a failed message when the next consumer returns some errors. ([#37009](https://github.com/open-telemetry/opentelemetry-collector-contrib/pull/37009))
- (Contrib) `receiver/kafkametricsreceiver`: Add `refresh_frequency` config to `kafkametricsreceiver`, to configure custom duration for cluster metadata refresh ([#37896](https://github.com/open-telemetry/opentelemetry-collector-contrib/pull/37896))
  - Helps fine tuning the refresh_frequency, and enables custom cluster metadata refresh intervals
  - Default refresh_frequency is set 10 minutes from Sarama library defaults

- (Contrib) `processor/resourcedetection`: Add k8s.cluster.uid to kubeadm detector ([#38207](https://github.com/open-telemetry/opentelemetry-collector-contrib/pull/38207))
- (Contrib) `mongodbreceiver`: Added mongodb replica metrics and routing logic for multiple mongodb instances ([#37517](https://github.com/open-telemetry/opentelemetry-collector-contrib/pull/37517))
- (Contrib) `pkg/ottl`: Add `event_index` to the available paths of the span event context ([#35778](https://github.com/open-telemetry/opentelemetry-collector-contrib/pull/35778))
- (Contrib) `pkg/ottl`: Introduce Weekday() converter function ([#38126](https://github.com/open-telemetry/opentelemetry-collector-contrib/pull/38126))
- (Contrib) `prometheusreceiver`: Make use of creation timestamp from prometheus ([#36473](https://github.com/open-telemetry/opentelemetry-collector-contrib/pull/36473))
- (Contrib) `processor/redaction`: Introduce 'blocked_key_patterns' parameter ([#35830](https://github.com/open-telemetry/opentelemetry-collector-contrib/pull/35830))

- (Contrib) `awss3exporter`: Added `acl` option ([#37935](https://github.com/open-telemetry/opentelemetry-collector-contrib/pull/37935))
- (Contrib) `receiver/sqlserverreceiver`: Add `server.address` and `server.port` resource attributes to SQL server receiver. ([#35183](https://github.com/open-telemetry/opentelemetry-collector-contrib/pull/35183))
  The new resource attributes are added to the SQL server receiver to distinguish metrics coming from different SQL server instances.
  - (Contrib) `server.address`: The address of the SQL server host, disabled by default.
  - (Contrib) `server.port`: The port of the SQL server host, disabled by default.

### 🧰 Bug fixes 🧰

- (Core) `service`: Fix crash at startup when converting from v0.2.0 to v0.3.0 ([#12438](https://github.com/open-telemetry/opentelemetry-collector/pull/12438))
- (Core) `service`: fix bug in parsing service::telemetry configuration ([#12437](https://github.com/open-telemetry/opentelemetry-collector/pull/12437))
- (Core) `exporterhelper`: Fix bug where the error logged when conversion of data fails is always nil ([#12510](https://github.com/open-telemetry/opentelemetry-collector/pull/12510))

- (Contrib) `ecsobserver`: Fixed ecs task tags not being included in metadata labels ([#38278](https://github.com/open-telemetry/opentelemetry-collector-contrib/pull/38278))
- (Contrib) `redactionprocessor`: Fix redaction processor to redact span event attributes ([#36633](https://github.com/open-telemetry/opentelemetry-collector-contrib/pull/36633))
- (Contrib) `azuremonitorreceiver`: Fix bug where the time grain wasn't honored ([#37337](https://github.com/open-telemetry/opentelemetry-collector-contrib/pull/37337))
- (Contrib) `exporter/splunk_hec`: Do not pass errors from draining the response body to the pipeline as a export failure. ([#38118](https://github.com/open-telemetry/opentelemetry-collector-contrib/pull/38118))
- (Contrib) `kafkametricsreceiver`: Fix incorrect cluster admin initialization in consumer scraper ([#36818](https://github.com/open-telemetry/opentelemetry-collector-contrib/pull/36818))
- (Contrib) `pkg/ottl`: Change the `ottlmetric` context to properly display the `TransformContext` value in debug logs ([#38103](https://github.com/open-telemetry/opentelemetry-collector-contrib/pull/38103))
- (Contrib) `redisreceiver`: Collect keyspace metrics even if reported dbs are nonsequential ([#38135](https://github.com/open-telemetry/opentelemetry-collector-contrib/pull/38135))
  If a redis instance has no activity on a db, the db number is not reported in the keyspace metrics.
  This change ensures that the keyspace metrics are collected even if the reported dbs have gaps.

## v0.120.0

This Splunk OpenTelemetry Collector release includes changes from the [opentelemetry-collector v0.120.0](https://github.com/open-telemetry/opentelemetry-collector/releases/tag/v0.120.0) and the [opentelemetry-collector-contrib v0.120.1](https://github.com/open-telemetry/opentelemetry-collector-contrib/releases/tag/v0.120.1) releases where appropriate.

### 🛑 Breaking changes 🛑

- (Contrib) `receiver/prometheus`: Prometheus receiver now uses scrapers in Prometheus 3.0. ([#36873](https://github.com/open-telemetry/opentelemetry-collector-contrib/pull/36873))
  There are a number of breaking changes in Prometheus 3.0. Learn more about those changes and migration guide on https://prometheus.io/docs/prometheus/latest/migration/.
  As a result of [adding support for UTF-8 names](https://prometheus.io/docs/prometheus/latest/migration/#utf-8-names),
  the metrics and labels containing UTF-8 characters are no longer escaped. Consequently, the dots (.) in internal
  collector metrics and resource attributes scraped by Prometheus are no longer replaced with underscores (_).
  - The `service_name`, `service_instance_id`, and `service_version` resource attributes are now scraped as
    `service.name`, `service.instance.id`, and `service.version`, respectively.
  - The following metrics containing dots reported by several components are no longer escaped:
    - `filter` processor:
      - `processor_filter_datapoints_filtered` -> `processor_filter_datapoints.filtered`
      - `processor_filter_logs_filtered` -> `processor_filter_logs.filtered`
      - `processor_filter_spans_filtered` -> `processor_filter_spans.filtered`
    - `deltatocumulative` processor:
      - `deltatocumulative_streams_tracked` -> `deltatocumulative.streams.tracked`
      - `deltatocumulative_streams_tracked_linear` -> `deltatocumulative.streams.tracked.linear`
      - `deltatocumulative_streams_limit` -> `deltatocumulative.streams.limit`
      - `deltatocumulative_streams_evicted` -> `deltatocumulative.streams.evicted`
      - `deltatocumulative_streams_max_stale` -> `deltatocumulative.streams.max_stale`
      - `deltatocumulative_datapoints_processed` -> `deltatocumulative.datapoints.processed`
      - `deltatocumulative_datapoints_dropped` -> `deltatocumulative.datapoints.dropped`
      - `deltatocumulative_datapoints_linear` -> `deltatocumulative.datapoints.linear`
      - `deltatocumulative_gaps_length` -> `deltatocumulative.gaps.length`
    - `googlecloudpubsub` receiver:
      - `receiver_googlecloudpubsub_stream_restarts` -> `receiver.googlecloudpubsub.stream_restarts`

- (Contrib) `activedirectorydsreceiver`: Fixed typo in the attribute `distingushed_names`, renaming it to `distinguished_names`. ([#37606](https://github.com/open-telemetry/opentelemetry-collector-contrib/pull/37606))
- (Contrib) `receiver/hostmetrics`: Remove receiver.hostmetrics.normalizeProcessCPUUtilization feature gate ([#34763](https://github.com/open-telemetry/opentelemetry-collector-contrib/pull/34763))
- (Contrib) `tailsamplingprocessor`: Fix the decision timer metric to capture longer latencies beyond 50ms. ([#37722](https://github.com/open-telemetry/opentelemetry-collector-contrib/pull/37722))
  This changes the unit of the decision timer metric from microseconds to milliseconds.
- (Contrib) `routingconnector`: Remove `match_once` configuration parameter. ([#36824](https://github.com/open-telemetry/opentelemetry-collector-contrib/pull/36824))
- (Core) `service`: Align component logger attributes with those defined in RFC ([#12217](https://github.com/open-telemetry/opentelemetry-collector/pull/12217))
  See [Pipeline Component Telemetry RFC](https://github.com/open-telemetry/opentelemetry-collector/blob/main/docs/rfcs/component-universal-telemetry.md#attributes)

### 💡 Enhancements 💡

- (Splunk) Make Windows TA agnostic to Powershell ExecutionPolicy ([#5935](https://github.com/signalfx/splunk-otel-collector/pull/5935))
- (Contrib) `processor/transformprocessor`: Add support for global conditions and error mode overrides. ([#29017](https://github.com/open-telemetry/opentelemetry-collector-contrib/pull/29017))
  Global conditions are now available for context-inferred structured configurations, allowing the use of fully
  qualified paths. Additionally, a new configuration key called `error_mode` has been added to the context statements group.
  This key determines how the processor reacts to errors that occur while processing that specific group of statements.
  When provided, it overrides the top-level error mode, offering more granular control over error handling.

- (Contrib) `pkg/stanza`: Allow users to configure initial buffer size ([#37786](https://github.com/open-telemetry/opentelemetry-collector-contrib/pull/37786))
- (Contrib) `vcenterreceiver`: Adds three more vCenter virtual machine performance metrics ([#37488](https://github.com/open-telemetry/opentelemetry-collector-contrib/pull/37488))
- (Contrib) `k8sclusterreceiver`: Adds new descriptive attributes/metadata to the k8s.namespace and the container entity emitted from k8sclusterreceiver. ([#37580](https://github.com/open-telemetry/opentelemetry-collector-contrib/pull/37580))
  - Adds the following attributes to k8s.namespace entity:
    - k8s.namespace.phase: The phase of a namespace indicates where the namespace is in its lifecycle. E.g. 'active', 'terminating'
    - k8s.namespace.creation_timestamp: The time when the namespace object was created.
  - Adds the following attributes to container entity:
    - container.creation_timestamp: The time when the container was started. Only available if container is either in 'running' or 'terminated' state.

- (Contrib) `splunkenterprisereceiver`: Added a new `splunk.health` metric. ([#36695](https://github.com/open-telemetry/opentelemetry-collector-contrib/pull/36695))
- (Contrib) `resourcedetectionprocessor`: add the Dynatrace detector to the resource detection processor ([#37577](https://github.com/open-telemetry/opentelemetry-collector-contrib/pull/37577))
- (Contrib) `extension/oauth2clientauth`: Add `expiry_buffer` config to `oauth2client` extension, allowing token refresh before expiration with a default buffer of 5 minutes. ([#35148](https://github.com/open-telemetry/opentelemetry-collector-contrib/pull/35148))
  - Prevents authentication failures by refreshing the token early.
  - The default expiry buffer is set to 5 minutes, and users can adjust it as needed.

- (Contrib) `googlecloudpubsubreceiver`: Turn noisy `warn` log about Pub/Sub servers into `debug`, and turn the reset count into a metric ([#37571](https://github.com/open-telemetry/opentelemetry-collector-contrib/pull/37571))
  The receiver uses the Google Cloud Pub/Sub StreamingPull API and keeps a open connection. The Pub/Sub servers
  recurrently close the connection after a time period to avoid a long-running sticky connection. Before the
  receiver logged `warn` log lines everytime this happened. These log lines are moved to debug so that fleets with
  lots of collectors with the receiver don't span logs at warn level. To keep track of the resets, whenever a
  connection reset happens a `otelcol_receiver_googlecloudpubsub_stream_restarts` metric is increased by one.

- (Contrib) `processor/redaction`: Introduce 'allowed_values' parameter for allowed values of attributes ([#35840](https://github.com/open-telemetry/opentelemetry-collector-contrib/pull/35840))
- (Contrib) `routingconnector`: Avoid unnecessary copy of the data in routing connector ([#37946](https://github.com/open-telemetry/opentelemetry-collector-contrib/pull/37946))
- (Contrib) `awscontainerinsightreceiver`: Add support for HOST_PROC environment variable in AWS Container Insight Receiver. ([#35862](https://github.com/open-telemetry/opentelemetry-collector-contrib/pull/35862))
- (Contrib) `syslogreceiver`: Support setting `on_error` config for syslog receiver. ([#36906](https://github.com/open-telemetry/opentelemetry-collector-contrib/pull/36906))
- (Contrib) `processor/tailsampling`: Adds support for optionally recording the policy (and any composite policy) associated with an inclusive tail processor sampling decision.
  This functionality is disabled by default, you can enable it by passing the following feature flag to the collector: `+processor.tailsamplingprocessor.recordpolicy`
  ([#35180](https://github.com/open-telemetry/opentelemetry-collector-contrib/pull/35180))
- (Contrib) `tailsamplingprocessor`: makes the `numeric_attribute` more flexible and allows to set only `min_value` or `max_value`, without the need to set both ([#37328](https://github.com/open-telemetry/opentelemetry-collector-contrib/pull/37328))
  This is useful to have simple configurations like these:
  ```
  {
    type: numeric_attribute,
    numeric_attribute: {
      key: http.status_code,
      min_value: 400
    }
  }
  ```

- (Core) `otlpreceiver`: Update stability for logs ([#12335](https://github.com/open-telemetry/opentelemetry-collector/pull/12335))
- (Core) `exporterhelper`: Implement sync disabled queue used when batching is enabled. ([#12245](https://github.com/open-telemetry/opentelemetry-collector/pull/12245))
- (Core) `exporterhelper`: Enable the new pull-based batcher in exporterhelper ([#12291](https://github.com/open-telemetry/opentelemetry-collector/pull/12291))
- (Core) `exporterhelper`: Update queue size after the element is done exported ([#12399](https://github.com/open-telemetry/opentelemetry-collector/pull/12399))
  After this change the active queue size will include elements in the process of being exported.
- (Core) `otelcol`: Add featuregate command to display information about available features ([#11998](https://github.com/open-telemetry/opentelemetry-collector/pull/11998))
  The featuregate command allows users to view detailed information about feature gates
  including their status, stage, and description.

### 🧰 Bug fixes 🧰
- (Contrib) `azureeventhubreceiver`: Fix bug where persisted offset would be ignored after restart ([#37157](https://github.com/open-telemetry/opentelemetry-collector-contrib/pull/37157))
- (Contrib) `bearertokenauthextension`: Load token lazily for gRPC AUTH to fix token refresh issue ([#36749](https://github.com/open-telemetry/opentelemetry-collector-contrib/pull/36749))
- (Contrib) `k8sattributes`: Fix bug where `Filters.Labels` failed with when the `exists` or `not-exists` operations were used. ([#37913](https://github.com/open-telemetry/opentelemetry-collector-contrib/pull/37913))
- (Contrib) `prometheusreceiver`: Start time metric adjuster now handles reset points correctly ([#37717](https://github.com/open-telemetry/opentelemetry-collector-contrib/pull/37717))
- (Contrib) `awscontainerinsightreceiver`: Fix race condition in shutdown of AWS Container Insight receiver ([#37695](https://github.com/open-telemetry/opentelemetry-collector-contrib/pull/37695))
- (Core) `memorylimiter`: Logger no longer attributes to single signal, pipeline, or component. ([#12217](https://github.com/open-telemetry/opentelemetry-collector/pull/12217))
- (Core) `otlpreceiver`: Logger no longer attributes to random signal when receiving multiple signals. ([#12217](https://github.com/open-telemetry/opentelemetry-collector/pull/12217))
- (Core) `exporterhelper`: Fix undefined behavior access to request after send to next component. This causes random memory access. ([#12281](https://github.com/open-telemetry/opentelemetry-collector/pull/12281))
- (Core) `exporterhelper`: Fix default batcher to correctly call all done callbacks exactly once ([#12247](https://github.com/open-telemetry/opentelemetry-collector/pull/12247))
- (Core) `otlpreceiver`: Fix OTLP http receiver to correctly set Retry-After ([#12367](https://github.com/open-telemetry/opentelemetry-collector/pull/12367))
- (Core) `otlphttpexporter`: Fix parsing logic for Retry-After in OTLP http protocol. ([#12366](https://github.com/open-telemetry/opentelemetry-collector/pull/12366))
  The value of Retry-After field can be either an HTTP-date or delay-seconds and the current logic only parsed delay-seconds.

### 🚀 New components 🚀

- (Splunk) Add `influxdb` receiver ([#5925](https://github.com/signalfx/splunk-otel-collector/pull/5925))

## v0.119.0

This Splunk OpenTelemetry Collector release includes changes from the [opentelemetry-collector v0.119.0](https://github.com/open-telemetry/opentelemetry-collector/releases/tag/v0.119.0) and the [opentelemetry-collector-contrib v0.119.0](https://github.com/open-telemetry/opentelemetry-collector-contrib/releases/tag/v0.119.0) releases where appropriate.

### 🚩 Deprecations 🚩

- (Contrib) `signalfxreceiver`: `access_token_passthrough` is deprecated ([#37575](https://github.com/open-telemetry/opentelemetry-collector-contrib/issues/37575))
  Please use `include_metadata` in the receiver instead and add the following config to the batch processor:
    ```yaml
    batch:
      metadata_keys: [X-Sf-Token]
    ```

### 🛑 Breaking changes 🛑

- (Splunk) Deprecated ASP.NET and .NET SignalFx monitors are removed ([#5868](https://github.com/signalfx/splunk-otel-collector/pull/5868))
- (Core) `exporters`: Rename exporter span signal specific attributes (e.g. "sent_spans" / "send_failed_span") to "items.sent" / "items.failed". ([#12165](https://github.com/open-telemetry/opentelemetry-collector/issues/12165))
- (Core) `exporters`: Change exporter ID to be a Span level attribute instead on each event. ([#12164](https://github.com/open-telemetry/opentelemetry-collector/issues/12164))

### 💡 Enhancements 💡

- (Core) `configtls`: Allow users to mention their preferred curve types for ECDHE handshake ([#12174](https://github.com/open-telemetry/opentelemetry-collector/issues/12174))
- (Contrib) `processor/transformprocessor`: Add support for flat configuration style. ([#29017](https://github.com/open-telemetry/opentelemetry-collector-contrib/issues/29017))

  The flat configuration style allows users to configure statements by providing a list of statements instead of a
  structured configuration map. The statement's context is expressed by adding the context's name prefix to path names,
  which are used to infer and to select the appropriate context for the statement.

- (Contrib) `receiver/httpcheck`: Added support for specifying multiple endpoints in the `httpcheckreceiver` using the `endpoints` field. Users can now monitor multiple URLs with a single configuration block, improving flexibility and reducing redundancy. ([#37121](https://github.com/open-telemetry/opentelemetry-collector-contrib/issues/37121))
- (Contrib) `processor/resourcedetection`: Expose additional configuration parameters for the AWS metadata client used by the EC2 detector ([#35936](https://github.com/open-telemetry/opentelemetry-collector-contrib/issues/35936))

  In some cases, you might need to change the behavior of the AWS metadata client from the [standard retryer](https://docs.aws.amazon.com/sdk-for-go/v2/developer-guide/configure-retries-timeouts.html)
  By default, the client retries 3 times with a max backoff delay of 20s.
  We offer a limited set of options to override those defaults specifically, such that you can set the client to retry 10 times, for up to 5 minutes, for example:
  ```yaml
  processors:
    resourcedetection/ec2:
      detectors: ["ec2"]
      ec2:
        max_attempts: 10
        max_backoff: 5m
  ```

- (Contrib) `processor/cumulativetodelta`: Add metric type filter for cumulativetodelta processor ([#33673](https://github.com/open-telemetry/opentelemetry-collector-contrib/issues/33673))
- (Contrib) `processor/resourcedetection`: Add `fail_on_missing_metadata` option on EC2 detector ([#35936](https://github.com/open-telemetry/opentelemetry-collector-contrib/issues/35936))

  If the EC2 metadata endpoint is unavailable, the EC2 detector by default ignores the error.
  By setting `fail_on_missing_metadata` to true on the detector, the user will now trigger an error explicitly,
  which will stop the collector from starting.

- (Contrib) `processor/resourcedetection`: The `gcp` resource detector will now detect resource attributes identifying a GCE instance's managed instance group. ([#36142](https://github.com/open-telemetry/opentelemetry-collector-contrib/issues/36142))
- (Contrib) `receiver/jaeger`: Log the endpoints of different servers started by jaegerreceiver ([#36961](https://github.com/open-telemetry/opentelemetry-collector-contrib/issues/36961))

  This change logs the endpoints of different servers started by jaegerreceiver. It simplifies debugging by ensuring log messages match configuration settings.

- (Contrib) `receiver/hostmetrics/process`: Added support for tracking process.uptime ([#36667](https://github.com/open-telemetry/opentelemetry-collector-contrib/issues/36667))
- (Contrib) `receiver/googlecloudpubsub`: Added support for encoding extensions. ([#37109](https://github.com/open-telemetry/opentelemetry-collector-contrib/issues/37109))
- (Contrib) `processor/transform`: Replace parser collection implementations with `ottl.ParserCollection` and add initial support for expressing statement's context via path names. ([#29017](https://github.com/open-telemetry/opentelemetry-collector-contrib/issues/29017))
- (Contrib) `receiver/prometheus`: Add `receiver.prometheusreceiver.UseCollectorStartTimeFallback` featuregate for the start time metric adjuster to use the collector start time as an approximation of process start time as a fallback. ([#36364](https://github.com/open-telemetry/opentelemetry-collector-contrib/issues/36364))
- (Contrib) `processor/tailsampling`: Reworked the consume traces, sampling decision, and policy loading paths to improve performance and readability ([#37560](https://github.com/open-telemetry/opentelemetry-collector-contrib/issues/37560))

### 🧰 Bug fixes 🧰

- (Core) `exporters`: Fix bug that the exporter with new batcher may have been marked as non mutation. ([#12239](https://github.com/open-telemetry/opentelemetry-collector/issues/12239))
  Only affects users that manually turned on `exporter.UsePullingBasedExporterQueueBatcher` featuregate.
- (Core) `exporters`: Fix MergeSplit issue that ignores the initial message size. ([#12257](https://github.com/open-telemetry/opentelemetry-collector/issues/12257))
- (Core) `service-telemetry`: pass the missing async error channel into service telemetry settings ([#11417](https://github.com/open-telemetry/opentelemetry-collector/issues/11417))
- (Contrib) `receiver/filelog`: Fix issue where flushed tokens could be truncated. ([#35042](https://github.com/open-telemetry/opentelemetry-collector-contrib/issues/35042))
- (Contrib) `connector/routing`: Fix config validation with context other than `resource` ([#37410](https://github.com/open-telemetry/opentelemetry-collector-contrib/issues/37410))
- (Contrib) `processor/k8sattributes`: Wait for the other informers to complete their initial sync before starting the pod informers ([#37056](https://github.com/open-telemetry/opentelemetry-collector-contrib/issues/37056))
- (Contrib) `processor/metricsgeneration`: Generated metric name may not match metric being scaled ([#37474](https://github.com/open-telemetry/opentelemetry-collector-contrib/issues/37474))
- (Contrib) `connector/routing`: The connector splits the original payload so that it may be emitted in parts to each route. ([#37390](https://github.com/open-telemetry/opentelemetry-collector-contrib/issues/37390))
- (Contrib) `pkg/stanza`: Fix default source identifier in recombine operator ([#37210](https://github.com/open-telemetry/opentelemetry-collector-contrib/issues/37210))
  Its default value is now aligned with the semantic conventions: `attributes["log.file.path"]`
- (Contrib) `processor/tailsampling`: Fixed sampling decision metrics `otelcol_processor_tail_sampling_sampling_trace_dropped_too_early` and `otelcol_processor_tail_sampling_sampling_policy_evaluation_error_total`, these were sometimes overcounted. ([#37212](https://github.com/open-telemetry/opentelemetry-collector-contrib/issues/37212))

  As a result of this change non-zero values of `otelcol_processor_tail_sampling_sampling_trace_dropped_too_early`
  and `otelcol_processor_tail_sampling_sampling_policy_evaluation_error_total` metrics will be lower.
  Before this fix, errors got counted several times depending on the amount of traces being processed
  that tick and where in the batch the error happened.
  Zero values are unaffected.

- (Contrib) `exporter/signalfx`: Warn on dropping metric data points when they have more than allowed dimension count ([#37484](https://github.com/open-telemetry/opentelemetry-collector-contrib/issues/37484))

  The SignalFx exporter drops metric data points if they have more than 36 dimensions.
  Currently, the exporter logs at debug level when this occurs.
  With this change, the exporter will log at the warning level.

## v0.118.0

This Splunk OpenTelemetry Collector release includes changes from the [opentelemetry-collector v0.118.0](https://github.com/open-telemetry/opentelemetry-collector/releases/tag/v0.118.0) and the [opentelemetry-collector-contrib v0.118.0](https://github.com/open-telemetry/opentelemetry-collector-contrib/releases/tag/v0.118.0) releases where appropriate.

### 🛑 Breaking changes 🛑

- (Splunk) Stop supporting deprecated syntax for config source expansion ([#5832](https://github.com/signalfx/splunk-otel-collector/pull/5832))
  Use the following guidelines to update your configuration:
  - `$ENV` must be replaced with `${env:ENV}`
  - `$include:file_path` must be replaced with `${include:file_path}`. The same applied for any other config source.
    More information can be found in ([the upgrade guidelines](https://github.com/signalfx/splunk-otel-collector?tab=readme-ov-file#from-01170-to-01180)).
- (Contrib) `pkg/stanza`: Move `filelog.container.removeOriginalTimeField` feature gate to stable ([#33389](https://github.com/open-telemetry/opentelemetry-collector-contrib/issues/33389))
- (Contrib) `pkg/ottl`: Support dynamic indexing of maps and slices. ([#36644](https://github.com/open-telemetry/opentelemetry-collector-contrib/issues/36644))
- (Contrib) `routingconnector`: Disconnect `match_once` parameter from functionality. ([#29882](https://github.com/open-telemetry/opentelemetry-collector-contrib/issues/29882))
  The parameter will be ignored, except to trigger a warning log about its upcoming removal in v0.120.0.

### 💡 Enhancements 💡

- (Splunk) Turn on `splunk.continuousDiscovery` feature gate by default ([#5833](https://github.com/open-telemetry/opentelemetry-collector-contrib/pull/5832))
  This enables new way to discover third-party components and collect metrics from them:
  - It allows discovering services that were not available at the time of the collector startup but were started later.
  - Information about discovered services will be sent to Splunk Observability Cloud that can be found in "Discovered services" page.
  If you want to disable this feature and bring back the old behavior, add `--feature-gates=-splunk.continuousDiscovery` command line flag.
- (Contrib) `mysqlreceiver`: Add delete_multi, update_multi metrics to mysql.commands for mysqlreceiver ([#37301](https://github.com/open-telemetry/opentelemetry-collector-contrib/issues/37301))
- (Contrib) `pkg/ottl`: Add the `Nanosecond` converter to return the nanosecond component from the specified time.Time ([#37042](https://github.com/open-telemetry/opentelemetry-collector-contrib/issues/37042))
- (Contrib) `pkg/ottl`: Add the `Second` converter to return the second component from the specified time.Time ([#37042](https://github.com/open-telemetry/opentelemetry-collector-contrib/issues/37042))
- (Contrib) `vcenterreceiver`: Adds vCenter memory capacity for hosts and memory granted metric for VMs. ([#37257](https://github.com/open-telemetry/opentelemetry-collector-contrib/issues/37257))
- (Contrib) `awss3exporter`: Implement sending queue for S3 exporter ([#37274](https://github.com/open-telemetry/opentelemetry-collector-contrib/issues/37274), [#36264](https://github.com/open-telemetry/opentelemetry-collector-contrib/issues/36264))
- (Contrib) `resourcedetectionprocessor`: This enhancement detects AWS EKS cloud account ID ([#37179](https://github.com/open-telemetry/opentelemetry-collector-contrib/issues/37179))
- (Contrib) `k8sattributesprocessor`: For pods with only one container, the `container.id` and `k8s.container.name` are not longer required in the resource attributes to add the container attributes ([#34189](https://github.com/open-telemetry/opentelemetry-collector-contrib/issues/34189))
- (Contrib) `pkg/ottl`: Enhanced error messages for invalid cache access and introduced options to configure their values within the OTTL contexts. ([#29017](https://github.com/open-telemetry/opentelemetry-collector-contrib/issues/29017))
- (Contrib) `pkg/ottl`: Add the `FormatTime` function to convert `time.Time` values to human-readable strings ([#36870](https://github.com/open-telemetry/opentelemetry-collector-contrib/issues/36870))
- (Contrib) `resourcedetectionprocessor`: Introduce kubeadm detector to retrieve local cluster name. ([#35116](https://github.com/open-telemetry/opentelemetry-collector-contrib/issues/35116))
- (Contrib) `signalfxexporter`: Prioritize retrieving token from context when accesstokenpassthrough is enabled ([#37102](https://github.com/open-telemetry/opentelemetry-collector-contrib/issues/37102))
- (Core) `exporters`: Add blocking option to control queue behavior when full ([#12090](https://github.com/open-telemetry/opentelemetry-collector/issues/12090))
- (Core) `debugexporter`: Add EventName to debug exporter for Logs. EventName was added as top-level field in the LogRecord from 1.5.0 of proto definition. ([#11966](https://github.com/open-telemetry/opentelemetry-collector/issues/11966))
- (Core) `confighttp`: Added support for configuring compression levels. ([#10467](https://github.com/open-telemetry/opentelemetry-collector/issues/10467))
  A new configuration option called CompressionParams has been added to confighttp. | This allows users to configure the compression levels for the confighttp client.
- (Core) `exporters`: Change the memory queue implementation to not pre-allocate capacity objects. ([#12070](https://github.com/open-telemetry/opentelemetry-collector/issues/12070))
  This change improves memory usage of the collector under low utilization and is a prerequisite for supporting different other size limitations (number of items, bytes).

### 🧰 Bug fixes 🧰

- (Contrib) `googlecloudpubsubreceiver`: Fix a goroutine leak during shutdown. ([#30438](https://github.com/open-telemetry/opentelemetry-collector-contrib/issues/30438))
  A goroutine leak was found in the googlecloudpubsubreceiver.
  The goroutine leak was caused by the receiver not closing the underlying created gRPC client when using an insecure custom endpoint.

- (Contrib) `signalfxexporter`: Honor access_token_passthrough config option for sending events ([#37102](https://github.com/open-telemetry/opentelemetry-collector-contrib/issues/37102))
- (Contrib) `k8sattributesprocessor`: Ensure the pods gathered by the processor contain the information about their related replica sets and deployments after the initial sync ([#37056](https://github.com/open-telemetry/opentelemetry-collector-contrib/issues/37056))
- (Contrib) `pkg/ottl`: Fix bug with `replace_all_matches` and `replace_all_patterns` that caused non-string values to be changed to empty string when matching against empty string. ([#37071](https://github.com/open-telemetry/opentelemetry-collector-contrib/issues/37071))
- (Contrib) `tailsamplingprocessor`: Fixed sampling policy evaluation debug logging batch metrics (e.g. sampled). ([#37040](https://github.com/open-telemetry/opentelemetry-collector-contrib/issues/37040))
- (Contrib) `tailsamplingprocessor`: Late span age histogram should include sampled traces. ([#37180](https://github.com/open-telemetry/opentelemetry-collector-contrib/issues/37180))

## v0.117.0

This Splunk OpenTelemetry Collector release includes changes from the [opentelemetry-collector v0.117.0](https://github.com/open-telemetry/opentelemetry-collector/releases/tag/v0.117.0) and the [opentelemetry-collector-contrib v0.117.0](https://github.com/open-telemetry/opentelemetry-collector-contrib/releases/tag/v0.117.0) releases where appropriate.

### 🛑 Breaking changes 🛑

- (Contrib) `cloudfoundryreceiver`: Introduce a feature gate enable copying envelope tags to the metrics as resource attributes instead of datapoint attributes. ([#34824](https://github.com/open-telemetry/opentelemetry-collector-contrib/issues/34824))
- (Contrib) `pkg/ottl`: removed the ability to reference entire parent objects. ([#36872](https://github.com/open-telemetry/opentelemetry-collector-contrib/issues/36872))
  Statements like `set(cache["resource"], resource)` in non-resource contexts will no longer work.

- (Contrib) `routingconnector`: Change default value of `match_once` parameter to `true`. ([#29882](https://github.com/open-telemetry/opentelemetry-collector-contrib/issues/29882))
  This field was deprecated in v0.116.0 and will be removed in v0.120.0.

- (Core) `otelcol`: Remove warnings when 0.0.0.0 is used ([#11713](https://github.com/open-telemetry/opentelemetry-collector/issues/11713), [#8510](https://github.com/open-telemetry/opentelemetry-collector/issues/8510))


### 🚩 Deprecations 🚩

- (Contrib) `sapmexporter`: Deprecate SAPM exporter ([#36028](https://github.com/open-telemetry/opentelemetry-collector-contrib/issues/36028))
  The SAPM exporter is being marked as deprecated. Please use the `otlphttp` exporter with the configuration shown
  below. Also update your pipeline configuration for Traces accordingly.
  ```yaml
    exporters:
        otlphttp:
            traces_endpoint: "${SPLUNK_INGEST_URL}/v2/trace/otlp"
            headers:
                "X-SF-Token": "${SPLUNK_ACCESS_TOKEN}"
    ```

### 🚀 New components 🚀

- (Splunk) Add `metricsgeneration` processor ([#5769](https://github.com/signalfx/splunk-otel-collector/pull/5769))

### 💡 Enhancements 💡

- (Splunk) Add a new discovery bundle for Envoy proxy metrics ([#5780](https://github.com/signalfx/splunk-otel-collector/pull/5780))
- (Contrib) `k8sclusterreceiver`: Add additional attributes to node and pod entities ([#35879](https://github.com/open-telemetry/opentelemetry-collector-contrib/issues/35879))
  Adds the following attributes to node and pod metadata/entities:
    - `k8s.pod.phase`: The phase of a Pod indicates where the Pod is in its lifecycle. E.g. 'Pending', 'Running'
    - `k8s.pod.status_reason`: A brief message indicating details about why the pod is in this state. E.g. 'Evicted'
    - `k8s.node.condition_*`: The condition of a node. e.g. `k8s.node.condition_ready`. The value can be `true`, `false`, `unknown`.

- (Contrib) `receivercreator`: Add support for starting logs' collection based on provided k8s annotations' hints ([#34427](https://github.com/open-telemetry/opentelemetry-collector-contrib/issues/34427))
- (Contrib) `ottl`: Add a new ottl trim function that trims leading and trailing characters from a string (default- whitespace). ([#34100](https://github.com/open-telemetry/opentelemetry-collector-contrib/issues/34100))
- (Contrib) `sqlqueryreceiver`: Add instrumentation scope to SQL query receiver metrics and logs ([#31028](https://github.com/open-telemetry/opentelemetry-collector-contrib/issues/31028))
- (Contrib) `statsdreceiver`: Add UDS support to statsdreceiver ([#21385](https://github.com/open-telemetry/opentelemetry-collector-contrib/issues/21385))
- (Contrib) `tailsamplingprocessor`: Support hot sampling policy loading ([#37014](https://github.com/open-telemetry/opentelemetry-collector-contrib/issues/37014))

### 🧰 Bug fixes 🧰

- (Splunk) Fix deprecation warning for multiline config source calls ([#5829](https://github.com/signalfx/splunk-otel-collector/pull/5829))
- (Contrib) `receiver/azureeventhub`: Ensure that observed timestamp is set when unmarshaling logs. ([#36861](https://github.com/open-telemetry/opentelemetry-collector-contrib/issues/36861))
- (Contrib) `internal/docker`: Fix image matching regular expression to properly match SHA256 strings. ([#36239](https://github.com/open-telemetry/opentelemetry-collector-contrib/issues/36239))
  This affects the `docker_observer` extension.
- (Contrib) `k8sobjectsreceiver`: ensure the `k8s.namespace.name` attribute is set for objects retrieved using the `watch` mode ([#36352](https://github.com/open-telemetry/opentelemetry-collector-contrib/issues/36352))
- (Contrib) `mongodbatlasreceiver`: Update the mongoDB Atlas receiver to use the Default HTTP Transport that supports default proxy configuration ([#36412](https://github.com/open-telemetry/opentelemetry-collector-contrib/issues/36412))
- (Contrib) `mysqlreceiver`: Avoid recording a value for the MysqlBufferPoolPages metric when out-of-bounds. ([#35495](https://github.com/open-telemetry/opentelemetry-collector-contrib/issues/35495))
  When using compressed tables, Innodb_buffer_pool_pages_misc may report an out-of-bounds value.
  See https://bugs.mysql.com/bug.php?id=59550 for context.

- (Contrib) `pkg/ottl`: fix handling of nested maps within slices in the `flatten` function ([#36162](https://github.com/open-telemetry/opentelemetry-collector-contrib/issues/36162))
- (Contrib) `mysqlreceiver`: Divide large values directly in SQL queries to avoid int overflows ([#35495](https://github.com/open-telemetry/opentelemetry-collector-contrib/issues/35495))
- (Core) `internal/sharedcomponent`: Fixed bug where sharedcomponent would use too much memory remembering all the previously reported statuses ([#11826](https://github.com/open-telemetry/opentelemetry-collector/issues/11826))

## v0.116.0

This Splunk OpenTelemetry Collector release includes changes from the [opentelemetry-collector v0.116.0](https://github.com/open-telemetry/opentelemetry-collector/releases/tag/v0.116.0) and the [opentelemetry-collector-contrib v0.116.0](https://github.com/open-telemetry/opentelemetry-collector-contrib/releases/tag/v0.116.0) releases where appropriate.

### 🛑 Breaking changes 🛑

- (Contrib) `processor/tailsampling`: Reverts [#33671](https://github.com/open-telemetry/opentelemetry-collector-contrib/issues/33671), allowing for composite policies to specify inverted clauses in conjunction with other policies. This is a change bringing the previous state into place, breaking users who rely on what was introduced as part of [#33671](https://github.com/open-telemetry/opentelemetry-collector-contrib/issues/33671). ([#34085](https://github.com/open-telemetry/opentelemetry-collector-contrib/issues/34085))

### 🚀 New components 🚀

- (Splunk) Add `bearertokenauth` extension ([#5727](https://github.com/signalfx/splunk-otel-collector/pull/5727))
- (Splunk) Add `snowflake` receiver ([#5724](https://github.com/signalfx/splunk-otel-collector/pull/5724))
- (Splunk) Add `purefa` receiver ([#5731](https://github.com/signalfx/splunk-otel-collector/pull/5731))
- (Splunk) Add `sum` connector ([#5730 ](https://github.com/signalfx/splunk-otel-collector/pull/5730))

### 🚩 Deprecations 🚩

- (Contrib) `connector/routing`: Deprecate `match_once` parameter. ([#29882](https://github.com/open-telemetry/opentelemetry-collector-contrib/issues/29882))
- (Contrib) `routingprocessor`: Deprecated in favor of the routing connector. ([#36616](https://github.com/open-telemetry/opentelemetry-collector-contrib/issues/36616))
- (Contrib) `splunkhecexporter`: Add `otel_attrs_to_hec_metadata/*` config fields to replace `hec_metadata_to_otel_attrs/*` fields. ([#35092](https://github.com/open-telemetry/opentelemetry-collector-contrib/issues/35092))
  `otel_attrs_to_hec_metadata/*` config fields will replace the `hec_metadata_to_otel_attrs/*` fields in a later release.

### 💡 Enhancements 💡

- (Contrib) `purefareceiver`: Implements support for scraping Pure Storage FlashArray with Purity version 6.6.11+ ([#36251](https://github.com/open-telemetry/opentelemetry-collector-contrib/issues/36251))
- (Contrib) `azureeventhubreceiver`: support providing one or more time formats for timestamp parsing ([#36650](https://github.com/open-telemetry/opentelemetry-collector-contrib/issues/36650))
- (Contrib) `fileexporter`: Add support for profiles signal. ([#35978](https://github.com/open-telemetry/opentelemetry-collector-contrib/issues/35978))
- (Contrib) `pkg/ottl`: GetXML Converter now supports selecting text, CDATA, and attribute (value) content. ([#36821](https://github.com/open-telemetry/opentelemetry-collector-contrib/issues/36821))
- (Contrib) `kafkaexporter, kafkareceiver`: Add a new mechanism "AWS_MSK_IAM_OAUTHBEARER" for kafka exporter and kafka receiver. This mechanism use the AWS MSK IAM SASL Signer for Go https://github.com/aws/aws-msk-iam-sasl-signer-go. ([#19747](https://github.com/open-telemetry/opentelemetry-collector-contrib/issues/19747))
- (Contrib) `loadbalancingexporter`: Adds a an optional configuration to the k8s resolver which returns hostnames instead of IPs for headless services pointing at statefulsets ([#18412](https://github.com/open-telemetry/opentelemetry-collector-contrib/issues/18412))
- (Contrib) `mongodbatlasreceiver`: Adds additional metrics to the MongoDB Atlas receiver ([#36525](https://github.com/open-telemetry/opentelemetry-collector-contrib/issues/36525))
  Adds a number of new default disabled metrics to the MongoDB Atlas receiver. These metrics are:
  - mongodbatlas.disk.partition.queue.depth
  - mongodbatlas.disk.partition.throughput
  - mongodbatlas.process.cache.ratio
- (Contrib) `s3exporter`: Upgrading to adopt aws sdk v2 ([#36699](https://github.com/open-telemetry/opentelemetry-collector-contrib/issues/36699))

### 🧰 Bug fixes 🧰

- (Core) `exporters`: Fix memory leak at exporter shutdown ([#11401](https://github.com/open-telemetry/opentelemetry-collector/issues/11401))
- (Core) `sharedcomponent`: Remove race-condition and cleanup locking ([#11819](https://github.com/open-telemetry/opentelemetry-collector/issues/11819))
- (Contrib) `receiver/prometheusreceiver`: Metric adjuster no longer assumes that all metrics from a scrape come from the same resource ([#36477](https://github.com/open-telemetry/opentelemetry-collector-contrib/issues/36477))
- (Contrib) `k8sattributesprocessor`: Override extracted k8s attributes if original value has been empty ([#36373](https://github.com/open-telemetry/opentelemetry-collector-contrib/issues/36373))
- (Contrib) `k8sattributesprocessor`: Log any errors encountered during kube client initialisation ([#35879](https://github.com/open-telemetry/opentelemetry-collector-contrib/issues/35879))
  This addresses an issue where the collector, due to an error encountered during the kubernetes client initialisation,
  was reporting an 'unavailable' status via the health check extension without any further information to be found in the logs.
- (Contrib) `postgresqlreceiver`: Update the postgresqlreceiver to handle new table schema for the bgwriter metrics in pg17+ ([#36784](https://github.com/open-telemetry/opentelemetry-collector-contrib/issues/36784))
- (Contrib) `jaegerreceiver`: Remove ineffectual warning from jaegerreceiver ([#35894](https://github.com/open-telemetry/opentelemetry-collector-contrib/issues/35894))

## v0.115.0

### 🛑 Breaking changes 🛑

- (Splunk) Change default traces exporter to otlphttp exporter. ([#5588](https://github.com/signalfx/splunk-otel-collector/pull/5588)).
  See [the upgrade guidelines](https://github.com/signalfx/splunk-otel-collector?tab=readme-ov-file#from-01140-to-01150) on how to change existing configs to replace SAPM exporter.
- (Core) Change all logged timestamps to ISO8601 ([#10543](https://github.com/open-telemetry/opentelemetry-collector/pull/10543)).
  This makes log timestamps human-readable (as opposed to epoch seconds in
  scientific notation), but may break users trying to parse logged lines in the
  old format.
- (Contrib) `k8sattributesprocessor`: Move k8sattr.fieldExtractConfigRegex.disallow feature gate to Beta. ([#25128](https://github.com/open-telemetry/opentelemetry-collector-contrib/pull/25128))
  Disable the `k8sattr.fieldExtractConfigRegex.disallow` feature gate to get the old behavior.

### 🚀 New components 🚀

- (Splunk) Add `filestats` receiver ([#5229](https://github.com/signalfx/splunk-otel-collector/pull/5229))
- (Splunk) Add `iis` receiver ([#5717](https://github.com/signalfx/splunk-otel-collector/pull/5717))
- (Splunk) Add `bearertokenauth` extension ([#5727](https://github.com/signalfx/splunk-otel-collector/pull/5727))

### 💡 Enhancements 💡

- (Splunk) Automatic Discovery:
  - Switch bundled NGINX discovery to create [OpenTelemetry NGINX receiver](https://docs.splunk.com/observability/en/gdi/opentelemetry/components/nginx-receiver.html#nginx-receiver) instead of the Smart Agent NGINX monitor ([#5689](https://github.com/signalfx/splunk-otel-collector/pull/5689))
- (Splunk) Expose internal metrics at default `localhost:8888` address instead of `${SPLUNK_LISTEN_INTERFACE}:8888` ([#5706](https://github.com/signalfx/splunk-otel-collector/pull/5706))
  This can be changed in `service::telemetry::metrics` section:
  ```yaml
  service:
    telemetry:
      metrics:
        readers:
          - pull:
              exporter:
                prometheus:
                  host: localhost
                  port: 8888
  ```
  This also removes a warning about deprecated `service::telemetry::metrics::address`.
- (Splunk) Publish a FIPS-140 compliant Docker [images](https://quay.io/repository/signalfx/splunk-otel-collector-fips?tab=tags) and binaries for Linux and Windows. ([#5725](https://github.com/signalfx/splunk-otel-collector/pull/5725))
- (Core) `exporterqueue`: Introduce a feature gate exporter.UsePullingBasedExporterQueueBatcher to use the new pulling model in exporter queue batching. ([#8122](https://github.com/open-telemetry/opentelemetry-collector/pull/8122), [#10368](https://github.com/open-telemetry/opentelemetry-collector/pull/10368))
  If both queuing and batching is enabled for exporter, we now use a pulling model instead of a
  pushing model. num_consumer in queue configuration is now used to specify the maximum number of
  concurrent workers that are sending out the request.
- (Core) `service`: Add support for ca certificates in telemetry metrics otlp grpc exporter ([#11633](https://github.com/open-telemetry/opentelemetry-collector/pull/11633))
  Before this change the Certificate value in config was silently ignored.
- (Contrib) `postgresqlreceiver`: Added new postgresql metrics to achieve parity with Telegraf ([#36528](https://github.com/open-telemetry/opentelemetry-collector-contrib/pull/36528))
- (Contrib) `loadbalancingexporter`: Adding sending_queue, retry_on_failure and timeout settings to loadbalancing exporter configuration ([#35378](https://github.com/open-telemetry/opentelemetry-collector-contrib/pull/35378))
  When switching to top-level sending_queue configuration - users should carefully review queue size
  In some rare cases setting top-level queue size to n*queueSize might be not enough to prevent data loss
- (Contrib) `routingconnector`: Add abiilty to route by 'datapoint' context ([#36523](https://github.com/open-telemetry/opentelemetry-collector-contrib/pull/36523))
- (Contrib) `signalfxreceiver`: Follow receiver contract based on type of error ([#5909](https://github.com/open-telemetry/opentelemetry-collector-contrib/issues/5909))
  Use 503 error code for retryable and 400 error code for not-retryable errors instead of responding with a 500 unconditionally.

### 🧰 Bug fixes 🧰

- (Core) `service`: ensure OTLP emitted logs respect severity ([#11718](https://github.com/open-telemetry/opentelemetry-collector/pull/11718))
- (Core) `featuregate`: Fix an unfriendly display message `runtime error` when feature gate is used to display command line usage. ([#11651](https://github.com/open-telemetry/opentelemetry-collector/pull/11651))
- (Contrib) `exporter/pulsarexporter`: Change configuration option `map_connections_per_broker`, rename to `max_connections_per_broker`. ([#36579](https://github.com/open-telemetry/opentelemetry-collector-contrib/pull/36579))
- (Contrib) `processor/k8sattribute`: fixes parsing of k8s image names to support images with tags and digests. ([#36131](https://github.com/open-telemetry/opentelemetry-collector-contrib/pull/36131))
- (Contrib) `loadbalancingexporter`: The k8sresolver in loadbalancingexporter was triggering exporter churn in the way the change event was handled. ([#35658](https://github.com/open-telemetry/opentelemetry-collector-contrib/pull/35658))
- (Contrib) `vcenterreceiver`: The existing code did not honor TLS settings beyond 'insecure'. All TLS client config should now be honored. ([#36482](https://github.com/open-telemetry/opentelemetry-collector-contrib/pull/36482))

### 🚩Deprecations 🚩

- (Splunk) Deprecate the collectd/genericjmx monitor. Please use the [jmxreceiver](https://github.com/open-telemetry/opentelemetry-collector-contrib/tree/main/receiver/jmxreceiver) instead. ([#5539](https://github.com/signalfx/splunk-otel-collector/pull/5539))
- (Splunk) Deprecate the collectd/activemq monitor. Please use the [jmxreceiver](https://github.com/open-telemetry/opentelemetry-collector-contrib/tree/main/receiver/jmxreceiver) with the activemq target system instead. ([#5539](https://github.com/signalfx/splunk-otel-collector/pull/5539))
- (Splunk) Deprecate the collectd/cassandra monitor. Please use the [jmxreceiver](https://github.com/open-telemetry/opentelemetry-collector-contrib/tree/main/receiver/jmxreceiver) with the cassandra target system instead. ([#5539](https://github.com/signalfx/splunk-otel-collector/pull/5539))
- (Splunk) Deprecate the collectd/hadoop monitor. Please use the [jmxreceiver](https://github.com/open-telemetry/opentelemetry-collector-contrib/tree/main/receiver/jmxreceiver) with the hadoop target system instead. ([#5539](https://github.com/signalfx/splunk-otel-collector/pull/5539))
- (Splunk) Deprecate the collectd/kafka monitor. Please use the [jmxreceiver](https://github.com/open-telemetry/opentelemetry-collector-contrib/tree/main/receiver/jmxreceiver) with the kafka target system instead. ([#5539](https://github.com/signalfx/splunk-otel-collector/pull/5539))
- (Splunk) Deprecate the collectd/kafka-consumer monitor. Please use the [jmxreceiver](https://github.com/open-telemetry/opentelemetry-collector-contrib/tree/main/receiver/jmxreceiver) with the kafka-consumer target system instead. ([#5539](https://github.com/signalfx/splunk-otel-collector/pull/5539))
- (Splunk) Deprecate the collectd/kafka-producer monitor. Please use the [jmxreceiver](https://github.com/open-telemetry/opentelemetry-collector-contrib/tree/main/receiver/jmxreceiver) with the kafka-producer target system instead. ([#5539](https://github.com/signalfx/splunk-otel-collector/pull/5539))
- (Splunk) Deprecate the collectd/solr monitor. Please use the [jmxreceiver](https://github.com/open-telemetry/opentelemetry-collector-contrib/tree/main/receiver/jmxreceiver) with the solr target system instead. ([#5539](https://github.com/signalfx/splunk-otel-collector/pull/5539))
- (Splunk) Deprecate the collectd/tomcat monitor. Please use the [jmxreceiver](https://github.com/open-telemetry/opentelemetry-collector-contrib/tree/main/receiver/jmxreceiver) with the tomcat target system instead. ([#5539](https://github.com/signalfx/splunk-otel-collector/pull/5539))

## v0.114.0

### 💡 Enhancements 💡

- (Contrib) `processor/k8sattributes`: Add support for profiles signal ([#35983](https://github.com/open-telemetry/opentelemetry-collector-contrib/pull/35983))
- (Contrib) `receiver/k8scluster`: Add support for limiting observed resources to a specific namespace. ([#9401](https://github.com/open-telemetry/opentelemetry-collector-contrib/pull/9401))
  This change allows to make use of this receiver with `Roles`/`RoleBindings`, as opposed to giving the collector cluster-wide read access.
- (Contrib) `processor/resourcedetection`: Introduce support for Profiles signal type. ([#35980](https://github.com/open-telemetry/opentelemetry-collector-contrib/pull/35980))
- (Contrib) `connector/routing`: Add ability to route by metric context ([#36236](https://github.com/open-telemetry/opentelemetry-collector-contrib/pull/36236))
- (Contrib) `connector/routing`: Add ability to route by span context ([#36276](https://github.com/open-telemetry/opentelemetry-collector-contrib/pull/36276))
- (Contrib) `processor/spanprocessor`: Add a new configuration option to keep the original span name when extracting attributes from the span name. ([#36120](https://github.com/open-telemetry/opentelemetry-collector-contrib/pull/36120))
- (Contrib) `receiver/splunkenterprise`: Add new metrics for Splunk Enterprise dispatch artifacts caches ([#36181](https://github.com/open-telemetry/opentelemetry-collector-contrib/pull/36181))

### 🚩Deprecations 🚩

- (Splunk) `SPLUNK_TRACE_URL` environment variable is deprecated. It's replaced with `${SPLUNK_INGEST_URL}/v2/trace`
  in the default configs. Default value for `SPLUNK_TRACE_URL` is still set in the binary from `SPLUNK_REALM` or
  `SPLUNK_INGEST_URL` environment variables to not break existing configurations. However, it is recommended to
  update the configurations to use `${SPLUNK_INGEST_URL}/v2/trace` instead. ([#5672](https://github.com/signalfx/splunk-otel-collector/pull/5672)).

### 🛑 Breaking changes 🛑

- (Splunk) Given that `SPLUNK_TRACE_URL` environment variable is deprecated and replaced with
  `${SPLUNK_INGEST_URL}/v2/trace` in the default configurations, the option to set the Trace URL has been removed from
  all packaging and mass deployment solutions to an avoid confusion. ([#5672](https://github.com/signalfx/splunk-otel-collector/pull/5672)).

### 🧰 Bug fixes 🧰

- (Splunk) `receiver/journald`: Upgrade journald client libraries in the Collector docker image by taking them from latest Debian image.
  This fixes journald receiver on kubernetes nodes with recent versions of systemd ([#5664](https://github.com/signalfx/splunk-otel-collector/pull/5664)).
- (Core) scraperhelper: If the scraper shuts down, do not scrape first. ([#11632](https://github.com/open-telemetry/opentelemetry-collector-contrib/pull/11632))
  When the scraper is shutting down, it currently will scrape at least once. With this change, upon receiving a shutdown order, the receiver's scraperhelper will exit immediately.
- (Contrib) `pkg/stanza`: Ensure that time parsing happens before entry is sent to downstream operators ([#36213](https://github.com/open-telemetry/opentelemetry-collector-contrib/pull/36213))
- (Contrib) `processor/k8sattributes`: Block when starting until the metadata have been synced, to fix that some data couldn't be associated with metadata when the agent was just started. ([#32556](https://github.com/open-telemetry/opentelemetry-collector-contrib/pull/32556))
- (Contrib) `exporter/loadbalancing`: Shutdown exporters during collector shutdown. This fixes a memory leak. ([#36024](https://github.com/open-telemetry/opentelemetry-collector-contrib/pull/36024))
- (Contrib) `pkg/ottl`: Respect the `depth` option when flattening slices using `flatten` ([#36161](https://github.com/open-telemetry/opentelemetry-collector-contrib/pull/36161))
  The `depth` option is also now required to be at least `1`.
- (Contrib) `pkg/stanza`: Synchronous handling of entries passed from the log emitter to the receiver adapter ([#35453](https://github.com/open-telemetry/opentelemetry-collector-contrib/pull/35453))
- (Contrib) `receiver/prometheus`: Fix prometheus receiver to support static scrape config with Target Allocator ([#36062](https://github.com/open-telemetry/opentelemetry-collector-contrib/pull/36062))

## v0.113.0

This Splunk OpenTelemetry Collector release includes changes from the opentelemetry-collector v0.113.0 and the opentelemetry-collector-contrib v0.113.0 releases where appropriate.

### 🛑 Breaking changes 🛑

- (Contrib) `sapmreceiver`: Remove the deprecated access_token_passthrough from SAPM receiver. ([#35972](https://github.com/open-telemetry/opentelemetry-collector-contrib/pull/35972))
  Please use `include_metadata` instead with the following config option applied to the batch processor:
  batch:
    metadata_keys: [X-Sf-Token]

- (Contrib) `pkg/ottl`: Promote `processor.transform.ConvertBetweenSumAndGaugeMetricContext` feature gate to Stable ([#36216](https://github.com/open-telemetry/opentelemetry-collector-contrib/pull/36216))
  This gate can no longer be disabled. The `convert_sum_to_gauge` and `convert_gauge_to_sum` may now only be used with the `metric` context.


### 💡 Enhancements 💡

- (Contrib) `splunkenterprisereceiver`: Add telemetry around the Splunk Enterprise kv-store. ([#35445](https://github.com/open-telemetry/opentelemetry-collector-contrib/pull/35445))
- (Contrib) `journaldreceiver`: adds ability to parse journald's MESSAGE field as a string if desired ([#36005](https://github.com/open-telemetry/opentelemetry-collector-contrib/pull/36005))
- (Contrib) `journaldreceiver`: allows querying a journald namespace ([#36031](https://github.com/open-telemetry/opentelemetry-collector-contrib/pull/36031))
- (Contrib) `hostmetricsreceiver`: Add the system.uptime metric in the hostmetrics receiver ([#31627](https://github.com/open-telemetry/opentelemetry-collector-contrib/pull/31627))
  This metric is provided by the new `system` scraper.

- (Contrib) `hostmetrics`: Adjust scraper creation to make it so the scraper name is reported with hostmetrics scraper errors. ([#35814](https://github.com/open-telemetry/opentelemetry-collector-contrib/pull/35814))
- (Contrib) `pkg/ottl`: Add SliceToMap function ([#35256](https://github.com/open-telemetry/opentelemetry-collector-contrib/pull/35256))
- (Contrib) `journaldreceiver`: Restart journalctl if it exits unexpectedly ([#35635](https://github.com/open-telemetry/opentelemetry-collector-contrib/pull/35635))
- (Contrib) `routingconnector`: Add ability to route by request metadata. ([#19738](https://github.com/open-telemetry/opentelemetry-collector-contrib/pull/19738))
- (Contrib) `exporter/signalfx`: Enabling retrying for dimension properties update without tags in case of 400 response error. ([#36044](https://github.com/open-telemetry/opentelemetry-collector-contrib/pull/36044))
  Property and tag updates are done using the same API call. After this change, the exporter will retry once to sync
  properties in case of 400 response error.

- (Contrib) `signalfxexporter`: Add more default metrics related to Kubernetes cronjobs, jobs, statefulset, and hpa ([#36026](https://github.com/open-telemetry/opentelemetry-collector-contrib/pull/36026))
- (Contrib) `simpleprometheusreceiver`: Support to set `job_name` in config ([#31502](https://github.com/open-telemetry/opentelemetry-collector-contrib/pull/31502))
- (Contrib) `solacereceiver`: Add support to the Solace Receiver to convert the new `Move to Dead Message Queue` and new `Delete` spans generated by Solace Event Broker to OTLP. ([#36071](https://github.com/open-telemetry/opentelemetry-collector-contrib/pull/36071))
- (Contrib) `routingconnector`: Add ability to route log records individually using OTTL log record context. ([#35939](https://github.com/open-telemetry/opentelemetry-collector-contrib/pull/35939))
- (Contrib) `splunkenterprisereceiver`: Add new metrics for Splunk Enterprise dispatch artifacts ([#35950](https://github.com/open-telemetry/opentelemetry-collector-contrib/pull/35950))
- (Core) `batchprocessor`: Move single shard batcher creation to the constructor ([#11594](https://github.com/open-telemetry/opentelemetry-collector/issues/11594))
- (Core) `service`: add support for using the otelzap bridge and emit logs using the OTel Go SDK ([#10544](https://github.com/open-telemetry/opentelemetry-collector/issues/10544))

### 🧰 Bug fixes 🧰

- (Contrib) `receiver/windowseventlog`: Fix panic when rendering long event messages. ([#36179](https://github.com/open-telemetry/opentelemetry-collector-contrib/pull/36179))
- (Contrib) `hostmetricsreceiver`: Do not set the default value of HOST_PROC_MOUNTINFO to respect root_path ([#35990](https://github.com/open-telemetry/opentelemetry-collector-contrib/pull/35990))
- (Contrib) `prometheusexporter`: Fixes an issue where the prometheus exporter would not shut down the server when the collector was stopped. ([#35464](https://github.com/open-telemetry/opentelemetry-collector-contrib/pull/35464))
- (Contrib) `k8sobserver`: Enable observation of ingress objects if the `ObserveIngresses` config option is set to true ([#35324](https://github.com/open-telemetry/opentelemetry-collector-contrib/pull/35324))
- (Contrib) `pkg/stanza`: Fixed bug causing Operators with DropOnErrorQuiet to send log entries to the next operator. ([#35010](https://github.com/open-telemetry/opentelemetry-collector-contrib/pull/35010))
  This issue was introduced by a bug fix meant to ensure Silent Operators are not logging errors ([#35010](https://github.com/open-telemetry/opentelemetry-collector-contrib/pull/35010)). With this fix,
  this side effect bug has been resolved.

- (Contrib) `splunkhecreceiver`: Avoid a memory leak by changing how we record obsreports for logs and metrics. ([#35294](https://github.com/open-telemetry/opentelemetry-collector-contrib/pull/35294))
- (Contrib) `receiver/filelog`: fix record counting with header ([#35869](https://github.com/open-telemetry/opentelemetry-collector-contrib/pull/35869))
- (Contrib) `connector/routing`: Fix detection of duplicate conditions in routing table. ([#35962](https://github.com/open-telemetry/opentelemetry-collector-contrib/pull/35962))
- (Contrib) `solacereceiver`: The Solace receiver may unexpectedly terminate on reporting traces when used with a memory limiter processor and under high load ([#35958](https://github.com/open-telemetry/opentelemetry-collector-contrib/pull/35958))
- (Contrib) `pkg/stanza/operator`: Retain Operator should propagate the severity field ([#35832](https://github.com/open-telemetry/opentelemetry-collector-contrib/pull/35832))
  The retain operator should propagate the severity field like it does with timestamps.

- (Contrib) `pkg/stanza`: Handle error of callback function of `ParserOperator.ProcessWithCallback` ([#35769](https://github.com/open-telemetry/opentelemetry-collector-contrib/pull/35769))
  `ProcessWithCallback` of `ParserOperator` first calls the `ParseWith` method
  which properly handles errors with `HandleEntryError`.
  Then the callback function is called and its returned error should also
  be handled by the `HandleEntryError` ensuring a consistent experience.

- (Core) `service`: ensure traces and logs emitted by the otel go SDK use the same resource information ([#11578](https://github.com/open-telemetry/opentelemetry-collector/issues/11578))
- (Core) `config/configgrpc`: Patch for bug in the grpc-go NewClient that makes the way the hostname is resolved incompatible with the way proxy setting are applied. ([#11537](https://github.com/open-telemetry/opentelemetry-collector/issues/11537))

## v0.112.0

This Splunk OpenTelemetry Collector release includes changes from the opentelemetry-collector v0.112.0 and the opentelemetry-collector-contrib v0.112.0 releases where appropriate.

### 🛑 Breaking changes 🛑

- (Splunk) Remove httpsink exporter ([#5503](https://github.com/signalfx/splunk-otel-collector/pull/5503))
- (Splunk) Remove signalfx-metadata and collectd/metadata monitors ([#5508](https://github.com/signalfx/splunk-otel-collector/pull/5508))
  Both monitors are deprecated and replaced by the hostmetricsreceiver and processlist monitor.
- (Splunk) Remove deprecated collectd/etcd monitor. [Please use the etcd prometheus endpoint to scrape metrics.](https://etcd.io/docs/v3.5/metrics/) ([#5520](https://github.com/signalfx/splunk-otel-collector/pull/5520))
- (Splunk) Remove deprecated collectd/health-checker monitor. ([#5522](https://github.com/signalfx/splunk-otel-collector/pull/5522))
- (Splunk) Remove deprecated loggingexporter from the distribution ([#5551](https://github.com/signalfx/splunk-otel-collector/pull/5551))
- (Core) `service`: Remove stable gate component.UseLocalHostAsDefaultHost ([#11412](https://github.com/open-telemetry/opentelemetry-collector/pull/11412))

### 🚩Deprecations 🚩

- (Splunk) Deprecate cloudfoundry monitor ([#5495](https://github.com/signalfx/splunk-otel-collector/pull/5495))
- (Splunk) Deprecate the heroku observer. Use the [resource detection observer with heroku detector](https://github.com/open-telemetry/opentelemetry-collector-contrib/tree/main/processor/resourcedetectionprocessor#heroku) instead. ([#5496](https://github.com/signalfx/splunk-otel-collector/pull/5496))
- (Splunk) Deprecate mongodb atlas monitor. [Please use the mongodbatlasreceiver instead](https://docs.splunk.com/observability/en/gdi/opentelemetry/components/mongodb-atlas-receiver.html) ([#5500](https://github.com/signalfx/splunk-otel-collector/pull/5500))
- (Splunk) Deprecate python-monitor monitor ([#5501](https://github.com/signalfx/splunk-otel-collector/pull/5501))
- (Splunk) Deprecate windowslegacy monitor ([#5518](https://github.com/signalfx/splunk-otel-collector/pull/5518))
- (Splunk) Deprecate statsd monitor. Use the [statsd receiver](https://github.com/open-telemetry/opentelemetry-collector-contrib/tree/main/receiver/statsdreceiver) instead. ([#5513](https://github.com/signalfx/splunk-otel-collector/pull/5513))
- (Splunk) Deprecate the collectd/consul monitor. Please use the statsd or prometheus receiver instead. See https://developer.hashicorp.com/consul/docs/agent/monitor/telemetry for more information. ([#5521](https://github.com/signalfx/splunk-otel-collector/pull/5521))
- (Splunk) Deprecate collectd/mysql monitor. Use the [mysql receiver](https://github.com/open-telemetry/opentelemetry-collector-contrib/tree/main/receiver/mysqlreceiver) instead. ([#5538](https://github.com/signalfx/splunk-otel-collector/pull/5538))
- (Splunk) Deprecate the collectd/nginx monitor. Please use the [nginx receiver](https://github.com/open-telemetry/opentelemetry-collector-contrib/blob/main/receiver/nginxreceiver/) instead. ([#5537](https://github.com/signalfx/splunk-otel-collector/pull/5537))
- (Splunk) Deprecate the collectd/chrony monitor. Please use the [chronyreceiver](https://github.com/open-telemetry/opentelemetry-collector-contrib/tree/main/receiver/chronyreceiver) instead. ([#5536](https://github.com/signalfx/splunk-otel-collector/pull/5536))
- (Splunk) Deprecate the collectd/statsd monitor. Please use the [statsdreceiver](https://github.com/open-telemetry/opentelemetry-collector-contrib/tree/main/receiver/statsdreceiver) instead. ([#5542](https://github.com/signalfx/splunk-otel-collector/pull/5542))
- (Splunk) Deprecate the ecs-metadata monitor ([#5541](https://github.com/signalfx/splunk-otel-collector/pull/5541))
- (Splunk) Deprecate the collectd/statsd monitor. Please use the [statsdreceiver](https://github.com/open-telemetry/opentelemetry-collector-contrib/tree/main/receiver/statsdreceiver) instead. ([#](https://github.com/signalfx/splunk-otel-collector/pull/))
- (Splunk) Deprecate the haproxy monitor. Please use the [haproxyreceiver](https://github.com/open-telemetry/opentelemetry-collector-contrib/tree/main/receiver/haproxyreceiver) instead. ([#5543](https://github.com/signalfx/splunk-otel-collector/pull/5543))
- (Contrib) `sapmreceiver`: Deprecate SAPM receiver ([#32125](https://github.com/open-telemetry/opentelemetry-collector-contrib/pull/32125))

### 🚀 New components 🚀

- (Splunk) Add [chrony receiver](https://github.com/open-telemetry/opentelemetry-collector-contrib/tree/main/receiver/chronyreceiver) ([#5535](https://github.com/signalfx/splunk-otel-collector/pull/5535))

### 💡 Enhancements 💡

- (Splunk) Update Python to 3.13.0 ([5552](https://github.com/signalfx/splunk-otel-collector/pull/5552))
- (Core) `confighttp`: Adding support for lz4 compression into the project ([#9128](https://github.com/open-telemetry/opentelemetry-collector/pull/9128))
- (Core) `service`: Hide profiles support behind a feature gate while it remains alpha. ([#11477](https://github.com/open-telemetry/opentelemetry-collector/pull/11477))
- (Core) `exporters`: Retry sender will fail fast when the context timeout is shorter than the next retry interval. ([#11183](https://github.com/open-telemetry/opentelemetry-collector/pull/11183))
- (Contrib) `azureeventshubreceiver`: Updates the Azure Event Hub receiver to use the new Resource Logs translator. ([#35357](https://github.com/open-telemetry/opentelemetry-collector-contrib/pull/35357))
- (Contrib) `pkg/ottl`: Add ConvertAttributesToElementsXML Converter ([#35328](https://github.com/open-telemetry/opentelemetry-collector-contrib/pull/35328))
- (Contrib) `azureblobreceiver`: adds support for using azidentity default auth, enabling the use of Azure Managed Identities, e.g. Workload Identities on AKS ([#35636](https://github.com/open-telemetry/opentelemetry-collector-contrib/pull/35636))
  This change allows to use authentication type "default", which makes the receiver use azidentity default Credentials,
  which automatically picks up, identities assigned to e.g. a container or a VirtualMachine
- (Contrib) `k8sobserver`: Emit endpoint per Pod's container ([#35491](https://github.com/open-telemetry/opentelemetry-collector-contrib/pull/35491))
- (Contrib) `mongodbreceiver`: Add support for MongoDB direct connection ([#35427](https://github.com/open-telemetry/opentelemetry-collector-contrib/pull/35427))
- (Contrib) `chronyreceiver`: Move chronyreceiver to beta ([#35913](https://github.com/open-telemetry/opentelemetry-collector-contrib/pull/35913))
- (Contrib) `pkg/ottl`: Parsing invalid statements and conditions now prints all errors instead of just the first one found. ([#35728](https://github.com/open-telemetry/opentelemetry-collector-contrib/pull/35728))
- (Contrib) `pkg/ottl`: Add ParseSimplifiedXML Converter ([#35421](https://github.com/open-telemetry/opentelemetry-collector-contrib/pull/35421))
- (Contrib) `routingconnector`: Allow routing based on OTTL Conditions ([#35731](https://github.com/open-telemetry/opentelemetry-collector-contrib/pull/35731))
  Each route must contain either a statement or a condition.
- (Contrib) `sapmreceiver`: Respond 503 on non-permanent and 400 on permanent errors ([#35300](https://github.com/open-telemetry/opentelemetry-collector-contrib/pull/35300))
- (Contrib) `hostmetricsreceiver`: Use HOST_PROC_MOUNTINFO as part of configuration instead of environment variable ([#35504](https://github.com/open-telemetry/opentelemetry-collector-contrib/pull/35504))
- (Contrib) `pkg/ottl`: Add ConvertTextToElements Converter ([#35364](https://github.com/open-telemetry/opentelemetry-collector-contrib/pull/35364))

### 🧰 Bug fixes 🧰

- (Core) `processorhelper`: Fix issue where in/out parameters were not recorded when error was returned from consumer. ([#11351](https://github.com/open-telemetry/opentelemetry-collector/pull/11351))
- (Contrib) `metricstransform`: The previously removed functionality of aggregating against an empty label set is restored. ([#34430](https://github.com/open-telemetry/opentelemetry-collector-contrib/pull/34430))
- (Contrib) `filelogreceiver`: Supports `add_metadata_from_filepath` for Windows filepaths ([#35558](https://github.com/open-telemetry/opentelemetry-collector-contrib/pull/35558))
- (Contrib) `filelogreceiver`: Suppress errors on EBADF when unlocking files. ([#35706](https://github.com/open-telemetry/opentelemetry-collector-contrib/pull/35706))
  This error is harmless and happens regularly when delete_after_read is set. This is because we acquire the lock right at the start of the ReadToEnd function and then defer the unlock, but that function also performs the delete. So, by the time it returns and the defer runs the file descriptor is no longer valid.
- (Contrib) `kafkareceiver`: Fixes issue causing kafkareceiver to block during Shutdown(). ([#30789](https://github.com/open-telemetry/opentelemetry-collector-contrib/pull/30789))
- (Contrib) `hostmetrics receiver`: Fix duplicate filesystem metrics ([#34635](https://github.com/open-telemetry/opentelemetry-collector-contrib/pull/34635), [#34512](https://github.com/open-telemetry/opentelemetry-collector-contrib/pull/34512))
  The hostmetrics exposes duplicate metrics of identical mounts exposed in namespaces. The duplication causes errors in exporters that are sensitive to duplicate metrics. We can safely drop the duplicates as the metrics should be exactly the same.
- (Contrib) `pkg/ottl`: Allow indexing string slice type ([#29441](https://github.com/open-telemetry/opentelemetry-collector-contrib/pull/29441))
- (Contrib) `mysqlreceiver`: Add replica metric support for versions of MySQL earlier than 8.0.22. ([#35217](https://github.com/open-telemetry/opentelemetry-collector-contrib/pull/35217))
- (Contrib) `stanza/input/windows`: Close remote session while resubscribing ([#35577](https://github.com/open-telemetry/opentelemetry-collector-contrib/pull/35577))
- (Contrib) `receiver/windowseventlog`: Errors returned when passing data downstream will now be propagated correctly. ([#35461](https://github.com/open-telemetry/opentelemetry-collector-contrib/pull/35461))

## v0.111.0


This Splunk OpenTelemetry Collector release includes changes from the opentelemetry-collector v0.111.0 and the opentelemetry-collector-contrib v0.111.0 releases where appropriate.

### 🛑 Breaking changes 🛑

- (Contrib) signalfxexporter: Do not exclude the metric container.memory.working_set ([#35475](https://github.com/open-telemetry/opentelemetry-collector-contrib/pull/35475))
- (Contrib) sqlqueryreceiver: Fail if value for log column in result set is missing, collect errors ([#35068](https://github.com/open-telemetry/opentelemetry-collector-contrib/issues/35068))
- (Contrib) windowseventlogreceiver: The 'raw' flag no longer suppresses rendering info. ([#34720](https://github.com/open-telemetry/opentelemetry-collector-contrib/pull/34720))
- (Splunk) Remove deprecated memory ballast extension ([#5429](https://github.com/open-telemetry/opentelemetry-collector/pull/5429))

### 🚩Deprecations 🚩

- (Contrib) sapmreceiver: access_token_passthrough is deprecated ([#35330](https://github.com/open-telemetry/opentelemetry-collector-contrib/pull/35330))
- (Splunk) Remove ballast extension entirely from components  ([#5429](https://github.com/signalfx/splunk-otel-collector/pull/5429))
- (Splunk) Deprecate jaegergrpc monitor ([#5428](https://github.com/signalfx/splunk-otel-collector/pull/5428))
- (Splunk) Deprecate the jaegergrpc monitor ([#5428](https://github.com/signalfx/splunk-otel-collector/pull/5428))

### 💡 Enhancements 💡

- (Splunk) Initial release of standalone collector binaries for Linux (amd64/arm64) and Windows (amd64) with FIPS 140-2 support. These are experimental (alpha) binaries, and it is not suitable to use them in production environments. ([#5378](https://github.com/signalfx/splunk-otel-collector/pull/5378)):
  - `otelcol-fips_linux_<amd64|arm64>`: Built with [`GOEXPERIMENT=boringcrypto`](https://go.dev/src/crypto/internal/boring/README) and [`crypto/tls/fipsonly`](https://go.dev/src/crypto/tls/fipsonly/fipsonly.go).
  - `otelcol-fips_windows_amd64.exe`: Built with [`GOEXPERIMENT=cngcrypto`](https://github.com/microsoft/go/blob/microsoft/main/eng/doc/fips/README.md) and [`requirefips`](https://github.com/microsoft/go/blob/microsoft/main/eng/doc/fips/README.md#build-option-to-require-fips-mode) (the collector will panic if FIPS is not enabled on the Windows host).
  - Smart Agent components are not currently supported.
  - Download the binaries from the list of assets below.
- (Core) `confignet:` Add Profiles Marshaler to otlptext. ([#11161](https://github.com/open-telemetry/opentelemetry-collector/pull/11161))
- (Contrib) `receivercreator:` Validate endpoint's configuration before starting receivers ([#33145](https://github.com/open-telemetry/opentelemetry-collector-contrib/issues/33145))
- (Contrib) `receiver/statsd:` Add support for aggregating on Host/IP ([#23809](https://github.com/open-telemetry/opentelemetry-collector-contrib/issues/23809))
- (Contrib) `hostmetricsreceiver:` Add ability to mute all errors (mainly due to access rights) coming from process scraper of the hostmetricsreceiver ([#20435](https://github.com/open-telemetry/opentelemetry-collector-contrib/issues/20435))
- (Contrib) `kubeletstats:` Introduce feature gate for deprecation of container.cpu.utilization, k8s.pod.cpu.utilization and k8s.node.cpu.utilization metrics ([#35139](https://github.com/open-telemetry/opentelemetry-collector-contrib/pull/35139))
- (Contrib) `pkg/ottl:` Add InsertXML Converter ([#35436](https://github.com/open-telemetry/opentelemetry-collector-contrib/pull/35436))
- (Contrib) `pkg/ottl`: Add GetXML Converter ([#35462](https://github.com/open-telemetry/opentelemetry-collector-contrib/pull/35462))
- (Contrib) `pkg/ottl`: Add ToKeyValueString Converter ([#35334](https://github.com/open-telemetry/opentelemetry-collector-contrib/issues/35334))
- (Contrib) `pkg/ottl`: Add RemoveXML Converter ([#35301](https://github.com/open-telemetry/opentelemetry-collector-contrib/pull/35301))
- (Contrib) `sqlserverreceiver:` Add computer name resource attribute to relevant metrics ([#35040](https://github.com/open-telemetry/opentelemetry-collector-contrib/pull/35040))
- (Contrib) `windowseventlogreceiver:` Add 'suppress_rendering_info' option. ([#34720](https://github.com/open-telemetry/opentelemetry-collector-contrib/pull/34720))
- (Contrib) `receiver/awss3receiver:` Add ingest progress notifications via OpAMP ([#33980](https://github.com/open-telemetry/opentelemetry-collector-contrib/pull/33980))
- (Contrib) `receiver/azureblobreceiver:` support for default auth ([#35636](https://github.com/open-telemetry/opentelemetry-collector-contrib/pull/35636))
- (Contrib) update sapm-proto to 0.16.0 ([#35630](https://github.com/open-telemetry/opentelemetry-collector-contrib/pull/35630))


### 🧰 Bug fixes 🧰

- (Contrib) `windowseventlogreceiver:` While collecting from a remote windows host, the stanza operator will no longer log "subscription handle is already open" constantly during successful collection. ([#35520](https://github.com/open-telemetry/opentelemetry-collector-contrib/pull/35520))
- (Contrib) `windowseventlogreceiver:` If collecting from a remote host, the receiver will stop collecting if the host restarts. This change resubscribes when the host restarts. ([#35175](https://github.com/open-telemetry/opentelemetry-collector-contrib/pull/35175))
- (Contrib) `sqlqueryreceiver:` Fix reprocessing of logs when tracking_column type is timestamp ([#35194](https://github.com/open-telemetry/opentelemetry-collector-contrib/issues/35194))
- (Core) `processorhelper`: Fix bug where record in/out metrics were skipped ([#11360](https://github.com/open-telemetry/opentelemetry-collector/pull/11360))

## v0.110.0

This Splunk OpenTelemetry Collector release includes changes from the [opentelemetry-collector v0.110.0](https://github.com/open-telemetry/opentelemetry-collector/releases/tag/v0.110.0) and the [opentelemetry-collector-contrib v0.110.0](https://github.com/open-telemetry/opentelemetry-collector-contrib/releases/tag/v0.110.0) releases where appropriate.

Additionally, updates `splunk-otel-javaagent` to [`v2.8.1`](https://github.com/signalfx/splunk-otel-java/releases/tag/v2.8.1) and `jmx-metric-gatherer` to [`v1.39.0`](https://github.com/open-telemetry/opentelemetry-java-contrib/releases/tag/v1.39.0)

### 🛑 Breaking changes 🛑

- (Core) `processorhelper`: Update incoming/outgoing metrics to a single metric with `otel.signal` attributes. ([#11144](https://github.com/open-telemetry/opentelemetry-collector/pull/11144))
- (Core) processorhelper: Remove deprecated [Traces|Metrics|Logs]Inserted funcs ([#11151](https://github.com/open-telemetry/opentelemetry-collector/pull/11151))
- (Core) config: Mark UseLocalHostAsDefaultHostfeatureGate as stable  ([#11235](https://github.com/open-telemetry/opentelemetry-collector/pull/11235))
- (Contrib) `pkg/stanza`: Move filelog.container.removeOriginalTimeField feature gate to beta. Disable the filelog.container.removeOriginalTimeField feature gate to get the old behavior. ([#33389](https://github.com/open-telemetry/opentelemetry-collector-contrib/pull/33389))
- (Contrib) `resourcedetectionprocessor`: Move processor.resourcedetection.hostCPUSteppingAsString feature gate to stable. ([#31136](https://github.com/open-telemetry/opentelemetry-collector-contrib/pull/31136))
- (Contrib) `resourcedetectionprocessor`: Remove processor.resourcedetection.hostCPUModelAndFamilyAsString feature gate. ([#29025](https://github.com/open-telemetry/opentelemetry-collector-contrib/pull/29025))


### 🚩 Deprecations 🚩

- (Core) `processorhelper`: deprecate accepted/refused/dropped metrics ([#11201](https://github.com/open-telemetry/opentelemetry-collector-contrib/pull/11201))
- (Contrib) `hostmetricsreceiver`: Set the receiver.hostmetrics.normalizeProcessCPUUtilization feature gate to stable. ([#34763](https://github.com/open-telemetry/opentelemetry-collector-contrib/pull/34763))

### 💡 Enhancements 💡

- (Core) `confignet`: Mark module as Stable. ([#9801](https://github.com/open-telemetry/opentelemetry-collector/pull/9801))
- (Core) `confmap/provider/envprovider`: Support default values when env var is empty ([#5228](https://github.com/open-telemetry/opentelemetry-collector/pull/5228))
- (Core) `service/telemetry`: Mark useOtelWithSDKConfigurationForInternalTelemetry as stable ([#7532](https://github.com/open-telemetry/opentelemetry-collector/pull/7532))
- (Contrib) `processor/transform`: Add custom function to the transform processor to convert exponential histograms to explicit histograms. ([#33827](https://github.com/open-telemetry/opentelemetry-collector-contrib/pull/33827))
- (Contrib) `file_storage`: provide a new option to the user to create a directory on start ([#34939](https://github.com/open-telemetry/opentelemetry-collector-contrib/pull/34939))
- (Contrib) `headersetterextension`: adding default_value config. `default_value` config item applied in case context value is empty. ([#34412](https://github.com/open-telemetry/opentelemetry-collector-contrib/pull/34412))
- (Contrib) `kafkaexporter`: Add support for encoding extensions in the Kafka exporter. This change adds support for encoding extensions in the Kafka exporter. Loading extensions takes precedence over the internally supported encodings. ([#34384](https://github.com/open-telemetry/opentelemetry-collector-contrib/pull/34384))
- (Contrib) `kafkareceiver`: Add support for otlp_json encoding to Kafka receiver. The payload is deserialized into OpenTelemetry traces using JSON format. This encoding allows the Kafka receiver to handle trace data in JSON format, enabling integration with systems that export traces as JSON-encoded data. ([#33627](https://github.com/open-telemetry/opentelemetry-collector-contrib/pull/33627))
- (Contrib) `pkg/ottl`: Improved JSON unmarshaling performance by 10-20% by switching dependencies. ([#35130](https://github.com/open-telemetry/opentelemetry-collector-contrib/pull/35130))
- (Contrib) `pkg/ottl`: Added support for locale in the Time converter ([#32978](https://github.com/open-telemetry/opentelemetry-collector-contrib/pull/32978))
- (Contrib) `remotetapprocessor`: Origin header is no longer required for websocket connections ([#34925](https://github.com/open-telemetry/opentelemetry-collector-contrib/pull/34925))
- (Contrib) `transformprocessor`: Remove unnecessary data copy when transform sum to/from gauge ([#35177](https://github.com/open-telemetry/opentelemetry-collector-contrib/pull/35177))
- (Contrib) `sapmexporter`: Prioritize token in context when accesstokenpassthrough is enabled ([#35123](https://github.com/open-telemetry/opentelemetry-collector-contrib/pull/35123))
- (Contrib) `tailsamplingprocessor`: Fix the behavior for numeric tag filters with inverse_match set to true. ([#34296](https://github.com/open-telemetry/opentelemetry-collector-contrib/pull/34296))
- (Splunk) Update instruction for partial discovery ([#5402](https://github.com/signalfx/splunk-otel-collector/pull/5402))

### 🧰 Bug fixes 🧰

- (Core) `service`: Ensure process telemetry is registered when internal telemetry is configured with readers instead of an address. ([#11093](https://github.com/open-telemetry/opentelemetry-collector/pull/11093))
- (Contrib) `splunkenterprise`: Fix a flaky search related to iops metrics. ([#35081](https://github.com/open-telemetry/opentelemetry-collector-contrib/pull/35081))
- (Contrib) `azuremonitorexporter`: fix issue for property endpoint is ignored when using instrumentation_key ([#33971](https://github.com/open-telemetry/opentelemetry-collector-contrib/pull/33971))
- (Contrib) `pkg/stanza`: Do not get formatted message for Windows events without an event provider. Attempting to get the formatted message for Windows events without an event provider can result in an error being logged. This change ensures that the formatted message is not retrieved for such events. ([#35135](https://github.com/open-telemetry/opentelemetry-collector-contrib/pull/35135))
- (Contrib) `signalfxexporter`: Ensure token is not sent through for event data ([#35154](https://github.com/open-telemetry/opentelemetry-collector-contrib/pull/35154))
- (Contrib) `prometheusreceiver`: Fix the retrieval of scrape configurations by also considering scrape config files ([#34786](https://github.com/open-telemetry/opentelemetry-collector-contrib/pull/34786))
- (Contrib) `redactionprocessor`: Fix panic when using the redaction processor in a logs pipeline ([#35331](https://github.com/open-telemetry/opentelemetry-collector-contrib/pull/35331))
- (Contrib) `exporter/splunkhec`: Fix incorrect claim that the exporter doesn't mutate data when batching is enabled. The bug lead to runtime panics when the exporter was used with the batcher enabled in a fanout scenario. ([#35306](https://github.com/open-telemetry/opentelemetry-collector-contrib/pull/35306))
- (Splunk) Choco upgrade should preserve collector service custom env vars ([#5386](https://github.com/signalfx/splunk-otel-collector/pull/5386))
- (Splunk) `discoveryreceiver` with `splunk.continuousDiscovery` feature gate enabled: Remove redundant discovery.receiver.rule attribute ([#5403](https://github.com/signalfx/splunk-otel-collector/pull/5403))
- (Splunk) `discoveryreceiver` with `splunk.continuousDiscovery` feature gate enabled: Remove redundant resource attributes ([#5409](https://github.com/signalfx/splunk-otel-collector/pull/5409))

## v0.109.0

### 🛑 Breaking changes 🛑

- (Splunk) Update Python to 3.12.5 in the Smart Agent bundle for Linux and Windows. Check [What’s New In Python 3.12](https://docs.python.org/3/whatsnew/3.12.html) for details. ([#5298](https://github.com/signalfx/splunk-otel-collector/pull/5298))
- (Contrib) `spanmetricsconnector`: Improve consistency between metrics generated by spanmetricsconnector. Added traces.span.metrics as default namespace ([#33227](https://github.com/open-telemetry/opentelemetry-collector-contrib/issues/33227)
  Default namespace for the generated metrics is traces.span.metrics now. | The deprecated metrics are: calls, duration and events. | The feature flag connector.spanmetrics.legacyLatencyMetricNames was added to revert the behavior.
- (Contrib) `ottl`: Remove tracing from OTTL due to performance concerns ([#34910](https://github.com/open-telemetry/opentelemetry-collector-contrib/issues/34910)

### 🚀 New components 🚀

- (Splunk) Add `apachespark` receiver ([#5318](https://github.com/signalfx/splunk-otel-collector/pull/5318))
- (Splunk) Add `nop` receiver and exporter ([#5355](https://github.com/signalfx/splunk-otel-collector/pull/5355))

### 💡 Enhancements 💡

- (Splunk) Apache Web Server Auto Discovery: set the default discovered endpoint to match the OpenTelemetry `apachereceiver` default: `http://`endpoint`/server-status?auto` ([#5353](https://github.com/signalfx/splunk-otel-collector/pull/5353))
  If the collector is running as a process on the host OS and the Apache Web Server is in a Docker container add `--set=splunk.discovery.extensions.docker_observer.config.use_host_bindings=true` to the command-line arguments for the discovery to create the correct endpoint.
- (Splunk) Introduce continuous service discovery mode. This mode can be enabled with a feature gate by adding `--feature-gates=splunk.continuousDiscovery` command line argument. ([#5363](https://github.com/signalfx/splunk-otel-collector/pull/5363))
  The new mode does the following:
  - It allows discovering new services that were not available at the time of the collector startup. If discovery is
    successful, the metrics collection will be started.
  - Information about discovered services is being sent to Splunk Observability Cloud. The information will include
    instructions to complete discovery for particular services if the discovery was not successful out of the box.
- (Core) `service`: move `useOtelWithSDKConfigurationForInternalTelemetry` gate to beta ([#11091](https://github.com/open-telemetry/opentelemetry-collector/issues/11091))
- (Core) `service`: implement a no-op tracer provider that doesn't propagate the context ([#11026](https://github.com/open-telemetry/opentelemetry-collector/issues/11026))
  The no-op tracer provider supported by the SDK incurs a memory cost of propagating the context no matter
  what. This is not needed if tracing is not enabled in the Collector. This implementation of the no-op tracer
  provider removes the need to allocate memory when tracing is disabled.
- (Core) `processor`: Add incoming and outgoing counts for processors using processorhelper. ([#10910](https://github.com/open-telemetry/opentelemetry-collector/issues/10910))
  Any processor using the processorhelper package (this is most processors) will automatically report
  incoming and outgoing item counts. The new metrics are:
  - otelcol_processor_incoming_spans
  - otelcol_processor_outgoing_spans
  - otelcol_processor_incoming_metric_points
  - otelcol_processor_outgoing_metric_points
  - otelcol_processor_incoming_log_records
  - otelcol_processor_outgoing_log_records
- (Contrib) `pkg/ottl`: Added Decode() converter function ([#32493](https://github.com/open-telemetry/opentelemetry-collector-contrib/issues/32493)
- (Contrib) `filestorage`: Add directory validation for compaction on-rebound ([#35114](https://github.com/open-telemetry/opentelemetry-collector-contrib/issues/35114)
- (Contrib) `windowseventlogreceiver`: Avoid rendering the whole event to obtain the provider name ([#34755](https://github.com/open-telemetry/opentelemetry-collector-contrib/issues/34755)
- (Contrib) `splunkhecexporter`: Drop empty log events ([#34871](https://github.com/open-telemetry/opentelemetry-collector-contrib/issues/34871)
  Log records with no body are dropped by Splunk on reception as they contain no log message, albeit they may have attributes.
  This is in tune with the behavior of splunkhecreceiver, which refuses HEC events with no event ([#19769](https://github.com/open-telemetry/opentelemetry-collector-contrib/issues/19769)
- (Contrib) `transformprocessor`: Support aggregating metrics based on their attribute values and substituting the values with a new value. ([#16224](https://github.com/open-telemetry/opentelemetry-collector-contrib/issues/16224)
- (Contrib) `kafkareceiver`: Adds tunable fetch sizes to Kafka Receiver ([#22741](https://github.com/open-telemetry/opentelemetry-collector-contrib/issues/22741)
  Adds the ability to tune the minumum, default and maximum fetch sizes for the Kafka Receiver
- (Contrib) `kafkareceiver`: Add support for encoding extensions in the Kafka receiver. ([#33888](https://github.com/open-telemetry/opentelemetry-collector-contrib/issues/33888)
  This change adds support for encoding extensions in the Kafka receiver. Loading extensions takes precedence over the internally supported encodings.
- (Contrib) `pkg/ottl`: Add `Sort` function to sort array to ascending order or descending order ([#34200](https://github.com/open-telemetry/opentelemetry-collector-contrib/issues/34200)
- (Contrib) `redactionprocessor`: Add support for logs and metrics ([#34479](https://github.com/open-telemetry/opentelemetry-collector-contrib/issues/34479)
- (Contrib) `spanmetricsconnector`: Extract the `getDimensionValue` function as a common function. ([#34627](https://github.com/open-telemetry/opentelemetry-collector-contrib/issues/34627)
- (Contrib) `sqlqueryreceiver`: Support populating log attributes from sql query ([#24459](https://github.com/open-telemetry/opentelemetry-collector-contrib/issues/24459)

### 🧰 Bug fixes 🧰

- (Core) `configgrpc`: Change the value of max_recv_msg_size_mib from uint64 to int to avoid a case where misconfiguration caused an integer overflow. ([#10948](https://github.com/open-telemetry/opentelemetry-collector/issues/10948))
- (Core) `exporterqueue`: Fix a bug in persistent queue that Offer can becomes deadlocked when queue is almost full ([#11015](https://github.com/open-telemetry/opentelemetry-collector/issues/11015))
- (Contrib) `apachereceiver`: Fix panic on invalid endpoint configuration ([#34992](https://github.com/open-telemetry/opentelemetry-collector-contrib/issues/34992)
- (Contrib) `fileconsumer`: Fix bug where max_concurrent_files could not be set to 1. ([#35080](https://github.com/open-telemetry/opentelemetry-collector-contrib/issues/35080)
- (Contrib) `hostmetricsreceiver`: In filesystem scraper, do not prefix partitions when using the environment variable HOST_PROC_MOUNTINFO ([#35043](https://github.com/open-telemetry/opentelemetry-collector-contrib/issues/35043)
- (Contrib) `splunkhecreceiver`: Fix memory leak when the receiver is used for both metrics and logs at the same time ([#34886](https://github.com/open-telemetry/opentelemetry-collector-contrib/issues/34886)
- (Contrib) `pkg/stanza`: Synchronize shutdown in stanza adapter ([#31074](https://github.com/open-telemetry/opentelemetry-collector-contrib/issues/31074)
  Stanza-based receivers should now flush all data before shutting down
- (Contrib) `sqlserverreceiver`: Fix bug where metrics were being emitted with the wrong database name resource attribute ([#35036](https://github.com/open-telemetry/opentelemetry-collector-contrib/issues/35036)
- (Contrib) `signalfxexporter`: Fix memory leak by re-organizing the exporter's functionality lifecycle ([#32781](https://github.com/open-telemetry/opentelemetry-collector-contrib/issues/32781)
- (Contrib) `otlpjsonconnector`: Handle OTLPJSON unmarshal error ([#34782](https://github.com/open-telemetry/opentelemetry-collector-contrib/issues/34782)
- (Contrib) `mysqlreceiver`: mysql client raise error when the TABLE_ROWS column is NULL, convert NULL to int64 ([#34195](https://github.com/open-telemetry/opentelemetry-collector-contrib/issues/34195)
- (Contrib) `pkg/stanza`: An operator configured with silent errors shouldn't log errors while processing log entries. ([#35008](https://github.com/open-telemetry/opentelemetry-collector-contrib/issues/35008)

## v0.108.1

This Splunk OpenTelemetry Collector release includes changes from the [opentelemetry-collector v0.108.1](https://github.com/open-telemetry/opentelemetry-collector/releases/tag/v0.108.1) and the [opentelemetry-collector-contrib v0.108.0](https://github.com/open-telemetry/opentelemetry-collector-contrib/releases/tag/v0.108.0) releases where appropriate.

### 🚩Deprecations 🚩

- (Splunk) Deprecate the nagios monitor ([#5172](https://github.com/signalfx/splunk-otel-collector/pull/5172))

### 🧰 Bug fixes 🧰

- (Splunk) Discovery observers start failures should not stop the collector ([#5299](https://github.com/signalfx/splunk-otel-collector/pull/5299))

## v0.108.0

This Splunk OpenTelemetry Collector release includes changes from the [opentelemetry-collector v0.108.1](https://github.com/open-telemetry/opentelemetry-collector/releases/tag/v0.108.1) and the [opentelemetry-collector-contrib v0.108.0](https://github.com/open-telemetry/opentelemetry-collector-contrib/releases/tag/v0.108.0) releases where appropriate.

### 🛑 Breaking changes 🛑

- (Core) `confmap`: Mark `confmap.strictlyTypedInput` as stable ([#10552](https://github.com/open-telemetry/opentelemetry-collector/issues/10552))
- (Contrib) `splunkhecexporter`: The scope name has been updated from `otelcol/splunkhec` to `github.com/open-telemetry/opentelemetry-collector-contrib/exporter/splunkhecexporter` ([#34710](https://github.com/open-telemetry/opentelemetry-collector-contrib/issues/34710))
- (Contrib) `transformprocessor`: Promote processor.transform.ConvertBetweenSumAndGaugeMetricContext feature flag from alpha to beta ([#34567](https://github.com/open-telemetry/opentelemetry-collector-contrib/issues/34567))
- (Contrib) `vcenterreceiver`: Several host performance metrics now return 1 data point per time series instead of 5. ([#34708](https://github.com/open-telemetry/opentelemetry-collector-contrib/issues/34708))
  The 5 data points previously sent represented consecutive 20s sampling periods. Depending on the collection interval
  these could easily overlap. Sending just the latest of these data points is more in line with other performance metrics.

  This change also fixes an issue with the googlecloud exporter seeing these datapoints as duplicates.

  Following is the list of affected metrics which will now only report a single datapoint per set of unique attribute values.
  - vcenter.host.cpu.reserved
  - vcenter.host.disk.latency.avg
  - vcenter.host.disk.latency.max
  - vcenter.host.disk.throughput
  - vcenter.host.network.packet.drop.rate
  - vcenter.host.network.packet.error.rate
  - vcenter.host.network.packet.rate
  - vcenter.host.network.throughput
  - vcenter.host.network.usage

### 🚀 New components 🚀

- (Splunk) Add headersetterextension ([#5276](https://github.com/signalfx/splunk-otel-collector/pull/5276))
- (Splunk) Add `nginx` receiver ([5229](https://github.com/signalfx/splunk-otel-collector/pull/5229))

### 💡 Enhancements 💡

- (Core) `exporter/otlp`: Add batching option to otlp exporter ([#8122](https://github.com/open-telemetry/opentelemetry-collector/issues/8122))
- (Core) `service`: Adds `level` configuration option to `service::telemetry::trace` to allow users to disable the default TracerProvider ([#10892](https://github.com/open-telemetry/opentelemetry-collector/issues/10892))
  This replaces the feature gate `service.noopTracerProvider` introduced in v0.107.0
- (Contrib) `awss3receiver`: Enhance the logging of the AWS S3 Receiver in normal operation to make it easier for user to debug what is happening. ([#30750](https://github.com/open-telemetry/opentelemetry-collector-contrib/issues/30750))
- (Contrib) `filelogreceiver`: If acquire_fs_lock is true, attempt to acquire a shared lock before reading a file. ([#34801](https://github.com/open-telemetry/opentelemetry-collector-contrib/issues/34801))
  Unix only. If a lock cannot be acquired then the file will be ignored until the next poll cycle.
- (Contrib) `solacereceiver`: Updated the format for generated metrics. Included a `receiver_name` attribute that identifies the Solace receiver that generated the metrics ([#34541](https://github.com/open-telemetry/opentelemetry-collector-contrib/issues/34541))
- (Contrib) `prometheusreceiver`: Ensure Target Allocator's confighttp is used in the receiver's service discovery ([#33370](https://github.com/open-telemetry/opentelemetry-collector-contrib/issues/33370))
- (Contrib) `metricstransformprocessor`: Add scaling exponential histogram support ([#29803](https://github.com/open-telemetry/opentelemetry-collector-contrib/issues/29803))
- (Contrib) `pkg/ottl`: Introduce `UserAgent` converter to parse UserAgent strings ([#32434](https://github.com/open-telemetry/opentelemetry-collector-contrib/issues/32434))
- (Splunk) Update JMX Metric Gatherer to [v1.38.0](https://github.com/open-telemetry/opentelemetry-java-contrib/releases/tag/v1.37.0) ([#5287](https://github.com/signalfx/splunk-otel-collector/pull/5287))
- (Splunk) Auto Instrumentation for Linux ([#5243](https://github.com/signalfx/splunk-otel-collector/pull/5243))
  - Add support for the `OTEL_LOGS_EXPORTER` environment variable to `libsplunk.so` for system-wide auto instrumentation.
  - Linux installer script: Add the `--logs-exporter <value>` option:
    - Set the exporter for collected logs by all activated SDKs, for example `otlp`.
    - Set the value to `none` to disable collection and export of logs.
    - The value will be set to the `OTEL_LOGS_EXPORTER` environment variable.
    - Defaults to `''` (empty), i.e. defer to the default `OTEL_LOGS_EXPORTER` value for each activated SDK.

### 🧰 Bug fixes 🧰

- (Core) `batchprocessor`: Update units for internal telemetry ([#10652](https://github.com/open-telemetry/opentelemetry-collector/issues/10652))
- (Core) `confmap`: Fix bug where an unset env var used with a non-string field resulted in a panic ([#10950](https://github.com/open-telemetry/opentelemetry-collector/issues/10950))
- (Core) `service`: Fix memory leaks during service package shutdown ([#9165](https://github.com/open-telemetry/opentelemetry-collector/issues/9165))
- (Core) `confmap`: Use string representation for field types where all primitive types are strings. ([#10937](https://github.com/open-telemetry/opentelemetry-collector/issues/10937))
- (Core) `otelcol`: Preserve internal representation when unmarshaling component configs ([#10552](https://github.com/open-telemetry/opentelemetry-collector/issues/10552))
- (Contrib) `tailsamplingprocessor`: Update the `policy` value in metrics dimension value to be unique across multiple tail sampling components with the same policy name. ([#34192](https://github.com/open-telemetry/opentelemetry-collector-contrib/issues/34192))
  This change ensures that the `policy` value in the metrics exported by the tail sampling processor is unique across multiple tail sampling processors with the same policy name.
- (Contrib) `prometheusreceiver`: Group scraped metrics into resources created from `job` and `instance` label pairs ([#34237](https://github.com/open-telemetry/opentelemetry-collector-contrib/issues/34237))
  The receiver will now create a resource for each distinct job/instance label combination.
  In addition to the label/instance pairs detected from the scraped metrics, a resource representing the overall
  scrape configuration will be created. This additional resource will contain the scrape metrics, such as the number of scraped metrics, the scrape duration, etc.
- (Contrib) `tailsamplingprocessor`: Fix the behavior for numeric tag filters with `inverse_match` set to `true`. ([#34296](https://github.com/open-telemetry/opentelemetry-collector-contrib/issues/34296))
- (Contrib) `pkg/stanza`: fix nil value conversion ([#34672](https://github.com/open-telemetry/opentelemetry-collector-contrib/issues/34672))
- (Contrib) `k8sclusterreceiver`: Lower the log level of a message indicating a cache miss from WARN to DEBUG. ([#34817](https://github.com/open-telemetry/opentelemetry-collector-contrib/issues/34817))

## v0.107.0

This Splunk OpenTelemetry Collector release includes changes from the [opentelemetry-collector v0.107.0](https://github.com/open-telemetry/opentelemetry-collector/releases/tag/v0.107.0) and the [opentelemetry-collector-contrib v0.107.0](https://github.com/open-telemetry/opentelemetry-collector-contrib/releases/tag/v0.107.0) releases where appropriate.

This release fixes CVE-2024-42368 on the `bearerauthtokenextension` ([#34516](https://github.com/open-telemetry/opentelemetry-collector-contrib/pull/34516)). The Splunk distribution was not impacted by this CVE.

### 🛑 Breaking changes 🛑

- (Splunk) `confmap`: Do not expand special shell variable such as `$*` in configuration files. ([#5206](https://github.com/signalfx/splunk-otel-collector/pull/5206))
- (Splunk) Upgrade golang to 1.22 ([#5248](https://github.com/signalfx/splunk-otel-collector/pull/5248))

- (Core) `service`: Remove OpenCensus bridge completely, mark feature gate as stable. ([#10414](https://github.com/open-telemetry/opentelemetry-collector/pull/10414))

- (Contrib) Update the scope name for telemetry produce by components. The following table summarizes the changes:

| Component name | Previous scope | New scope |  PR number |
|----------------|----------------|-----------|------------|
| `azureeventhubreceiver` | `otelcol/azureeventhubreceiver` | `github.com/open-telemetry/opentelemetry-collector-contrib/receiver/azureeventhubreceiver` |  ([#34611](https://github.com/open-telemetry/opentelemetry-collector-contrib/pull/34611)) |
| `cloudfoundryreceiver` | `otelcol/cloudfoundry` | `github.com/open-telemetry/opentelemetry-collector-contrib/receiver/cloudfoundryreceiver` |  ([#34612](https://github.com/open-telemetry/opentelemetry-collector-contrib/pull/34612)) |
| `azuremonitorreceiver` | `otelcol/azuremonitorreceiver` | `github.com/open-telemetry/opentelemetry-collector-contrib/receiver/azuremonitorreceiver` |  ([#34618](https://github.com/open-telemetry/opentelemetry-collector-contrib/pull/34618)) |
| `fileconsumer` | `otelcol/fileconsumer` | `github.com/open-telemetry/opentelemetry-collector-contrib/pkg/stanza/fileconsumer` |  ([#34619](https://github.com/open-telemetry/opentelemetry-collector-contrib/pull/34619)) |
| `loadbalancingexporter` | `otelcol/loadbalancing` | `github.com/open-telemetry/opentelemetry-collector-contrib/exporter/loadbalancingexporter` |  ([#34429](https://github.com/open-telemetry/opentelemetry-collector-contrib/pull/34429)) |
| `apachereceiver` | `otelcol/apachereceiver` | `github.com/open-telemetry/opentelemetry-collector-contrib/receiver/apachereceiver` |  ([#34517](https://github.com/open-telemetry/opentelemetry-collector-contrib/pull/34517)) |
| `countconnector` | `otelcol/countconnector` | `github.com/open-telemetry/opentelemetry-collector-contrib/connector/countconnector` |  ([#34583](https://github.com/open-telemetry/opentelemetry-collector-contrib/pull/34583)) |
| `elasticsearchreceiver` | `otelcol/elasticsearchreceiver` | `github.com/open-telemetry/opentelemetry-collector-contrib/receiver/elasticsearchreceiver` |  ([#34529](https://github.com/open-telemetry/opentelemetry-collector-contrib/pull/34529)) |
| `filterprocessor` | `otelcol/filter` | `github.com/open-telemetry/opentelemetry-collector-contrib/processor/filterprocessor` |  ([#34550](https://github.com/open-telemetry/opentelemetry-collector-contrib/pull/34550)) |
| `fluentforwardreceiver` | `otelcol/fluentforwardreceiver` | `github.com/open-telemetry/opentelemetry-collector-contrib/receiver/fluentforwardreceiver` |  ([#34534](https://github.com/open-telemetry/opentelemetry-collector-contrib/pull/34534)) |
| `groupbyattrsprocessor` | `otelcol/groupbyattrs` | `github.com/open-telemetry/opentelemetry-collector-contrib/processor/groupbyattrsprocessor` |  ([#34550](https://github.com/open-telemetry/opentelemetry-collector-contrib/pull/34550)) |
| `haproxyreceiver` | `otelcol/haproxyreceiver` | `github.com/open-telemetry/opentelemetry-collector-contrib/receiver/haproxyreceiver` |  ([#34498](https://github.com/open-telemetry/opentelemetry-collector-contrib/pull/34498)) |
| `hostmetricsreceiver` receiver's scrapers | `otelcol/hostmetricsreceiver/*` | `github.com/open-telemetry/opentelemetry-collector-contrib/receiver/hostmetricsreceiver/internal/scraper/*` |  ([#34526](https://github.com/open-telemetry/opentelemetry-collector-contrib/pull/34526)) |
| `httpcheckreceiver` | `otelcol/httpcheckreceiver` | `github.com/open-telemetry/opentelemetry-collector-contrib/receiver/httpcheckreceiver` |  ([#34497](https://github.com/open-telemetry/opentelemetry-collector-contrib/pull/34497)) |
| `k8sattributesprocessor` | `otelcol/k8sattributes` | `github.com/open-telemetry/opentelemetry-collector-contrib/processor/k8sattributesprocessor` |  ([#34550](https://github.com/open-telemetry/opentelemetry-collector-contrib/pull/34550)) |
| `k8sclusterreceiver` | `otelcol/k8sclusterreceiver` | `github.com/open-telemetry/opentelemetry-collector-contrib/receiver/k8sclusterreceiver` |  ([#34536](https://github.com/open-telemetry/opentelemetry-collector-contrib/pull/34536)) |
| `kafkametricsreceiver` | `otelcol/kafkametricsreceiver` | `github.com/open-telemetry/opentelemetry-collector-contrib/receiver/kafkametricsreceiver` |  ([#34538](https://github.com/open-telemetry/opentelemetry-collector-contrib/pull/34538)) |
| `kafkareceiver` | `otelcol/kafkareceiver` | `github.com/open-telemetry/opentelemetry-collector-contrib/receiver/kafkareceiver` |  ([#34539](https://github.com/open-telemetry/opentelemetry-collector-contrib/pull/34539)) |
| `kubeletstatsreceiver` | `otelcol/kubeletstatsreceiver` | `github.com/open-telemetry/opentelemetry-collector-contrib/receiver/kubeletstatsreceiver` |  ([#34537](https://github.com/open-telemetry/opentelemetry-collector-contrib/pull/34537)) |
| `mongodbatlasreceiver` | `otelcol/mongodbatlasreceiver` | `github.com/open-telemetry/opentelemetry-collector-contrib/receiver/mongodbatlasreceiver` |  ([#34543](https://github.com/open-telemetry/opentelemetry-collector-contrib/pull/34543)) |
| `mongodbreceiver` | `otelcol/mongodbreceiver` | `github.com/open-telemetry/opentelemetry-collector-contrib/receiver/mongodbreceiver` |  ([#34544](https://github.com/open-telemetry/opentelemetry-collector-contrib/pull/34544)) |
| `mysqlreceiver` | `otelcol/mysqlreceiver` | `github.com/open-telemetry/opentelemetry-collector-contrib/receiver/mysqlreceiver` |  ([#34545](https://github.com/open-telemetry/opentelemetry-collector-contrib/pull/34545)) |
| `nginxreceiver` | `otelcol/nginxreceiver` | `github.com/open-telemetry/opentelemetry-collector-contrib/receiver/nginxreceiver` |  ([#34493](https://github.com/open-telemetry/opentelemetry-collector-contrib/pull/34493)) |
| `oracledbreceiver` | `otelcol/oracledbreceiver` | `github.com/open-telemetry/opentelemetry-collector-contrib/receiver/oracledbreceiver` |  ([#34491](https://github.com/open-telemetry/opentelemetry-collector-contrib/pull/34491)) |
| `postgresqlreceiver` | `otelcol/postgresqlreceiver` | `github.com/open-telemetry/opentelemetry-collector-contrib/receiver/postgresqlreceiver` |  ([#34476](https://github.com/open-telemetry/opentelemetry-collector-contrib/pull/34476)) |
| `probabilisticsamplerprocessor` | `otelcol/probabilisticsampler` | `github.com/open-telemetry/opentelemetry-collector-contrib/processor/probabilisticsamplerprocessor` |  ([#34550](https://github.com/open-telemetry/opentelemetry-collector-contrib/pull/34550)) |
| `prometheusreceiver` | `otelcol/prometheusreceiver` | `github.com/open-telemetry/opentelemetry-collector-contrib/receiver/prometheusreceiver` |  ([#34589](https://github.com/open-telemetry/opentelemetry-collector-contrib/pull/34589)) |
| `rabbitmqreceiver` | `otelcol/rabbitmqreceiver` | `github.com/open-telemetry/opentelemetry-collector-contrib/receiver/rabbitmqreceiver` |  ([#34475](https://github.com/open-telemetry/opentelemetry-collector-contrib/pull/34475)) |
| `sshcheckreceiver` | `otelcol/sshcheckreceiver` | `github.com/open-telemetry/opentelemetry-collector-contrib/receiver/sshcheckreceiver` |  ([#34448](https://github.com/open-telemetry/opentelemetry-collector-contrib/pull/34448)) |
| `vcenterreceiver` | `otelcol/vcenter` | `github.com/open-telemetry/opentelemetry-collector-contrib/receiver/vcenterreceiver` |  ([#34449](https://github.com/open-telemetry/opentelemetry-collector-contrib/pull/34449)) |
| `redisreceiver` | `otelcol/redisreceiver` | `github.com/open-telemetry/opentelemetry-collector-contrib/receiver/redisreceiver` |  ([#34470](https://github.com/open-telemetry/opentelemetry-collector-contrib/pull/34470)) |
| `routingprocessor` | `otelcol/routing` | `github.com/open-telemetry/opentelemetry-collector-contrib/processor/routingprocessor` |  ([#34550](https://github.com/open-telemetry/opentelemetry-collector-contrib/pull/34550)) |
| `solacereceiver` | `otelcol/solacereceiver` | `github.com/open-telemetry/opentelemetry-collector-contrib/receiver/solacereceiver` |  ([#34466](https://github.com/open-telemetry/opentelemetry-collector-contrib/pull/34466)) |
| `splunkenterprisereceiver` | `otelcol/splunkenterprisereceiver` | `github.com/open-telemetry/opentelemetry-collector-contrib/receiver/splunkenterprisereceiver` |  ([#34452](https://github.com/open-telemetry/opentelemetry-collector-contrib/pull/34452)) |
| `statsdreceiver` | `otelcol/statsdreceiver` | `github.com/open-telemetry/opentelemetry-collector-contrib/receiver/statsdreceiver` |  ([#34547](https://github.com/open-telemetry/opentelemetry-collector-contrib/pull/34547)) |
| `tailsamplingprocessor` | `otelcol/tailsampling` | `github.com/open-telemetry/opentelemetry-collector-contrib/processor/tailsamplingprocessor` |  ([#34550](https://github.com/open-telemetry/opentelemetry-collector-contrib/pull/34550)) |
| `sqlserverreceiver` | `otelcol/sqlserverreceiver` | `github.com/open-telemetry/opentelemetry-collector-contrib/receiver/sqlserverreceiver` |  ([#34451](https://github.com/open-telemetry/opentelemetry-collector-contrib/pull/34451)) |

- (Contrib) `elasticsearchreceiver`: Enable more index metrics by default ([#34396](https://github.com/open-telemetry/opentelemetry-collector-contrib/pull/34396))
  This enables the following metrics by default:
  `elasticsearch.index.documents`
  `elasticsearch.index.operations.merge.current`
  `elasticsearch.index.segments.count`
  To preserve previous behavior, update your Elasticsearch receiver configuration to disable these metrics.
- (Contrib) `vcenterreceiver`: Enables all of the vSAN metrics by default. ([#34409](https://github.com/open-telemetry/opentelemetry-collector-contrib/pull/34409))
  The following metrics will be enabled by default now:
  - vcenter.cluster.vsan.throughput
  - vcenter.cluster.vsan.operations
  - vcenter.cluster.vsan.latency.avg
  - vcenter.cluster.vsan.congestions
  - vcenter.host.vsan.throughput
  - vcenter.host.vsan.operations
  - vcenter.host.vsan.latency.avg
  - vcenter.host.vsan.congestions
  - vcenter.host.vsan.cache.hit_rate
  - vcenter.vm.vsan.throughput
  - vcenter.vm.vsan.operations
  - vcenter.vm.vsan.latency.avg
- (Contrib) `vcenterreceiver`: Several host performance metrics now return 1 data point per time series instead of 5. ([#34708](https://github.com/open-telemetry/opentelemetry-collector-contrib/pull/34708))
  The 5 data points previously sent represented consecutive 20s sampling periods. Depending on the collection interval
  these could easily overlap. Sending just the latest of these data points is more in line with other performance metrics.

  This change also fixes an issue with the googlecloud exporter seeing these datapoints as duplicates.

  Following is the list of affected metrics which will now only report a single datapoint per set of unique attribute values.
  - vcenter.host.cpu.reserved
  - vcenter.host.disk.latency.avg
  - vcenter.host.disk.latency.max
  - vcenter.host.disk.throughput
  - vcenter.host.network.packet.drop.rate
  - vcenter.host.network.packet.error.rate
  - vcenter.host.network.packet.rate
  - vcenter.host.network.throughput
  - vcenter.host.network.usage

- (Splunk) Remove converters helping with old breaking changes. If those changes were not addressed, the collector will fail to start. ([#5267](https://github.com/signalfx/splunk-otel-collector/pull/5267))
  - Moving TLS config options in HEC exporter under tls group
  - Moving TLS insecure option in OTLP exporter under tls group
  - Renaming processor: k8s_tagger -> k8sattributes
  - Deprecation and removal of `ballast` extension
  - Debug exporter: `loglevel` -> `verbosity` renaming

### 🚀 New components 🚀

- (Splunk) Add Azure Blob receiver ([#5200](https://github.com/signalfx/splunk-otel-collector/pull/5200))
- (Splunk) Add Google Cloud PubSub receiver ([#5200](https://github.com/signalfx/splunk-otel-collector/pull/5200))

### 💡 Enhancements 💡

- (Core) `confmap`: Allow using any YAML structure as a string when loading configuration. ([#10800](https://github.com/open-telemetry/opentelemetry-collector/pull/10800))
  Previous to this change, slices could not be used as strings in configuration.
- (Core) `client`: Mark module as stable. ([#10775](https://github.com/open-telemetry/opentelemetry-collector/pull/10775))

- (Contrib) `azureeventhubreceiver`: Added traces support in azureeventhubreceiver ([#33583](https://github.com/open-telemetry/opentelemetry-collector-contrib/pull/33583))
- (Contrib) `processor/k8sattributes`: Add support for `container.image.repo_digests` metadata ([#34029](https://github.com/open-telemetry/opentelemetry-collector-contrib/pull/34029))
- (Contrib) `hostmetricsreceiver`: add reporting interval to entity event ([#34240](https://github.com/open-telemetry/opentelemetry-collector-contrib/pull/34240))
- (Contrib) `elasticsearchreceiver`: Add metric for active index merges ([#34387](https://github.com/open-telemetry/opentelemetry-collector-contrib/pull/34387))
- (Contrib) `kafkaexporter`: add an ability to partition logs based on resource attributes. ([#33229](https://github.com/open-telemetry/opentelemetry-collector-contrib/pull/33229))
- (Contrib) `pkg/ottl`: Add support for map literals in OTTL ([#32388](https://github.com/open-telemetry/opentelemetry-collector-contrib/pull/32388))
- (Contrib) `pkg/ottl`: Introduce ExtractGrokPatterns converter ([#32593](https://github.com/open-telemetry/opentelemetry-collector-contrib/pull/32593))
- (Contrib) `pkg/ottl`: Add the `MD5` function to convert the `value` into a MD5 hash/digest ([#33792](https://github.com/open-telemetry/opentelemetry-collector-contrib/pull/33792))
- (Contrib) `pkg/ottl`: Introduce `sha512` converter to generate SHA-512 hash/digest from given payload. ([#34007](https://github.com/open-telemetry/opentelemetry-collector-contrib/pull/34007))
- (Contrib) `kafkametricsreceiver`: Add option to configure cluster alias name and add new metrics for kafka topic configurations ([#34148](https://github.com/open-telemetry/opentelemetry-collector-contrib/pull/34148))
- (Contrib) `receiver/splunkhec`: Add a regex to enforce metrics naming for Splunk events fields based on metrics documentation. ([#34275](https://github.com/open-telemetry/opentelemetry-collector-contrib/pull/34275))
- (Contrib) `filelogreceiver`: Check for unsupported fractional seconds directive when converting strptime time layout to native format ([#34390](https://github.com/open-telemetry/opentelemetry-collector-contrib/pull/34390))
- (Contrib) `windowseventlogreceiver`: Add remote collection support to Stanza operator windows pkg to support remote log collect for the Windows Event Log receiver. ([#33100](https://github.com/open-telemetry/opentelemetry-collector-contrib/pull/33100))
- (Contrib) `solacereceiver`: Updated the format for generated metrics. Included a `receiver_name` attribute that identifies the Solace receiver that generated the metrics ([#34541](https://github.com/open-telemetry/opentelemetry-collector-contrib/pull/34541))
- (Contrib) `metricstransformprocessor`: Add scaling exponential histogram support ([#29803](https://github.com/open-telemetry/opentelemetry-collector-contrib/pull/29803))

### 🧰 Bug fixes 🧰

- (Core) `configtelemetry`: Add 10s read header timeout on the configtelemetry Prometheus HTTP server. ([#5699](https://github.com/open-telemetry/opentelemetry-collector/pull/5699))
- (Core) `service`: Allow users to disable the tracer provider via the feature gate `service.noopTracerProvider` ([#10858](https://github.com/open-telemetry/opentelemetry-collector/pull/10858))
  The service is returning an instance of a SDK tracer provider regardless of whether there were any processors configured causing resources to be consumed unnecessarily.
- (Core) `processorhelper`: Fix processor metrics not being reported initially with 0 values. ([#10855](https://github.com/open-telemetry/opentelemetry-collector/pull/10855))
- (Core) `service`: Implement the `temporality_preference` setting for internal telemetry exported via OTLP ([#10745](https://github.com/open-telemetry/opentelemetry-collector/pull/10745))
- (Core) `configauth`: Fix unmarshaling of authentication in HTTP servers. ([#10750](https://github.com/open-telemetry/opentelemetry-collector/pull/10750))

- (Core) `component`: Allow component names of up to 1024 characters in length. ([#10816](https://github.com/open-telemetry/opentelemetry-collector/pull/10816))
- (Core) `service`: Fix memory leaks during service package shutdown ([#9241](https://github.com/open-telemetry/opentelemetry-collector/pull/9241))
- (Core) `batchprocessor`: Update units for internal telemetry ([#10652](https://github.com/open-telemetry/opentelemetry-collector/pull/10652))

- (Contrib) `configauth`: Fix unmarshaling of authentication in HTTP servers. ([#34325](https://github.com/open-telemetry/opentelemetry-collector-contrib/pull/34325))
  This brings in a bug fix from the core collector. See https://github.com/open-telemetry/opentelemetry-collector/issues/10750.
- (Contrib) `docker_observer`: Change default endpoint for `docker_observer` on Windows to `npipe:////./pipe/docker_engine` ([#34358](https://github.com/open-telemetry/opentelemetry-collector-contrib/pull/34358))
- (Contrib) `pkg/translator/jaeger`: Change the translation to jaeger spans to match semantic conventions. ([#34368](https://github.com/open-telemetry/opentelemetry-collector-contrib/pull/34368))
  `otel.library.name` is deprecated and replaced by `otel.scope.name`
  `otel.library.version` is deprecated and replaced by `otel.scope.version`

- (Contrib) `pkg/stanza`: Ensure that errors from `Process` and `Write` do not break for loops ([#34295](https://github.com/open-telemetry/opentelemetry-collector-contrib/pull/34295))
- (Contrib) `azuremonitorreceiver`: Add Azure China as a `cloud` option. ([#34315](https://github.com/open-telemetry/opentelemetry-collector-contrib/pull/34315))
- (Contrib) `postgresqlreceiver`: Support unix socket based replication by handling null values in the client_addr field ([#33107](https://github.com/open-telemetry/opentelemetry-collector-contrib/pull/33107))
- (Contrib) `splunkhecexporter`: Copy the bytes to be placed in the request body to avoid corruption on reuse ([#34357](https://github.com/open-telemetry/opentelemetry-collector-contrib/pull/34357))
  This bug is a manifestation of https://github.com/golang/go/issues/51907.
  Under high load, the pool of buffers used to send requests is reused enough
  that the same buffer is used concurrently to process data and be sent as request body.
  The fix is to copy the payload into a new byte array before sending it.
- (Contrib) `pkg/stanza`: fix nil value conversion ([#34672](https://github.com/open-telemetry/opentelemetry-collector-contrib/pull/34762))

## v0.106.1

This Splunk OpenTelemetry Collector release includes changes from the [opentelemetry-collector v0.106.1](https://github.com/open-telemetry/opentelemetry-collector/releases/tag/v0.106.1) and the [opentelemetry-collector-contrib v0.106.1](https://github.com/open-telemetry/opentelemetry-collector-contrib/releases/tag/v0.106.1) releases where appropriate.

### 🧰 Bug fixes 🧰

- (Splunk) Upgrade some `core` dependencies to proper `v0.106.1` version. ([#5203](https://github.com/signalfx/splunk-otel-collector/pull/5203))

## v0.106.0

This Splunk OpenTelemetry Collector release includes changes from the [opentelemetry-collector v0.106.0](https://github.com/open-telemetry/opentelemetry-collector/releases/tag/v0.106.0)-[v0.106.1](https://github.com/open-telemetry/opentelemetry-collector/releases/tag/v0.106.1) and the [opentelemetry-collector-contrib v0.106.0](https://github.com/open-telemetry/opentelemetry-collector-contrib/releases/tag/v0.106.0)-[v0.106.1](https://github.com/open-telemetry/opentelemetry-collector-contrib/releases/tag/v0.106.1) releases where appropriate.

Note: Some `core` dependencies were incorrectly still set to `v0.105.0` for this release.

### 🛑 Breaking changes 🛑

- (Core) `service`: Update all metrics to include `otelcol_` prefix to ensure consistency across OTLP and Prometheus metrics ([#9759](https://github.com/open-telemetry/opentelemetry-collector/pull/9759))
  This change is marked as a breaking change as anyone that was using OTLP for metrics will
  see the new prefix which was not present before. Prometheus generated metrics remain
  unchanged.
- (Core) `confighttp`: Delete `ClientConfig.CustomRoundTripper` ([#8627](https://github.com/open-telemetry/opentelemetry-collector/pull/8627))
  Set (*http.Client).Transport on the *http.Client returned from ToClient to configure this.
- (Core) `confmap`: When passing configuration for a string field using any provider, use the verbatim string representation as the value. ([#10605](https://github.com/open-telemetry/opentelemetry-collector/pull/10605), [#10405](https://github.com/open-telemetry/opentelemetry-collector/pull/10405))
  This matches the behavior of `${ENV}` syntax prior to the promotion of the `confmap.unifyEnvVarExpansion` feature gate
  to beta. It changes the behavior of the `${env:ENV}` syntax with escaped strings.
- (Core) `component`: Adds restrictions on the character set for component.ID name. ([#10673](https://github.com/open-telemetry/opentelemetry-collector/pull/10673))
- (Core) `processor/memorylimiter`: The memory limiter processor will no longer account for ballast size. ([#10696](https://github.com/open-telemetry/opentelemetry-collector/pull/10696))
  If you are already using GOMEMLIMIT instead of the ballast extension this does not affect you.
- (Core) `extension/memorylimiter`: The memory limiter extension will no longer account for ballast size. ([#10696](https://github.com/open-telemetry/opentelemetry-collector/pull/10696))
  If you are already using GOMEMLIMIT instead of the ballast extension this does not affect you.
- (Core) `service`: The service will no longer be able to get a ballast size from the deprecated ballast extension. ([#10696](https://github.com/open-telemetry/opentelemetry-collector/pull/10696))
  If you are already using GOMEMLIMIT instead of the ballast extension this does not affect you.
- (Contrib) `vcenterreceiver`: Enables various vCenter metrics that were disabled by default until v0.106.0 ([#33607](https://github.com/open-telemetry/opentelemetry-collector-contrib/pull/33607))
  The following metrics will be enabled by default "vcenter.datacenter.cluster.count", "vcenter.datacenter.vm.count", "vcenter.datacenter.datastore.count",
  "vcenter.datacenter.host.count", "vcenter.datacenter.disk.space", "vcenter.datacenter.cpu.limit", "vcenter.datacenter.memory.limit",
  "vcenter.resource_pool.memory.swapped", "vcenter.resource_pool.memory.ballooned", and "vcenter.resource_pool.memory.granted". The
  "resourcePoolMemoryUsageAttribute" has also been bumped up to release v.0.107.0
- (Contrib) `k8sattributesprocessor`: Deprecate `extract.annotations.regex` and `extract.labels.regex` config fields in favor of the `ExtractPatterns` function in the transform processor. The `FieldExtractConfig.Regex` parameter will be removed in version v0.111.0. ([#25128](https://github.com/open-telemetry/opentelemetry-collector-contrib/pull/25128))
  Deprecating of FieldExtractConfig.Regex parameter means that it is recommended to use the `ExtractPatterns` function from the transform processor instead. To convert your current configuration please check the `ExtractPatterns` function [documentation](https://github.com/open-telemetry/opentelemetry-collector-contrib/tree/main/pkg/ottl/ottlfuncs#extractpatterns). You should use the `pattern` parameter of `ExtractPatterns` instead of using the `FieldExtractConfig.Regex` parameter.

### 🚩Deprecations 🚩

- (Splunk) Deprecate the collectd/health-checker plugin ([#5167](https://github.com/signalfx/splunk-otel-collector/pull/5167))
- (Splunk) Deprecate the telegraf/exec monitor ([#5171](https://github.com/signalfx/splunk-otel-collector/pull/5171))

### 🚀 New components 🚀

- (Splunk) Add Elasticsearch receiver ([#5165](https://github.com/signalfx/splunk-otel-collector/pull/5165/))
- (Splunk) Add HAProxy receiver ([#5163](https://github.com/signalfx/splunk-otel-collector/pull/5163))

### 💡 Enhancements 💡

- (Splunk) Auto Discovery for Linux:
  - Bring Apache Web Server receiver into the discovery mode ([#5116](https://github.com/signalfx/splunk-otel-collector/pull/5116))
- (Splunk) linux installer script: decouple the endpoint and protocol options ([#5164](https://github.com/signalfx/splunk-otel-collector/pull/5164))
- (Splunk) Bump version of com.signalfx.public:signalfx-commons-protoc-java to 1.0.44 ([#5186](https://github.com/signalfx/splunk-otel-collector/pull/5186))
- (Splunk) Bump version of github.com/snowflakedb/gosnowflake from to 1.11.0 ([#5176](https://github.com/signalfx/splunk-otel-collector/pull/5176))
- (Core) `exporters`: Add data_type attribute to `otelcol_exporter_queue_size` metric to report the type of data being processed. ([#9943](https://github.com/open-telemetry/opentelemetry-collector/pull/9943))
- (Core) `confighttp`: Add option to include query params in auth context ([#4806](https://github.com/open-telemetry/opentelemetry-collector/pull/4806))
- (Core) `configgrpc`: gRPC auth errors now return gRPC status code UNAUTHENTICATED (16) ([#7646](https://github.com/open-telemetry/opentelemetry-collector/pull/7646))
- (Core) `httpprovider, httpsprovider`: Validate URIs in HTTP and HTTPS providers before fetching. ([#10468](https://github.com/open-telemetry/opentelemetry-collector/pull/10468))
- (Contrib) `processor/transform`: Add `scale_metric` function that scales all data points in a metric. ([#16214](https://github.com/open-telemetry/opentelemetry-collector-contrib/pull/16214))
- (Contrib) `vcenterreceiver`: Adds vCenter vSAN host metrics. ([#33556](https://github.com/open-telemetry/opentelemetry-collector-contrib/pull/33556))
  Introduces the following vSAN host metrics to the vCenter receiver:
  - vcenter.host.vsan.throughput
  - vcenter.host.vsan.iops
  - vcenter.host.vsan.congestions
  - vcenter.host.vsan.cache.hit_rate
  - vcenter.host.vsan.latency.avg
- (Contrib) `transformprocessor`: Support aggregating metrics based on their attributes. ([#16224](https://github.com/open-telemetry/opentelemetry-collector-contrib/pull/16224))
- (Contrib) `metricstransformprocessor`: Adds the 'median' aggregation type to the Metrics Transform Processor. Also uses the refactored aggregation business logic from internal/core package. ([#16224](https://github.com/open-telemetry/opentelemetry-collector-contrib/pull/16224))
- (Contrib) `hostmetricsreceiver`: allow configuring log pipeline to send host EntityState event ([#33927](https://github.com/open-telemetry/opentelemetry-collector-contrib/pull/33927))
- (Contrib) `windowsperfcountersreceiver`: Improve handling of non-existing instances for Windows Performance Counters ([#33815](https://github.com/open-telemetry/opentelemetry-collector-contrib/pull/33815))
  It is an expected that when querying Windows Performance Counters the targeted instances may not be present.
  The receiver will no longer require the use of `recreate_query` to handle non-existing instances.
  As soon as the instances are available, the receiver will start collecting metrics for them.
  There won't be warning log messages when there are no matches for the configured instances.
- (Contrib) `kafkareceiver`: Add settings session_timeout and heartbeat_interval to Kafka Receiver for group management facilities ([#28630](https://github.com/open-telemetry/opentelemetry-collector-contrib/pull/28630))
- (Contrib) `vcenterreceiver`: Adds a number of default disabled vSAN metrics for Clusters. ([#33556](https://github.com/open-telemetry/opentelemetry-collector-contrib/pull/33556))
- (Contrib) `vcenterreceiver`: Adds a number of default disabled vSAN metrics for Virtual Machines. ([#33556](https://github.com/open-telemetry/opentelemetry-collector-contrib/pull/33556))

### 🧰 Bug fixes 🧰

- (Core) `processorhelper`: update units for internal telemetry ([#10647](https://github.com/open-telemetry/opentelemetry-collector/pull/10647))
- (Core) `confmap`: Increase the amount of recursion and URI expansions allowed in a single line ([#10712](https://github.com/open-telemetry/opentelemetry-collector/pull/10712))
- (Core) `exporters`: There is no guarantee that after the exporters sends the plog/pmetric/ptrace data downstream that the data won't be mutated in some way. (e.g by the batch_sender) This mutation could result in the proceeding call to req.ItemsCount() to provide inaccurate information to be logged. ([#10033](https://github.com/open-telemetry/opentelemetry-collector/pull/10033))
- (Core) `exporters`: Update units for internal telemetry ([#10648](https://github.com/open-telemetry/opentelemetry-collector/pull/10648))
- (Core) `receiverhelper`: Update units for internal telemetry ([#10650](https://github.com/open-telemetry/opentelemetry-collector/pull/10650))
- (Core) `scraperhelper`: Update units for internal telemetry ([#10649](https://github.com/open-telemetry/opentelemetry-collector/pull/10649))
- (Core) `service`: Use Command/Version to populate service name/version attributes ([#10644](https://github.com/open-telemetry/opentelemetry-collector/pull/10644))
- (Core) `configauth`: Fix unmarshaling of authentication in HTTP servers. ([#10750](https://github.com/open-telemetry/opentelemetry-collector/pull/10750))
- (Contrib) `opencensusreceiver`: Do not report an error into resource status during receiver shutdown when the listener connection was closed. ([#33865](https://github.com/open-telemetry/opentelemetry-collector-contrib/pull/33865))
- (Contrib) `statsdeceiver`: Log only non-EOF errors when reading payload received via TCP. ([#33951](https://github.com/open-telemetry/opentelemetry-collector-contrib/pull/33951))
- (Contrib) `vcenterreceiver`: Adds destroys to the ContainerViews in the client. ([#34254](https://github.com/open-telemetry/opentelemetry-collector-contrib/pull/34254))
  This may not be necessary, but it should be better practice than not.

## v0.105.0

This Splunk OpenTelemetry Collector release includes changes from the [opentelemetry-collector v0.105.0](https://github.com/open-telemetry/opentelemetry-collector/releases/tag/v0.105.0) and the [opentelemetry-collector-contrib v0.105.0](https://github.com/open-telemetry/opentelemetry-collector-contrib/releases/tag/v0.105.0) releases where appropriate.

### 🛑 Breaking changes 🛑

- (Splunk) Don't expand environment variables starting with $$ in configuration files. This behavior was introduced
  in v0.42.0 to support a bug causing double expansion. $$ is treated as an escape sequence representing a literal
  $ character ([#5134](https://github.com/signalfx/splunk-otel-collector/pull/5134))
- (Core) `service`: add `service.disableOpenCensusBridge` feature gate which is enabled by default to remove the dependency on OpenCensus ([#10414](https://github.com/open-telemetry/opentelemetry-collector/pull/10414))
- (Core) `confmap`: Promote `confmap.strictlyTypedInput` feature gate to beta. ([#10552](https://github.com/open-telemetry/opentelemetry-collector/pull/10552))
  This feature gate changes the following:
  - Configurations relying on the implicit type casting behaviors listed on [#9532](https://github.com/open-telemetry/opentelemetry-collector/issues/9532) will start to fail.
  - Configurations using URI expansion (i.e. `field: ${env:ENV}`) for string-typed fields will use the value passed in `ENV` verbatim without intermediate type casting.
- (Contrib) `stanza`: errors from Operator.Process are returned instead of silently ignored. ([#33783](https://github.com/open-telemetry/opentelemetry-collector-contrib/pull/33783))
  This public function is affected: https://pkg.go.dev/github.com/open-telemetry/opentelemetry-collector-contrib/pkg/stanza@v0.104.0/operator/helper#WriterOperator.Write
- (Contrib) `vcenterreceiver`: Enables various vCenter metrics that were disabled by default until v0.105 ([#34022](https://github.com/open-telemetry/opentelemetry-collector-contrib/pull/34022))
  The following metrics will be enabled by default "vcenter.host.network.packet.drop.rate",
  "vcenter.vm.cpu.readiness", "vcenter.host.cpu.capacity", and "vcenter.host.cpu.reserved".

### 🚩Deprecations 🚩

- (Splunk) Deprecate usage of bare environment variables and config sources in configuration files ([#5153](https://github.com/signalfx/splunk-otel-collector/pull/5153))
  - Use `${env:VAR}` or `${VAR}` instead of `$VAR`.
  - Use `${uri:selector}` instead of `$uri:selector`, e.g. `${file:/path/to/file}` instead of `$file:/path/to/file`.

### 💡 Enhancements 💡
- (Splunk) Auto Discovery for Linux:
  - Bring SQL Server receiver into the discovery mode ([#5109](https://github.com/signalfx/splunk-otel-collector/pull/5109))
  - Bring Cassanda JMX receiver into the discovery mode ([#5112](https://github.com/signalfx/splunk-otel-collector/pull/5112))
  - Bring RabbitMQ receiver into the discovery mode ([#5051](https://github.com/signalfx/splunk-otel-collector/pull/5051))
- (Splunk) Update bundled OpenJDK to [11.0.24_8](https://github.com/adoptium/temurin11-binaries/releases/tag/jdk-11.0.24%2B8) ([#5113](https://github.com/signalfx/splunk-otel-collector/pull/5113), [#5119](https://github.com/signalfx/splunk-otel-collector/pull/5119))
- (Splunk) Upgrade github.com/hashicorp/vault to v1.17.2 ([#5089](https://github.com/signalfx/splunk-otel-collector/pull/5089))
- (Splunk) Upgrade github.com/go-zookeeper/zk to 1.0.4 ([#5146](https://github.com/signalfx/splunk-otel-collector/pull/5146))
- (Core) `configtls`: Mark module as stable. ([#9377](https://github.com/open-telemetry/opentelemetry-collector/pull/9377))
- (Core) `confmap`: Remove extra closing parenthesis in sub-config error ([#10480](https://github.com/open-telemetry/opentelemetry-collector/pull/10480))
- (Core) `configgrpc`: Update the default load balancer strategy to round_robin ([#10319](https://github.com/open-telemetry/opentelemetry-collector/pull/10319))
  To restore the behavior that was previously the default, set `balancer_name` to `pick_first`.
- (Core) `otelcol`: Add go module to components subcommand. ([#10570](https://github.com/open-telemetry/opentelemetry-collector/pull/10570))
- (Core) `confmap`: Add explanation to errors related to `confmap.strictlyTypedInput` feature gate. ([#9532](https://github.com/open-telemetry/opentelemetry-collector/pull/9532))
- (Core) `confmap`: Allow using `map[string]any` values in string interpolation ([#10605](https://github.com/open-telemetry/opentelemetry-collector/pull/10605))
- (Contrib) `pkg/ottl`: Added Hex() converter function ([#31929](https://github.com/open-telemetry/opentelemetry-collector-contrib/pull/31929))
- (Contrib) `pkg/ottl`: Add IsRootSpan() converter function. ([#32918](https://github.com/open-telemetry/opentelemetry-collector-contrib/pull/32918))
  Converter `IsRootSpan()` returns `true` if the span in the corresponding context is root, that means its `parent_span_id` equals to hexadecimal representation of zero. In all other scenarios function returns `false`.
- (Contrib) `vcenterreceiver`: Adds additional vCenter resource pool metrics and a memory_usage_type attribute for vcenter.resource_pool.memory.usage metric to use. ([#33607](https://github.com/open-telemetry/opentelemetry-collector-contrib/pull/33607))
  Added "vcenter.resource_pool.memory.swapped", "vcenter.resource_pool.memory.ballooned", and "vcenter.resource_pool.memory.granted"
  metrics. Also added an additional attribute, "memory_usage_type" for "vcenter.resource_pool.memory.usage" metric, which is currently under a feature gate.
- (Contrib) `kubeletstatsreceiver`: Add `k8s.pod.memory.node.utilization` and `k8s.container.memory.node.utilization` metrics ([#33591](https://github.com/open-telemetry/opentelemetry-collector-contrib/pull/33591))
- (Contrib) `vcenterreceiver`: Adds vCenter metrics at the datacenter level. ([#33607](https://github.com/open-telemetry/opentelemetry-collector-contrib/pull/33607))
  Introduces various datacenter metrics which work by aggregating stats from datastores, clusters, hosts, and VM's.
- (Contrib) `processor/resource, processor/attributes`: Add an option to extract value from a client address by specifying `client.address` value in the `from_context` field. (#34051) ([#33607](https://github.com/open-telemetry/opentelemetry-collector-contrib/pull/33607))
- (Contrib) `receiver/azuremonitorreceiver`: Add support for Managed Identity and Default Credential auth ([#31268](https://github.com/open-telemetry/opentelemetry-collector-contrib/pull/31268), [#33584](https://github.com/open-telemetry/opentelemetry-collector-contrib/pull/33584))
- (Contrib) `azuremonitorreceiver`: Add `maximum_number_of_records_per_resource` config parameter in order to overwrite default ([#32165](https://github.com/open-telemetry/opentelemetry-collector-contrib/pull/32165))
- (Contrib) `cloudfoundryreceiver`: Add support to receive CloudFoundry Logs ([#32671](https://github.com/open-telemetry/opentelemetry-collector-contrib/pull/32671))
- (Contrib) `splunkhecexporter`: Increase the performance of JSON marshaling ([#34011](https://github.com/open-telemetry/opentelemetry-collector-contrib/pull/34011))
- (Contrib) `loadbalancingexporter`: Adds a new streamID routingKey, which will route based on the datapoint ID. See updated README for details ([#32513](https://github.com/open-telemetry/opentelemetry-collector-contrib/pull/32513))
- (Contrib) `dockerobserver`: Add hint to error when using float for `api_version` field ([#34043](https://github.com/open-telemetry/opentelemetry-collector-contrib/pull/34043))
- (Contrib) `pkg/ottl`: Emit traces for statement sequence executions to troubleshoot OTTL statements/conditions ([#33433](https://github.com/open-telemetry/opentelemetry-collector-contrib/pull/33433))
- (Contrib) `pkg/stanza`: Bump 'logs.jsonParserArray' and 'logs.assignKeys' feature gates to beta. ([#33948](https://github.com/open-telemetry/opentelemetry-collector-contrib/pull/33948))
  - This enables the feature gates by default to allow use of the `json_array_parser` and `assign_keys` operations.
- (Contrib) `receiver/filelog`: Add filelog.container.removeOriginalTimeField feature-flag for removing original time field ([#33946](https://github.com/open-telemetry/opentelemetry-collector-contrib/pull/33946))
- (Contrib) `statsdreceiver`: Allow configuring summary percentiles ([#33701](https://github.com/open-telemetry/opentelemetry-collector-contrib/pull/33701))
- (Contrib) `pkg/stanza`: Switch to faster json parser lib for container operator ([#33929](https://github.com/open-telemetry/opentelemetry-collector-contrib/pull/33929))
- (Contrib) `telemetrygen`: telemetrygen `--rate` flag changed from Int64 to Float64 ([#33984](https://github.com/open-telemetry/opentelemetry-collector-contrib/pull/33984))
- (Contrib) `windowsperfcountersreceiver`: `windowsperfcountersreceiver` now appends an index number to additional instance names that share a name. An example of this is when scraping `process(*)` counters with multiple running instances of the same executable. ([#32319](https://github.com/open-telemetry/opentelemetry-collector-contrib/pull/32319))
  **NOTES**
  - This change can expose cardinality issues where the counters were previously collapsed under the non-indexed instance name.
  - The change mimics Windows Performance Monitor behavior: The first instance name remains unchanged, additional instances are suffixed with `#<N>` where `N=1` and is increased for each duplicate.
    - e.g. Given 3 powershell instances, this will return `powershell`, `powershell#1` and `powershell#2`.

### 🧰 Bug fixes 🧰
- (Splunk) Auto Discovery for Linux:
  - Fix kafkametrics k8s issues for Auto Discovery ([#5103](https://github.com/signalfx/splunk-otel-collector/pull/5103))
  - Reuse discovery receiver's obsreport for receivercreator ([#5111](https://github.com/signalfx/splunk-otel-collector/pull/5111))
- (Core) `confmap`: Fixes issue where confmap could not escape `$$` when `confmap.unifyEnvVarExpansion` is enabled. ([#10560](https://github.com/open-telemetry/opentelemetry-collector/pull/10560))
- (Core) `otlpreceiver`: Fixes a bug where the otlp receiver's http response was not properly translating grpc error codes to http status codes. ([#10574](https://github.com/open-telemetry/opentelemetry-collector/pull/10444))
- (Core) `exporters`: Fix incorrect deduplication of otelcol_exporter_queue_size and otelcol_exporter_queue_capacity metrics if multiple exporters are used. ([#10444](https://github.com/open-telemetry/opentelemetry-collector/pull/10226))
- (Core) `service/telemetry`: Add ability to set service.name for spans emitted by the Collector ([#10489](https://github.com/open-telemetry/opentelemetry-collector/pull/10489))
- (Core) `internal/localhostgate`: Correctly log info message when `component.UseLocalHostAsDefaultHost` is enabled ([#8510](https://github.com/open-telemetry/opentelemetry-collector/pull/8510))
- (Contrib) `countconnector`: Updating the stability to reflect that the component is shipped as part of contrib. ([#33903](https://github.com/open-telemetry/opentelemetry-collector-contrib/pull/33903))
- (Contrib) `httpcheckreceiver`: Updating the stability to reflect that the component is shipped as part of contrib. ([#33897](https://github.com/open-telemetry/opentelemetry-collector-contrib/pull/33897))
- (Contrib) `probabilisticsamplerprocessor`: Fix bug where log sampling was being reported by the counter `otelcol_processor_probabilistic_sampler_count_traces_sampled` ([#33874](https://github.com/open-telemetry/opentelemetry-collector-contrib/pull/33874))
- (Contrib) `processor/groupbyattrsprocessor`: Fix dropping of metadata fields when processing metrics. ([#33419](https://github.com/open-telemetry/opentelemetry-collector-contrib/pull/33419))
- (Contrib) `prometheusreceiver`: Fix hash computation to include non exported fields like regex in scrape configuration for TargetAllocator ([#29313](https://github.com/open-telemetry/opentelemetry-collector-contrib/pull/29313))
- (Contrib) `kafkametricsreceiver`: Fix issue with incorrect consumer offset ([#33309](https://github.com/open-telemetry/opentelemetry-collector-contrib/pull/33309))
- (Contrib) `sqlserverreceiver`: Enable default metrics to properly trigger SQL Server scrape ([#34065](https://github.com/open-telemetry/opentelemetry-collector-contrib/pull/34065))
- (Contrib) `syslogreceiver`: Allow to define `max_octets` for octet counting RFC5424 syslog parser ([#33182](https://github.com/open-telemetry/opentelemetry-collector-contrib/pull/33182))
- (Contrib) `windowsperfcountersreceiver`: Metric definitions with no matching performance counter are no longer included as metrics with zero datapoints in the scrape output. ([#4972](https://github.com/open-telemetry/opentelemetry-collector-contrib/pull/4972))

## v0.104.0

This Splunk OpenTelemetry Collector release includes changes from the [opentelemetry-collector v0.104.0](https://github.com/open-telemetry/opentelemetry-collector/releases/tag/v0.104.0) and the [opentelemetry-collector-contrib v0.104.0](https://github.com/open-telemetry/opentelemetry-collector-contrib/releases/tag/v0.104.0) releases where appropriate.

> :warning: In our efforts to align with the [goals](https://github.com/open-telemetry/opentelemetry-collector/blob/main/docs/rfcs/env-vars.md) defined upstream for environment variable resolution in the Collector's configuration, the Splunk OpenTelemetry Collector will be dropping support for expansion of BASH-style environment variables, such as `$FOO` in the configuration in an upcoming version. Users are advised to update their Collector's configuration to use `${env:FOO}` instead.

> 🚩 When setting properties for discovery receiver as environment variables (`SPLUNK_DISCOVERY_*`), the values cannot reference other environment variables without curly-braces. For example, user is trying to set discovery property `SPLUNK_DISCOVERY_EXTENSIONS_k8s_observer_ENABLED` to the value of another env var, `K8S_ENVIRONMENT`.
> For versions older than 0.104.0, setting it as `SPLUNK_DISCOVERY_EXTENSIONS_k8s_observer_ENABLED=\$K8S_ENVIRONMENT` (note the escaped variable name does not have curly braces) was valid. But from v0.104.0, env var names need to be passed with braces. For this example, user should modify it to `SPLUNK_DISCOVERY_EXTENSIONS_k8s_observer_ENABLED=\${K8S_ENVIRONMENT}`.

### ❗ Known Issues ❗

- A bug was discovered (and fixed in a future version) where expansion logic in confmaps wasn't correctly handling the escaping of $$ ([#10560](https://github.com/open-telemetry/opentelemetry-collector/pull/10560))
  - If you rely on the previous functionality, disable the `confmap.unifyEnvVarExpansion` feature gate. Note that this is a temporary workaround, and the root issue will be fixed in the next release by ([#10560](https://github.com/open-telemetry/opentelemetry-collector/pull/10560)).

### 🛑 Breaking changes 🛑

- (Splunk) Auto Discovery for Linux:
  - Update `splunk-otel-java` to v2.5.0 for the `splunk-otel-auto-instrumentation` deb/rpm packages. This is a major version bump that includes breaking changes. Check the [release notes](https://github.com/signalfx/splunk-otel-java/releases/tag/v2.5.0) for details about breaking changes.

- (Core) `filter`: Remove deprecated `filter.CombinedFilter` ([#10348](https://github.com/open-telemetry/opentelemetry-collector/pull/10348))

- (Core) `otelcol`: By default, `otelcol.NewCommand` and `otelcol.NewCommandMustSetProvider` will set the `DefaultScheme` to `env`. ([#10435](https://github.com/open-telemetry/opentelemetry-collector/pull/10435))

- (Core) `expandconverter`: By default expandconverter will now error if it is about to expand `$FOO` syntax. Update configuration to use `${env:FOO}` instead or disable the `confmap.unifyEnvVarExpansion` feature gate. ([#10435](https://github.com/open-telemetry/opentelemetry-collector/pull/10435))

- (Core) `otlpreceiver`: Switch to `localhost` as the default for all endpoints. ([#8510](https://github.com/open-telemetry/opentelemetry-collector/pull/8510))
  Disable the `component.UseLocalHostAsDefaultHost` feature gate to temporarily get the previous default.

- (Splunk) `discovery`: When setting properties for discovery receiver as environment variables (`SPLUNK_DISCOVERY_*`), the values cannot reference other escaped environment variables without braces. For example, when trying to set discovery property `SPLUNK_DISCOVERY_EXTENSIONS_k8s_observer_ENABLED` to the value of another env var, `K8S_ENVIRONMENT`. For versions older than 0.104.0, setting it as `SPLUNK_DISCOVERY_EXTENSIONS_k8s_observer_ENABLED=\$K8S_ENVIRONMENT` (note the escaped variable name does not have braces) was valid. But from v0.104.0, env var names need to be passed with braces. For this example, user should modify it to `SPLUNK_DISCOVERY_EXTENSIONS_k8s_observer_ENABLED=\${K8S_ENVIRONMENT}`

- (Contrib) `vcenterreceiver`: Drops support for vCenter 6.7 ([#33607](https://github.com/open-telemetry/opentelemetry-collector-contrib/pull/33607))

- (Contrib) `all`: Promote `component.UseLocalHostAsDefaultHost` feature gate to beta. This changes default endpoints from 0.0.0.0 to localhost ([#30702](https://github.com/open-telemetry/opentelemetry-collector-contrib/pull/30702))
  This change affects the following components:
    - extension/health_check
    - receiver/jaeger
    - receiver/sapm
    - receiver/signalfx
    - receiver/splunk_hec
    - receiver/zipkin

- (Contrib) `receiver/mongodb`: Graduate receiver.mongodb.removeDatabaseAttr feature gate to stable ([#24972](https://github.com/open-telemetry/opentelemetry-collector-contrib/pull/24972))

### 💡 Enhancements 💡

- (Splunk) Auto Discovery for Linux:
  - Linux installer script:
    - The default for the `--otlp-endpoint` option is now empty, i.e. defers to the default `OTEL_EXPORTER_OTLP_ENDPOINT` value for each activated SDK
    - Add new `--otlp-endpoint-protocol <protocol>` option to set the `OTEL_EXPORTER_OTLP_PROTOCOL` environment variable for the configured endpoint. Only applicable if the `--otlp-endpoint` option is also specified.
    - Add new `--metrics-exporter <exporter>` option to configure the `OTEL_METRICS_EXPORTER` environment variable for instrumentation metrics. Specify `none` to disable metric collection and export.
- (Splunk) Set Go garbage collection target percentage to 400% ([#5034](https://github.com/signalfx/splunk-otel-collector/pull/5034))
  After removal of memory_ballast extension in v0.97.0, the Go garbage collection is running more aggressively, which
  increased CPU usage and leads to reduced throughput of the collector. This change reduces the frequency of garbage
  collection cycles to improves performance of the collector for typical workloads. As a result, the collector will
  report higher memory usage, but it will be bound to the same configured limits. If you want to revert to the previous
  behavior, set the `GOGC` environment variable to `100`.
- (Splunk) Upgrade to golang 1.21.12 ([#5074](https://github.com/signalfx/splunk-otel-collector/pull/5074))
- (Core) `confighttp`: Add support for cookies in HTTP clients with `cookies::enabled`. ([#10175](https://github.com/open-telemetry/opentelemetry-collector/pull/10175))
  The method `confighttp.ToClient` will return a client with a `cookiejar.Jar` which will reuse cookies from server responses in subsequent requests.
- (Core) `exporter/debug`: In `normal` verbosity, display one line of text for each telemetry record (log, data point, span) ([#7806](https://github.com/open-telemetry/opentelemetry-collector/pull/7806))
- (Core) `exporter/debug`: Add option `use_internal_logger` ([#10226](https://github.com/open-telemetry/opentelemetry-collector/pull/10226))
- (Core) `configretry`: Mark module as stable. ([#10279](https://github.com/open-telemetry/opentelemetry-collector/pull/10279))
- (Core) `exporter/debug`: Print Span.TraceState() when present. ([#10421](https://github.com/open-telemetry/opentelemetry-collector/pull/10421))
  Enables viewing sampling threshold information (as by OTEP 235 samplers).
- (Core) `processorhelper`: Add \"inserted\" metrics for processors. ([#10353](https://github.com/open-telemetry/opentelemetry-collector/pull/10353))
  This includes the following metrics for processors:
  - `processor_inserted_spans`
  - `processor_inserted_metric_points`
  - `processor_inserted_log_records`
- (Contrib) `k8sattributesprocessor`: Add support for exposing `k8s.pod.ip` as a resource attribute ([#32960](https://github.com/open-telemetry/opentelemetry-collector-contrib/pull/32960))
- (Contrib) `vcenterreceiver`: Adds vCenter CPU readiness metric for VMs. ([#33607](https://github.com/open-telemetry/opentelemetry-collector-contrib/pull/33607))
- (Contrib) `receiver/mongodb`: Ensure support of 6.0 and 7.0 MongoDB versions with integration tests ([#32716](https://github.com/open-telemetry/opentelemetry-collector-contrib/pull/32716))
- (Contrib) `pkg/stanza`: Switch JSON parser used by json_parser to github.com/goccy/go-json ([#33784](https://github.com/open-telemetry/opentelemetry-collector-contrib/pull/33784))
- (Contrib) `k8sobserver`: Add support for k8s.ingress endpoint. ([#32971](https://github.com/open-telemetry/opentelemetry-collector-contrib/pull/32971))
- (Contrib) `statsdreceiver`: Optimize statsdreceiver to reduce object allocations ([#33683](https://github.com/open-telemetry/opentelemetry-collector-contrib/pull/33683))
- (Contrib) `routingprocessor`: Use mdatagen to define the component's telemetry ([#33526](https://github.com/open-telemetry/opentelemetry-collector-contrib/pull/33526))
- (Contrib) `receiver/mongodbreceiver`: Add `server.address` and `server.port` resource attributes to MongoDB receiver. ([#32810](https://github.com/open-telemetry/opentelemetry-collector-contrib/pull/32810),[#32350](https://github.com/open-telemetry/opentelemetry-collector-contrib/pull/32350))
  The new resource attributes are added to the MongoDB receiver to distinguish metrics coming from different MongoDB instances.
    - `server.address`: The address of the MongoDB host, enabled by default.
    - `server.port`: The port of the MongoDB host, disabled by default.

- (Contrib) `observerextension`: Expose host and port in endpoint's environment ([#33571](https://github.com/open-telemetry/opentelemetry-collector-contrib/pull/33571))
- (Contrib) `pkg/ottl`: Add a `schema_url` field to access the SchemaURL in resources and scopes on all signals ([#30229](https://github.com/open-telemetry/opentelemetry-collector-contrib/pull/30229))
- (Contrib) `sqlserverreceiver`: Enable more perf counter metrics when directly connecting to SQL Server ([#33420](https://github.com/open-telemetry/opentelemetry-collector-contrib/pull/33420))
  This enables the following metrics by default on non Windows-based systems:
  `sqlserver.batch.request.rate`
  `sqlserver.batch.sql_compilation.rate`
  `sqlserver.batch.sql_recompilation.rate`
  `sqlserver.page.buffer_cache.hit_ratio`
  `sqlserver.user.connection.count`
- (Contrib) `vcenterreceiver`: Adds vCenter CPU capacity and network drop rate metrics to hosts. ([#33607](https://github.com/open-telemetry/opentelemetry-collector-contrib/pull/33607))

### 🧰 Bug fixes 🧰

- (Splunk) `receiver/discovery`: Do not emit entity events for discovered endpoints that are not evaluated yet
  to avoid showing "unknown" services on the Service Inventory page ([#5032](https://github.com/open-telemetry/opentelemetry-collector/pull/5032))
- (Core) `otlpexporter`: Update validation to support both dns:// and dns:/// ([#10449](https://github.com/open-telemetry/opentelemetry-collector/pull/10449))
- (Core) `service`: Fixed a bug that caused otel-collector to fail to start with ipv6 metrics endpoint service telemetry. ([#10011](https://github.com/open-telemetry/opentelemetry-collector/pull/10011))
- (Contrib) `resourcedetectionprocessor`: Fetch CPU info only if related attributes are enabled ([#33774](https://github.com/open-telemetry/opentelemetry-collector-contrib/pull/33774))
- (Contrib) `tailsamplingprocessor`: Fix precedence of inverted match in and policy ([#33671](https://github.com/open-telemetry/opentelemetry-collector-contrib/pull/33671))
  Previously if the decision from a policy evaluation was `NotSampled` or `InvertNotSampled` it would return a `NotSampled` decision regardless, effectively downgrading the result.
  This was breaking the documented behaviour that inverted decisions should take precedence over all others.
- (Contrib) `vcenterreceiver`: Fixes errors in some of the client calls for environments containing multiple datacenters. ([#33734](https://github.com/open-telemetry/opentelemetry-collector-contrib/pull/33734))


## v0.103.0

This Splunk OpenTelemetry Collector release includes changes from the [opentelemetry-collector v0.103.0](https://github.com/open-telemetry/opentelemetry-collector/releases/tag/v0.103.0) and the [opentelemetry-collector-contrib v0.103.0](https://github.com/open-telemetry/opentelemetry-collector-contrib/releases/tag/v0.103.0) releases where appropriate.

### 🛑 Breaking changes 🛑

- (Core) `exporter/debug`: Disable sampling by default ([#9921](https://github.com/open-telemetry/opentelemetry-collector/pull/9921))
  To restore the behavior that was previously the default, set `sampling_thereafter` to `500`.
- (Contrib) `mongodbreceiver`: Now only supports `TCP` connections ([#32199](https://github.com/open-telemetry/opentelemetry-collector-contrib/pull/32199))
  This fixes a bug where hosts had to explicitly set `tcp` as the transport type. The `transport` option has been removed.
- (Contrib) `sqlserverreceiver`: sqlserver.database.io.read_latency has been renamed to sqlserver.database.latency with a `direction` attribute. ([#29865](https://github.com/open-telemetry/opentelemetry-collector-contrib/pull/29865))

### 🚀 New components 🚀

- (Splunk) Add Azure Monitor receiver ([#4971](https://github.com/signalfx/splunk-otel-collector/pull/4971))
- (Splunk) Add [upstream](https://github.com/open-telemetry/opentelemetry-collector-contrib/tree/main/receiver/rabbitmqreceiver) Opentelemetry Collector RabbitMQ receiver ([#4980](https://github.com/signalfx/splunk-otel-collector/pull/4980))
- (Splunk) Add Active Directory Domain Services receiver ([#4994](https://github.com/signalfx/splunk-otel-collector/pull/4994))
- (Splunk) Add Splunk Enterprise receiver ([#4998](https://github.com/signalfx/splunk-otel-collector/pull/4998))

### 💡 Enhancements 💡

- (Core) `otelcol/expandconverter`: Add `confmap.unifyEnvVarExpansion` feature gate to allow enabling Collector/Configuration SIG environment variable expansion rules. ([#10391](https://github.com/open-telemetry/opentelemetry-collector/pull/10391))
  When enabled, this feature gate will:
  - Disable expansion of BASH-style env vars (`$FOO`)
  - `${FOO}` will be expanded as if it was `${env:FOO}`
    See https://github.com/open-telemetry/opentelemetry-collector/blob/main/docs/rfcs/env-vars.md for more details.

- (Core) `confmap`: Add `confmap.unifyEnvVarExpansion` feature gate to allow enabling Collector/Configuration SIG environment variable expansion rules. ([#10259](https://github.com/open-telemetry/opentelemetry-collector/pull/10259))
  When enabled, this feature gate will:
  - Disable expansion of BASH-style env vars (`$FOO`)
  - `${FOO}` will be expanded as if it was `${env:FOO}`
    See https://github.com/open-telemetry/opentelemetry-collector/blob/main/docs/rfcs/env-vars.md for more details.

- (Core) `confighttp`: Allow the compression list to be overridden ([#10295](https://github.com/open-telemetry/opentelemetry-collector/pull/10295))
  Allows Collector administrators to control which compression algorithms to enable for HTTP-based receivers.
- (Core) `configgrpc`: Revert the zstd compression for gRPC to the third-party library we were using previously. ([#10394](https://github.com/open-telemetry/opentelemetry-collector/pull/10394))
  We switched back to our compression logic for zstd when a CVE was found on the third-party library we were using. Now that the third-party library has been fixed, we can revert to that one. For end-users, this has no practical effect. The reproducers for the CVE were tested against this patch, confirming we are not reintroducing the bugs.
- (Core) `confmap`: Adds alpha `confmap.strictlyTypedInput` feature gate that enables strict type checks during configuration resolution ([#9532](https://github.com/open-telemetry/opentelemetry-collector/pull/9532))
  When enabled, the configuration resolution system will:
  - Stop doing most kinds of implicit type casting when resolving configuration values
  - Use the original string representation of configuration values if the ${} syntax is used in inline position

- (Core) `confighttp`: Use `confighttp.ServerConfig` as part of zpagesextension. See [server configuration](https://github.com/open-telemetry/opentelemetry-collector/blob/main/config/confighttp/README.md#server-configuration) options. ([#9368](https://github.com/open-telemetry/opentelemetry-collector/pull/9368))

- (Contrib) `filelogreceiver`: If include_file_record_number is true, it will add the file record number as the attribute `log.file.record_number` ([#33530](https://github.com/open-telemetry/opentelemetry-collector-contrib/pull/33530))
- (Contrib) `filelogreceiver`: Add support for gzip compressed log files ([#2328](https://github.com/open-telemetry/opentelemetry-collector-contrib/pull/2328))
- (Contrib) `kubeletstats`: Add k8s.pod.cpu.node.utilization metric ([#33390](https://github.com/open-telemetry/opentelemetry-collector-contrib/pull/33390))
- (Contrib) `awss3exporter`: endpoint should contain the S3 bucket ([#32774](https://github.com/open-telemetry/opentelemetry-collector-contrib/pull/32774))
- (Contrib) `statsdreceiver`: update statsd receiver to use mdatagen ([#33524](https://github.com/open-telemetry/opentelemetry-collector-contrib/pull/33524))
- (Contrib) `statsdreceiver`: Added received/accepted/refused metrics ([#24278](https://github.com/open-telemetry/opentelemetry-collector-contrib/pull/24278))
- (Contrib) `metricstransformprocessor`: Adds the 'count' aggregation type to the Metrics Transform Processor. ([#24978](https://github.com/open-telemetry/opentelemetry-collector-contrib/pull/24978))
- (Contrib) `tailsamplingprocessor`: Simple LRU Decision Cache for "keep" decisions ([#31583](https://github.com/open-telemetry/opentelemetry-collector-contrib/pull/31583))
- (Contrib) `tailsamplingprocessor`: Migrates internal telemetry to OpenTelemetry SDK via mdatagen ([#31581](https://github.com/open-telemetry/opentelemetry-collector-contrib/pull/31581))
  The metric names and their properties, such as bucket boundaries for histograms, were kept like before, to keep backwards compatibility.
- (Contrib) `kafka`: Added `disable_fast_negotiation` configuration option for Kafka Kerberos authentication, allowing the disabling of PA-FX-FAST negotiation. ([#26345](https://github.com/open-telemetry/opentelemetry-collector-contrib/pull/26345))
- (Contrib) `pkg/ottl`: Added `keep_matching_keys` function to allow dropping all keys from a map that don't match the pattern. ([#32989](https://github.com/open-telemetry/opentelemetry-collector-contrib/pull/32989))
- (Contrib) `pkg/ottl`: Add debug logs to help troubleshoot OTTL statements/conditions ([#33274](https://github.com/open-telemetry/opentelemetry-collector-contrib/pull/33274))
- (Contrib) `pkg/ottl`: Introducing `append` function for appending items into an existing array ([#32141](https://github.com/open-telemetry/opentelemetry-collector-contrib/pull/32141))
- (Contrib) `pkg/ottl`: Introducing `Uri` converter parsing URI string into SemConv ([#32433](https://github.com/open-telemetry/opentelemetry-collector-contrib/pull/32433))
- (Contrib) `probabilisticsamplerprocessor`: Add Proportional and Equalizing sampling modes ([#31918](https://github.com/open-telemetry/opentelemetry-collector-contrib/pull/31918))
  Both the existing hash_seed mode and the two new modes use OTEP 235 semantic conventions to encode sampling probability.
- (Contrib) `prometheusreceiver`: Resource attributes produced by the prometheus receiver now include stable semantic conventions for `server` and `url`. ([#32814](https://github.com/open-telemetry/opentelemetry-collector-contrib/pull/32814))
  To migrate from the legacy net.host.name, net.host.port, and http.scheme resource attributes, migrate to server.address, server.port, and url.scheme, and then set the receiver.prometheus.removeLegacyResourceAttributes feature gate.

- (Contrib) `spanmetricsconnector`: Produce delta temporality span metrics with StartTimeUnixNano and TimeUnixNano values representing an uninterrupted series ([#31671](https://github.com/open-telemetry/opentelemetry-collector-contrib/pull/31671), [#30688](https://github.com/open-telemetry/opentelemetry-collector-contrib/pull/30688))
  This allows producing delta span metrics instead of the more memory-intensive cumulative metrics, specifically when a downstream component can convert the delta metrics to cumulative.
- (Contrib) `sqlserverreceiver`: Add support for more Database IO metrics ([#29865](https://github.com/open-telemetry/opentelemetry-collector-contrib/pull/29865))
  The following metrics have been added:
  - sqlserver.database.latency
  - sqlserver.database.io
  - sqlserver.database.operations

- (Contrib) `processor/transform`: Add `transform.flatten.logs` featuregate to give each log record a distinct resource and scope. ([#32080](https://github.com/open-telemetry/opentelemetry-collector-contrib/pull/32080))
  This option is useful when applying transformations which alter the resource or scope. e.g. `set(resource.attributes["to"], attributes["from"])`, which may otherwise result in unexpected behavior. Using this option typically incurs a performance penalty as the processor must compute many hashes and create copies of resource and scope information for every log record.

- (Contrib) `receiver/windowsperfcounters`: Counter configuration now supports recreating the underlying performance query at scrape time. ([#32798](https://github.com/open-telemetry/opentelemetry-collector-contrib/pull/32798))

### 🧰 Bug fixes 🧰

- (Core) `exporters`: Fix potential deadlock in the batch sender ([#10315](https://github.com/open-telemetry/opentelemetry-collector/pull/10315))
- (Core) `expandconverter`: Fix bug where an warning was logged incorrectly. ([#10392](https://github.com/open-telemetry/opentelemetry-collector/pull/10392))
- (Core) `exporters`: Fix a bug when the retry and timeout logic was not applied with enabled batching. ([#10166](https://github.com/open-telemetry/opentelemetry-collector/pull/10166))
- (Core) `exporters`: Fix a bug where an unstarted batch_sender exporter hangs on shutdown ([#10306](https://github.com/open-telemetry/opentelemetry-collector/pull/10306))
- (Core) `exporters`: Fix small batch due to unfavorable goroutine scheduling in batch sender ([#9952](https://github.com/open-telemetry/opentelemetry-collector/pull/9952))
- (Core) `confmap`: Fix issue where structs with only yaml tags were not marshaled correctly. ([#10282](https://github.com/open-telemetry/opentelemetry-collector/pull/10282))

- (Contrib) `filelogreceiver`: Container parser should add k8s metadata as resource attributes and not as log record attributes ([#33341](https://github.com/open-telemetry/opentelemetry-collector-contrib/pull/33341))
- (Contrib) `postgresqlreceiver`: Fix bug where `postgresql.rows` always returning 0 for `state="dead"` ([#33489](https://github.com/open-telemetry/opentelemetry-collector-contrib/pull/33489))
- (Contrib) `prometheusreceiver`: Fall back to scrape config job/instance labels for aggregated metrics without instance/job labels ([#32555](https://github.com/open-telemetry/opentelemetry-collector-contrib/pull/32555))

## v0.102.1

This Splunk OpenTelemetry Collector release includes changes from the [opentelemetry-collector v0.102.1](https://github.com/open-telemetry/opentelemetry-collector/releases/tag/v0.102.1) and the [opentelemetry-collector-contrib v0.102.0](https://github.com/open-telemetry/opentelemetry-collector-contrib/releases/tag/v0.102.0) releases where appropriate.

### 🧰 Bug fixes 🧰

- (Core) `configrpc`: **This release addresses [GHSA-c74f-6mfw-mm4v](https://github.com/open-telemetry/opentelemetry-collector/security/advisories/GHSA-c74f-6mfw-mm4v) for `configgrpc`.** ([#10323](https://github.com/open-telemetry/opentelemetry-collector/issues/10323))
Before this change, the zstd compressor that was used didn't respect the max message size. This addresses `GHSA-c74f-6mfw-mm4v` on configgrpc.

### 💡 Enhancements 💡

- (Splunk) Upgrade golang to 1.21.11

## v0.102.0

This Splunk OpenTelemetry Collector release includes changes from the [opentelemetry-collector v0.102.0](https://github.com/open-telemetry/opentelemetry-collector/releases/tag/v0.102.0) and the [opentelemetry-collector-contrib v0.102.0](https://github.com/open-telemetry/opentelemetry-collector-contrib/releases/tag/v0.102.0) releases where appropriate.

### 🛑 Breaking changes 🛑

- (Splunk) `receiver/discovery`: Replace `log_record` field with `message` in evaluation statements ([#4583](https://github.com/signalfx/splunk-otel-collector/pull/4583))
- (Core) `envprovider`: Restricts Environment Variable names.  Environment variable names must now be ASCII only and start with a letter or an underscore, and can only contain underscores, letters, or numbers. ([#9531](https://github.com/open-telemetry/opentelemetry-collector/issues/9531))
- (Core) `confighttp`: Apply MaxRequestBodySize to the result of a decompressed body [#10289](https://github.com/open-telemetry/opentelemetry-collector/pull/10289)
  When using compressed payloads, the Collector would verify only the size of the compressed payload.
  This change applies the same restriction to the decompressed content. As a security measure, a limit of 20 MiB was added, which makes this a breaking change.
  For most clients, this shouldn't be a problem, but if you often have payloads that decompress to more than 20 MiB, you might want to either configure your
  client to send smaller batches (recommended), or increase the limit using the MaxRequestBodySize option.
- (Contrib) `k8sattributesprocessor`: Move `k8sattr.rfc3339` feature gate to stable. ([#33304](https://github.com/open-telemetry/opentelemetry-collector-contrib/pull/33304))
- (Contrib) `extension/filestorage`: Replace path-unsafe characters in component names ([#3148](https://github.com/open-telemetry/opentelemetry-collector-contrib/pull/3148))
  The feature gate `extension.filestorage.replaceUnsafeCharacters` is now removed.
- (Contrib) `vcenterreceiver`: vcenterreceiver replaces deprecated packet metrics by removing them and enabling by default the newer ones. (([#32929](https://github.com/open-telemetry/opentelemetry-collector-contrib/pull/32929)),([#32835](https://github.com/open-telemetry/opentelemetry-collector-contrib/pull/32835))
  Removes the following metrics: `vcenter.host.network.packet.errors`, `vcenter.host.network.packet.count`, and
  `vcenter.vm.network.packet.count`.
  Also enables by default the following metrics: `vcenter.host.network.packet.error.rate`,
  `vcenter.host.network.packet.rate`, and `vcenter.vm.network.packet.rate`.

### 🧰 Bug fixes 🧰

- (Splunk) `discovery`: Fix crashing collector if discovered mongodb isn't reachable in Kubernetes ([#4911](https://github.com/signalfx/splunk-otel-collector/pull/4911))
- (Core) `batchprocessor`: ensure attributes are set on cardinality metadata metric [#9674](https://github.com/open-telemetry/opentelemetry-collector/pull/9674)
- (Core) `batchprocessor`: Fixing processor_batch_metadata_cardinality which was broken in v0.101.0 [#10231](https://github.com/open-telemetry/opentelemetry-collector/pull/10231)
- (Core) `batchprocessor`: respect telemetry level for all metrics [#10234](https://github.com/open-telemetry/opentelemetry-collector/pull/10234)
- (Core) `exporters`: Fix potential deadlocks in BatcherSender shutdown [#10255](https://github.com/open-telemetry/opentelemetry-collector/pull/10255)
- (Contrib) `receiver/mysql`: Remove the order by clause for the column that does not exist ([#33271](https://github.com/open-telemetry/opentelemetry-collector-contrib/pull/33271))
- (Contrib) `kafkareceiver`: Fix bug that was blocking shutdown ([#30789](https://github.com/open-telemetry/opentelemetry-collector-contrib/pull/30789))

### 🚩 Deprecations 🚩

- (Splunk) The following docker images/manifests are deprecated and may not be published in a future release:
  - `quay.io/signalfx/splunk-otel-collector:<version>-amd64`
  - `quay.io/signalfx/splunk-otel-collector:<version>-arm64`
  - `quay.io/signalfx/splunk-otel-collector:<version>-ppc64le`
  - `quay.io/signalfx/splunk-otel-collector-windows:<version>`
  - `quay.io/signalfx/splunk-otel-collector-windows:<version>-2019`
  - `quay.io/signalfx/splunk-otel-collector-windows:<version>-2022`

  Starting with this release, the `quay.io/signalfx/splunk-otel-collector:<version>` docker image manifest has been
  updated to support Windows (2019 amd64, 2022 amd64), in addition to Linux (amd64, arm64, ppc64le).

  Please update any configurations to use `quay.io/signalfx/splunk-otel-collector:<version>` for this and future releases.

### 💡 Enhancements 💡

- (Splunk) `discovery`: Update redis discovery instructions ([#4915](https://github.com/signalfx/splunk-otel-collector/pull/4915))
- (Splunk) `discovery`: Bring Kafkamatrics receiver into the discovery mode ([#4903](https://github.com/signalfx/splunk-otel-collector/pull/4903))
- (Contrib) `pkg/ottl`: Add the `Day` Converter to extract the int Day component from a time.Time ([#33106](https://github.com/open-telemetry/opentelemetry-collector-contrib/pull/33106))
- (Contrib) `pkg/ottl`: Adds `Month` converter to extract the int Month component from a time.Time (#33106) ([#33106](https://github.com/open-telemetry/opentelemetry-collector-contrib/pull/33106))
- (Contrib) `pkg/ottl`: Adds a `Year` converter for extracting the int year component from a time.Time ([#33106](https://github.com/open-telemetry/opentelemetry-collector-contrib/pull/33106))
- (Contrib) `filelogreceiver`: Log when files are rotated/moved/truncated ([#33237](https://github.com/open-telemetry/opentelemetry-collector-contrib/pull/33237))
- (Contrib) `stanza`: Add monitoring metrics for open and harvested files in fileconsumer ([#31256](https://github.com/open-telemetry/opentelemetry-collector-contrib/pull/31256))
- (Contrib) `prometheusreceiver`: Allow to configure http client used by target allocator generated scrape targets ([#18054](https://github.com/open-telemetry/opentelemetry-collector-contrib/pull/18054))
- (Contrib) `pkg/stanza`: Expose recombine max log size option in the container parser configuration ([#33186](https://github.com/open-telemetry/opentelemetry-collector-contrib/pull/33186))
- (Contrib) `processor/resourcedetectionprocessor`: Add support for Azure tags in ResourceDetectionProcessor. ([#32953](https://github.com/open-telemetry/opentelemetry-collector-contrib/pull/32953))
- (Contrib) `kubeletstatsreceiver`: Add k8s.container.cpu.node.utilization metric ([#27885](https://github.com/open-telemetry/opentelemetry-collector-contrib/pull/27885))
- (Contrib) `pkg/ottl`: Adds a `Minute` converter for extracting the int minute component from a time.Time ([#33106](https://github.com/open-telemetry/opentelemetry-collector-contrib/pull/33106))

## v0.101.0

This Splunk OpenTelemetry Collector release includes changes from the [opentelemetry-collector v0.101.0](https://github.com/open-telemetry/opentelemetry-collector/releases/tag/v0.101.0) and the [opentelemetry-collector-contrib v0.101.0](https://github.com/open-telemetry/opentelemetry-collector-contrib/releases/tag/v0.101.0) releases where appropriate.

### 🛑 Breaking changes 🛑

- (Splunk) `receiver/discovery`: Remove `append_pattern` option from log evaluation statements ([#4583](https://github.com/signalfx/splunk-otel-collector/pull/4583))
  - The matched log message is now set as `discovery.matched_log` entity attributes instead of being appended to
    the `discovery.message` attribute.
  - The matched log fields like `caller` and `stacktrace` are not sent as attributes anymore.
- (Contrib) `vcenterreceiver`: Removes vcenter.cluster.name attribute from vcenter.datastore metrics ([#32674](https://github.com/open-telemetry/opentelemetry-collector-contrib/issues/32674))
  If there were multiple Clusters, Datastore metrics were being repeated under Resources differentiated with a
  vcenter.cluster.name resource attribute. In the same vein, if there were standalone Hosts, in addition to
  clusters the metrics would be repeated under a Resource without the vcenter.cluster.name attribute. Now there
  will only be a single set of metrics for one Datastore (as there should be, as Datastores don't belong to
  Clusters).
- (Contrib) `resourcedetectionprocessor`: Move `processor.resourcedetection.hostCPUModelAndFamilyAsString` feature gate to stable. ([#29025](https://github.com/open-telemetry/opentelemetry-collector-contrib/issues/29025))
- (Contrib) `filelog`, `journald`, `tcp`, `udp`, `syslog`, `windowseventlog` receivers: The internal logger has been changed from `zap.SugaredLogger` to `zap.Logger`. ([#32177](https://github.com/open-telemetry/opentelemetry-collector-contrib/pull/32177))
  This should not have any meaningful impact on most users but the logging format for some logs may have changed.


### 🚀 New components 🚀

- (Splunk) Add HTTP check receiver ([#4843](https://github.com/signalfx/splunk-otel-collector/pull/4843))
- (Splunk) Add OAuth2 Client extension ([#4843](https://github.com/signalfx/splunk-otel-collector/pull/4843))

### 💡 Enhancements 💡

- (Splunk) [`splunk-otel-collector` Salt formula](https://github.com/signalfx/splunk-otel-collector/tree/main/deployments/salt): Initial support for
  Splunk OpenTelemetry [Node.js](https://github.com/signalfx/splunk-otel-js) and [.NET](https://github.com/signalfx/splunk-otel-dotnet) Auto Instrumentation on Linux
  - Both are activated by default if the `install_auto_instrumentation` option is set to `True`.
  - To skip Node.js auto instrumentation, configure the `auto_instrumentation_sdks` option without `nodejs`.
  - To skip .NET auto instrumentation, configure the `auto_instrumentation_sdks` option without `dotnet`.
  - `npm` is required to be pre-installed on the node to install the Node.js SDK. Configure the `auto_instrumentation_npm_path` option to specify the path to `npm`.
  - .NET auto instrumentation is currently only supported on amd64/x64_64.
- (Core) `confmap`: Allow Converters to write logs during startup ([#10135](https://github.com/open-telemetry/opentelemetry-collector/pull/10135))
- (Core) `otelcol`: Enable logging during configuration resolution ([#10056](https://github.com/open-telemetry/opentelemetry-collector/pull/10056))
- (Contrib) `filelogreceiver`: Add container operator parser ([#31959](https://github.com/open-telemetry/opentelemetry-collector-contrib/issues/31959))
- (Contrib) `extension/storage/filestorage`: New flag cleanup_on_start for the compaction section (default=false). ([#32863](https://github.com/open-telemetry/opentelemetry-collector-contrib/pull/32863))
  It will remove all temporary files in the compaction directory (those which start with `tempdb`),
  temp files will be left if a previous run of the process is killed while compacting.
- (Contrib) `vcenterreceiver`: Refactors how and when client makes calls in order to provide for faster collection times. ([#31837](https://github.com/open-telemetry/opentelemetry-collector-contrib/issues/31837))
- (Contrib) `resourcedetectionprocessor`: Support GCP Bare Metal Solution in resource detection processor. ([#32985](https://github.com/open-telemetry/opentelemetry-collector-contrib/pull/32985))
- (Contrib) `splunkhecreceiver`: Make the channelID header check case-insensitive and allow hecreceiver endpoints able to extract channelID from query params ([#32995](https://github.com/open-telemetry/opentelemetry-collector-contrib/issues/32995))
- (Contrib) `processor/transform`: Allow common where clause ([#27830](https://github.com/open-telemetry/opentelemetry-collector-contrib/issues/27830))
- (Contrib) `pkg/ottl`: Added support for timezone in Time converter ([#32140](https://github.com/open-telemetry/opentelemetry-collector-contrib/issues/32140))
- (Contrib) `probabilisticsamplerprocessor`: Adds the FailClosed flag to solidify current behavior when randomness source is missing. ([#31918](https://github.com/open-telemetry/opentelemetry-collector-contrib/issues/31918))
- (Contrib) `vcenterreceiver`: Changing various default configurations for vcenterreceiver and removing warnings about future release. ([#32803](https://github.com/open-telemetry/opentelemetry-collector-contrib/issues/32803), [#32805](https://github.com/open-telemetry/opentelemetry-collector-contrib/issues/32805), [#32821](https://github.com/open-telemetry/opentelemetry-collector-contrib/issues/32821), [#32531](https://github.com/open-telemetry/opentelemetry-collector-contrib/issues/32531), [#32557](https://github.com/open-telemetry/opentelemetry-collector-contrib/issues/32557))
  The resource attributes that will now be enabled by default are `vcenter.datacenter.name`, `vcenter.virtual_app.name`,
  `vcenter.virtual_app.inventory_path`, `vcenter.vm_template.name`, and `vcenter.vm_template.id`. The metric
  `vcenter.cluster.memory.used` will be removed.  The metrics `vcenter.cluster.vm_template.count` and
  `vcenter.vm.memory.utilization` will be enabled by default.

- (Contrib) `sqlserverreceiver`: Add metrics for database status ([#29865](https://github.com/open-telemetry/opentelemetry-collector-contrib/issues/29865))
- (Contrib) `sqlserverreceiver`: Add more metrics ([#29865](https://github.com/open-telemetry/opentelemetry-collector-contrib/issues/29865))
  Added metrics are:
  - sqlserver.resource_pool.disk.throttled.read.rate
  - sqlserver.resource_pool.disk.throttled.write.rate
  - sqlserver.processes.blocked
    These metrics are only available when directly connecting to the SQL server instance

### 🧰 Bug fixes 🧰

- `vcenterreceiver`: Adds inititially disabled packet drop rate metric for VMs. ([#32929](https://github.com/open-telemetry/opentelemetry-collector-contrib/issues/32929))
- `splunkhecreceiver`: Fix single metric value parsing ([#33084](https://github.com/open-telemetry/opentelemetry-collector-contrib/issues/33084))
- `vcenterreceiver`: vcenterreceiver client no longer returns error if no Virtual Apps are found. ([#33073](https://github.com/open-telemetry/opentelemetry-collector-contrib/issues/33073))
- `vcenterreceiver`: Adds inititially disabled new packet rate metrics to replace the existing ones for VMs & Hosts. ([#32835](https://github.com/open-telemetry/opentelemetry-collector-contrib/issues/32835))
- `resourcedetectionprocessor`: Change type of `host.cpu.stepping` from int to string. ([#31136](https://github.com/open-telemetry/opentelemetry-collector-contrib/issues/31136))
  - Disable the `processor.resourcedetection.hostCPUSteppingAsString` feature gate to get the old behavior.

- `pkg/ottl`: Fixes a bug where function name could be used in a condition, resulting in a cryptic error message. ([#33051](https://github.com/open-telemetry/opentelemetry-collector-contrib/pull/33051))

## v0.100.0

This Splunk OpenTelemetry Collector release includes changes from the [opentelemetry-collector v0.100.0](https://github.com/open-telemetry/opentelemetry-collector/releases/tag/v0.100.0) and the [opentelemetry-collector-contrib v0.100.0](https://github.com/open-telemetry/opentelemetry-collector-contrib/releases/tag/v0.100.0) releases where appropriate.

### 🛑 Breaking changes 🛑

- (Splunk) Linux installer script:
  - Removed support for the deprecated `--[no-]generate-service-name` and `--[enable|disable]-telemetry` options.
  - The minimum supported version for the `--instrumentation-version` option is `0.87.0`.
- (Contrib) `receiver/hostmetrics`: Enable feature gate `receiver.hostmetrics.normalizeProcessCPUUtilization` ([#31368](https://github.com/open-telemetry/opentelemetry-collector-contrib/issues/31368))

### 🚀 New components 🚀

- (Splunk) Add Redaction processor ([#4766](https://github.com/signalfx/splunk-otel-collector/pull/4766))

### 💡 Enhancements 💡

- (Splunk) Linux installer script: Initial support for [Splunk OpenTelemetry Auto Instrumentation for .NET](https://github.com/signalfx/splunk-otel-dotnet) (x86_64/amd64 only)
  - Activated by default when the `--with-instrumentation` or `--with-systemd-instrumentation` option is specified.
  - Use the `--without-instrumentation-sdk dotnet` option to skip activation.
- (Splunk) `receiver/discovery`: Update emitted entity events:
  - Record entity type ([#4761](https://github.com/signalfx/splunk-otel-collector/pull/4761))
  - Add service attributes ([#4760](https://github.com/signalfx/splunk-otel-collector/pull/4760))
  - Update entity events ID fields ([#4739](https://github.com/signalfx/splunk-otel-collector/pull/4739))
- (Contrib) `exporter/kafka`: Enable setting message topics using resource attributes. ([#31178](https://github.com/open-telemetry/)opentelemetry-collector-contrib/issues/31178)
- (Contrib) `exporter/kafka`: Add an ability to publish kafka messages with message key based on metric resource attributes - it will allow partitioning metrics in Kafka. ([#29433](https://github.com/open-telemetry/opentelemetry-collector-contrib/issues/29433), [#30666](https://github.com/open-telemetry/opentelemetry-collector-contrib/issues/30666), [#31675](https://github.com/open-telemetry/opentelemetry-collector-contrib/issues/31675))
- (Contrib) `exporter/splunkhec`: Add experimental exporter batcher config ([#32545](https://github.com/open-telemetry/opentelemetry-collector-contrib/issues/32545))
- (Contrib) `receiver/windowsperfcounters`: Returns partial errors for failures during scraping to prevent throwing out all successfully retrieved metrics ([#16712](https://github.com/open-telemetry/opentelemetry-collector-contrib/issues/16712))
- (Contrib) `receiver/prometheus`: Prometheus receivers and exporters now preserve 'unknown', 'info', and 'stateset' types. ([#16768](https://github.com/open-telemetry/opentelemetry-collector-contrib/issues/16768))
- (Contrib) `receiver/sqlserver`: Enable direct connection to SQL Server ([#30297](https://github.com/open-telemetry/opentelemetry-collector-contrib/issues/30297))
- (Contrib) `receiver/sshcheck`: Add support for running this receiver on Windows ([#30650](https://github.com/open-telemetry/opentelemetry-collector-contrib/issues/30650))

### 🧰 Bug fixes 🧰

- (Core) Fix `enabled` config option for batch sender ([#10076](https://github.com/open-telemetry/opentelemetry-collector/pull/10076))
- (Contrib) `receiver/k8scluster`: Fix container state metadata ([#32676](https://github.com/open-telemetry/opentelemetry-collector-contrib/issues/32676))
- (Contrib) `receiver/filelog`: When a flush timed out make sure we are at EOF (can't read more) ([#31512](https://github.com/open-telemetry/opentelemetry-collector-contrib/issues/31512), [#32170](https://github.com/open-telemetry/opentelemetry-collector-contrib/issues/32170))
- (Contrib) `receiver/vcenter`:
  - Adds the `vcenter.cluster.name` resource attribute to resource pool with a ClusterComputeResource parent ([#32535](https://github.com/open-telemetry/opentelemetry-collector-contrib/issues/32535))
  - Updates `vcenter.cluster.memory.effective` (primarily that the value was reporting MiB when it should have been bytes) ([#32782](https://github.com/open-telemetry/opentelemetry-collector-contrib/issues/32782))
  - Adds warning to vcenter.cluster.memory.used metric if configured about its future removal ([#32805](https://github.com/open-telemetry/opentelemetry-collector-contrib/issues/32805))
  - Updates the vcenter.cluster.vm.count metric to also report suspended VM counts ([#32803](https://github.com/open-telemetry/opentelemetry-collector-contrib/issues/32803))
  - Adds `vcenter.datacenter.name` attributes to all resource types to help with resource identification ([#32531](https://github.com/open-telemetry/opentelemetry-collector-contrib/issues/32531))
  - Adds `vcenter.cluster.name` attributes warning log related to Datastore resource ([#32674](https://github.com/open-telemetry/opentelemetry-collector-contrib/issues/32674))
  - Adds new `vcenter.virtual_app.name` and `vcenter.virtual_app.inventory_path` resource attributes to appropriate VM Resources ([#32557](https://github.com/open-telemetry/opentelemetry-collector-contrib/issues/32557))
  - Adds functionality for `vcenter.vm.disk.throughput` while also changing to a gauge. ([#32772](https://github.com/open-telemetry/opentelemetry-collector-contrib/issues/32772))
  - Adds initially disabled functionality for VM Templates ([#32821](https://github.com/open-telemetry/opentelemetry-collector-contrib/issues/32821))
- (Contrib) `connector/count`: Fix handling of non-string attributes in the count connector ([#30314](https://github.com/open-telemetry/opentelemetry-collector-contrib/issues/30314))

## v0.99.0

This Splunk OpenTelemetry Collector release includes changes from the [opentelemetry-collector v0.99.0](https://github.com/open-telemetry/opentelemetry-collector/releases/tag/v0.99.0) and the [opentelemetry-collector-contrib v0.99.0](https://github.com/open-telemetry/opentelemetry-collector-contrib/releases/tag/v0.99.0) releases where appropriate.

### 🛑 Breaking changes 🛑

- (Splunk) `receiver/discovery`: Update the component to emit entity events
  - The `log_endpoints` config option has been removed. Endpoints are now only reported if they match the configured receiver rules, and are now emitted as entity events.
    ([#4692](https://github.com/signalfx/splunk-otel-collector/pull/4692), [#4684](https://github.com/signalfx/splunk-otel-collector/pull/4684),
    [#4684](https://github.com/signalfx/splunk-otel-collector/pull/4684), and [#4691](https://github.com/signalfx/splunk-otel-collector/pull/4691))
- (Core) `telemetry`: Distributed internal metrics across different levels. ([#7890](https://github.com/open-telemetry/opentelemetry-collector/pull/7890))
  The internal metrics levels are updated along with reported metrics:
  - The default level is changed from `basic` to `normal`, which can be overridden with `service::telmetry::metrics::level` configuration.
  - Batch processor metrics are updated to be reported starting from `normal` level:
    - `processor_batch_batch_send_size`
    - `processor_batch_metadata_cardinality`
    - `processor_batch_timeout_trigger_send`
    - `processor_batch_size_trigger_send`
  - GRPC/HTTP server and client metrics are updated to be reported starting from `detailed` level:
    - http.client.* metrics
    - http.server.* metrics
    - rpc.server.* metrics
    - rpc.client.* metrics
  - Note: These metrics are all excluded by default in the Splunk distribution of the OpenTelemetry Collector.
    This change only affects users who have modified the default configuration's dropping rules (`metric_relabel_configs`)
    in the Prometheus receiver that scrapes internal metrics.
- (Contrib) `extension/filestorage`: Replace path-unsafe characters in component names ([#3148](https://github.com/open-telemetry/opentelemetry-collector-contrib/pull/3148))
  The feature gate `extension.filestorage.replaceUnsafeCharacters` is now stable and cannot be disabled.
  See the File Storage extension's README for details.
- (Contrib) `exporter/loadbalancing`: Change AWS Cloud map resolver config fields from camelCase to snake_case. ([#32331](https://github.com/open-telemetry/opentelemetry-collector-contrib/pull/32331))
  The snake_case is required in OTel Collector config fields. It used to be enforced by tests in cmd/oteltestbedcol,
  but we had to disable them. Now, the tests are going to be enforced on every component independently.
  Hence, the camelCase config fields recently added with the new AWS Cloud Map resolver has to be fixed.

- (Splunk) `smartagent/collectd-mongodb`: Monitor has been removed to resolve CVE-2024-21506 ([#4731](https://github.com/signalfx/splunk-otel-collector/pull/4731))

### 🚀 New components 🚀

- (Splunk) Add ack extension ([#4724](https://github.com/signalfx/splunk-otel-collector/pull/4724))

### 💡 Enhancements 💡

- (Splunk) Include [`splunk-otel-dotnet`](https://github.com/signalfx/splunk-otel-dotnet) in the `splunk-otel-auto-instrumentation` deb/rpm packages (x86_64/amd64 only) ([#4679](https://github.com/signalfx/splunk-otel-collector/pull/4679))
  - **Note**: Only manual activation/configuration for .NET auto instrumentation is currently supported. See [README.md](https://github.com/signalfx/splunk-otel-collector/blob/main/instrumentation/README.md) for details.
- (Splunk) Update splunk-otel-javaagent to `v1.32.0` ([#4715](https://github.com/signalfx/splunk-otel-collector/pull/4715))
- (Splunk) Enable collecting MSI information on Windows in the support bundle ([#4710](https://github.com/signalfx/splunk-otel-collector/pull/4710))
- (Splunk) Bump version of bundled Python to 3.11.9 ([#4729](https://github.com/signalfx/splunk-otel-collector/pull/4729))
- (Splunk) `receiver/mongodb`: Enable auto-discovery when TLS is disabled ([#4722](https://github.com/signalfx/splunk-otel-collector/pull/4722))
- (Core) `confighttp`: Disable concurrency in zstd compression ([#8216](https://github.com/open-telemetry/opentelemetry-collector/pull/8216))
- (Core) `cmd/mdatagen`: support excluding some metrics based on string and regexes in resource_attributes ([#9661](https://github.com/open-telemetry/opentelemetry-collector/pull/9661))
- (Contrib) `vcenterreceiver`: Changes process for collecting VMs & VM perf metrics used by the `vccenterreceiver` to be more efficient (one call now for all VMs) ([#31837](https://github.com/open-telemetry/opentelemetry-collector-contrib/pull/31837))
- (Contrib) `splunkhecreceiver`: adding support for ack in the splunkhecreceiver ([#26376](https://github.com/open-telemetry/opentelemetry-collector-contrib/pull/26376))
- (Contrib) `hostmetricsreceiver`: The hostmetricsreceiver now caches the system boot time at receiver start and uses it for all subsequent calls. The featuregate `hostmetrics.process.bootTimeCache` can be disabled to restore previous behaviour. ([#28849](https://github.com/open-telemetry/opentelemetry-collector-contrib/pull/28849))
  This change was made because it greatly reduces the CPU usage of the process and processes scrapers.
- (Contrib) `filelogreceiver`: Add `send_quiet` and `drop_quiet` options for `on_error` setting of operators ([#32145](https://github.com/open-telemetry/opentelemetry-collector-contrib/pull/32145))
- (Contrib) `pkg/ottl`: Add `IsList` OTTL Function ([#27870](https://github.com/open-telemetry/opentelemetry-collector-contrib/pull/27870))
- (Contrib) `filelogreceiver`: Add `exclude_older_than` configuration setting ([#31053](https://github.com/open-telemetry/opentelemetry-collector-contrib/pull/31053))
- (Contrib) `pkg/stanza/operator/transformer/recombine`: add a new "max_unmatched_batch_size" config parameter to configure the maximum number of consecutive entries that will be combined into a single entry before the match occurs ([#31653](https://github.com/open-telemetry/opentelemetry-collector-contrib/pull/31653))

### 🧰 Bug fixes 🧰

- (Splunk) `receiver/discovery`: Fix locking mechanism on attributes ([#4712](https://github.com/signalfx/splunk-otel-collector/pull/4712))
- (Splunk) Fix MSI installs that required elevation. ([#4688](https://github.com/signalfx/splunk-otel-collector/pull/4688))
- (Core) `exporter/otlp`: Allow DNS scheme to be used in endpoint ([#4274](https://github.com/open-telemetry/opentelemetry-collector/pull/4274))
- (Core) `service`: fix record sampler configuration ([#9968](https://github.com/open-telemetry/opentelemetry-collector/pull/9968))
- (Core) `service`: ensure the tracer provider is configured via go.opentelemetry.io/contrib/config ([#9967](https://github.com/open-telemetry/opentelemetry-collector/pull/9967))
- (Core) `otlphttpexporter`: Fixes a bug that was preventing the otlp http exporter from propagating status. ([#9892](https://github.com/open-telemetry/opentelemetry-collector/pull/9892))
- (Core) `confmap`: Fix decoding negative configuration values into uints ([#9060](https://github.com/open-telemetry/opentelemetry-collector/pull/9060))
- (Contrib) `receiver/hostmetricsreceiver`: do not extract the cpu count if the metric is not enabled; this will prevent unnecessary overhead, especially on windows ([#32133](https://github.com/open-telemetry/opentelemetry-collector-contrib/pull/32133))
- (Contrib) `pkg/stanza`: Fix race condition which prevented `jsonArrayParserFeatureGate` from working correctly. ([#32313](https://github.com/open-telemetry/opentelemetry-collector-contrib/pull/32313))
- (Contrib) `vcenterreceiver`: Remove the `vcenter.cluster.name` resource attribute from Host resources if the Host is standalone (no cluster) ([#32548](https://github.com/open-telemetry/opentelemetry-collector-contrib/pull/32548))
- (Contrib) `azureeventhubreceiver`: Fix memory leak on shutdown ([#32401](https://github.com/open-telemetry/opentelemetry-collector-contrib/pull/32401))
- (Contrib) `fluentforwardreceiver`: Fix memory leak ([#32363](https://github.com/open-telemetry/opentelemetry-collector-contrib/pull/32363))
- (Contrib) `processor/resourcedetection`: Fix memory leak on AKS ([#32574](https://github.com/open-telemetry/opentelemetry-collector-contrib/pull/32574))
- (Contrib) `mongodbatlasreceiver`: Fix memory leak by closing idle connections on shutdown ([#32206](https://github.com/open-telemetry/opentelemetry-collector-contrib/pull/32206))
- (Contrib) `spanmetricsconnector`: Discard counter span metric exemplars after each flush interval to avoid unbounded memory growth ([#31683](https://github.com/open-telemetry/opentelemetry-collector-contrib/pull/31683))
  This aligns exemplar discarding for counter span metrics with the existing logic for histogram span metrics
- (Contrib) `pkg/stanza`: Unmarshaling now preserves the initial configuration. ([#32169](https://github.com/open-telemetry/opentelemetry-collector-contrib/pull/32169))
- (Contrib) `resourcedetectionprocessor`: Update to ec2 scraper so that core attributes are not dropped if describeTags returns an error (likely due to permissions) ([#30672](https://github.com/open-telemetry/opentelemetry-collector-contrib/pull/30672))

## v0.98.0

This Splunk OpenTelemetry Collector release includes changes from the [opentelemetry-collector v0.98.0](https://github.com/open-telemetry/opentelemetry-collector/releases/tag/v0.98.0) and the [opentelemetry-collector-contrib v0.98.0](https://github.com/open-telemetry/opentelemetry-collector-contrib/releases/tag/v0.98.0) releases where appropriate.

### 🛑 Breaking changes 🛑

- (Splunk) Remove the `bash`, `curl`, `nc`, and `tar` command-line utilities from the collector packages/images and smart agent bundle ([#4646](https://github.com/signalfx/splunk-otel-collector/pull/4646))
- (Splunk) `receiver/discovery`: Update metrics and logs evaluation statements schema:
  - Remove `severity_text` field from log evaluation statements ([#4583](https://github.com/signalfx/splunk-otel-collector/pull/4583))
  - Remove `first_only`  field from match struct. Events are always emitted only once for first matching metric or log statement ([#4593](https://github.com/signalfx/splunk-otel-collector/pull/4593))
  - Combine matching conditions with different statuses in one list ([#4588](https://github.com/signalfx/splunk-otel-collector/pull/4588))
  - Apply entity events schema to the logs emitted by the receiver ([#4638](https://github.com/signalfx/splunk-otel-collector/pull/4638))
  - Emit only one log record per matched endpoint ([#4586](https://github.com/signalfx/splunk-otel-collector/pull/4586))
- (Core) `service`: emit internal collector metrics with _ instead of / with OTLP export ([#9774](https://github.com/open-telemetry/opentelemetry-collector/issues/9774))
- (Contrib) `oracledbreceiver`: Fix incorrect values being set for oracledb.tablespace_size.limit and oracledb.tablespace_size.usage ([#31451](https://github.com/open-telemetry/opentelemetry-collector-contrib/issues/31451))
- (Contrib) `pkg/stanza`: Revert recombine operator's 'overwrite_with' default value. ([#30783](https://github.com/open-telemetry/opentelemetry-collector-contrib/issues/30783))
- (Contrib) `processor/attributes, processor/resource`: Remove stable coreinternal.attraction.hash.sha256 feature gate. ([#31997](https://github.com/open-telemetry/opentelemetry-collector-contrib/pull/31997))

### 🚩 Deprecations 🚩

- (Contrib) `postgresqlreceiver`: Minimal supported PostgreSQL version will be updated from 9.6 to 12.0 in a future release. ([#30923](https://github.com/open-telemetry/opentelemetry-collector-contrib/issues/30923))
  Aligning on the supported versions as can be seen [in the PostgreSQL releases section](https://www.postgresql.org/support/versioning)

### 🚀 New components 🚀

- (Splunk) Add SQL Server receiver ([#4649](https://github.com/signalfx/splunk-otel-collector/pull/4649))

### 💡 Enhancements 💡

- (Splunk) Automatically set `splunk_otlp_histograms: true` for collector telemetry exported via `signalfx` metrics exporter ([#4655](https://github.com/signalfx/splunk-otel-collector/pull/4655))
- (Splunk) Windows installer now removes the unused configuration files from the installation directory ([#4645](https://github.com/signalfx/splunk-otel-collector/pull/4645))
- (Core) `otlpexporter`: Checks for port in the config validation for the otlpexporter ([#9505](https://github.com/open-telemetry/opentelemetry-collector/issues/9505))
- (Core) `service`: Validate pipeline type against component types ([#8007](https://github.com/open-telemetry/opentelemetry-collector/issues/8007))
- (Contrib) `ottl`: Add new Unix function to convert from epoch timestamp to time.Time ([#27868](https://github.com/open-telemetry/opentelemetry-collector-contrib/issues/27868))
- (Contrib) `filelogreceiver`: When reading a file on filelogreceiver not on windows, if include_file_owner_name is true, it will add the file owner name as the attribute `log.file.owner.name` and if include_file_owner_group_name is true, it will add the file owner group name as the attribute `log.file.owner.group.name`. ([#30775](https://github.com/open-telemetry/opentelemetry-collector-contrib/issues/30775))
- (Contrib) - `prometheusreceiver`: Allows receiving prometheus native histograms ([#26555](https://github.com/open-telemetry/opentelemetry-collector-contrib/issues/26555))
  - Native histograms are compatible with OTEL exponential histograms.
  - The feature can be enabled via the feature gate `receiver.prometheusreceiver.EnableNativeHistograms`.
    Run the collector with the command line option `--feature-gates=receiver.prometheusreceiver.EnableNativeHistograms`.
  - Currently the feature also requires that targets are scraped via the ProtoBuf format.
    To start scraping native histograms, set
    `config.global.scrape_protocols` to `[ PrometheusProto, OpenMetricsText1.0.0, OpenMetricsText0.0.1, PrometheusText0.0.4 ]` in the
    receiver configuration. This requirement will be lifted once Prometheus can scrape native histograms over text formats.
  - For more up to date information see the README.md file of the receiver at
    https://github.com/open-telemetry/opentelemetry-collector-contrib/blob/main/receiver/prometheusreceiver/README.md#prometheus-native-histograms.
- (Contrib) `spanmetricsconnector`: Change default value of metrics_flush_interval from 15s to 60s ([#31776](https://github.com/open-telemetry/opentelemetry-collector-contrib/issues/31776))
- (Contrib) `pkg/ottl`: Adding a string converter into pkg/ottl ([#27867](https://github.com/open-telemetry/opentelemetry-collector-contrib/issues/27867))
- (Contrib) `loadbalancingexporter`: Support the timeout period of k8s resolver list watch can be configured. ([#31757](https://github.com/open-telemetry/opentelemetry-collector-contrib/issues/31757))

### 🧰 Bug fixes 🧰

- (Splunk) `discovery`: Don't use component.MustNewIDWithName ([#4565](https://github.com/signalfx/splunk-otel-collector/pull/4565))
- (Core) `configtls`: Fix issue where `IncludeSystemCACertsPool` was not consistently used between `ServerConfig` and `ClientConfig`. ([#9835](https://github.com/open-telemetry/opentelemetry-collector/issues/9863))
- (Core) `component`: Fix issue where the `components` command wasn't properly printing the component type. ([#9856](https://github.com/open-telemetry/opentelemetry-collector/pull/9856))
- (Core) `otelcol`: Fix issue where the `validate` command wasn't properly printing valid component type. ([#9866](https://github.com/open-telemetry/opentelemetry-collector/pull/9866))
- (Core) `receiver/otlp`: Fix bug where the otlp receiver did not properly respond with a retryable error code when possible for http ([#9357](https://github.com/open-telemetry/opentelemetry-collector/pull/9357))
- (Contrib) `filelogreceiver`: Fix missing scope name and group logs based on scope ([#23387](https://github.com/open-telemetry/opentelemetry-collector-contrib/issues/23387))
- (Contrib) `jmxreceiver`: Fix memory leak during component shutdown ([#32289](https://github.com/open-telemetry/opentelemetry-collector-contrib/pull/32289))
- (Contrib) `k8sobjectsreceiver`: Fix memory leak caused by the pull mode's interval ticker ([#31919](https://github.com/open-telemetry/opentelemetry-collector-contrib/pull/31919))
- (Contrib) `kafkareceiver`: fix kafka receiver panic on shutdown ([#31926](https://github.com/open-telemetry/opentelemetry-collector-contrib/issues/31926))
- (Contrib) `prometheusreceiver`: Fix a bug where a new prometheus receiver with the same name cannot be created after the previous receiver is Shutdown ([#32123](https://github.com/open-telemetry/opentelemetry-collector-contrib/issues/32123))
- (Contrib) `resourcedetectionprocessor`: Only attempt to detect Kubernetes node resource attributes when they're enabled. ([#31941](https://github.com/open-telemetry/opentelemetry-collector-contrib/issues/31941))
- (Contrib) `syslogreceiver`: Fix issue where static resource and attributes were ignored ([#31849](https://github.com/open-telemetry/opentelemetry-collector-contrib/issues/31849))

## v0.97.0

This Splunk OpenTelemetry Collector release includes changes from the [opentelemetry-collector v0.97.0](https://github.com/open-telemetry/opentelemetry-collector/releases/tag/v0.97.0) and the [opentelemetry-collector-contrib v0.97.0](https://github.com/open-telemetry/opentelemetry-collector-contrib/releases/tag/v0.97.0) releases where appropriate.

### 🚀 New components 🚀

- (Splunk) Add AWS container insights receiver ([#4125](https://github.com/signalfx/splunk-otel-collector/pull/4125))
- (Splunk) Add AWS ECS container metrics receiver ([#4125](https://github.com/signalfx/splunk-otel-collector/pull/4125))
- (Splunk) Add Apache metrics receiver ([#4505](https://github.com/signalfx/splunk-otel-collector/pull/4505))

### 💡 Enhancements 💡

- (Splunk) `memory_ballast` has been removed. If GOMEMLIMIT env var is not set, then 90% of the total available memory limit is set by default. ([#4404](https://github.com/signalfx/splunk-otel-collector/pull/4404))
- (Splunk) Support Windows offline installations ([#4471](https://github.com/signalfx/splunk-otel-collector/pull/4471))
- (Core) `configtls`: Validates TLS min_version and max_version ([#9475](https://github.com/open-telemetry/opentelemetry-collector/issues/9475))
  Introduces `Validate()` method in TLSSetting.
- (Contrib) `exporter/loadbalancingexporter`: Adding AWS Cloud Map for service discovery of Collectors backend. ([#27241](https://github.com/open-telemetry/opentelemetry-collector-contrib/issues/27241))
- (Contrib) `awss3exporter`: add `compression` option to enable file compression on S3 ([#27872](https://github.com/open-telemetry/opentelemetry-collector-contrib/issues/27872))
    Add `compression` option to compress files using `compress/gzip` library before uploading to S3.
- (Contrib) `awss3exporter`: Add support for encoding extension to awss3exporter ([#30554](https://github.com/open-telemetry/opentelemetry-collector-contrib/issues/30554))
- (Contrib) `fileexporter`: Adopt the encoding extension with the file exporter. ([#31774](https://github.com/open-telemetry/opentelemetry-collector-contrib/issues/31774))
- (Contrib) `pkg/ottl`: Add `ParseXML` function for parsing XML from a target string. ([#31133](https://github.com/open-telemetry/opentelemetry-collector-contrib/issues/31133))
- (Contrib) `fileexporter`: Added the option to write telemetry data into multiple files, where the file path is based on a resource attribute. ([#24654](https://github.com/open-telemetry/opentelemetry-collector-contrib/issues/24654))
- (Contrib) `fileexporter`: File write mode is configurable now (truncate or append) ([#31364](https://github.com/open-telemetry/opentelemetry-collector-contrib/issues/31364))
- (Contrib) `k8sclusterreceiver`: add optional status_last_terminated_reason resource attribute ([#31282](https://github.com/open-telemetry/opentelemetry-collector-contrib/issues/31282))
- (Contrib) `prometheusreceiver`: Use confighttp for target allocator client ([#31449](https://github.com/open-telemetry/opentelemetry-collector-contrib/issues/31449))
- (Contrib) `spanmetricsconnector`: Add `metrics_expiration` option to enable expiration of metrics if spans are not received within a certain time frame. ([#30559](https://github.com/open-telemetry/opentelemetry-collector-contrib/issues/30559))
    The feature can be configured by specifying the desired duration in the `metrics_expiration` option. By default, the expiration is disabled (set to 0).

### 🛑 Breaking changes 🛑

- (Splunk) `collectd/kong`: Remove `collectd/kong`. Please use the [Prometheus receiver](https://docs.splunk.com/observability/en/gdi/monitors-cloud/kong.html) instead. ([#4420](https://github.com/signalfx/splunk-otel-collector/pull/4420))
- (Splunk) `spanmetricsprocessor`: Remove `spanmetricsprocessor`. Please use `spanmetrics` connector instead. ([#4454](https://github.com/signalfx/splunk-otel-collector/pull/4454))
- (Core) `telemetry`: Remove telemetry.useOtelForInternalMetrics stable feature gate ([#9752](https://github.com/open-telemetry/opentelemetry-collector/pull/9752))
- (Contrib) `receiver/postgresql`: Bump postgresqlreceiver.preciselagmetrics gate to beta ([#31220](https://github.com/open-telemetry/opentelemetry-collector-contrib/pull/31220))
- (Contrib) `receiver/vcenter`: Bump receiver.vcenter.emitPerfMetricsWithObjects feature gate to stable ([#31215](https://github.com/open-telemetry/opentelemetry-collector-contrib/pull/31215))
- (Contrib) `prometheusreceiver`: Remove enable_protobuf_negotiation option on the prometheus receiver. Use config.global.scrape_protocols = [ PrometheusProto, OpenMetricsText1.0.0, OpenMetricsText0.0.1, PrometheusText0.0.4 ] instead. ([#30883](https://github.com/open-telemetry/opentelemetry-collector-contrib/issues/30883))
  See https://prometheus.io/docs/prometheus/latest/configuration/configuration/#configuration-file for details on setting scrape_protocols.
- (Contrib) `vcenterreceiver`: Fixed the resource attribute model to more accurately support multi-cluster deployments ([#30879](https://github.com/open-telemetry/opentelemetry-collector-contrib/issues/30879))
  For more information on impacts please refer https://github.com/open-telemetry/opentelemetry-collector-contrib/pull/31113. The main impacts are that
  the `vcenter.resource_pool.name`, `vcenter.resource_pool.inventory_path`, and `vcenter.cluster.name` are reported with more accuracy on VM metrics.

### 🧰 Bug fixes 🧰

- (Splunk) `telemetry`: Simplify the config converter setting the `metric_relabel_configs` in the Prometheus receiver
  to remove the excessive internal metrics. Now, it only overrides the old default rule excluding `.*grpc_io.*` metrics.
  Any other custom setting is left untouched. Otherwise, customizing the `metric_relabel_configs` is very difficult.
  ([#4482](https://github.com/signalfx/splunk-otel-collector/pull/4482))
- (Core) `exporters`: Fix persistent queue size backup on reads.  ([#9740](https://github.com/open-telemetry/opentelemetry-collector/pull/9740))
- (Core) `processor/batch`: Prevent starting unnecessary goroutines.  ([#9739](https://github.com/open-telemetry/opentelemetry-collector/issues/9739))
- (Core) `otlphttpexporter`: prevent error on empty response body when content type is application/json  ([#9666](https://github.com/open-telemetry/opentelemetry-collector/issues/9666))
- (Core) `otelcol`: Respect telemetry configuration when running as a Windows service  ([#5300](https://github.com/open-telemetry/opentelemetry-collector/issues/5300))
- (Contrib) `carbonreceiver`: Do not report fatal error when closed normally ([#31913](https://github.com/open-telemetry/opentelemetry-collector-contrib/pull/31913))
- (Contrib)`exporter/loadbalancing`: Fix panic when a sub-exporter is shut down while still handling requests. ([#31410](https://github.com/open-telemetry/opentelemetry-collector-contrib/issues/31410))
- (Contrib) `hostmetricsreceiver`: Adds the receiver.hostmetrics.normalizeProcessCPUUtilization feature gate to optionally normalize process.cpu.utilization values. ([#31368](https://github.com/open-telemetry/opentelemetry-collector-contrib/issues/31368))
    When enabled, the receiver.hostmetrics.normalizeProcessCPUUtilization feature gate will cause process.cpu.utilization values to be divided by the number of logical cores on the system. This is necessary to produce a value on the interval of [0-1], as the description of process.cpu.utilization the metric says.
- (Contrib) `transformprocessor`: Change metric unit for metrics extracted with `extract_count_metric()` to be the default unit (`1`) ([#31575](https://github.com/open-telemetry/opentelemetry-collector-contrib/issues/31575))
  The original metric `unit` does not apply to extracted `count` metrics the same way it does to `sum`, `min` or `max`.
  Metrics extracted using `extract_count_metric()` now use the more appropriate default unit (`1`) instead.
- (Contrib) `loadbalancingexporter`: Fix memory leaks on shutdown ([#31050](https://github.com/open-telemetry/opentelemetry-collector-contrib/pull/31050))
- (Contrib) `signalfxexporter`: Fix memory leak in shutdown ([#30864](https://github.com/open-telemetry/opentelemetry-collector-contrib/pull/30864), [#30438](https://github.com/open-telemetry/opentelemetry-collector-contrib/issues/30438))
- (Contrib) `processor/k8sattributes`: Allows k8sattributes processor to work with k8s role/rolebindings when filter::namespace is set. ([#14742](https://github.com/open-telemetry/opentelemetry-collector-contrib/issues/14742))
- (Contrib) `sqlqueryreceiver`: Fix memory leak on shutdown for log telemetry ([#31782](https://github.com/open-telemetry/opentelemetry-collector-contrib/issues/31782))

## v0.96.1

This Splunk OpenTelemetry Collector release includes changes from the [opentelemetry-collector v0.96.0](https://github.com/open-telemetry/opentelemetry-collector/releases/tag/v0.96.0) and the [opentelemetry-collector-contrib v0.96.0](https://github.com/open-telemetry/opentelemetry-collector-contrib/releases/tag/v0.96.0) releases where appropriate.

### 🛑 Breaking changes 🛑

- (Core) `configgrpc`: Remove deprecated `GRPCClientSettings`, `GRPCServerSettings`, and `ServerConfig.ToListenerContext`. ([#9616](https://github.com/open-telemetry/opentelemetry-collector/pull/9616))
- (Core) `confighttp`: Remove deprecated `HTTPClientSettings`, `NewDefaultHTTPClientSettings`, and `CORSSettings`. ([#9625](https://github.com/open-telemetry/opentelemetry-collector/pull/9625))
- (Core) `confignet`: Removes deprecated `NetAddr` and `TCPAddr` ([#9614](https://github.com/open-telemetry/opentelemetry-collector/pull/9614))
- (Contrib) `spanmetricsprocessor`: Remove spanmetrics processor ([#29567](https://github.com/open-telemetry/opentelemetry-collector-contrib/pull/29567))
  - You can use the spanmetrics connector as a replacement
- (Contrib) `httpforwarder`: Remove extension named httpforwarder, use httpforwarderextension instead. ([#24171](https://github.com/open-telemetry/opentelemetry-collector-contrib/pull/24171))
- (Contrib) `k8sclusterreceiver`: Remove deprecated k8s.kubeproxy.version resource attribute ([#29748](https://github.com/open-telemetry/opentelemetry-collector-contrib/pull/29748))

### 💡 Enhancements 💡

- (Core) `configtls`: Add `include_system_ca_certs_pool` to configtls, allowing to load system certs and additional custom certs. ([#7774](https://github.com/open-telemetry/opentelemetry-collector/pull/7774))
- (Core) `otelcol`: Add `ConfigProviderSettings` to `CollectorSettings` ([#4759](https://github.com/open-telemetry/opentelemetry-collector/pull/4759))
  This allows passing a custom list of `confmap.Provider`s to `otelcol.NewCommand`.
- (Core) `pdata`: Update to OTLP v1.1.0 ([#9587](https://github.com/open-telemetry/opentelemetry-collector/pull/9587))
  Introduces Span and SpanLink flags.
- (Core) `confmap`: Update mapstructure to use a maintained fork, github.com/go-viper/mapstructure/v2. ([#9634](https://github.com/open-telemetry/opentelemetry-collector/pull/9634))
  See https://github.com/mitchellh/mapstructure/issues/349 for context.
- (Contrib) `statsdreceiver`: Add support for the latest version of DogStatsD protocol (v1.3) ([#31295](https://github.com/open-telemetry/opentelemetry-collector-contrib/pull/31295))
- (Contrib) `fileexporter`: Scope the behavior of the fileexporter to its lifecycle, so it is safe to shut it down or restart it. ([#27489](https://github.com/open-telemetry/opentelemetry-collector-contrib/pull/27489))
- (Contrib) `processor/resourcedetection`: Add `processor.resourcedetection.hostCPUSteppingAsString` feature gate to change the type of `host.cpu.stepping` from `int` to `string`. ([#31136](https://github.com/open-telemetry/opentelemetry-collector-contrib/pull/31136))
  This feature gate will graduate to beta in the next release.
- (Contrib) `routingconnector`: a warning is logged if there are two or more routing items with the same routing statement ([#30663](https://github.com/open-telemetry/opentelemetry-collector-contrib/pull/30663))
- (Contrib) `pkg/ottl`: Add new IsInt function to facilitate type checking. ([#27894](https://github.com/open-telemetry/opentelemetry-collector-contrib/pull/27894))
- (Contrib) `cmd/mdatagen`: Make lifecycle tests generated by default ([#31532](https://github.com/open-telemetry/opentelemetry-collector-contrib/pull/31532))
- (Contrib) `pkg/stanza`: Improve timestamp parsing documentation ([#31490](https://github.com/open-telemetry/opentelemetry-collector-contrib/pull/31490))
- (Contrib) `postgresqlreceiver`: Add `receiver.postgresql.connectionPool` feature gate to reuse database connections ([#30831](https://github.com/open-telemetry/opentelemetry-collector-contrib/pull/30831))
  The default implementation recreates and closes connections on each scrape per database configured/discovered.
  This change offers a feature gated alternative to keep connections open. Also, it exposes connection configuration to control the behavior of the pool.

### 🧰 Bug fixes 🧰

- (Core) `configretry`: Allow max_elapsed_time to be set to 0 for indefinite retries ([#9641](https://github.com/open-telemetry/opentelemetry-collector/pull/9641))
- (Core) `client`: Make `Metadata.Get` thread safe ([#9595](https://github.com/open-telemetry/opentelemetry-collector/pull/9595))
- (Contrib) `carbonreceiver`: Accept carbon metrics with float timestamps ([#31312](https://github.com/open-telemetry/opentelemetry-collector-contrib/pull/31312))
- (Contrib) `journaldreceiver`: Fix bug where failed startup could bury error message due to panic during shutdown ([#31476](https://github.com/open-telemetry/opentelemetry-collector-contrib/pull/31476))
- (Contrib) `loadbalancingexporter`: Fixes a bug where the endpoint become required, despite not being used by the load balancing exporter. ([#31371](https://github.com/open-telemetry/opentelemetry-collector-contrib/pull/31371))
- (Contrib) `oracledbreceiver`: Use metadata.Type for the scraper id to avoid invalid scraper IDs. ([#31457](https://github.com/open-telemetry/opentelemetry-collector-contrib/pull/31457))
- (Contrib) `filelogreceiver`: Fix bug where delete_after_read would cause panic ([#31383](https://github.com/open-telemetry/opentelemetry-collector-contrib/pull/31383))
- (Contrib) `receiver/filelog`: Fix issue where file fingerprint could be corrupted while reading. ([#22936](https://github.com/open-telemetry/opentelemetry-collector-contrib/pull/22936))

## v0.96.0

This Splunk OpenTelemetry Collector release includes changes from the [opentelemetry-collector v0.96.0](https://github.com/open-telemetry/opentelemetry-collector/releases/tag/v0.96.0) and the [opentelemetry-collector-contrib v0.96.0](https://github.com/open-telemetry/opentelemetry-collector-contrib/releases/tag/v0.96.0) releases where appropriate.

### 🚀 New components 🚀

- (Splunk) Add the `cumulativetodelta` processor ([#4401](https://github.com/signalfx/splunk-otel-collector/pull/4401))

### 💡 Enhancements 💡

- (Splunk) Bump github.com/prometheus/common from 0.46.0 to 0.49.0  ([#4353](https://github.com/signalfx/splunk-otel-collector/pull/4382))
- (Splunk) Bumps [aquasecurity/trivy-action](https://github.com/aquasecurity/trivy-action) from 0.17.0 to 0.18.0 ([#4382](https://github.com/signalfx/splunk-otel-collector/pull/4382))
- (Splunk) Update splunk-otel-javaagent to latest ([#4402](https://github.com/signalfx/splunk-otel-collector/pull/4402))
- (Splunk) Add X-SF-Token header to the configuration masked keys ([#4403](https://github.com/signalfx/splunk-otel-collector/pull/4403))
- (Splunk) Bump setuptools in /internal/signalfx-agent/bundle/script([#4330](https://github.com/signalfx/splunk-otel-collector/pull/4403))
- (Splunk) Rocky Linux installation support ([#4398](https://github.com/signalfx/splunk-otel-collector/pull/4398 ))
- (Splunk) Add a test to check what we choose to redact ([#4406](https://github.com/signalfx/splunk-otel-collector/pull/4406))
- (Splunk) Fixed high alert vulnerabity ([#4407](https://github.com/signalfx/splunk-otel-collector/pull/4407))
- (Splunk) Update pgproto to 2.3.3  ([#4409](https://github.com/signalfx/splunk-otel-collector/pull/4409))****

## v0.95.0

This Splunk OpenTelemetry Collector release includes changes from the [opentelemetry-collector v0.95.0](https://github.com/open-telemetry/opentelemetry-collector/releases/tag/v0.95.0) and the [opentelemetry-collector-contrib v0.95.0](https://github.com/open-telemetry/opentelemetry-collector-contrib/releases/tag/v0.95.0) releases where appropriate.

### 🛑 Breaking changes 🛑

- (Splunk/Core/Contrib) Bump minimum version to go 1.21 ([#4390](https://github.com/signalfx/splunk-otel-collector/pull/4390))
- (Core) `all`: scope name for all generated Meter/Tracer funcs now includes full package name ([#9494](https://github.com/open-telemetry/opentelemetry-collector/pull/9494))
- (Contrib) `receiver/mongodb`: Bump receiver.mongodb.removeDatabaseAttr feature gate to beta ([#31212](https://github.com/open-telemetry/opentelemetry-collector-contrib/pull/31212))
- (Contrib) `extension/filestorage`: The `filestorage` extension is now a standalone module. ([#31040](https://github.com/open-telemetry/opentelemetry-collector-contrib/pull/31040))

### 💡 Enhancements 💡

- (Splunk) MSI defaults to per machine install to avoid issues when different administrators install and update the collector on the same Windows machine ([#4352](https://github.com/signalfx/splunk-otel-collector/pull/4352))
- (Core) `confighttp`: Adds support for Snappy decompression of HTTP requests. ([#7632](https://github.com/open-telemetry/opentelemetry-collector/pull/7632))
- (Core) `configretry`: Validate `max_elapsed_time`, ensure it is larger than `max_interval` and `initial_interval` respectively. ([#9489](https://github.com/open-telemetry/opentelemetry-collector/pull/9489))
- (Core) `configopaque`: Mark module as stable ([#9167](https://github.com/open-telemetry/opentelemetry-collector/pull/9167))
- (Core) `otlphttpexporter`: Add support for json content encoding when exporting telemetry ([#6945](https://github.com/open-telemetry/opentelemetry-collector/pull/6945))
- (Core) `confmap/converter/expandconverter, confmap/provider/envprovider, confmap/provider/fileprovider, confmap/provider/httprovider, confmap/provider/httpsprovider, confmap/provider/yamlprovider`: Split confmap.Converter and confmap.Provider implementation packages out of confmap. ([#4759](https://github.com/open-telemetry/opentelemetry-collector/pull/4759), [#9460](https://github.com/open-telemetry/opentelemetry-collector/pull/9460))
- (Contrib) `hostmetricsreceiver`: Add a new optional resource attribute `process.cgroup` to the `process` scraper of the `hostmetrics` receiver. ([#29282](https://github.com/open-telemetry/opentelemetry-collector-contrib/pull/29282))
- (Contrib) `awss3exporter`: Add a marshaler that stores the body of log records in s3. ([#30318](https://github.com/open-telemetry/opentelemetry-collector-contrib/pull/30318))
- (Contrib) `pkg/ottl`: Adds a new ParseCSV converter that can be used to parse CSV strings. ([#30921](https://github.com/open-telemetry/opentelemetry-collector-contrib/pull/30921))
- (Contrib) `loadbalancingexporter`: Add benchmarks for Metrics and Traces ([#30915](https://github.com/open-telemetry/opentelemetry-collector-contrib/pull/30915))
- (Contrib) `pkg/ottl`: Add support to specify the format for a replacement string ([#27820](https://github.com/open-telemetry/opentelemetry-collector-contrib/pull/27820))
- (Contrib) `pkg/ottl`: Add `ParseKeyValue` function for parsing key value pairs from a target string ([#30998](https://github.com/open-telemetry/opentelemetry-collector-contrib/pull/30998))
- (Contrib) `receivercreator`: Remove use of `ReportFatalError` ([#30596](https://github.com/open-telemetry/opentelemetry-collector-contrib/pull/30596))
- (Contrib) `processor/tail_sampling`: Add metrics that measure the number of sampled spans and the number of spans that are dropped due to sampling decisions. ([#30482](https://github.com/open-telemetry/opentelemetry-collector-contrib/pull/30482))
- (Contrib) `exporter/signalfx`: Send histograms in otlp format with new config `send_otlp_histograms` option ([#26298](https://github.com/open-telemetry/opentelemetry-collector-contrib/pull/26298))
- (Contrib) `receiver/signalfx`: Accept otlp protobuf requests when content-type is "application/x-protobuf;format=otlp" ([#26298](https://github.com/open-telemetry/opentelemetry-collector-contrib/pull/26298))
- (Contrib) `signalfxreceiver`: Remove deprecated use of `host.ReportFatalError` ([#30598](https://github.com/open-telemetry/opentelemetry-collector-contrib/pull/30598))

### 🧰 Bug fixes 🧰

- (Contrib) `pkg/stanza`: Add 'allow_skip_pri_header' flag to syslog setting. ([#30397](https://github.com/open-telemetry/opentelemetry-collector-contrib/pull/30397))
  Allow parsing syslog records without PRI header. Currently pri header is beng enforced although it's not mandatory by the RFC standard. Since influxdata/go-syslog is not maintained we had to switch to haimrubinstein/go-syslog.

- (Contrib) `extension/storage`: Ensure fsync is turned on after compaction ([#20266](https://github.com/open-telemetry/opentelemetry-collector-contrib/pull/20266))
- (Contrib) `logstransformprocessor`: Fix potential panic on shutdown due to incorrect shutdown order ([#31139](https://github.com/open-telemetry/opentelemetry-collector-contrib/pull/31139))
- (Contrib) `receiver/prometheusreceiver`: prometheusreceiver fix translation of metrics with _created suffix ([#30309](https://github.com/open-telemetry/opentelemetry-collector-contrib/pull/30309))
- (Contrib) `pkg/stanza`: Fixed a bug in the keyvalue_parser where quoted values could be split if they contained a delimited. ([#31034](https://github.com/open-telemetry/opentelemetry-collector-contrib/pull/31034))

## v0.94.0

This Splunk OpenTelemetry Collector release includes changes from the [opentelemetry-collector v0.94.1](https://github.com/open-telemetry/opentelemetry-collector/releases/tag/v0.94.1) and the [opentelemetry-collector-contrib v0.94.0](https://github.com/open-telemetry/opentelemetry-collector-contrib/releases/tag/v0.94.0) releases where appropriate.

### 🛑 Breaking changes 🛑

- (Splunk) The Splunk OpenTelemetry Collector [Windows install script](https://docs.splunk.com/observability/en/gdi/opentelemetry/collector-windows/install-windows.html#install-the-collector-using-the-script)
  now installs the [Splunk Distribution of OpenTelemetry .NET](https://docs.splunk.com/observability/en/gdi/get-data-in/application/otel-dotnet/get-started.html#instrument-net-applications-for-splunk-observability-cloud-opentelemetry)
  instead of the `SignalFx Instrumentation for .NET`
  when the parameter `-with_dotnet_instrumentation` is set to `$true` ([#4343](https://github.com/signalfx/splunk-otel-collector/pull/4343))
- (Core) `receiver/otlp`: Update gRPC code from `codes.InvalidArgument` to `codes.Internal` when a permanent error doesn't contain a gRPC status ([#9415](https://github.com/open-telemetry/opentelemetry-collector/pull/#9415))
- (Contrib) `kafkareceiver`: standardizes the default topic name for metrics and logs receivers to the same topic name as the metrics and logs exporters of the kafkaexporter ([#27292](https://github.com/open-telemetry/opentelemetry-collector-contrib/pull/27292))
  If you are using the Kafka receiver in a logs and/or a metrics pipeline
  and you are not customizing the name of the topic to read from with the `topic` property,
  the receiver will now read from `otlp_logs` or `otlp_metrics` topic instead of `otlp_spans` topic.
  To maintain previous behavior, set the `topic` property to `otlp_spans`.

- (Contrib) `pkg/stanza`: Entries are no longer logged during error conditions. ([#26670](https://github.com/open-telemetry/opentelemetry-collector-contrib/pull/26670))
  This change is being made to ensure sensitive information contained in logs are never logged inadvertently.
  This change is a breaking change because it may change user expectations. However, it should require
  no action on the part of the user unless they are relying on logs from a few specific error cases.

- (Contrib) `pkg/stanza`: Invert recombine operator's 'overwrite_with' default value. ([#30783](https://github.com/open-telemetry/opentelemetry-collector-contrib/pull/30783))
  Previously, the default value was `oldest`, meaning that the recombine operator _should_ emit the
  first entry from each batch (with the recombined field). However, the actual behavior was inverted.
  This fixes the bug but also inverts the default setting so as to effectively cancel out the bug fix
  for users who were not using this setting. For users who were explicitly setting `overwrite_with`,
  this corrects the intended behavior.


### 🚩 Deprecations 🚩

- (Core) `configgrpc`: Deprecate GRPCClientSettings, use ClientConfig instead ([#6767](https://github.com/open-telemetry/opentelemetry-collector/pull/6767))

### 💡 Enhancements 💡

- (Splunk) Add a resource attribute to internal metrics to track discovery usage ([#4323](https://github.com/signalfx/splunk-otel-collector/pull/4323))
- (Splunk) Create a multi-architecture Windows docker image for the collector ([#4296](https://github.com/signalfx/splunk-otel-collector/pull/4296))
- (Splunk) Bump `splunk-otel-javaagent` to `v1.30.2` ([#4300](https://github.com/signalfx/splunk-otel-collector/pull/4300))
- (Core) `mdatagen`: Add a generated test that checks the config struct using `componenttest.CheckConfigStruct` ([#9438](https://github.com/open-telemetry/opentelemetry-collector/pull/9438))
- (Core) `component`: Add `component.UseLocalHostAsDefaultHost` feature gate that changes default endpoints from 0.0.0.0 to localhost ([#8510](https://github.com/open-telemetry/opentelemetry-collector/pull/8510))
  The only component in this repository affected by this is the OTLP receiver.
- (Core) `confighttp`: Add support of Host header ([#9395](https://github.com/open-telemetry/opentelemetry-collector/pull/9395))
- (Core) `mdatagen`: Remove use of ReportFatalError in generated tests ([#9439](https://github.com/open-telemetry/opentelemetry-collector/pull/9439))
- (Contrib) `receiver/journald`: add a new config option "all" that turns on full output from journalctl, including lines that are too long. ([#30920](https://github.com/open-telemetry/opentelemetry-collector-contrib/pull/30920))
- (Contrib) `pkg/stanza`: Add support in a header configuration for json array parser. ([#30321](https://github.com/open-telemetry/opentelemetry-collector-contrib/pull/30321))
- (Contrib) `awss3exporter`: Add the ability to export trace/log/metrics in OTLP ProtoBuf format. ([#30682](https://github.com/open-telemetry/opentelemetry-collector-contrib/pull/30682))
- (Contrib) `dockerobserver`: Upgrading Docker API version default from 1.22 to 1.24 ([#30900](https://github.com/open-telemetry/opentelemetry-collector-contrib/pull/30900))
- (Contrib) `filterprocessor`: move metrics from OpenCensus to OpenTelemetry ([#30736](https://github.com/open-telemetry/opentelemetry-collector-contrib/pull/30736))
- (Contrib) `groupbyattrsprocessor`: move metrics from OpenCensus to OpenTelemetry ([#30763](https://github.com/open-telemetry/opentelemetry-collector-contrib/pull/30763))
- (Contrib) `loadbalancingexporter`: Optimize metrics and traces export ([#30141](https://github.com/open-telemetry/opentelemetry-collector-contrib/pull/30141))
- (Contrib) `all`: Add `component.UseLocalHostAsDefaultHost` feature gate that changes default endpoints from 0.0.0.0 to localhost ([#30702](https://github.com/open-telemetry/opentelemetry-collector-contrib/pull/30702))
  This change affects the following components:
  - extension/health_check
  - receiver/jaeger
  - receiver/sapm
  - receiver/signalfx
  - receiver/splunk_hec
  - receiver/zipkin

- (Contrib) `processor/resourcedetectionprocessor`: Detect Azure cluster name from IMDS metadata ([#26794](https://github.com/open-telemetry/opentelemetry-collector-contrib/pull/26794))
- (Contrib) `processor/transform`: Add `copy_metric` function to allow duplicating a metric ([#30846](https://github.com/open-telemetry/opentelemetry-collector-contrib/pull/30846))

### 🧰 Bug fixes 🧰

- (Splunk) Fixes the value of a default environment variable used by Windows msi. ([#4361](https://github.com/signalfx/splunk-otel-collector/pull/4361))
- (Core) `service`: fix opencensus bridge configuration in periodic readers ([#9361](https://github.com/open-telemetry/opentelemetry-collector/pull/9361))
- (Core) `otlpreceiver`: Fix goroutine leak when GRPC server is started but HTTP server is unsuccessful ([#9165](https://github.com/open-telemetry/opentelemetry-collector/pull/9165))
- (Core) `otlpexporter`: PartialSuccess is treated as success, logged as warning. ([#9243](https://github.com/open-telemetry/opentelemetry-collector/pull/9243))

- (Contrib) `basicauthextension`: Accept empty usernames. ([#30470](https://github.com/open-telemetry/opentelemetry-collector-contrib/pull/30470))
  Per https://datatracker.ietf.org/doc/html/rfc2617#section-2, username and password may be empty strings ("").
  The validation used to enforce that usernames cannot be empty.

- (Contrib) `pkg/ottl`: Fix parsing of string escapes in OTTL ([#23238](https://github.com/open-telemetry/opentelemetry-collector-contrib/pull/23238))
- (Contrib) `pkg/stanza`: Recombine operator should always recombine partial logs ([#30797](https://github.com/open-telemetry/opentelemetry-collector-contrib/pull/30797))
  Previously, certain circumstances could result in partial logs being emitted without any
  recombiniation. This could occur when using `is_first_entry`, if the first partial log from
  a source was emitted before a matching "start of log" indicator was found. This could also
  occur when the collector was shutting down.

- (Contrib) `pkg/stanza`: Fix bug where recombine operator's 'overwrite_with' condition was inverted. ([#30783](https://github.com/open-telemetry/opentelemetry-collector-contrib/pull/30783))
- (Contrib) `exporter/signalfx`: Use "unknown" value for the environment correlation calls as fallback. ([#31052](https://github.com/open-telemetry/opentelemetry-collector-contrib/pull/31052))
  This fixed the APM/IM correlation in the Splunk Observability UI for the users that send traces with no "deployment.environment" resource attribute value set.

## v0.93.0

This Splunk OpenTelemetry Collector release includes changes from the [opentelemetry-collector v0.93.0](https://github.com/open-telemetry/opentelemetry-collector/releases/tag/v0.93.0) and the [opentelemetry-collector-contrib v0.93.0](https://github.com/open-telemetry/opentelemetry-collector-contrib/releases/tag/v0.93.0) releases where appropriate.

### 🛑 Breaking changes 🛑

- (Splunk) On Windows the `SPLUNK_*` environment variables were moved from the machine scope to the collector service scope This avoids collisions with other agents and instrumentation. If any of these environment variables are required by your apps, please adopt them directly. ([#3930](https://github.com/signalfx/splunk-otel-collector/pull/3930))
- (Splunk) `mysql` discovery now uses the OpenTelemetry Collector Contrib receiver by default instead of the smartagent receiver. ([#4231](https://github.com/signalfx/splunk-otel-collector/pull/4231))
- (Splunk) Stop sending internal Collector metrics from the batch processor. Drop them at the prometheus receiver level. ([#4273](https://github.com/signalfx/splunk-otel-collector/pull/4273))
- (Core) exporters: remove deprecated exporters.RetrySettings and exporters.NewDefaultRetrySettings ([#9256](https://github.com/open-telemetry/opentelemetry-collector/issues/9256))
- (Contrib) `vcenterreceiver`: "receiver.vcenter.emitPerfMetricsWithObjects" feature gate is beta and enabled by default ([#30615](https://github.com/open-telemetry/opentelemetry-collector-contrib/issues/30615))
- (Contrib) `docker`: Adopt api_version as strings to correct invalid float truncation ([#24025](https://github.com/open-telemetry/opentelemetry-collector-contrib/issues/24025))
- (Contrib) `extension/filestorage`: Replace path-unsafe characters in component names ([#3148](https://github.com/open-telemetry/opentelemetry-collector-contrib/issues/3148))
  The feature gate `extension.filestorage.replaceUnsafeCharacters` is now enabled by default.
  See the File Storage extension's README for details.
- (Contrib) `postgresqlreceiver`: add feature gate `receiver.postgresql.separateSchemaAttr` to include schema as separate attribute ([#29559](https://github.com/open-telemetry/opentelemetry-collector-contrib/issues/29559))
  Enabling the featuregate adds a new resource attribute to store the schema of the table or index
  Existing table attributes are adjusted to not include the schema, which was inconsistently used

### 💡 Enhancements 💡
- (Splunk) Update opentelemetry-jmx-metrics version to 1.32.0 ([#4201](https://github.com/signalfx/splunk-otel-collector/pull/4201))
- (Core) `configtls`: add `cipher_suites` to configtls. ([#8105](https://github.com/open-telemetry/opentelemetry-collector/issues/8105))
  Users can specify a list of cipher suites to pick from. If left blank, a safe default list is used.
- (Core) `service`: mark `telemetry.useOtelForInternalMetrics` as stable ([#816](https://github.com/open-telemetry/opentelemetry-collector/issues/816))
  (Splunk) Remove disabled `telemetry.useOtelForInternalMetrics` feature gate from our distribution. Some new internal metrics are now dropped at scrape time.
- (Core) `exporters`: Cleanup log messages for export failures ([#9219]((https://github.com/open-telemetry/opentelemetry-collector/issues/9219)))
  1. Ensure an error message is logged every time and only once when data is dropped/rejected due to export failure.
  2. Update the wording. Specifically, don't use "dropped" term when an error is reported back to the pipeline.
     Keep the "dropped" wording for failures happened after the enabled queue.
  3. Properly report any error reported by a queue. For example, a persistent storage error must be reported as a storage error, not as "queue overflow".
- (Contrib) `pkg/stanza`: Add a json array parser operator and an assign keys transformer. ([#30321](https://github.com/open-telemetry/opentelemetry-collector-contrib/issues/30321))
  Json array parser opreator can be used to parse a json array string input into a list of objects. |
  Assign keys transformer can be used to assigns keys from the configuration to an input list
- (Contrib) `splunkhecexporter`: Batch data according to access token and index, if present. ([#30404](https://github.com/open-telemetry/opentelemetry-collector-contrib/issues/30404))
- (Contrib) `k8sattributesprocessor`: Apply lifecycle tests to k8sprocessor, change its behavior to report fatal error ([#30387](https://github.com/open-telemetry/opentelemetry-collector-contrib/issues/30387))
- (Contrib) `k8sclusterreceiver`: add new disabled os.description, k8s.container_runtime.version resource attributes ([#30342](https://github.com/open-telemetry/opentelemetry-collector-contrib/issues/30342))
- (Contrib) `k8sclusterreceiver`: add os.type resource attribute ([#30342](https://github.com/open-telemetry/opentelemetry-collector-contrib/issues/30342))
- (Contrib) `kubeletstatsreceiver`: Add new `*.cpu.usage` metrics. ([#25901](https://github.com/open-telemetry/opentelemetry-collector-contrib/issues/25901))
- (Contrib) `pkg/ottl`: Add `flatten` function for flattening maps ([#30455](https://github.com/open-telemetry/opentelemetry-collector-contrib/issues/30455))
- (Contrib) `redisreciever`: adds metric for slave_repl_offset ([#6942](https://github.com/open-telemetry/opentelemetry-collector-contrib/issues/6942))
  also adds a shell script to set up docker-compose integration test
- (Contrib) `receiver/sqlquery`: Add debug log when running SQL query ([#29672](https://github.com/open-telemetry/opentelemetry-collector-contrib/issues/29672))

### 🧰 Bug fixes 🧰

- (Core) `otlpreceiver`: Ensure OTLP receiver handles consume errors correctly ([#4335]((https://github.com/open-telemetry/opentelemetry-collector/issues/4335)))
  Make sure OTLP receiver returns correct status code and follows the receiver contract (gRPC)
- (Core) `zpagesextension`: Remove mention of rpcz page from zpages extension ([#9328](https://github.com/open-telemetry/opentelemetry-collector/issues/9328))
- (Contrib) `kafkareceiver`: The Kafka receiver now exports some partition-specific metrics per-partition, with a `partition` tag ([#30177](https://github.com/open-telemetry/opentelemetry-collector-contrib/issues/30177))
  The following metrics now render per partition:
    - kafka_receiver_messages
    - kafka_receiver_current_offset
    - kafka_receiver_offset_lag

## v0.92.0

This Splunk OpenTelemetry Collector release includes changes from the [opentelemetry-collector v0.92.0](https://github.com/open-telemetry/opentelemetry-collector/releases/tag/v0.92.0) and the [opentelemetry-collector-contrib v0.92.0](https://github.com/open-telemetry/opentelemetry-collector-contrib/releases/tag/v0.92.0) releases where appropriate.

### 🛑 Breaking changes 🛑

- (Contrib) `httpforwarder`: Use confighttp.HTTPDefaultClientSettings when configuring the HTTPClientSettings for the httpforwarder extension. ([#6641](https://github.com/open-telemetry/opentelemetry-collector-contrib/issues/6641))
  By default, the HTTP forwarder extension will now use the defaults set in the extension:
  * The idle connection timeout is set to 90s.
  * The max idle connection count is set to 100.
- (Contrib) `pkg/ottl`: Now validates against extraneous path segments that a context does not know how to use. ([#30042](https://github.com/open-telemetry/opentelemetry-collector-contrib/pull/30042))
- (Contrib) `pkg/ottl`: Throw an error if keys are used on a path that does not allow them. ([#30162](https://github.com/open-telemetry/opentelemetry-collector-contrib/pull/30162))
- (Core) `exporters/sending_queue`: Do not re-enqueue failed batches, rely on the retry_on_failure strategy instead. ([#8382](https://github.com/open-telemetry/opentelemetry-collector/issues/8382))
  The current re-enqueuing behavior is not obvious and cannot be configured. It takes place only for persistent queue
  and only if `retry_on_failure::enabled=true` even if `retry_on_failure` is a setting for a different backoff retry
  strategy. This change removes the re-enqueuing behavior. Consider increasing `retry_on_failure::max_elapsed_time`
  to reduce chances of data loss or set it to 0 to keep retrying until requests succeed.
- (Core) `confmap`: Make the option `WithErrorUnused` enabled by default when unmarshaling configuration ([#7102](https://github.com/open-telemetry/opentelemetry-collector/issues/7102))
  The option `WithErrorUnused` is now enabled by default, and a new option `WithIgnoreUnused` is introduced to ignore
  errors about unused fields.

### 🚩 Deprecations 🚩

- (Contrib) `k8sclusterreceiver`: deprecate optional k8s.kubeproxy.version resource attribute ([#29748](https://github.com/open-telemetry/opentelemetry-collector-contrib/issues/29748))
- (Core) `exporters`: Deprecate exporters.RetrySettings in favor of configretry.BackOffConfig ([#9091](https://github.com/open-telemetry/opentelemetry-collector/pull/9091))
- (Core) `extension/ballast`: Deprecate `memory_ballast` extension. ([#8343](https://github.com/open-telemetry/opentelemetry-collector/issues/8343))
  Use `GOMEMLIMIT` environment variable instead.

### 💡 Enhancements 💡

- (Splunk) support core service validate command ([#4175](https://github.com/signalfx/splunk-otel-collector/pull/4175))
- (Splunk) Add routing connector to Splunk distribution ([#4167](https://github.com/signalfx/splunk-otel-collector/pull/4167))
- (Contrib) adopt splunkhec batch by token and index updates ([#4151](https://github.com/signalfx/splunk-otel-collector/pull/4151))
- (Contrib) `vcenterreceiver`: Add explicit statement of support for version 8 of ESXi and vCenter ([#30274](https://github.com/open-telemetry/opentelemetry-collector-contrib/pull/30274))
- (Contrib) `routingconnector`: routingconnector supports matching the statement only once ([#26353](https://github.com/open-telemetry/opentelemetry-collector-contrib/issues/26353))
- (Contrib) `filterprocessor`: Add telemetry for metrics, logs, and spans that were intentionally dropped via filterprocessor. ([#13169](https://github.com/open-telemetry/opentelemetry-collector-contrib/issues/13169))
- (Contrib) `pkg/ottl`: Add Hour OTTL Converter ([#29468](https://github.com/open-telemetry/opentelemetry-collector-contrib/issues/29468))
- (Contrib) `kafkaexporter`: add ability to publish kafka messages with message key of TraceID - it will allow partitioning of the kafka Topic. ([#12318](https://github.com/open-telemetry/opentelemetry-collector-contrib/issues/12318))
- (Contrib) `kafkareceiver`: Add three new metrics to record unmarshal errors. ([#29302](https://github.com/open-telemetry/opentelemetry-collector-contrib/issues/29302))
- (Contrib) `hostmetricsreceiver`: Add `system.memory.limit` metric reporting the total memory available. ([#30306](https://github.com/open-telemetry/opentelemetry-collector-contrib/pull/30306))
  This metric is opt-in. To enable it, set `scrapers::memory::metrics::system.memory.limit::enabled` to `true` in the hostmetrics config.
- (Contrib) `kafkaexporter`: Adds the ability to configure the Kafka client's Client ID. ([#30144](https://github.com/open-telemetry/opentelemetry-collector-contrib/issues/30144))
- (Contrib) `pkg/stanza`: Remove sampling policy from logger ([#23801](https://github.com/open-telemetry/opentelemetry-collector-contrib/issues/23801))
- (Contrib) `resourcedetectionprocessor`: Add "aws.ecs.task.id" attribute ([#8274](https://github.com/open-telemetry/opentelemetry-collector-contrib/issues/8274))
  Resourcedetectionprocessor now exports "aws.ecs.task.id" attribute, in addition to "aws.ecs.task.arn".
  This allows exporters like "awsemfexporter" to automatically pick up that attribute and make it available
  in templating (e.g. to use in CloudWatch log stream name).
- (Contrib) `spanmetricsconnector`: Fix OOM issue for spanmetrics by limiting the number of exemplars that can be added to a unique dimension set ([#27451](https://github.com/open-telemetry/opentelemetry-collector-contrib/issues/27451))
- (Contrib) `connector/spanmetrics`: Configurable resource metrics key attributes, filter the resource attributes used to create the resource metrics key. ([#29711](https://github.com/open-telemetry/opentelemetry-collector-contrib/pull/29711))
  This enhancement can be used to fix broken spanmetrics counters after a span producing service restart, when resource attributes contain dynamic/ephemeral values (e.g. process id).
- (Contrib) `splunkhecreceiver`: Returns json response in raw endpoint when it is successful ([#29875](https://github.com/open-telemetry/opentelemetry-collector-contrib/pull/29875))
- (Contrib) `sqlqueryreceiver`: Swap MS SQL Server driver from legacy 'denisenkom' to official Microsoft fork ([#27200](https://github.com/open-telemetry/opentelemetry-collector-contrib/issues/27200))
- (Core) `exporters`: Add RetrySettings validation function ([#9089](https://github.com/open-telemetry/opentelemetry-collector/pull/9089))
  Validate that time.Duration, multiplier values in configretry are non-negative, and randomization_factor is between 0 and 1
- (Core) `service`: Enable `telemetry.useOtelForInternalMetrics` by updating the flag to beta ([#7454](https://github.com/open-telemetry/opentelemetry-collector/issues/7454))
  The metrics generated should be consistent with the metrics generated
  previously with OpenCensus. Splunk note: this option is disabled in our distribution. Users can enable the behaviour
  by setting `--feature-gates +telemetry.useOtelForInternalMetrics` at collector start if the new histograms are desired.
- (Core) `confignet`: Add `dialer_timeout` config option. ([#9066](https://github.com/open-telemetry/opentelemetry-collector/pull/9066))
- (Core) `processor/memory_limiter`: Update config validation errors ([#9059](https://github.com/open-telemetry/opentelemetry-collector/pull/9059))
  - Fix names of the config fields that are validated in the error messages
  - Move the validation from start to the initialization phrase
- (Core) `exporters`: Add config Validate for TimeoutSettings ([#9104](https://github.com/open-telemetry/opentelemetry-collector/pull/9104))

### 🧰 Bug fixes 🧰

- (Contrib) `filterset`: Fix concurrency issue when enabling caching. ([#11829](https://github.com/open-telemetry/opentelemetry-collector-contrib/issues/11829))
- (Contrib) `pkg/ottl`: Fix issue with the hash value of a match subgroup in replace_pattern functions. ([#29409](https://github.com/open-telemetry/opentelemetry-collector-contrib/issues/29409))
- (Contrib) `prometheusreceiver`: Fix configuration validation to allow specification of Target Allocator configuration without providing scrape configurations ([#30135](https://github.com/open-telemetry/opentelemetry-collector-contrib/pull/30135))
- (Contrib) `wavefrontreceiver`: Return error if partially quoted ([#30315](https://github.com/open-telemetry/opentelemetry-collector-contrib/pull/30315))
- (Contrib) `hosmetricsreceiver`: change cpu.load.average metrics from 1 to {thread} ([#29914](https://github.com/open-telemetry/opentelemetry-collector-contrib/issues/29914))
- (Contrib) `pkg/ottl`: Fix bug where the Converter `IsBool` was not usable ([#30151](https://github.com/open-telemetry/opentelemetry-collector-contrib/pull/30151))
- (Contrib) `time`: The `%z` strptime format now correctly parses `Z` as a valid timezone ([#29929](https://github.com/open-telemetry/opentelemetry-collector-contrib/pull/29929))
  `strptime(3)` says that `%z` is "an RFC-822/ISO 8601 standard
  timezone specification", but the previous code did not allow the
  string "Z" to signify UTC time, as required by ISO 8601. Now, both
  `+0000` and `Z` are recognized as UTC times in all components that
  handle `strptime` format strings.
- (Core) `memorylimiterprocessor`: Fixed leaking goroutines from memorylimiterprocessor ([#9099](https://github.com/open-telemetry/opentelemetry-collector/issues/9099))
- (Core) `cmd/otelcorecol`: Fix the code detecting if the collector is running as a service on Windows. ([#7350](https://github.com/open-telemetry/opentelemetry-collector/issues/7350))
  Removed the `NO_WINDOWS_SERVICE` environment variable given it is not needed anymore.
- (Core) `otlpexporter`: remove dependency of otlphttpreceiver on otlpexporter ([#6454](https://github.com/open-telemetry/opentelemetry-collector/issues/6454))

## v0.91.3

- (Splunk) Properly sign and associate changelog to release.  This should be otherwise identical to v0.91.2

## v0.91.2

### 🛑 Breaking changes 🛑
- (Splunk) - `ecs-metadata` sync the `known_status` property on the `container_id` dimension instead of lower cardinality `container_name`. This can be prevented by configuring `dimensionToUpdate` to `container_name` ([#4091](https://github.com/signalfx/splunk-otel-collector/pull/4091))
- (Splunk) Removes `collectd/disk` monitor ([#3998](https://github.com/signalfx/splunk-otel-collector/pull/3998))
   This monitor has been deprecated in favor of the `disk-io` monitor.
   Note that the `disk-io` monitor has a different dimension (`disk`
   instead of `plugin_instance`) to specify the disk.
- (Splunk) Removes `collectd/df` monitor ([#3996](https://github.com/signalfx/splunk-otel-collector/pull/3996))
   The monitor is deprecated and the filesystems monitor should be used instead.
- (Splunk) Removes `netinterface` monitor ([#3991](https://github.com/signalfx/splunk-otel-collector/pull/3991))
   This monitor is deprecated in favor of the `net-io` monitor.
- (Splunk) Removes `collectd/vmem` monitor ([#3993](https://github.com/signalfx/splunk-otel-collector/pull/3993))
   This monitor is deprecated in favor of the `vmem` monitor.  The metrics should be fully compatible with this monitor.
- (Splunk) Removes `collectd/load` monitor ([#3995](https://github.com/signalfx/splunk-otel-collector/pull/3995))
   This monitor has been deprecated in favor of the `load` monitor. That monitor emits the same metrics and is fully compatible.
- (Splunk) Removes `collectd/postgresql` monitor ([#3994](https://github.com/signalfx/splunk-otel-collector/pull/3994))
   This monitor is deprecated in favor of the postgresql monitor.

### 💡 Enhancements 💡
- (Splunk) Adopt `vcenter` receiver ([#4291](https://github.com/signalfx/splunk-otel-collector/pull/4121))
- (Splunk) Adopt `sshcheck` receiver ([#4099](https://github.com/signalfx/splunk-otel-collector/pull/4099))
- (Splunk) Adopt `awss3` exporter ([#4117](https://github.com/signalfx/splunk-otel-collector/pull/4117))
- (Splunk) Convert loglevel to verbosity on logging exporter ([#4097](https://github.com/signalfx/splunk-otel-collector/pull/4097))

## v0.91.1

### 💡 Enhancements 💡

- (Splunk) Remove the project beta label ([#4070](https://github.com/signalfx/splunk-otel-collector/pull/4070))
- (Splunk) Source SPLUNK_LISTEN_INTERFACE on all host endpoints([#4065](https://github.com/signalfx/splunk-otel-collector/pull/4065))
- (Splunk) Add support for start timestamps when using the light prometheus receiver ([#4037](https://github.com/signalfx/splunk-otel-collector/pull/4037))
- (Splunk) Node.js Auto Instrumentation:
  - Update splunk-otel-js to [v2.6.0](https://github.com/signalfx/splunk-otel-js/releases/tag/v2.6.0) ([#4064](https://github.com/signalfx/splunk-otel-collector/pull/4064))
  - Update linux installer script to use `--global=false` for local npm versions and configurations ([#4068](https://github.com/signalfx/splunk-otel-collector/pull/4068))

### 🛑 Breaking changes 🛑

- `postgresql` Discovery now uses the OpenTelemetry Collector Contrib receiver by default instead of the smartagent receiver ([#3957](https://github.com/signalfx/splunk-otel-collector/pull/3957))

## v0.91.0

This Splunk OpenTelemetry Collector release includes changes from the [opentelemetry-collector v0.91.0](https://github.com/open-telemetry/opentelemetry-collector/releases/tag/v0.91.0) and the [opentelemetry-collector-contrib v0.91.0](https://github.com/open-telemetry/opentelemetry-collector-contrib/releases/tag/v0.91.0) releases where appropriate.

### 🛑 Breaking changes 🛑
- (Splunk) Node.js Auto Instrumentation:
  - The `NODE_OPTIONS` environment variable in the default config file has been updated to load the Node.js SDK from an absolute path (`/usr/lib/splunk-instrumentation/splunk-otel-js/node_modules/@splunk/otel/instrument`).
  - The Linux installer script now installs the Node.js SDK to `/usr/lib/splunk-instrumentation/splunk-otel-js` instead of globally.
  - The `--npm-command` Linux installer script option is no longer supported. To specify a custom path to `npm`, use the `--npm-path <path>` option.
- (Splunk) `translatesfx`: Remove `translatesfx` ([#4028](https://github.com/signalfx/splunk-otel-collector/pull/4028))
- (Splunk) `collectd/elasticsearch`: Remove `collectd/elasticsearch` monitor ([#3997](https://github.com/signalfx/splunk-otel-collector/pull/3997))

### 🚩 Deprecations 🚩

- (Splunk) `collectd/cpu`: Deprecate `collectd/cpu` explicitly. Please migrate to the `cpu` monitor ([#4036](https://github.com/signalfx/splunk-otel-collector/pull/4036))

### 💡 Enhancements 💡

- (Contrib) `spanmetricsconnector`: Add exemplars to sum metric ([#27451](https://github.com/open-telemetry/opentelemetry-collector-contrib/issues/27451))
- (Contrib) `jaegerreceiver`: mark featuregates to replace Thrift-gen with Proto-gen types for sampling strategies as stable ([#27636](https://github.com/open-telemetry/opentelemetry-collector-contrib/pull/27636))
  The following featuregate is stable:
    `receiver.jaegerreceiver.replaceThriftWithProto`
- (Contrib) `kafkareceiver`: Add the ability to consume logs from Azure Diagnostic Settings streamed through Event Hubs using the Kafka API. ([#18210](https://github.com/open-telemetry/opentelemetry-collector-contrib/issues/18210))
- (Contrib) `resourcedetectionprocessor`: Add detection of host.ip to system detector. ([#24450](https://github.com/open-telemetry/opentelemetry-collector-contrib/issues/24450))
- (Contrib) `resourcedetectionprocessor`: Add detection of host.mac to system detector. ([#29587](https://github.com/open-telemetry/opentelemetry-collector-contrib/issues/29587))
- (Contrib) `pkg/ottl`: Add silent ErrorMode to allow disabling logging of errors that are ignored. ([#29710](https://github.com/open-telemetry/opentelemetry-collector-contrib/issues/29710))
- (Contrib) `postgresqlreceiver`: Add config property for excluding specific databases from scraping ([#29605](https://github.com/open-telemetry/opentelemetry-collector-contrib/issues/29605))
- (Contrib) `redisreceiver`: Upgrade the redis library dependency to resolve security vulns in v7 ([#29600](https://github.com/open-telemetry/opentelemetry-collector-contrib/issues/29600))
- (Contrib) `signalfxexporter`: Enable HTTP/2 health check by default ([#29716](https://github.com/open-telemetry/opentelemetry-collector-contrib/issues/29716))
- (Contrib) `splunkhecexporter`: Enable HTTP/2 health check by default ([#29717](https://github.com/open-telemetry/opentelemetry-collector-contrib/issues/29717))
- (Contrib) `statsdreceiver`: Add support for 'simple' tags that do not have a defined value, to accommodate DogStatsD metrics that may utilize these. ([#29012](https://github.com/open-telemetry/opentelemetry-collector-contrib/issues/29012))
  This functionality is gated behind a new `enable_simple_tags` config boolean, as it is not part of the StatsD spec.
- (Core) `service`: add resource attributes as labels to otel metrics to ensures backwards compatibility with OpenCensus metrics. ([#9029](https://github.com/open-telemetry/opentelemetry-collector/issues/9029))
- (Core) `config/confighttp`: Exposes http/2 transport settings to enable health check and workaround golang http/2 issue https://github.com/golang/go/issues/59690 ([#9022](https://github.com/open-telemetry/opentelemetry-collector/issues/9022))

### 🧰 Bug fixes 🧰

- (Splunk) `migratecheckpoint`: Migrating offsets from SCK to SCK-Otel doesn't work. This is because of incorrect keys we use to populate the boltdb cache. ([#3879](https://github.com/signalfx/splunk-otel-collector/pull/3879))
- (Contrib) `connector/spanmetrics`: Fix memory leak when the cumulative temporality is used. ([#27654](https://github.com/open-telemetry/opentelemetry-collector-contrib/issues/27654))
- (Contrib) `splunkhecexporter`: Do not send null event field values in HEC events. Replace null values with an empty string. ([#29551](https://github.com/open-telemetry/opentelemetry-collector-contrib/issues/29551))
- (Contrib) `k8sobjectsreceiver`: fix k8sobjects receiver fails when some unrelated Kubernetes API is down ([#29706](https://github.com/open-telemetry/opentelemetry-collector-contrib/issues/29706))
- (Contrib) `resourcedetectionprocessor`: Change type of `host.cpu.model.id` and `host.cpu.model.family` from int to string. ([#29025](https://github.com/open-telemetry/opentelemetry-collector-contrib/issues/29025))
  Disable the `processor.resourcedetection.hostCPUModelAndFamilyAsString` feature gate to get the old behavior.
- (Contrib) `filelogreceiver`: Fix problem where checkpoints could be lost when collector is shutdown abruptly ([#29609](https://github.com/open-telemetry/opentelemetry-collector-contrib/issues/29609), [#29491](https://github.com/open-telemetry/opentelemetry-collector-contrib/issues/29491))
- (Contrib) `pkg/stanza`: Allow `key_value_parser` to parse values that contain the delimiter string. ([#29629](https://github.com/open-telemetry/opentelemetry-collector-contrib/issues/29629)
- (Core) `exporters`: fix missed metric aggregations ([#9048](https://github.com/open-telemetry/opentelemetry-collector/issues/9048))
  This ensures that context cancellation in the exporter doesn't interfere with metric aggregation. The OTel
  SDK currently returns if there's an error in the context used in `Add`. This means that if there's a
  cancelled context in an export, the metrics are now recorded.

## v0.90.0

This Splunk OpenTelemetry Collector release includes changes from the [opentelemetry-collector v0.90.1](https://github.com/open-telemetry/opentelemetry-collector/releases/tag/v0.90.1) and the [opentelemetry-collector-contrib v0.90.0](https://github.com/open-telemetry/opentelemetry-collector-contrib/releases/tag/v0.90.0) releases where appropriate.

### 🛑 Breaking changes 🛑

- (Core) `service`: To remain backwards compatible w/ the metrics generated today, otel generated metrics will be generated without the `_total` suffix ([#7454](https://github.com/open-telemetry/opentelemetry-collector/issues/7454))
- (Core) `service`: use WithNamespace instead of WrapRegistererWithPrefix ([#8988](https://github.com/open-telemetry/opentelemetry-collector/issues/8988))
  Using this functionality in the otel prom exporter fixes a bug where the
  target_info was prefixed as otelcol_target_info previously.

### 🚩 Deprecations 🚩

- (Splunk) Deprecate `collectd/marathon` ([#3992](https://github.com/signalfx/splunk-otel-collector/pull/3992))
- (Splunk) Add deprecation notice to `collectd/etcd` (use `etcd` instead) ([#3990](https://github.com/signalfx/splunk-otel-collector/pull/3990))
- (Splunk) Mark translatesfx as deprecated ([#3984](https://github.com/signalfx/splunk-otel-collector/pull/3984))

### 💡 Enhancements 💡

- (Splunk) `mysqlreceiver`: Add mysqlreceiver to the Splunk distribution ([#3989](https://github.com/signalfx/splunk-otel-collector/pull/3989))
- (Core) `exporter/debug`: Change default `verbosity` from `normal` to `basic` ([#8844](https://github.com/open-telemetry/opentelemetry-collector/issues/8844))
  This change has currently no effect, as `basic` and `normal` verbosity share the same behavior. This might change in the future though, with the `normal` verbosity being more verbose than it currently is (see https://github.com/open-telemetry/opentelemetry-collector/issues/7806). This is why we are changing the default to `basic`, which is expected to stay at the current level of verbosity (one line per batch).
- (Core) `exporters`: Fix shutdown logic in persistent queue to not require consumers to be closed first ([#8899](https://github.com/open-telemetry/opentelemetry-collector/issues/8899))
- (Core) `confighttp`: Support proxy configuration field in all exporters that support confighttp ([#5761](https://github.com/open-telemetry/opentelemetry-collector/issues/5761))
- (Contrib) `resourcedetectionprocessor`: Add k8s cluster name detection when running in EKS ([#26794](https://github.com/open-telemetry/opentelemetry-collector-contrib/issues/26794))
- (Contrib) `pkg/ottl`: Add new IsDouble function to facilitate type checking. ([#27895](https://github.com/open-telemetry/opentelemetry-collector-contrib/issues/27895))
- (Contrib) `mysqlreceiver`: expose tls in mysqlreceiver ([#29269](https://github.com/open-telemetry/opentelemetry-collector-contrib/pull/29269))
  If tls is not set, the default is to disable TLS connections.
- (Contrib) `processor/transform`: Convert between sum and gauge in metric context when alpha feature gate `processor.transform.ConvertBetweenSumAndGaugeMetricContext` enabled ([#20773](https://github.com/open-telemetry/opentelemetry-collector-contrib/issues/20773))
- (Contrib) `receiver/mongodbatlasreceiver`: adds project config to mongodbatlas metrics to filter by project name and clusters. ([#28865](https://github.com/open-telemetry/opentelemetry-collector-contrib/issues/28865))
- (Contrib) `pkg/stanza`: Add "namedpipe" operator. ([#27234](https://github.com/open-telemetry/opentelemetry-collector-contrib/issues/27234))
- (Contrib) `pkg/resourcetotelemetry`: Do not clone data in pkg/resourcetotelemetry by default ([#29327](https://github.com/open-telemetry/opentelemetry-collector-contrib/pull/29327))
  The resulting consumer will be marked as MutatesData instead
- (Contrib) `pkg/stanza`: Improve performance by not calling decode when nop encoding is defined ([#28899](https://github.com/open-telemetry/opentelemetry-collector-contrib/issues/28899))
- (Contrib) `receivercreator`: Added support for discovery of endpoints based on K8s services ([#29022](https://github.com/open-telemetry/opentelemetry-collector-contrib/pull/29022))
  By discovering endpoints based on K8s services, a dynamic probing of K8s service leveraging for example the httpcheckreceiver get enabled
- (Contrib) `signalfxexporter`: change default timeout to 10 seconds ([#29436](https://github.com/open-telemetry/opentelemetry-collector-contrib/pull/29436))
- (Contrib) `hostmetricsreceiver`: Add optional Linux-only metric system.linux.memory.available ([#7417](https://github.com/open-telemetry/opentelemetry-collector-contrib/pull/7417))
  This is an alternative to `system.memory.usage` metric with state=free.
  Linux starting from 3.14 exports "available" memory. It takes "free" memory as a baseline, and then factors in kernel-specific values.
  This is supposed to be more accurate than just "free" memory.
  For reference, see the calculations [here](https://superuser.com/a/980821).
  See also `MemAvailable` in `/proc/meminfo`.

### 🧰 Bug fixes 🧰

- (Splunk) `cmd/otelcol`: Fix the code detecting if the collector is running as a service on Windows. The fix should make
  setting the `NO_WINDOWS_SERVICE` environment variable unnecessary. ([#4002](https://github.com/signalfx/splunk-otel-collector/pull/4002))
- (Core) `exporters`: Fix invalid write index updates in the persistent queue ([#8115](https://github.com/open-telemetry/opentelemetry-collector/issues/8115))
- (Contrib) `filelogreceiver`: Fix issue where files were unnecessarily kept open on Windows ([#29149](https://github.com/open-telemetry/opentelemetry-collector-contrib/issues/29149))
- (Contrib) `mongodbreceiver`: add receiver.mongodb.removeDatabaseAttr Alpha feature gate to remove duplicate database name attribute ([#24972](https://github.com/open-telemetry/opentelemetry-collector-contrib/issues/24972))
- (Contrib) `pkg/stanza`: Fix panic during stop for udp async mode only. ([#29120](https://github.com/open-telemetry/opentelemetry-collector-contrib/issues/29120))

## v0.89.0

### 🛑 Breaking changes 🛑

- (Contrib) `pkg/stanza`/`receiver/windowseventlog`: Improve parsing of Windows Event XML by handling anonymous `Data` elements. ([#21491](https://github.com/open-telemetry/opentelemetry-collector-contrib/issues/21491))
  This improves the contents of Windows log events for which the publisher manifest is unavailable. Previously, anonymous `Data` elements were ignored. This is a breaking change for users who were relying on the previous data format.

- (Contrib) `processor/k8sattributes`: Graduate "k8sattr.rfc3339" feature gate to Beta. ([#28817](https://github.com/open-telemetry/opentelemetry-collector-contrib/issues/28817))
  Time format of `k8s.pod.start_time` attribute value migrated from RFC3339:
  Before: 2023-07-10 12:34:39.740638 -0700 PDT m=+0.020184946
  After: 2023-07-10T12:39:53.112485-07:00
  The feature gate can be temporary reverted back by adding `--feature-gate=-k8sattr.rfc3339` to the command line.

- (Contrib) `receiver/filelogreceiver`: Change "Started watching file" log behavior ([#28491](https://github.com/open-telemetry/opentelemetry-collector-contrib/issues/28491))
  Previously, every unique file path which was found by the receiver would be remembered indefinitely.
  This list was kept independently of the uniqueness / checkpointing mechanism (which does not rely on the file path).
  The purpose of this list was to allow us to emit a log whenever a path was seen for the first time.
  This removes the separate list and relies instead on the same mechanism as checkpointing. Now, a similar log is emitted
  any time a file is found which is not currently checkpointed. Because the checkpointing mechanism does not maintain history
  indefinitely, it is now possible that a log will be emitted for the same file path. This will happen when no file exists at
  the path for a period of time.

### 🚩 Deprecations 🚩

- (Contrib) `postgresqlreceiver`: Deprecation of postgresql replication lag metrics `postgresql.wal.lag` in favor of more precise 'postgresql.wal.delay' ([#26714](https://github.com/open-telemetry/opentelemetry-collector-contrib/issues/26714))

### 💡 Enhancements 💡

- (Splunk) `receiver/mongodbreceiver`: Adds mongobdreceiver in Splunk collector distro ([#3979](https://github.com/signalfx/splunk-otel-collector/pull/3979/))
- (Contrib) `processor/tailsampling`: adds optional upper bound duration for sampling ([#26115](https://github.com/open-telemetry/opentelemetry-collector-contrib/issues/26115))
- (Contrib) `collectdreceiver`: Add support of confighttp.HTTPServerSettings ([#28811](https://github.com/open-telemetry/opentelemetry-collector-contrib/issues/28811))
- (Contrib) `collectdreceiver`: Promote collectdreceiver as beta component ([#28658](https://github.com/open-telemetry/opentelemetry-collector-contrib/issues/28658))
- (Contrib) `receiver/hostmetricsreceiver`: Added support for host's cpuinfo frequnecies. ([#27445](https://github.com/open-telemetry/opentelemetry-collector-contrib/issues/27445))
  In Linux the current frequency is populated using the values from /proc/cpuinfo. An os specific implementation will be needed for Windows and others.
- (Contrib) `receiver/hostmetrics/scrapers/process`: add configuration option to mute `error reading username for process` ([#14311](https://github.com/open-telemetry/opentelemetry-collector-contrib/issues/14311), [#17187](https://github.com/open-telemetry/opentelemetry-collector-contrib/issues/17187))
- (Contrib) `azureevenhubreceiver`: Allow the Consumer Group to be set in the Configuration. ([#28633](https://github.com/open-telemetry/opentelemetry-collector-contrib/issues/28633))
- (Contrib) `spanmetricsconnector`: Add Events metric to span metrics connector that adds list of event attributes as dimensions ([#27451](https://github.com/open-telemetry/opentelemetry-collector-contrib/issues/27451))
- (Contrib) `processor/k8sattribute`: support adding labels and annotations from node ([#22620](https://github.com/open-telemetry/opentelemetry-collector-contrib/issues/22620))
- (Contrib) `windowseventlogreceiver`: Add parsing for Security and Execution event fields. ([#27810](https://github.com/open-telemetry/opentelemetry-collector-contrib/issues/27810))
- (Contrib) `filelogreceiver`: Add the ability to order files by mtime, to only read the most recently modified files ([#27812](https://github.com/open-telemetry/opentelemetry-collector-contrib/issues/27812))
- (Contrib) `wavefrontreceiver`: Wrap metrics receiver under carbon receiver instead of using export function ([#27248](https://github.com/open-telemetry/opentelemetry-collector-contrib/issues/27248))
- (Contrib) `pkg/ottl`: Add IsBool function into OTTL ([#27897](https://github.com/open-telemetry/opentelemetry-collector-contrib/issues/27897))
- (Contrib) `k8sclusterreceiver`: add k8s.node.condition metric ([#27617](https://github.com/open-telemetry/opentelemetry-collector-contrib/issues/27617))
- (Contrib) `kafkaexporter`/`kafkametricsreceiver`/`kafkareceiver`: Expose resolve_canonical_bootstrap_servers_only config ([#26022](https://github.com/open-telemetry/opentelemetry-collector-contrib/issues/26022))
- (Contrib) `receiver/mongodbatlasreceiver`: Enhanced collector logs to include more information about the MongoDB Atlas API calls being made during logs retrieval. ([#28851](https://github.com/open-telemetry/opentelemetry-collector-contrib/issues/28851))
- (Contrib) `receiver/mongodbatlasreceiver`: emit resource attributes "`mongodb_atlas.region.name`" and "`mongodb_atlas.provider.name`" on metric scrape. ([#28833](https://github.com/open-telemetry/opentelemetry-collector-contrib/issues/28833))
- (Contrib) `processor/resourcedetection`: Add `processor.resourcedetection.hostCPUModelAndFamilyAsString` feature gate to change the type of `host.cpu.family` and `host.cpu.model.id` attributes from `int` to `string`. ([#29025](https://github.com/open-telemetry/opentelemetry-collector-contrib/issues/29025))
  This feature gate will graduate to beta in the next release.
- (Contrib) `processor/tailsampling`: Optimize performance of tailsamplingprocessor ([#27889](https://github.com/open-telemetry/opentelemetry-collector-contrib/issues/27889))
- (Contrib) `redisreceiver`: include server.address and server.port resource attributes ([#22044](https://github.com/open-telemetry/opentelemetry-collector-contrib/issues/22044))
- (Contrib) `spanmetricsconnector`: Add exemplars to sum metric ([#27451](https://github.com/open-telemetry/opentelemetry-collector-contrib/issues/27451))
- (Core) `service/extensions`: Allow extensions to declare dependencies on other extensions and guarantee start/stop/notification order accordingly. ([#8732](https://github.com/open-telemetry/opentelemetry-collector/issues/8732))
- (Core) `exporters`: Log export errors when retry is not used by the component. ([#8791](https://github.com/open-telemetry/opentelemetry-collector/issues/8791))

### 🧰 Bug fixes 🧰

- (Splunk) `smartagent/processlist`: Reduce CPU usage when collecting process information on Windows ([#3980](https://github.com/signalfx/splunk-otel-collector/pull/3980))
- (Contrib) `filelogreceiver`: Fix issue where counting number of logs emitted could cause panic ([#27469](https://github.com/open-telemetry/opentelemetry-collector-contrib/issues/27469), [#29107](https://github.com/open-telemetry/opentelemetry-collector-contrib/issues/29107))
- (Contrib) `kafkareceiver`: Fix issue where counting number of logs emitted could cause panic ([#27469](https://github.com/open-telemetry/opentelemetry-collector-contrib/issues/27469), [#29107](https://github.com/open-telemetry/opentelemetry-collector-contrib/issues/29107))
- (Contrib) `k8sobjectsreceiver`: Fix issue where counting number of logs emitted could cause panic ([#27469](https://github.com/open-telemetry/opentelemetry-collector-contrib/issues/27469), [#29107](https://github.com/open-telemetry/opentelemetry-collector-contrib/issues/29107))
- (Contrib) `fluentforwardreceiver`: Fix issue where counting number of logs emitted could cause panic ([#27469](https://github.com/open-telemetry/opentelemetry-collector-contrib/issues/27469), [#29107](https://github.com/open-telemetry/opentelemetry-collector-contrib/issues/29107))
- (Contrib) `azureeventhubreceiver`: Updated documentation around Azure Metric to OTel mapping. ([#28622](https://github.com/open-telemetry/opentelemetry-collector-contrib/issues/28622))
- (Contrib) `receiver/hostmetrics`: Fix panic on load_scraper_windows shutdown ([#28678](https://github.com/open-telemetry/opentelemetry-collector-contrib/issues/28678))
- (Contrib) `splunkhecreceiver`: Do not encode JSON response objects as string. ([#27604](https://github.com/open-telemetry/opentelemetry-collector-contrib/issues/27604))
- (Contrib) `processor/k8sattributes`: Set attributes from namespace/node labels or annotations even if node/namespaces name attribute are not set. ([#28837](https://github.com/open-telemetry/opentelemetry-collector-contrib/issues/28837))
- (Contrib) `pkg/stanza`: Fix data-corruption/race-condition issue in udp async (reuse of buffer); use buffer pool instead. (#27613)
- (Contrib) `zipkinreceiver`: Return BadRequest in case of permanent errors ([#4335](https://github.com/open-telemetry/opentelemetry-collector-contrib/issues/4335))
- (Core) `exporters`: fix bug with queue size and capacity metrics ([#8682](https://github.com/open-telemetry/opentelemetry-collector/issues/8682))

## v0.88.0

This Splunk OpenTelemetry Collector release includes changes from the [opentelemetry-collector v0.88.0](https://github.com/open-telemetry/opentelemetry-collector/releases/tag/v0.88.0) and the [opentelemetry-collector-contrib v0.88.0](https://github.com/open-telemetry/opentelemetry-collector-contrib/releases/tag/v0.88.0) releases where appropriate.

### 🛑 Breaking changes 🛑

- (Splunk) `smartagent`: Respect `JAVA_HOME` environment variable instead of enforcing bundle-relative value ([#3877](https://github.com/signalfx/splunk-otel-collector/pull/3877))
- (Contrib) `k8sclusterreceiver`: Remove opencensus.resourcetype resource attribute ([#26487](https://github.com/open-telemetry/opentelemetry-collector-contrib/issues/26487))
- (Contrib) `splunkhecexporter`: Remove `max_connections` configuration setting. ([#27610](https://github.com/open-telemetry/opentelemetry-collector-contrib/issues/27610))
  - use `max_idle_conns` or `max_idle_conns_per_host` instead.
- (Contrib) `signalfxexporter`: Remove `max_connections` configuration setting. ([#27610](https://github.com/open-telemetry/opentelemetry-collector-contrib/issues/27610))
  - use `max_idle_conns` or `max_idle_conns_per_host` instead.
- (Core) `exporters`: make enqueue failures available for otel metrics ([#8673](https://github.com/open-telemetry/opentelemetry-collector/issues/8673)). This will prevent internal Collector `otelcol_exporter_enqueue_failed_<telemetry_type>` metrics from being reported unless greater than 0.


### 💡 Enhancements 💡
- (Splunk) Add an option, `-msi_public_properties`, to allow passing MSI public properties when installing the Splunk OpenTelemetry Collector using the Windows installer script ([#3921](https://github.com/signalfx/splunk-otel-collector/pull/3921))
- (Splunk) Add support for config map providers in discovery configuration. ([#3874](https://github.com/signalfx/splunk-otel-collector/pull/3874))
- (Splunk) Add zero config support for chef deployments ([#3903](https://github.com/signalfx/splunk-otel-collector/pull/3903))
- (Splunk) Add zero config support for puppet deployments ([#3922](https://github.com/signalfx/splunk-otel-collector/pull/3922))
- (Contrib) `receiver/prometheus`: Warn instead of failing when users rename using metric_relabel_configs in the prometheus receiver ([#5001](https://github.com/open-telemetry/opentelemetry-collector-contrib/issues/5001))
- (Contrib) `k8sobjectsreceiver`: Move k8sobjectsreceiver from Alpha stability to Beta stability for logs. ([#27635](https://github.com/open-telemetry/opentelemetry-collector-contrib/pull/27635))
- (Contrib) `pkg/ottl`: Add a double converter ([#22056](https://github.com/open-telemetry/opentelemetry-collector-contrib/issues/22056))
- (Contrib) `syslogreceiver`: validate protocol name ([#27581](https://github.com/open-telemetry/opentelemetry-collector-contrib/pull/27581))
- (Contrib) `entension/storage/filestorage`: Add support for setting bbolt fsync option ([#20266](https://github.com/open-telemetry/opentelemetry-collector-contrib/issues/20266))
- (Contrib) `filelogreceiver`: Add a new "top_n" option to specify the number of files to track when using ordering criteria ([#23788](https://github.com/open-telemetry/opentelemetry-collector-contrib/issues/23788))
- (Contrib) `k8sclusterreceiver`: add optional k8s.pod.qos_class resource attribute ([#27483](https://github.com/open-telemetry/opentelemetry-collector-contrib/issues/27483))
- (Contrib) `pkg/stanza`: Log warning, instead of error, when Windows Event Log publisher metadata is not available and cache the successfully retrieved ones. ([#27658](https://github.com/open-telemetry/opentelemetry-collector-contrib/pull/27658))
- (Contrib) `pkg/ottl`: Add optional Converter parameters to replacement Editors ([#27235](https://github.com/open-telemetry/opentelemetry-collector-contrib/pull/27235))
- (Contrib) `signalfxexporter`: Add an option to control the dimension client timeout ([#27815](https://github.com/open-telemetry/opentelemetry-collector-contrib/pull/27815))
- (Contrib) `signalfxexporter`: Add the build version to the user agent of the SignalFx exporter ([#16841](https://github.com/open-telemetry/opentelemetry-collector-contrib/issues/16841))

### 🧰 Bug fixes 🧰

- (Splunk) Fix Tanzu Tile to properly set proxy exclusions. ([#3902](https://github.com/signalfx/splunk-otel-collector/pull/3902))
- (Contrib) `syslog`: add integration tests and fix related bugs ([#21245](https://github.com/open-telemetry/opentelemetry-collector-contrib/issues/21245))
- (Contrib) `processor/resourcedetection`: Don't parse the field `cpuInfo.Model` if it's blank. ([#27678](https://github.com/open-telemetry/opentelemetry-collector-contrib/pull/27678))
- (Contrib) `k8sclusterreceiver`: Change clusterquota and resourcequota metrics to use {resource} unit ([#10553](https://github.com/open-telemetry/opentelemetry-collector-contrib/issues/10553))
- (Contrib) `pkg/ottl`: Fix bug where named parameters needed a space after the equal sign (`=`). ([#28511](https://github.com/open-telemetry/opentelemetry-collector-contrib/pull/28511))
- (Contrib) `filelogreceiver`: Fix issue where batching of files could result in ignoring start_at setting. ([#27773](https://github.com/open-telemetry/opentelemetry-collector-contrib/pull/27773))
- (Core) `exporters`: Fix nil pointer dereference when stopping persistent queue after a start encountered an error ([#8718](https://github.com/open-telemetry/opentelemetry-collector/pull/8718))


### 💡 Enhancements 💡

- (Splunk) Add an option, `-msi_public_properties`, to allow passing MSI public properties when installing the Splunk OpenTelemetry Collector using the Windows installer script ([#3921](https://github.com/signalfx/splunk-otel-collector/pull/3921))

## v0.87.0

This Splunk OpenTelemetry Collector release includes changes from the [opentelemetry-collector v0.87.0](https://github.com/open-telemetry/opentelemetry-collector/releases/tag/v0.87.0) and the [opentelemetry-collector-contrib v0.87.0](https://github.com/open-telemetry/opentelemetry-collector-contrib/releases/tag/v0.87.0) releases where appropriate.

### 🛑 Breaking changes 🛑

- (Splunk) Auto Instrumentation for Linux ([#3791](https://github.com/signalfx/splunk-otel-collector/pull/3791)):
  - The `/usr/lib/splunk-instrumentation/instrumentation.conf` config file is no longer
    supported, and is replaced by `/etc/splunk/zeroconfig/java.conf`. If the `splunk-otel-auto-instrumentation` deb/rpm
    package is manually upgraded, the options within `/usr/lib/splunk-instrumentation/instrumentation.conf` will need to
    be manually migrated to their corresponding environment variables within `/etc/splunk/zeroconfig/java.conf`.
  - Manual installation of the `splunk-otel-auto-instrumentation` deb/rpm package no longer automatically adds
    `/usr/lib/splunk-instrumentation/libsplunk.so` to `/etc/ld.so.preload`.
  - Manual upgrade of the `splunk-otel-auto-instrumentation` deb/rpm package will automatically remove
    `/usr/lib/splunk-instrumentation/libsplunk.so` from `/etc/ld.so.preload`.
  - The `splunk.linux-autoinstr.executions` metric is no longer generated by `libsplunk.so`.
  - See [Splunk OpenTelemetry Zero Configuration Auto Instrumentation for Linux](https://github.com/signalfx/splunk-otel-collector/blob/main/instrumentation/README.md)
    for manual installation/configuration details.
  - For users of the [Ansible](https://galaxy.ansible.com/ui/repo/published/signalfx/splunk_otel_collector/), [Chef](https://supermarket.chef.io/cookbooks/splunk_otel_collector), [Puppet](https://forge.puppet.com/modules/signalfx/splunk_otel_collector), or [Salt](https://github.com/signalfx/splunk-otel-collector/tree/main/deployments/salt) modules for Auto Instrumentation, it is recommended to update the following option in your configuration for version `0.86.0` or older until these modules are updated to manage these changes:
    - Ansible: `splunk_otel_auto_instrumentation_version`
    - Chef: `auto_instrumentation_version`
    - Puppet: `auto_instrumentation_version`
    - Salt: `auto_instrumentation_version`
- (Contrib) `kubeletstatsreceiver`: Fixes a bug where the "insecure_skip_verify" config was not being honored when "auth_type" is "serviceAccount" in kubelet client. ([#26319](https://github.com/open-telemetry/opentelemetry-collector-contrib/issues/26319))
  - Before the fix, the kubelet client was not verifying kubelet's certificate. The default value of the config is false,
    so with the fix the client will start verifying tls cert unless the config is explicitly set to true.
- (Contrib) `tailsamplingprocessor`: Improve counting for the `count_traces_sampled` metric ([#25882](https://github.com/open-telemetry/opentelemetry-collector-contrib/issues/25882))
- (Contrib) `extension/filestorage`: Replace path-unsafe characters in component names ([#3148](https://github.com/open-telemetry/opentelemetry-collector-contrib/issues/3148))
- (Core) `service/telemetry exporter/exporters`: Enable sampling logging by default and apply it to all components. ([#8134](https://github.com/open-telemetry/opentelemetry-collector/pull/8134))
  - The sampled logger configuration can be disabled easily by setting the `service::telemetry::logs::sampling::enabled` to `false`.

### 🚩 Deprecations 🚩

- (Splunk) The following Auto Instrumentation options for the Linux installer script are deprecated and will only apply if the `--instrumentation-version <version>`
  option is specified for version `0.86.0` or older:
  - `--[no-]generate-service-name`: `libsplunk.so` no longer generates service names for instrumented applications. The default behavior is for the activated Java
    and/or Node.js Auto Instrumentation agents to automatically generate service names. Use the `--service-name <name>` option to override the auto-generated service
    names for all instrumented applications.
  - `--[enable|disable]-telemetry`: `libsplunk.so` no longer generates the `splunk.linux-autoinstr.executions` telemetry metric.

### 🚀 New components 🚀

- (Splunk) Add the `loadbalancing` exporter ([#3825](https://github.com/signalfx/splunk-otel-collector/pull/3825))
- (Splunk) Add the `udplog` receiver ([#3826](https://github.com/signalfx/splunk-otel-collector/pull/3826))

### 💡 Enhancements 💡

- (Splunk) Update golang to 1.20.10 ([#3770](https://github.com/signalfx/splunk-otel-collector/pull/3770))
- (Splunk) Add debian 12 support to installer ([#3766](https://github.com/signalfx/splunk-otel-collector/pull/3766))
- (Splunk) Add new Auto Instrumentation options for the Linux installer script ([#3791](https://github.com/signalfx/splunk-otel-collector/pull/3791)):
  - `--with[out]-systemd-instrumentation`: Activate auto instrumentation for only `systemd` services without preloading
    the `libsplunk.so` shared object library (default: `--without-systemd-instrumentation`)
  - Initial support for [Splunk OpenTelemetry Auto Instrumentation for Node.js](https://github.com/signalfx/splunk-otel-js):
    - Activated by default if the `--with-instrumentation` or `--with-systemd-instrumentation` option is specified.
    - Use the `--without-instrumentation-sdk node` option to explicitly skip Node.js.
    - `npm` is required to install the Node.js Auto Instrumentation package. If `npm` is not installed, Node.js will
      be skipped automatically.
    - By default, the Node.js Auto Instrumentation package is installed with the `npm install --global` command. Use the
      `--npm-command "<command>"` option to specify a custom command.
    - Environment variables to activate and configure Node.js auto instrumentation are added to `/etc/splunk/zeroconfig/node.conf` (for `--with-instrumentation`) or
      `/usr/lib/systemd/system.conf.d/00-splunk-otel-auto-instrumentation.conf` (for `--with-systemd-instrumentation`) based on defaults and specified installation options.
  - Auto Instrumentation for Java is also activated by default if the `--with-instrumentation` or
    `--with-systemd-instrumentation` option is specified. Use the `--without-instrumentation-sdk java` option to skip Java.
  - `--otlp-endpoint host:port`: Set the OTLP gRPC endpoint for captured traces (default: `http://LISTEN_INTERFACE:4317`
    where `LISTEN_INTERFACE` is the value from the `--listen-interface` option if specified, or `127.0.0.1` otherwise)
  - See [Linux Installer Script](https://github.com/signalfx/splunk-otel-collector/blob/main/docs/getting-started/linux-installer.md)
    for more details.
- (Splunk) Update splunk-otel-javaagent to [v1.29.0](https://github.com/signalfx/splunk-otel-java/releases/tag/v1.29.0) ([#3788](https://github.com/signalfx/splunk-otel-collector/pull/3788))
- (Splunk) Redis discovery ([#3731](https://github.com/signalfx/splunk-otel-collector/pull/3731))
- (Splunk) Update Bundled OpenJDK to [11.0.21+9](https://github.com/adoptium/temurin11-binaries/releases/tag/jdk-11.0.21%2B9) ([#3819](https://github.com/signalfx/splunk-otel-collector/pull/3819))
- (Splunk) Oracledb discovery tweaks (remove static endpoint) ([#3836](https://github.com/signalfx/splunk-otel-collector/pull/3836))
- (Contrib) `probabilisticsamplerprocessor`: Allow non-bytes values to be used as the source for the sampling decision ([#18222](https://github.com/open-telemetry/opentelemetry-collector-contrib/issues/18222))
- (Contrib) `kafkareceiver`: Allow users to attach kafka header metadata with the log/metric/trace record in the pipeline. Introduce a new config param, 'header_extraction' and some examples. ([#24367](https://github.com/open-telemetry/opentelemetry-collector-contrib/pull/24367))
- (Contrib) `kafkaexporter`: Adding Zipkin encoding option for traces to kafkaexporter ([#21102](https://github.com/open-telemetry/opentelemetry-collector-contrib/issues/21102))
- (Contrib) `kubeletstatsreceiver`: Support specifying context for `kubeConfig` `auth_type` ([#26665](https://github.com/open-telemetry/opentelemetry-collector-contrib/issues/26665))
- (Contrib) `kubeletstatsreceiver`: Adds new `k8s.pod.cpu_limit_utilization`, `k8s.pod.cpu_request_utilization`, `k8s.container.cpu_limit_utilization`, and `k8s.container.cpu_request_utilization` metrics that represent the ratio of cpu used vs set limits and requests. ([#27276](https://github.com/open-telemetry/opentelemetry-collector-contrib/pull/27276))
- (Contrib) `kubeletstatsreceiver`: Adds new `k8s.pod.memory_limit_utilization`, `k8s.pod.memory_request_utilization`, `k8s.container.memory_limit_utilization`, and `k8s.container.memory_request_utilization` metrics that represent the ratio of memory used vs set limits and requests. ([#25894](https://github.com/open-telemetry/opentelemetry-collector-contrib/pull/25894))

### 🧰 Bug fixes 🧰

- (Contrib) `spanmetricsprocessor`: Prune histograms when dimension cache is pruned. ([#27080](https://github.com/open-telemetry/opentelemetry-collector-contrib/issues/27080))
  - Dimension cache was always pruned but histograms were not being pruned. This caused metric series created
    by processor/spanmetrics to grow unbounded.
- (Contrib) `splunkhecreceiver`: Fix receiver behavior when used for metrics and logs at the same time; metrics are no longer dropped. ([#27473](https://github.com/open-telemetry/opentelemetry-collector-contrib/issues/27473))
- (Contrib) `metricstransformprocessor`: Fixes a nil pointer dereference when copying an exponential histogram ([#27409](https://github.com/open-telemetry/opentelemetry-collector-contrib/issues/27409))
- (contrib) `k8sclusterreceiver`: change k8s.container.ready, k8s.pod.phase, k8s.pod.status_reason, k8s.namespace.phase units to empty ([#10553](https://github.com/open-telemetry/opentelemetry-collector-contrib/issues/10553))
- (Contrib) `k8sclusterreceiver`: Change k8s.node.condition* metric units to empty ([#10553](https://github.com/open-telemetry/opentelemetry-collector-contrib/issues/10553))
- (Contrib) `syslogreceiver`: Fix issue where long tokens would be truncated prematurely ([#27294](https://github.com/open-telemetry/opentelemetry-collector-contrib/pull/27294))
- (Core) `telemetry`: remove workaround to ignore errors when an instrument includes a `/` ([#8346](https://github.com/open-telemetry/opentelemetry-collector/issues/8346))

## v0.86.0

This Splunk OpenTelemetry Collector release includes changes from the [opentelemetry-collector v0.86.0](https://github.com/open-telemetry/opentelemetry-collector/releases/tag/v0.86.0) and the [opentelemetry-collector-contrib v0.86.0](https://github.com/open-telemetry/opentelemetry-collector-contrib/releases/tag/v0.86.0) releases where appropriate.

### 🛑 Breaking changes 🛑

- (Splunk) Set `SPLUNK_LISTEN_INTERFACE` environment variable value to 127.0.0.1 for [agent mode](https://docs.splunk.com/observability/en/gdi/opentelemetry/deployment-modes.html#host-monitoring-agent-mode) by default, as determined by config path. 0.0.0.0 will be set otherwise, with existing environment values respected. The installers have been updated to only set the environment variable for collector service if configured directly (e.g. via `--listen-interface <ip>` or `-network_interface "<ip>"` for Linux or Windows installer script options, respectively) ([#3732](https://github.com/signalfx/splunk-otel-collector/pull/3732))

### 🚩 Deprecations 🚩

- (Core) `loggingexporter`: Mark the logging exporter as deprecated, in favour of debug exporter ([#7769](https://github.com/open-telemetry/opentelemetry-collector/issues/7769))

### 🚀 New components 🚀

- (Splunk) enabling in-development `scriptedinputs` receiver in components ([#3627](https://github.com/signalfx/splunk-otel-collector/pull/3627))
- (Core) `debugexporter`: Add debug exporter, which replaces the logging exporter ([#7769](https://github.com/open-telemetry/opentelemetry-collector/issues/7769))

### 💡 Enhancements 💡

- (Splunk) Oracledb discovery ([#3633](https://github.com/signalfx/splunk-otel-collector/pull/3633))
- (Splunk) include debug exporter ([#3735](https://github.com/signalfx/splunk-otel-collector/pull/3735))
- (Splunk) Update bundled python to 3.11.6 ([#3727](https://github.com/signalfx/splunk-otel-collector/pull/3727))
- (Splunk) Switch pulsar exporter to contrib ([#3641](https://github.com/signalfx/splunk-otel-collector/pull/3641))
- (Splunk) demonstrate filelog receiver config equivalent to Splunk Addon for Unix and Linux File and Directory Inputs ([#3271](https://github.com/signalfx/splunk-otel-collector/pull/3271))
- (Splunk) remove unused Smart Agent package code (#3676, #3678, #3685, #3686, #3687, #3688, #3689, #3702, #3703, and #3706)
- (Contrib) `processor/tailsampling`: Allow sub-second decision wait time ([#26354](https://github.com/open-telemetry/opentelemetry-collector-contrib/issues/26354))
- (Contrib) `processor/resourcedetection`: Added support for host's cpuinfo attributes. ([#26532](https://github.com/open-telemetry/opentelemetry-collector-contrib/issues/26532))
  In Linux and Darwin all fields are populated. In Windows only family, vendor.id and model.name are populated.
- (Contrib) `pkg/stanza`: Add 'omit_pattern' setting to `split.Config`. ([#26381](https://github.com/open-telemetry/opentelemetry-collector-contrib/issues/26381))
  This can be used omit the start or end pattern from a log entry.
- (Contrib) `statsdreceiver`: Add TCP support to statsdreceiver ([#23327](https://github.com/open-telemetry/opentelemetry-collector-contrib/issues/23327))
- (Contrib) `statsdreceiver`: Allow for empty tag sets ([#27011](https://github.com/open-telemetry/opentelemetry-collector-contrib/pull/27011))
- (Contrib) `pkg/ottl`: Update contexts to set and get time.Time ([#22010](https://github.com/open-telemetry/opentelemetry-collector-contrib/issues/22010))
- (Contrib) `pkg/ottl`: Add a Now() function to ottl that returns the current system time ([#27038](https://github.com/open-telemetry/opentelemetry-collector-contrib/pull/27038), [#26507](https://github.com/open-telemetry/opentelemetry-collector-contrib/issues/26507))
- (Contrib) `filelogreceiver`: Log the globbing IO errors ([#23768](https://github.com/open-telemetry/opentelemetry-collector-contrib/issues/23768))
- (Contrib) `pkg/ottl`: Allow named arguments in function invocations ([#20879](https://github.com/open-telemetry/opentelemetry-collector-contrib/issues/20879))
  Arguments can now be specified by a snake-cased version of their name in the function's
  `Arguments` struct. Named arguments can be specified in any order, but must be specified
  after arguments without a name.
- (Contrib) `pkg/ottl`: Add new `TruncateTime` function to help with manipulation of timestamps ([#26696](https://github.com/open-telemetry/opentelemetry-collector-contrib/pull/26696))
- (Contrib) `pkg/stanza`: Add 'overwrite_text' option to severity parser. ([#26671](https://github.com/open-telemetry/opentelemetry-collector-contrib/issues/26671))
  Allows the user to overwrite the text of the severity parser with the official string representation of the severity level.
- (Contrib) `prometheusreceiver`: add a new flag, enable_protobuf_negotiation, which enables protobuf negotiation when scraping prometheus clients ([#27027](https://github.com/open-telemetry/opentelemetry-collector-contrib/issues/27027))
- (Contrib) `redisreceiver`: Added `redis.cmd.latency` metric. ([#6942](https://github.com/open-telemetry/opentelemetry-collector-contrib/issues/6942))
- (Contrib) `processor/resourcedetectionprocessor`: add k8snode detector to provide node metadata; currently the detector provides `k8d.node.uid` ([#26538](https://github.com/open-telemetry/opentelemetry-collector-contrib/issues/26538))
- (Contrib) `splunkhecreceiver`: Update splunk hec receiver to extract time query parameter if it is provided ([#27006](https://github.com/open-telemetry/opentelemetry-collector-contrib/issues/27006))
- (Contrib) `processor/k8sattributes`: allow metadata extractions to be set to empty list ([#14452](https://github.com/open-telemetry/opentelemetry-collector-contrib/issues/14452))

### 🧰 Bug fixes 🧰

- (Contrib) `processor/tailsampling`: Prevent the tail-sampling processor from accepting duplicate policy names ([#27016](https://github.com/open-telemetry/opentelemetry-collector-contrib/issues/27016))
- (Contrib) `k8sclusterreceiver`: Change k8s.deployment.available and k8s.deployment.desired metric units to {pod} ([#10553](https://github.com/open-telemetry/opentelemetry-collector-contrib/issues/10553))
- (Contrib) `k8sclusterreceiver`: Change k8scluster receiver metric units to follow otel semantic conventions ([#10553](https://github.com/open-telemetry/opentelemetry-collector-contrib/issues/10553))
- (Contrib) `pkg/stanza`: Fix bug where force_flush_period not applied ([#26691](https://github.com/open-telemetry/opentelemetry-collector-contrib/issues/26691))
- (Contrib) `filelogreceiver`: Fix issue where truncated file could be read incorrectly. ([#27037](https://github.com/open-telemetry/opentelemetry-collector-contrib/issues/27037))
- (Contrib) `receiver/hostmetricsreceiver`: Make sure the process scraper uses the gopsutil context, respecting the `root_path` configuration. ([#24777](https://github.com/open-telemetry/opentelemetry-collector-contrib/issues/24777))
- (Contrib) `k8sclusterreceiver`: change k8s.container.restarts unit from 1 to {restart} ([#10553](https://github.com/open-telemetry/opentelemetry-collector-contrib/issues/10553))
- (Core) `configtls`: fix incorrect use of fsnotify ([#8438](https://github.com/open-telemetry/opentelemetry-collector/issues/8438))

## v0.85.0

***ADVANCED NOTICE - SPLUNK_LISTEN_INTERFACE DEFAULTS***

Starting with version 0.86.0 (next release), the collector installer will change the default value of the network listening interface option from `0.0.0.0` to `127.0.0.1`.

### 🛑 Breaking changes 🛑

- (Contrib) `k8sclusterreceiver`: Remove deprecated Kubernetes API resources ([#23612](https://github.com/open-telemetry/opentelemetry-collector-contrib/issues/23612), [#26551](https://github.com/open-telemetry/opentelemetry-collector-contrib/issues/26551))
Drop support of `HorizontalPodAutoscaler` `v2beta2` version and `CronJob` `v1beta1` version.
Note that metrics for those resources will not be emitted anymore on Kubernetes 1.22 and older.
- (Contrib) `prometheusexporters`: Append prometheus type and unit suffixes by default in prometheus exporters. ([#26488](https://github.com/open-telemetry/opentelemetry-collector-contrib/issues/26488))
Suffixes can be disabled by setting add_metric_suffixes to false on the exporter.
- (Contrib) `attributesprocessor`, `resourceprocessor`: Transition featuregate `coreinternal.attraction.hash.sha256` to stable ([#4759](https://github.com/open-telemetry/opentelemetry-collector-contrib/issues/4759))

### 💡 Enhancements 💡

- (Splunk) `wavefrontreceiver`: Add wavefrontreceiver ([#3629](https://github.com/signalfx/splunk-otel-collector/pull/3629))
- (Splunk) Update `splunk-otel-javaagent` to 1.28.0 ([#3647](https://github.com/signalfx/splunk-otel-collector/pull/3647))
- (Contrib) `postgresqlreceiver`: Added postgresql.database.locks metric. ([#26317](https://github.com/open-telemetry/opentelemetry-collector-contrib/issues/26317))
- (Contrib) `receiver/statsdreceiver`: Add support for distribution type metrics in the statsdreceiver. ([#24768](https://github.com/open-telemetry/opentelemetry-collector-contrib/issues/24768))
- (Contrib) `pkg/ottl`: Add converters to convert time to unix nanoseconds, unix microseconds, unix milliseconds or unix seconds ([#24686](https://github.com/open-telemetry/opentelemetry-collector-contrib/issues/24686))
- (Contrib) `receiver/hostmetrics`: Don't collect connections data from the host if system.network.connections metric is disabled to not waste CPU cycles. ([#25815](https://github.com/open-telemetry/opentelemetry-collector-contrib/issues/25815))
- (Contrib) `jaegerreceiver`,`jaegerremotesamplingextension`: Add featuregates to replace Thrift-gen with Proto-gen types for sampling strategies ([#18401](https://github.com/open-telemetry/opentelemetry-collector-contrib/issues/18401))

  Available featuregates are:
  * `extension.jaegerremotesampling.replaceThriftWithProto`
  *  `receiver.jaegerreceiver.replaceThriftWithProto`
- (Contrib) `k8sclusterreceiver`: Add optional `k8s.kubelet.version`, `k8s.kubeproxy.version` node resource attributes ([#24835](https://github.com/open-telemetry/opentelemetry-collector-contrib/issues/24835))
- (Contrib) `k8sclusterreceiver`: Add `k8s.pod.status_reason` option metric ([#24034](https://github.com/open-telemetry/opentelemetry-collector-contrib/issues/24034))
- (Contrib) `k8sobjectsreceiver`: Adds logic to properly handle 410 response codes when watching. This improves the reliability of the receiver. ([#26098](https://github.com/open-telemetry/opentelemetry-collector-contrib/pull/26098))
- (Contrib) `k8sobjectreceiver`: Adds option to exclude event types (`MODIFIED`, `DELETED`, etc) in watch mode. ([#26042](https://github.com/open-telemetry/opentelemetry-collector-contrib/pull/26042))
- (Core) `confighttp`: Add option to disable HTTP keep-alives ([#8260](https://github.com/open-telemetry/opentelemetry-collector/issues/8260))

### 🧰 Bug fixes 🧰

- (Splunk) `fluentd`: Update fluentd url for windows ([#3635](https://github.com/signalfx/splunk-otel-collector/pull/3635))
- (Contrib) `processor/routing`: When using attributes instead of resource attributes, the routing processor would crash the collector. This does not affect the connector version of this component. ([#26462](https://github.com/open-telemetry/opentelemetry-collector-contrib/issues/26462))
- (Contrib) `processor/tailsampling`: Added saving instrumentation library information for tail-sampling ([#13642](https://github.com/open-telemetry/opentelemetry-collector-contrib/issues/13642))
- (Contrib) `receiver/kubeletstats`: Fixes client to refresh service account token when authenticating with kubelet ([#26120](https://github.com/open-telemetry/opentelemetry-collector-contrib/issues/26120))
- (Contrib) `filelogreceiver`: Fix the behavior of the add operator to continue to support `EXPR(env("MY_ENV_VAR"))` expressions ([#26373](https://github.com/open-telemetry/opentelemetry-collector-contrib/issues/26373))
- (Contrib) `pkg/stanza`: Fix issue unsupported type 'syslog_parser' ([#26452](https://github.com/open-telemetry/opentelemetry-collector-contrib/issues/26452))
- (Core) `confmap`: fix bugs of unmarshalling slice values ([#4001](https://github.com/open-telemetry/opentelemetry-collector/issues/4001))

## v0.84.0

### 🛑 Breaking changes 🛑

- (Contrib) `jaegerreceiver`: Deprecate remote_sampling config in the jaeger receiver ([#24186](https://github.com/open-telemetry/opentelemetry-collector-contrib/issues/24186))
  The jaeger receiver will fail to start if remote_sampling config is specified in it.  The `receiver.jaeger.DisableRemoteSampling` feature gate can be set to let the receiver start and treat  remote_sampling config as no-op. In a future version this feature gate will be removed and the receiver will always  fail when remote_sampling config is specified.

### 💡 Enhancements 💡

- (Splunk) `jmxreceiver`: Bundle latest [JMX Metric Gatherer](https://github.com/open-telemetry/opentelemetry-java-contrib/tree/main/jmx-metrics) in installer packages and images for Windows and Linux ([#3262](https://github.com/signalfx/splunk-otel-collector/pull/3262))
- (Splunk) `solacereceiver`: Added solace receiver to the splunk otel collector ([#3590](https://github.com/signalfx/splunk-otel-collector/pull/3590))
- (Splunk) `receiver/smartagent`: Move to gopsutil 3.23.7 and remove the need to set environment variables ([#3509](https://github.com/signalfx/splunk-otel-collector/pull/3509))
- (Splunk) Update splunk-otel-javaagent to 1.27.0 ([#3537](https://github.com/signalfx/splunk-otel-collector/pull/3537))
- (Splunk) `receiver/smartagent`: Use `Leases` instead of `ConfigMapLeases` for leader-election in k8s. ([#3521](https://github.com/signalfx/splunk-otel-collector/pull/3521))
- (Splunk) Update bundled python to 3.11.5 ([#3543](https://github.com/signalfx/splunk-otel-collector/pull/3543))
- (Contrib) `redisreceiver`: Adding username parameter for connecting to redis ([#24408](https://github.com/open-telemetry/opentelemetry-collector-contrib/issues/24408))
- (Contrib) `postgresqlreceiver`: Added `postgresql.temp_files` metric. ([#26080](https://github.com/open-telemetry/opentelemetry-collector-contrib/issues/26080))
- (Contrib) `signalfxexporter`: Added a mechanism to drop histogram buckets ([#25845](https://github.com/open-telemetry/opentelemetry-collector-contrib/issues/25845))
- (Contrib) `journaldreceiver`: add support for identifiers ([#20295](https://github.com/open-telemetry/opentelemetry-collector-contrib/issues/20295))
- (Contrib) `journaldreceiver`: add support for dmesg ([#20295](https://github.com/open-telemetry/opentelemetry-collector-contrib/issues/20295))
- (Contrib) `pkg/ottl`: Add converters to covert duration to nanoseconds, microseconds, milliseconds, seconds, minutes or hours ([#24686](https://github.com/open-telemetry/opentelemetry-collector-contrib/issues/24686))
- (Contrib) `snmpreceiver`: Support scalar OID resource attributes ([#23373](https://github.com/open-telemetry/opentelemetry-collector-contrib/issues/23373))
  Add column and scalar OID metrics to resources that have scalar OID attributes
- (Contrib) `kubeletstatsreceiver`: Add a new `uptime` metric for nodes, pods, and containers to track how many seconds have passed since the object started  ([#25867](https://github.com/open-telemetry/opentelemetry-collector-contrib/issues/25867))
- (Contrib) `pkg/ottl`: Add new `ExtractPatterns` converter that extract regex pattern from string.  ([#25834](https://github.com/open-telemetry/opentelemetry-collector-contrib/issues/25834), [#25856](https://github.com/open-telemetry/opentelemetry-collector-contrib/issues/25856))
- (Contrib) `pkg/ottl`: Add support for Log, Metric and Trace Slices to `Len` converter ([#25868](https://github.com/open-telemetry/opentelemetry-collector-contrib/issues/25868))
- (Contrib) `postgresqlreceiver`: Added `postgresql.deadlocks` metric. ([#25688](https://github.com/open-telemetry/opentelemetry-collector-contrib/issues/25688))
- (Contrib) `postgresqlreceiver`: Added `postgresql.sequential_scans` metric. ([#26096](https://github.com/open-telemetry/opentelemetry-collector-contrib/issues/26096))
- (Contrib) `prometheusreceiver`: The otel_scope_name and otel_scope_version labels are used to populate scope name and version. otel_scope_info is used to populate scope attributes. ([#25870](https://github.com/open-telemetry/opentelemetry-collector-contrib/issues/20295))
- (Contrib) `receiver/prometheus`: translate units from prometheus to UCUM ([#23208](https://github.com/open-telemetry/opentelemetry-collector-contrib/issues/23208))
- (Core) `loggingexporter`: Adds exemplars logging to the logging exporter when `detailed` verbosity level is set. ([#7912](https://github.com/open-telemetry/opentelemetry-collector/issues/7912))
- (Core) `configgrpc`: Allow any registered gRPC load balancer name to be used. ([#8262](https://github.com/open-telemetry/opentelemetry-collector/issues/8262))
- (Core) `service`: add OTLP export for internal traces ([#8106](https://github.com/open-telemetry/opentelemetry-collector/issues/8106))
- (Core) `configgrpc`: Add support for :authority pseudo-header in grpc client ([#8228](https://github.com/open-telemetry/opentelemetry-collector/issues/8228))

### 🧰 Bug fixes 🧰

- (Core) `otlphttpexporter`: Fix the handling of the HTTP response to ignore responses not encoded as protobuf ([#8263](https://github.com/open-telemetry/opentelemetry-collector/issues/8263))
- (Contrib) `receiver_creator`: Update expr and relocate breaking `type` function to `typeOf` ([#26038](https://github.com/open-telemetry/opentelemetry-collector-contrib/issues/26038))
- (Splunk) `deployment/cloudfoundry`: Add missing system resource detection ([#3541](https://github.com/signalfx/splunk-otel-collector/pull/3541))

## v0.83.0

### 🛑 Breaking changes 🛑

- (Splunk) Fluentd installation ***disabled*** by default for the [`splunk-otel-collector` salt formula](https://github.com/signalfx/splunk-otel-collector/tree/main/deployments/salt) ([#3448](https://github.com/signalfx/splunk-otel-collector/pull/3448))
  - Specify the `install_fluentd: True` attribute in your pillar to enable installation
- (Splunk/Contrib) Removes the deprecated `receiver/prometheus_exec` receiver. Please see [migration guide](docs/deprecations/migrating-from-prometheus-exec-to-prometheus.md) for further details. ([#24740](https://github.com/open-telemetry/opentelemetry-collector-contrib/pull/24740)) ([#3512](https://github.com/signalfx/splunk-otel-collector/pull/3512))
- (Contrib) `receiver/k8scluster`: Unify predefined and custom node metrics. ([#24776](https://github.com/open-telemetry/opentelemetry-collector-contrib/pull/24776))
  - Update metrics description and units to be consistent
  - Remove predefined metrics definitions from metadata.yaml because they are controlled by `node_conditions_to_report`
    and `allocatable_types_to_report` config options.

### 💡 Enhancements 💡

- (Splunk) Use `SPLUNK_LISTEN_INTERFACE` and associated installer option to configure the network interface used by the collector for default configurations ([#3421](https://github.com/signalfx/splunk-otel-collector/pull/3421))
  - Existing installations will rely on the default value of `SPLUNK_LISTEN_INTERFACE` set to `0.0.0.0`. Users must add `SPLUNK_LISTEN_INTERFACE` to their collector configuration to take advantage of this new option.
- (Contrib) `receiver/collectdreceiver`: Migrate from opencensus to pdata, change collectd, test to match pdata format. ([#20760](https://github.com/open-telemetry/opentelemetry-collector-contrib/issues/20760))
- (Contrib) `pkg/ottl`: Add support for using addition and subtraction with time and duration ([#22009](https://github.com/open-telemetry/opentelemetry-collector-contrib/issues/22009))
- (Contrib) `transformprocessor`: Add extract_count_metric OTTL function to transform processor ([#22853](https://github.com/open-telemetry/opentelemetry-collector-contrib/issues/22853))
- (Contrib) `transformprocessor`: Add extract_sum_metric OTTL function to transform processor ([#22853](https://github.com/open-telemetry/opentelemetry-collector-contrib/issues/22853))
- (Contrib) `prometheusreceiver`: Don't drop histograms without buckets ([#22070](https://github.com/open-telemetry/opentelemetry-collector-contrib/issues/22070))
- (Contrib) `pkg/ottl`: Add a new Function Getter to the OTTL package, to allow passing Converters as literal parameters. ([#22961](https://github.com/open-telemetry/opentelemetry-collector-contrib/issues/22961))
  Currently OTTL provides no way to use any defined Converter within another Editor/Converter.
  Although Converters can be passed as a parameter, they are always executed and the result is what is actually passed as the parameter.
  This allows OTTL to pass Converters themselves as a parameter so they can be executed within the function.
- (Contrib) `resourcedetectionprocessor`: GCP resource detection processor can automatically add `gcp.gce.instance.hostname` and `gcp.gce.instance.name` attributes. ([#24598](https://github.com/open-telemetry/opentelemetry-collector-contrib/pull/24598))
- `splunkhecexporter`: Add heartbeat check while startup and new config param, heartbeat/startup (defaults to false). This is different than the healtcheck_startup, as the latter doesn't take token or index into account. ([#24411](https://github.com/open-telemetry/opentelemetry-collector-contrib/issues/24411))
- (Contrib) `hostmetricsreceiver`: Report  logical and physical number of CPUs as metric. ([#22099](https://github.com/open-telemetry/opentelemetry-collector-contrib/issues/22099))
  - Use the `system.cpu.logical.count::enabled` and `system.cpu.physical.count::enabled` flags to enable them
- (Contrib) `k8sclusterreceiver`: Allows disabling metrics and resource attributes ([#24568](https://github.com/open-telemetry/opentelemetry-collector-contrib/issues/24568))
- (Contrib) `k8sclusterreceiver`: Reduce memory utilization ([#24769](https://github.com/open-telemetry/opentelemetry-collector-contrib/pull/24769))
- (Contrib) `k8sattributes`: Added k8s.cluster.uid to k8sattributes processor to add cluster uid ([#21974](https://github.com/open-telemetry/opentelemetry-collector-contrib/issues/21974))
- (Contrib) `resourcedetectionprocessor`: Collect heroku metadata available instead of exiting early. Log at debug level if metadata is missing to help troubleshooting. ([#25059](https://github.com/open-telemetry/opentelemetry-collector-contrib/pull/25059))
- (Contrib) `hostmetricsreceiver`: Improved description of the system.cpu.utilization metrics. ([#25115](https://github.com/open-telemetry/opentelemetry-collector-contrib/pull/25115))
- (Contrib) `cmd/mdatagen`: Avoid reusing the same ResourceBuilder instance for multiple ResourceMetrics ([#24762](https://github.com/open-telemetry/opentelemetry-collector-contrib/pull/24762))
- (Contrib) `resourcedetectionprocessor`: Add detection of os.description to system detector ([#24541](https://github.com/open-telemetry/opentelemetry-collector-contrib/issues/24541))
- (Contrib) `filelogreceiver`: Bump 'filelog.allowHeaderMetadataParsing' feature gate to beta ([#18198](https://github.com/open-telemetry/opentelemetry-collector-contrib/issues/18198))
- (Contrib) `receiver/prometheusreceiver`: Add config `report-extra-scrape-metrics` to report additional prometheus scraping metrics ([#21040](https://github.com/open-telemetry/opentelemetry-collector-contrib/issues/21040))
  - Emits additional metrics - scrape_body_size_bytes, scrape_sample_limit, scrape_timeout_seconds. scrape_body_size_bytes metric can be used for checking failed scrapes due to body-size-limit.
- (Contrib) `receiver/sqlquery`: Set ObservedTimestamp on collected logs ([#23776](https://github.com/open-telemetry/opentelemetry-collector-contrib/issues/23776))
- (Core) `extension`: Add optional `ConfigWatcher` interface ([#6596](https://github.com/open-telemetry/opentelemetry-collector/issues/6596))
  - Extensions implementing this interface will be notified of the Collector's effective config.
- (Core) `otelcol`: Add optional `ConfmapProvider` interface for Config Providers ([#6596](https://github.com/open-telemetry/opentelemetry-collector/issues/6596))
  - This allows providing the Collector's configuration as a marshaled confmap.Conf object from a ConfigProvider
- (Core) `service`: Add `CollectorConf` field to `service.Settings` ([#6596](https://github.com/open-telemetry/opentelemetry-collector/issues/6596))
  This field is intended to be used by the Collector to pass its effective configuration to the service.

### 🧰 Bug fixes 🧰

- (Contrib) `carbonreceiver`: Fix Carbon receiver obsrecv operations memory leak ([#24275](https://github.com/open-telemetry/opentelemetry-collector-contrib/issues/24275))
  - The carbonreceiver has a memory leak where it will repeatedly open new obsrecv operations but not close them afterwards. Those operations eventually create a burden. The fix is to make sure the receiver only creates an operation per interaction over TCP.
- (Contrib) `pkg/stanza`: Create a new decoder for each TCP/UDP connection to prevent concurrent write to buffer. ([#24980](https://github.com/open-telemetry/opentelemetry-collector-contrib/issues/24980))
- (Contrib) `exporter/kafkaexporter`: Fixes a panic when SASL configuration is not present ([#24797](https://github.com/open-telemetry/opentelemetry-collector-contrib/issues/24797))
- (Contrib) `receiver/k8sobjects`: Fix bug where duplicate data would be ingested for watch mode if the client connection got reset. ([#24806](https://github.com/open-telemetry/opentelemetry-collector-contrib/pull/24806))
- (Contrib) `zipkinreceiver`: Respects zipkin's serialised status tags to be converted to span status ([#14965](https://github.com/open-telemetry/opentelemetry-collector-contrib/issues/14965))
- (Contrib) `processor/resourcedetection`: Do not drop all system attributes if `host.id` cannot be fetched. ([#24669](https://github.com/open-telemetry/opentelemetry-collector-contrib/issues/24669))
- (Contrib) `signalfxexporter`: convert vmpage_io* translated metrics to pages ([#25064](https://github.com/open-telemetry/opentelemetry-collector-contrib/pull/25064))
- (Contrib) `splunkhecreceiver`: aligns success resp body w/ splunk enterprise ([#19219](https://github.com/open-telemetry/opentelemetry-collector-contrib/issues/19219))
  - changes resp from plaintext "ok" to json {"text"："success", "code"：0}

## v0.82.0

### 🛑 Breaking changes 🛑

- (Splunk) Fluentd installation ***disabled*** by default for the Linux and Windows installer scripts ([#3369](https://github.com/signalfx/splunk-otel-collector/pull/3369))
  - Specify the `--with-fluentd` (Linux) or `with_fluentd = 1` (Windows) option to enable installation
- (Splunk) Fluentd installation ***disabled*** by default for the Windows Chocolatey package ([#3377](https://github.com/signalfx/splunk-otel-collector/pull/3377))
  - Specify the `/WITH_FLUENTD:true` parameter to enable installation
- (Contrib) `receiver/prometheus`: Remove unused `buffer_period` and `buffer_count` configuration options ([#24258](https://github.com/open-telemetry/opentelemetry-collector-contrib/issues/24258))
- (Contrib) `receiver/prometheus`: Add the `trim_metric_suffixes` configuration option to allow enable metric suffix trimming.  ([#21743](https://github.com/open-telemetry/opentelemetry-collector-contrib/issues/21743), [#8950](https://github.com/open-telemetry/opentelemetry-collector-contrib/issues/8950))
  - When enabled, suffixes for unit and type are trimmed from metric names. If you previously enabled the `pkg.translator.prometheus.NormalizeName` feature gate, you will need to enable this option to have suffixes trimmed.

### 💡 Enhancements 💡

- (Core) `service`: Add support for exporting internal metrics to the console ([#7641](https://github.com/open-telemetry/opentelemetry-collector/issues/7641))
  - Internal collector metrics can now be exported to the console using the otel-go stdout exporter.
- (Core) `service`: Add support for interval and timeout configuration in periodic reader ([#7641](https://github.com/open-telemetry/opentelemetry-collector/issues/7641))
- (Core) `service`: Add support for OTLP export for internal metrics ([#7641](https://github.com/open-telemetry/opentelemetry-collector/issues/7641))
  - Internal collector metrics can now be exported via OTLP using the otel-go otlpgrpc and otlphttp exporters.
- (Core) `scraperhelper`: Adding optional timeout field to scrapers ([#7951](https://github.com/open-telemetry/opentelemetry-collector/pull/7951))
- (Core) `receiver/otlp`: Add http url paths per signal config options to otlpreceiver ([#7511](https://github.com/open-telemetry/opentelemetry-collector/issues/7511))
- (Core) `exporter/otlphttp`: Add support for trailing slash in endpoint URL ([#8084](https://github.com/open-telemetry/opentelemetry-collector/issues/8084))
  - URLs like http://localhost:4318/ will now be treated as if they were http://localhost:4318
- (Contrib) `processor/resourcedetection`: Add an option to add `host.arch` resource attributio in `system` detector semantic convention ([#22939](https://github.com/open-telemetry/opentelemetry-collector-contrib/issues/22939))
- (Contrib) `pkg/ottl`: Add new Len converter that computes the length of strings, slices, and maps. ([#23847](https://github.com/open-telemetry/opentelemetry-collector-contrib/issues/23847))
- (Contrib) `pkg/ottl`: Improve error reporting for errors during statement parsing ([#23840](https://github.com/open-telemetry/opentelemetry-collector-contrib/pull/23840))
  - Failures are now printed for all statements within a context, and the statements are printed next to the errors.
  - Erroneous values found during parsing are now quoted in error logs.
- (Contrib) `processor/routing`: Enables processor to extract metadata from client.Info ([#20913](https://github.com/open-telemetry/opentelemetry-collector-contrib/issues/20913))
- (Contrib) `processor/transform`: Report all errors from parsing OTTL statements ([#24245](https://github.com/open-telemetry/opentelemetry-collector-contrib/pull/24245))

### 🧰 Bug fixes 🧰

- (Contrib) `receiver/prometheus`: Don't fail the whole scrape on invalid data ([#24030](https://github.com/open-telemetry/opentelemetry-collector-contrib/issues/24030))
- (Contrib) `pkg/stanza`: Fix issue where nil body would be converted to string ([#24017](https://github.com/open-telemetry/opentelemetry-collector-contrib/issues/24017))
- (Contrib) `pkg/stanza`: Fix issue where syslog input ignored enable_octet_counting setting ([#24073](https://github.com/open-telemetry/opentelemetry-collector-contrib/issues/24073))
- (Contrib) `receiver/filelog`: Fix issue where files were deduplicated unnecessarily ([#24235](https://github.com/open-telemetry/opentelemetry-collector-contrib/pull/24235))
- (Contrib) `processor/tailsamplingprocessor`: Fix data race when accessing spans during policies evaluation ([#24283](https://github.com/open-telemetry/opentelemetry-collector-contrib/issues/24283))
- (Contrib) `zipkintranslator`: Stop dropping error tags from Zipkin spans. The old code removes all errors from those spans, rendering them useless if an actual error happened. In addition, no longer delete error tags if they contain useful information ([#16530](https://github.com/open-telemetry/opentelemetry-collector-contrib/issues/16530))

## v0.81.1

### 🧰 Bug fixes 🧰

- (Splunk) Discovery mode: Ensure all successful observers are used in resulting receiver creator instance ([#3391](https://github.com/signalfx/splunk-otel-collector/pull/3391))
- (Contrib) `processor/resourcedetection`: Fix panic when AKS detector is used. ([#24549](https://github.com/open-telemetry/opentelemetry-collector-contrib/pull/24549))
- (Contrib) `processor/resourcedetection`: Avoid returning empty `host.id` by the `system` detector. ([#24230](https://github.com/open-telemetry/opentelemetry-collector-contrib/issues/24230))
- (Contrib) `processor/resourcedetection`: Disable `host.id` by default on the `system` detector. This restores the behavior prior to v0.72.0 when using the `system` detector together with other detectors that set `host.id`. ([#21233](https://github.com/open-telemetry/opentelemetry-collector-contrib/issues/21233))
  To re-enable `host.id` on the `system` detector set `system::resource_attributes::host.id::enabled` to `true`:
  ```
  resourcedetection:
    detectors: [system]
    system:
      resource_attributes:
        host.id:
          enabled: true
  ```
- (Contrib) `processor/resourcedetection`: Fix docker detector not setting any attributes. ([#24280](https://github.com/open-telemetry/opentelemetry-collector-contrib/issues/24280))
- (Contrib) `processor/resourcedetection`: Fix Heroku config option for the `service.name` and `service.version` attributes. ([#24355](https://github.com/open-telemetry/opentelemetry-collector-contrib/pull/24355))

### 💡 Enhancements 💡

- (Splunk) Add support for basicauth extension. ([#3413](https://github.com/signalfx/splunk-otel-collector/pull/3413))
- (Splunk) `receiver/databricks`: Add retry/backoff on http 429s. ([#3374](https://github.com/signalfx/splunk-otel-collector/pull/3374))
- (Contrib) `processor/resourcedetection`: The system detector now can optionally set the `host.arch` resource attribute. ([#22939](https://github.com/open-telemetry/opentelemetry-collector-contrib/issues/22939))

## v0.81.0

This Splunk OpenTelemetry Collector release includes changes from the [opentelemetry-collector v0.81.0](https://github.com/open-telemetry/opentelemetry-collector/releases/tag/v0.81.0) and the [opentelemetry-collector-contrib v0.81.0](https://github.com/open-telemetry/opentelemetry-collector-contrib/releases/tag/v0.81.0) releases where appropriate.

### 🛑 Breaking changes 🛑
- (Core) `service`: Remove 'service.connectors' featuregate ([#7952](https://github.com/open-telemetry/opentelemetry-collector/pull/7952))
- (Contrib) `receiver/mongodbatlas`: Change the types of `Config.PrivateKey` and `Config.Alerts.Secret` to be `configopaque.String` ([#17273](https://github.com/open-telemetry/opentelemetry-collector-contrib/issues/17273))

### 🚩 Deprecations 🚩

- `mysqlreceiver`: set `mysql.locked_connects` as optional in order to remove it in next release ([#14138](https://github.com/open-telemetry/opentelemetry-collector-contrib/issues/14138), [#23274](https://github.com/open-telemetry/opentelemetry-collector-contrib/issues/23274))

### 💡 Enhancements 💡

- (Splunk) Package default discovery configuration in reference form in `/etc/otel/collector/config.d` ([#3311](https://github.com/signalfx/splunk-otel-collector/pull/3311))
- (Splunk) Add bundled collectd/nginx Smart Agent receiver discovery rules ([#3321](https://github.com/signalfx/splunk-otel-collector/pull/3321))
- (Splunk) Support custom `--discovery-properties` file ([#3334](https://github.com/signalfx/splunk-otel-collector/pull/3334))
- (Splunk) Add `--discovery` to the Linux installer script ([#3365](https://github.com/signalfx/splunk-otel-collector/pull/3365))
- (Splunk) Starting from this version the logs pipeline is split in the default configuration in a way that profiling
  data is always sent to Splunk Observability endpoint while other logs can be sent to another hec endpoint configured
  with `SPLUNK_HEC_URL` and `SPLUNK_HEC_TOKEN` environment variables ([#3330](https://github.com/signalfx/splunk-otel-collector/pull/3330))
- (Core) `HTTPServerSettings`: Add zstd support to HTTPServerSettings ([#7927](https://github.com/open-telemetry/opentelemetry-collector/pull/7927))
  This adds ability to decompress zstd-compressed HTTP requests to| all receivers that use HTTPServerSettings.
- (Core) `confighttp`: Add `response_headers` configuration option on HTTPServerSettings. It allows for additional headers to be attached to each HTTP response sent to the client ([#7328](https://github.com/open-telemetry/opentelemetry-collector/issues/7328))
- (Core) `otlpreceiver, otlphttpexporter, otlpexporter, configgrpc`: Upgrade github.com/mostynb/go-grpc-compression and switch to nonclobbering imports ([#7920](https://github.com/open-telemetry/opentelemetry-collector/issues/7920))
  consumers of this library should not have their grpc codecs overridden
- (Core) `otlphttpexporter`: Treat partial success responses as errors ([#6686](https://github.com/open-telemetry/opentelemetry-collector/issues/6686))
- (Contrib) `sqlqueryreceiver`: Add support of Start and End Timestamp Column in Metric Configuration. ([#18925](https://github.com/open-telemetry/opentelemetry-collector-contrib/issues/18925), [#14146](https://github.com/open-telemetry/opentelemetry-collector-contrib/issues/14146))
- (Contrib) `filelogreceiver`: Add support for tracking the current file in filelogreceiver ([#22998](https://github.com/open-telemetry/opentelemetry-collector-contrib/issues/22998))
- (Contrib) `pkg/ottl`: Adds new `Time` converter to convert a string to a Golang time struct based on a supplied format ([#22007](https://github.com/open-telemetry/opentelemetry-collector-contrib/issues/22007))
- (Contrib) `hostmetricsreceiver`: Add new Windows-exclusive process.handles metric. ([#21379](https://github.com/open-telemetry/opentelemetry-collector-contrib/issues/21379))
- (Contrib) `resourcedetectionprocessor`: Adds a way to configure the list of added resource attributes by the processor ([#21482](https://github.com/open-telemetry/opentelemetry-collector-contrib/issues/21482))
  Users can now configure what resource attributes are gathered by specific detectors.
  Example configuration:

  ```
  resourcedetection:
    detectors: [system, ec2]
    system:
      resource_attributes:
        host.name:
          enabled: true
        host.id:
          enabled: false
    ec2:
      resource_attributes:
        host.name:
          enabled: false
        host.id:
          enabled: true
  ```

  For example, this config makes `host.name` being set by `system` detector, and `host.id` by `ec2` detector.
  Moreover:
  - Existing behavior remains unaffected as all attributes are currently enabled by default.
  - The default attributes 'enabled' values are defined in `metadata.yaml`.
  - Future releases will introduce changes to resource_attributes `enabled` values.
  - Users can tailor resource detection process to their needs and environment.
- (Contrib) `k8sclusterreceiver`: Switch k8s.pod and k8s.container metrics to use pdata. ([#23441](https://github.com/open-telemetry/opentelemetry-collector-contrib/issues/23441))

### 🧰 Bug fixes 🧰

- (Contrib) `k8sclusterreceiver`: Add back all other vendor-specific node conditions, and report them even if missing, as well as all allocatable node metrics if present,  to the list of Kubernetes node metrics available, which went missing during the pdata translation ([#23839](https://github.com/open-telemetry/opentelemetry-collector-contrib/issues/23839))
- (Contrib) `k8sclusterreceiver`: Add explicitly `k8s.node.allocatable_pods` to the list of Kubernetes node metrics available, which went missing during the pdata translation ([#23839](https://github.com/open-telemetry/opentelemetry-collector-contrib/issues/23839))
- (Contrib) `receiver/kafkametricsreceiver`: Updates certain metrics in kafkametricsreceiver to function as non-monotonic sums. ([#4327](https://github.com/open-telemetry/opentelemetry-collector-contrib/issues/4327))
  Update the metrics type in KafkaMetricsReceiver from "gauge" to "nonmonotonic sum". Changes metrics are, kafka.brokers, kafka.topic.partitions, kafka.partition.replicas, kafka.partition.replicas_in_sync, kafka.consumer_group.members.
- (Contrib) `windowseventlogreceiver`: Fix buffer overflow when ingesting large raw Events ([#23677](https://github.com/open-telemetry/opentelemetry-collector-contrib/issues/23677))
- (Contrib) `pkg/stanza`: adding octet counting event breaking for syslog parser ([#23577](https://github.com/open-telemetry/opentelemetry-collector-contrib/issues/23577))

## v0.80.0

This Splunk OpenTelemetry Collector release includes changes from the [opentelemetry-collector v0.80.0](https://github.com/open-telemetry/opentelemetry-collector/releases/tag/v0.80.0) and the [opentelemetry-collector-contrib v0.80.0](https://github.com/open-telemetry/opentelemetry-collector-contrib/releases/tag/v0.80.0) releases where appropriate.

### 🛑 Breaking changes 🛑
- (Contrib) `redisreceiver`: Updates metric unit from no unit to Bytes. ([#23454](https://github.com/open-telemetry/opentelemetry-collector-contrib/pull/23454))
  Affected metrics can be found below.
  - redis.clients.max_input_buffer
  - redis.clients.max_output_buffer
  - redis.replication.backlog_first_byte_offset
  - redis.replication.offset
- (Splunk) Embed observer configuration in `observer.discovery.yaml` `config` mapping. This is only a breaking change if you have written your own custom discovery mode observer configuration ([#3277](https://github.com/signalfx/splunk-otel-collector/pull/3277)).

### 💡 Enhancements 💡

- (Contrib) `resourcedetectionprocessor`: use opentelemetry-go library for `host.id` detection in the `system` detector ([#18533](https://github.com/open-telemetry/opentelemetry-collector-contrib/pull/18533))
- (Contrib) `k8sattributesprocessor`: Store only necessary ReplicaSet and Pod data ([#23226](https://github.com/open-telemetry/opentelemetry-collector-contrib/pull/23226))
- (Contrib) `k8sclusterreceiver`: Do not store unused data in the k8s API cache to reduce RAM usage ([#23433](https://github.com/open-telemetry/opentelemetry-collector-contrib/pull/23433))
- (Contrib) `pkg/ottl`: Add new `IsString` and `IsMap` functions to facilitate type checking. ([#22750](https://github.com/open-telemetry/opentelemetry-collector-contrib/pull/22750))
  Especially useful for checking log body type before parsing.
- (Contrib) `pkg/ottl`: Adds `StandardFuncs` and `StandardConverters` to facilitate function map generation. ([#23190](https://github.com/open-telemetry/opentelemetry-collector-contrib/pull/23190))
  This change means that new functions added to ottlfuncs get automatically added to Cotnrib components that use OTTL
- (Contrib) `pkg/ottl`: Change replacement functions to accept a path expression as a replacement ([#22787](https://github.com/open-telemetry/opentelemetry-collector-contrib/pull/22787))
  The following replacement functions now accept a path expression as a replacement:
  - replace_match
  - replace_pattern
  - replace_all_matches
  - replace_all_patterns
- (Contrib) `sapmexporter`: sapm exporter now supports `compression` config option to specify either gzip or zstd compression to use. ([#23257](https://github.com/open-telemetry/opentelemetry-collector-contrib/pull/23257))
- (Contrib) `sapmreceiver`: sapm receiver now accepts requests in compressed with zstd. ([#23257](https://github.com/open-telemetry/opentelemetry-collector-contrib/pull/23257))
- (Contrib) `exporter/signalfx`: Do not drop container.cpu.time metric in the default translations so it can be enabled in the include_metrics config. ([#23403](https://github.com/open-telemetry/opentelemetry-collector-contrib/pull/23403))
- (Contrib) `sqlqueryreceiver`: Add support for logs ([#20284](https://github.com/open-telemetry/opentelemetry-collector-contrib/pull/20284))
- (Contrib) `k8sclusterreceiver`: Switch k8s.deployment metrics to use pdata. ([#23416](https://github.com/open-telemetry/opentelemetry-collector-contrib/pull/23416))
- (Contrib) `k8sclusterreceiver`: Switch k8s.hpa metrics to use pdata. ([#18250](https://github.com/open-telemetry/opentelemetry-collector-contrib/pull/18250))
- (Contrib) `k8sclusterreceiver`: Switch k8s.namespace metrics to use pdata. ([#23437](https://github.com/open-telemetry/opentelemetry-collector-contrib/pull/23437))
- (Contrib) `k8sclusterreceiver`: Switch k8s.node metrics to use pdata. ([#23438](https://github.com/open-telemetry/opentelemetry-collector-contrib/pull/23438))
- (Contrib) `k8sclusterreceiver`: Switch k8s.rq metrics to use pdata. ([#23419](https://github.com/open-telemetry/opentelemetry-collector-contrib/pull/23419))
- (Contrib) `k8sclusterreceiver`: Switch k8s.ss metrics to use pdata. ([#23420](https://github.com/open-telemetry/opentelemetry-collector-contrib/pull/23420))
- (Contrib) `carbonreceiver`: Remove use of opencensus model in carbonreceiver ([#20759](https://github.com/open-telemetry/opentelemetry-collector-contrib/pull/20759))
- (Core) `service`: Added dry run flag to validate config file without running collector. ([#4671](https://github.com/open-telemetry/opentelemetry-collector/issues/4671))
- (Core) `configtls`: Allow TLS Settings to be provided in memory in addition to filepath. ([#7313](https://github.com/open-telemetry/opentelemetry-collector/issues/7313))
- (Core) `connector`: Updates the way connector nodes are built to always pass a fanoutconsumer to their factory functions. ([#7672](https://github.com/open-telemetry/opentelemetry-collector/issues/7672), [#7673](https://github.com/open-telemetry/opentelemetry-collector/issues/7673))
- (Core) `otlp`: update otlp protos to v0.20.0 ([#7839](https://github.com/open-telemetry/opentelemetry-collector/issues/7839))
- (Core) `config`: Split config into more granular modules ([#7895](https://github.com/open-telemetry/opentelemetry-collector/issues/7895))
- (Core) `connector`: Split connector into its own module ([#7895](https://github.com/open-telemetry/opentelemetry-collector/issues/7895))
- (Core) `extension`: split extension and `extension/auth` into its own module ([#7306](https://github.com/open-telemetry/opentelemetry-collector/issues/7306), [#7054](https://github.com/open-telemetry/opentelemetry-collector/issues/7054))
- (Core) `processor`: Split the processor into its own go module ([#7307](https://github.com/open-telemetry/opentelemetry-collector/issues/7307))
- (Core) `confighttp`: Avoid re-creating the compressors for every request. ([#7859](https://github.com/open-telemetry/opentelemetry-collector/issues/7859))
- (Core) `otlpexporter`: Treat partial success responses as errors ([#6686](https://github.com/open-telemetry/opentelemetry-collector/issues/6686))
- (Core) `service/pipelines`: Add pipelines.Config to remove duplicate of the pipelines configuration ([#7854](https://github.com/open-telemetry/opentelemetry-collector/issues/7854))

### 🧰 Bug fixes 🧰

- (Contrib) `otel-collector`: Fix cri-o log format time layout ([#23027](https://github.com/open-telemetry/opentelemetry-collector-contrib/pull/23027))
- (Contrib) `receiver/hostmetricsreceiver`: Fix not sending `process.cpu.utilization` when `process.cpu.time` is disabled. ([#23450](https://github.com/open-telemetry/opentelemetry-collector-contrib/pull/23450))
- (Contrib) `receiver/kafkametricsreceiver`: Updates certain metrics in kafkametricsreceiver to function as non-monotonic sums. ([#4327](https://github.com/open-telemetry/opentelemetry-collector-contrib/pull/4327))
  Update the metric type in KafkaMetricsReceiver from "gauge" to "nonmonotonic sum".
- (Contrib) `receiver/hostmetrics`: Fix issue where receiver fails to read parent-process information for some processes on Windows ([#14679](https://github.com/open-telemetry/opentelemetry-collector-contrib/pull/14679))
- (Contrib) `k8sclusterreceiver`: Fix empty k8s.namespace.name attribute in k8s.namespace.phase metric ([#23452](https://github.com/open-telemetry/opentelemetry-collector-contrib/pull/23452))
- (Contrib) `splunkhecexporter`: Apply multi-metric merge at the level of the whole batch rather than within events emitted for one metric. ([#23365](https://github.com/open-telemetry/opentelemetry-collector-contrib/pull/23365))

## v0.79.1

### 🛑 Breaking changes 🛑

- (Contrib) Set `pkg.translator.prometheus.NormalizeName` feature gate back to Alpha state since it was enabled
  prematurely. Metrics coming from Prometheus receiver will not be normalized by default, specifically `_total` suffix
  will not be removed from metric names. To maintain the current behavior (drop the `_total` suffix), you can enable
  the feature gate using the `--feature-gates=pkg.translator.prometheus.NormalizeName` command argument. However, note
  that the translation in the prometheus receiver is a subject to possible future changes.
  ([#23229](https://github.com/open-telemetry/opentelemetry-collector-contrib/pull/23229))

### 💡 Enhancements 💡

- (Splunk) Add spanmetric and count connectors ([#3300](https://github.com/signalfx/splunk-otel-collector/pull/3300))
- (Splunk) Upgrade builds to use golang 1.20.5 ([#3299](https://github.com/signalfx/splunk-otel-collector/pull/3299))
- (Splunk) `receiver/smartagent`: Add `scrapeFailureLogLevel` config field to `prometheus-exporter` and its sourcing monitors to determine the log level for reported scrape failures ([#3260](https://github.com/signalfx/splunk-otel-collector/pull/3260))

### 🧰 Bug fixes 🧰

- (Splunk) Correct imported Contrib `pkg/translator/prometheus` dependency for `pkg.translator.prometheus.NormalizeName` Alpha state ([#3303](https://github.com/signalfx/splunk-otel-collector/pull/3303))

## v0.79.0

This Splunk OpenTelemetry Collector release includes changes from the [opentelemetry-collector v0.79.0](https://github.com/open-telemetry/opentelemetry-collector/releases/tag/v0.79.0) and the [opentelemetry-collector-contrib v0.79.0](https://github.com/open-telemetry/opentelemetry-collector-contrib/releases/tag/v0.79.0) releases where appropriate.

### 🛑 Breaking changes 🛑

- (Contrib) ~~Set `pkg.translator.prometheus.NormalizeName` feature gate back to Alpha state since it was enabled prematurely.~~ edit: This was an incomplete adoption, addressed in release v0.79.1.
- (Contrib) `attributesprocessor`: Enable SHA-256 as hashing algorithm by default for attributesprocessor hashing action ([#4759](https://github.com/open-telemetry/opentelemetry-collector-contrib/issues/4759))
- (Contrib) `windowseventlogreceiver`: Emit raw Windows events as strings instead of byte arrays ([#22704](https://github.com/open-telemetry/opentelemetry-collector-contrib/issues/22704))
- (Contrib) `pkg/ottl`: Removes `StandardTypeGetter` in favor of `StandardStringGetter`, `StandardIntGetter`, `StandardFloatGetter`, and `StandardPMapGetter`, which handle converting pcommon.Values of the proper type. ([#22763](https://github.com/open-telemetry/opentelemetry-collector-contrib/pull/22763))
  This is only a breaking change for users using OTTL in custom components. For all Contrib components this is an enhancement.
- (Contrib) `postgresqlreceiver`: Remove resource attribute feature gates ([#22479](https://github.com/open-telemetry/opentelemetry-collector-contrib/pull/22479))

### 💡 Enhancements 💡

- (Splunk) `smartagentreceiver`: Add `kubernetes-cluster` config option to sync node labels as properties on the `kubernetes_node` dimension ([#3267](https://github.com/signalfx/splunk-otel-collector/pull/3267))
- (Splunk) Discovery mode: Support `splunk.discovery` mapping in properties.discovery.yaml ([#3238](https://github.com/signalfx/splunk-otel-collector/pull/3238))
- (Splunk) Upgrade to the latest Java agent version [v1.25.0](https://github.com/signalfx/splunk-otel-java/releases/tag/v1.25.0) ([#3272](https://github.com/signalfx/splunk-otel-collector/pull/3272))
- (Contrib) `jmxreceiver`: Add the JMX metrics gatherer version 1.26.0-alpha to the supported jars hash list ([#22042](https://github.com/open-telemetry/opentelemetry-collector-contrib/pull/22042))
- (Contrib) `receivers`: Adding `initial_delay` to receivers to control when scraping interval starts ([#23030](https://github.com/open-telemetry/opentelemetry-collector-contrib/pull/23030))
  The updated receivers are:
  - `oracledb`
  - `postgresql`
  - `sqlquery`
  - `windowsperfcounters`
- (Contrib) `oracledbreceiver`: Add a simpler alternative configuration option ([#22087](https://github.com/open-telemetry/opentelemetry-collector-contrib/pull/22087))
- (Contrib) `pkg/ottl`: Add `body.string` accessor to ottllog ([#22786](https://github.com/open-telemetry/opentelemetry-collector-contrib/pull/22786))
- (Contrib) `pkg/ottl`: Allow indexing map and slice log bodies ([#17396](https://github.com/open-telemetry/opentelemetry-collector-contrib/issues/17396), [#22068](https://github.com/open-telemetry/opentelemetry-collector-contrib/issues/22068))
- (Contrib) `pkg/ottl`: Add hash converters/functions for OTTL ([#22725](https://github.com/open-telemetry/opentelemetry-collector-contrib/issues/22725))
- (Contrib) `splunkhecreceiver`: Support different strategies for splitting payloads when receiving a request with the Splunk HEC receiver ([#22788](https://github.com/open-telemetry/opentelemetry-collector-contrib/issues/22788))
- (Contrib) `exporter/splunk_hec`: Apply compression to Splunk HEC payload unconditionally if it's enabled in the config ([#22969](https://github.com/open-telemetry/opentelemetry-collector-contrib/pull/22969), [#22018](https://github.com/open-telemetry/opentelemetry-collector-contrib/issues/22018))
  The compression used to be enabled only if the payload size was greater than 1.5KB which significantly
  complicated the logic and made it hard to test. This change makes the compression unconditionally applied to
  the payload if it's enabled in the config. The benchmarking shows improvements in the throughput and CPU usage for
  large payloads and expected degradation for small payloads which is acceptable given that it's not a common case.
- (Core) `otelcol`: Add connectors to output of the `components` command ([#7809](https://github.com/open-telemetry/opentelemetry-collector/pull/7809))
- (Core) `scraperhelper`: Will start calling scrapers on component start. ([#7635](https://github.com/open-telemetry/opentelemetry-collector/pull/7635))
  The change allows scrapes to perform their initial scrape on component start
  and provide an initial delay. This means that scrapes will be delayed by `initial_delay`
  before first scrape and then run on `collection_interval` for each consecutive interval.
- (Core) `batchprocessor`: Change multiBatcher to use sync.Map, avoid global lock on fast path ([#7714](https://github.com/open-telemetry/opentelemetry-collector/pull/7714))
- (Core, Contrib, Splunk) Third-party dependency updates.

### 🧰 Bug fixes 🧰

- (Splunk) `smartagentreceiver` add missing `monitorID` logger field to `http` monitor ([#3261](https://github.com/signalfx/splunk-otel-collector/pull/3261))
- (Contrib) `jmxreceiver`: Fixed the issue where the JMX receiver's subprocess wasn't canceled upon shutdown, resulting in a rogue java process. ([#23051](https://github.com/open-telemetry/opentelemetry-collector-contrib/pull/23051))
- (Contrib) `internal/filter/filterlog`: fix filtering non-string body by bodies property ([#22736](https://github.com/open-telemetry/opentelemetry-collector-contrib/issues/22736))
  Affects `filterprocessor` and `attributesprocessor`.
- (Contrib) `prometheusreceiver`: Remove sd_file validations from config.go in Prometheus Receiver to avoid failing Collector with error as this behaviour is incompatible with the Prometheus. ([#21509](https://github.com/open-telemetry/opentelemetry-collector-contrib/issues/21509))
- (Contrib) `fileexporter`: Fixes broken lines when rotation is set. ([#22747](https://github.com/open-telemetry/opentelemetry-collector-contrib/issues/22747))
- (Contrib) `exporter/splunk_hec`: Make sure the `max_event_size` option is used to drop events larger than `max_event_size` instead of using it for batch size. ([#18066](https://github.com/open-telemetry/opentelemetry-collector-contrib/issues/18066))
- (Contrib) `postgresqlreceiver`: Fix race condition when capturing errors from multiple requests simultaneously ([#23026](https://github.com/open-telemetry/opentelemetry-collector-contrib/issues/23026))
- (Contrib) `prometheusreceiver`: The prometheus receiver now sets a full, versioned user agent. ([#21910](https://github.com/open-telemetry/opentelemetry-collector-contrib/issues/21910))
- (Contrib) `splunkhecreceiver`: Fix reusing the same splunkhecreiver between logs and metrics ([#22848](https://github.com/open-telemetry/opentelemetry-collector-contrib/pull/22848))
- (Core) `connectors`: When replicating data to connectors, consider whether the next pipeline will mutate data ([#7776](https://github.com/open-telemetry/opentelemetry-collector/issues/7776))

## v0.78.1

### 🧰 Bug fixes 🧰

- (Contrib) `receiver/filelog` Account for empty files ([#22815](https://github.com/open-telemetry/opentelemetry-collector-contrib/issues/22815))

### 💡 Enhancements 💡
- (Core, Contrib, Splunk) Third-party dependency updates.

## v0.78.0

This Splunk OpenTelemetry Collector release includes changes from the [opentelemetry-collector v0.78.2](https://github.com/open-telemetry/opentelemetry-collector/releases/tag/v0.78.2) and the [opentelemetry-collector-contrib v0.78.0](https://github.com/open-telemetry/opentelemetry-collector-contrib/releases/tag/v0.78.0) releases where appropriate.

### 🛑 Breaking changes 🛑

- (Contrib) `receiver/mongodbatlas`: Update emitted Scope name to "otelcol/mongodbatlasreceiver" ([#21382](https://github.com/open-telemetry/opentelemetry-collector-contrib/issues/21382))
- (Contrib) `receivers`: Updating receivers that run intervals to use standard interval by default ([#22138](https://github.com/open-telemetry/opentelemetry-collector-contrib/pull/22138))
- (Contrib) `pkg/ottl`: Updates the `Int` converter to use a new `IntLikeGetter` which will error if the value cannot be converted to an int. ([#22059](https://github.com/open-telemetry/opentelemetry-collector-contrib/pull/22059))
  Affected components: transformprocessor, filterprocessor, routingprocessor, tailsamplingprocessor, countconnector. It is HIGHLY recommended to use each component's error_mode configuration option to handle errors returned by `Int`.

### 💡 Enhancements 💡

- (Splunk) Add `enabled` field support to `*.discovery.yaml` config ([#3207](https://github.com/signalfx/splunk-otel-collector/pull/3207))
- (Contrib) `jmxreceiver`: Add the JMX metrics gatherer version 1.26.0-alpha to the supported jars hash list ([#22042](https://github.com/open-telemetry/opentelemetry-collector-contrib/pull/22042))
- (Contrib) `receivercreator`: add logs and traces support to receivercreator ([#19205](https://github.com/open-telemetry/opentelemetry-collector-contrib/issues/19205), [#19206](https://github.com/open-telemetry/opentelemetry-collector-contrib/issues/19206))
- (Contrib) `pkg/ottl`: Add Log function ([#18076](https://github.com/open-telemetry/opentelemetry-collector-contrib/issues/18076))
- (Contrib) `oracledbreceiver`: Adds support for `consistent gets` and `db block gets` metrics. Disabled by default. ([#21215](https://github.com/open-telemetry/opentelemetry-collector-contrib/issues/21215))
- (Contrib) `pkg/batchperresourceattr`: Mark as not mutating as it does defensive copying. ([#21885](https://github.com/open-telemetry/opentelemetry-collector-contrib/pull/21885))
- (Contrib) `receiver/kafkareceiver`: Support configuration of initial offset strategy to allow consuming form latest or earliest offset ([#14976](https://github.com/open-telemetry/opentelemetry-collector-contrib/issues/14976))
- (Contrib) `internal/filter`: Add `Log`, `UUID`, and `ParseJSON` converters to filterottl standard functions ([#21970](https://github.com/open-telemetry/opentelemetry-collector-contrib/pull/21970))
- (Contrib) `pkg/stanza`: aggregate the latter part of the split-log due to triggering the size limit ([#21241](https://github.com/open-telemetry/opentelemetry-collector-contrib/issues/21241))
- (Contrib) `cmd/mdatagen`: Allow setting resource_attributes without introducing the metrics builder. ([#21516](https://github.com/open-telemetry/opentelemetry-collector-contrib/pull/21516))
- (Contrib) `receiver/mongodbatlasreceiver`: Allow collection of MongoDB Atlas Access Logs as a new feature of the MongoDBAtlas receiver. ([#21182](https://github.com/open-telemetry/opentelemetry-collector-contrib/issues/21182))
- (Contrib) `pkg/ottl`: Add `FloatLikeGetter` and `FloatGetter` to facilitate float retrival for functions. ([#21896](https://github.com/open-telemetry/opentelemetry-collector-contrib/pull/21896))
- (Contrib) `pkg/ottl`: Add access to get and set span kind using a string ([#21773](https://github.com/open-telemetry/opentelemetry-collector-contrib/pull/21773))
- (Contrib) `processor/routingprocessor`: Instrument the routing processor with non-routed spans/metricpoints/logrecords counters (OTel SDK). ([#21476](https://github.com/open-telemetry/opentelemetry-collector-contrib/pull/21476))
- (Contrib) `exporter/splunkhec`: Improve performance and reduce memory consumption. ([#22018](https://github.com/open-telemetry/opentelemetry-collector-contrib/issues/22018))
- (Contrib) `processor/transform`: Add access to the Log function ([#22014](https://github.com/open-telemetry/opentelemetry-collector-contrib/pull/22014))
- (Core) `batchprocessor`: Add support for batching by metadata keys. ([#4544](https://github.com/open-telemetry/opentelemetry-collector/issues/4544))
- (Core) `service`: Add feature gate `telemetry.useOtelWithSDKConfigurationForInternalTelemetry` that will add support for configuring the export of internal telemetry to additional destinations in future releases ([#7678](https://github.com/open-telemetry/opentelemetry-collector/pull/7678), [#7641](https://github.com/open-telemetry/opentelemetry-collector/pull/7641))
- (Core) `forwardconnector`: Promote to beta ([#7579](https://github.com/open-telemetry/opentelemetry-collector/pull/7579))
- (Core) `featuregate`: Promote `featuregate` to the stable module-set ([#7693](https://github.com/open-telemetry/opentelemetry-collector/pull/7693))
- (Core, Contrib, Splunk) Third-party dependency updates.

### 🧰 Bug fixes 🧰

- (Splunk) Evaluate `--set` properties as yaml values ([#3175](https://github.com/signalfx/splunk-otel-collector/pull/3175))
- (Splunk) Evaluate config converter updates to `--dry-run` content ([#3176](https://github.com/signalfx/splunk-otel-collector/pull/3176))
- (Splunk) Support config provider uris in `--config` option values ([#3182](https://github.com/signalfx/splunk-otel-collector/pull/3182))
- (Splunk) `receiver/smartagent`: Don't attempt to expand observer `endpoint` fields if host and port are unsupported ([#3187](https://github.com/signalfx/splunk-otel-collector/pull/3187))
- (Splunk) Replace deprecated `loglevel: debug` logging exporter field with `verbosity: detailed` in default configs ([#3189](https://github.com/signalfx/splunk-otel-collector/pull/3189))
- (Contrib) `statsdreceiver`: Handles StatsD server not running when shutting down to avoid NPE ([#22004](https://github.com/open-telemetry/opentelemetry-collector-contrib/issues/22004))
- (Contrib) `pkg/ottl`: Fix the factory name for the limit function ([#21920](https://github.com/open-telemetry/opentelemetry-collector-contrib/issues/21920))
- (Contrib) `processor/filter`: Fix issue where the OTTL function `HasAttributeKeyOnDatapoint` was not usable. ([#22057](https://github.com/open-telemetry/opentelemetry-collector-contrib/pull/22057))
- (Contrib) `pkg/ottl`: Allow using capture groups in `replace_all_patterns` when replacing map keys ([#22094](https://github.com/open-telemetry/opentelemetry-collector-contrib/issues/22094))
- (Contrib) `exporter/splunkhec`: Fix a bug causing incorrect data in the partial error returned by the exporter ([#21720](https://github.com/open-telemetry/opentelemetry-collector-contrib/pull/21720))
- (Core) `batchprocessor`: Fix return error for batch processor when consuming Metrics and Logs ([#7711](https://github.com/open-telemetry/opentelemetry-collector/pull/7711))
- (Core) `batchprocessor`: Fix start/stop logic for batch processor ([#7708](https://github.com/open-telemetry/opentelemetry-collector/pull/7708))
- (Core) `featuregate`: Fix issue where `StageDeprecated` was not usable ([#7586](https://github.com/open-telemetry/opentelemetry-collector/pull/7586))
- (Core) `exporters`: Fix persistent storage behaviour with no available space on device ([#7198](https://github.com/open-telemetry/opentelemetry-collector/issues/7198))

## v0.77.0

This Splunk OpenTelemetry Collector release includes changes from the [opentelemetry-collector v0.77.0](https://github.com/open-telemetry/opentelemetry-collector/releases/tag/v0.77.0) and the [opentelemetry-collector-contrib v0.77.0](https://github.com/open-telemetry/opentelemetry-collector-contrib/releases/tag/v0.77.0) releases where appropriate.

### 💡 Enhancements 💡

- `connector/forward` - Add support for the forward connector ([#3100](https://github.com/signalfx/splunk-otel-collector/pull/3100))
- `receiver/signalfxgatewayprometheusremotewritereceiver` - Add new receiver that aims to be an otel-native version of
  the SignalFx [Prometheus remote write](https://github.com/signalfx/gateway/blob/main/protocol/prometheus/prometheuslistener.go)
  [gateway](https://github.com/signalfx/gateway/blob/main/README.md) ([#3064](https://github.com/signalfx/splunk-otel-collector/pull/3064))
- `signalfx-agent`: Relocate to be internal to the collector ([#3052](https://github.com/signalfx/splunk-otel-collector/pull/3052))

## v0.76.1

### 💡 Enhancements 💡

- `receiver/jmxreceiver`: Add OpenTelemetry JMX receiver to the distribution ([#3068](https://github.com/signalfx/splunk-otel-collector/pull/3068))
- Update Java auto-instrumentation library to 1.23.1 ([#3055](https://github.com/signalfx/splunk-otel-collector/pull/3055))
- Update installer script to check system architecture ([#2888](https://github.com/signalfx/splunk-otel-collector/pull/2888))

## v0.76.0

This Splunk OpenTelemetry Collector release includes changes from the [opentelemetry-collector v0.76.1](https://github.com/open-telemetry/opentelemetry-collector/releases/tag/v0.76.1) and the [opentelemetry-collector-contrib v0.76.3](https://github.com/open-telemetry/opentelemetry-collector-contrib/releases/tag/v0.76.3) releases where appropriate.

### 💡 Enhancements 💡

- `receiver/lightprometheus`: Limit default resource attributes ([#3042](https://github.com/signalfx/splunk-otel-collector/pull/3042))
- `receiver/discovery`: exposed JSON-encoded evaluated statement zap fields ([#3004](https://github.com/signalfx/splunk-otel-collector/pull/3004), [#3032](https://github.com/signalfx/splunk-otel-collector/pull/3032))
- `receiver/smartagent`: Update bundled python to 3.11.3 ([#3002](https://github.com/signalfx/splunk-otel-collector/pull/3002))
- Update token verification failure message for installer scripts ([#2991](https://github.com/signalfx/splunk-otel-collector/pull/2991))
- `exporter/httpsink`: Add support for metrics and filtering ([#2959](https://github.com/signalfx/splunk-otel-collector/pull/2959))
- `--discovery`: Add `k8sobserver` support for `smartagent/postgresql` ([#3023](https://github.com/signalfx/splunk-otel-collector/pull/3023))
- `--discovery`: Append discovered components to existing metrics pipeline ([#2986](https://github.com/signalfx/splunk-otel-collector/pull/2986))
- `receiver/smartagent`: add `isolatedCollectd` option for native collectd monitors ([#2957](https://github.com/signalfx/splunk-otel-collector/pull/2957))
- Third party dependency updates

### 🧰 Bug fixes 🧰

- `receiver/smartagent`: Don't set `monitorID` attribute if set by monitor ([#3031](https://github.com/signalfx/splunk-otel-collector/pull/3031))
- `receiver/smartagent`: set `sql` monitor logger type from config ([#3001](https://github.com/signalfx/splunk-otel-collector/pull/3001))

## v0.75.0

This Splunk OpenTelemetry Collector release includes changes from the [opentelemetry-collector v0.75.0](https://github.com/open-telemetry/opentelemetry-collector/releases/tag/v0.75.0) and the [opentelemetry-collector-contrib v0.75.0](https://github.com/open-telemetry/opentelemetry-collector-contrib/releases/tag/v0.75.0) releases where appropriate.

### 💡 Enhancements 💡

- New [light prometheus receiver](https://github.com/signalfx/splunk-otel-collector/pull/2921) we're prototyping

### 🧰 Bug fixes 🧰

- Cherry-pick [fluentforward receiver fix](https://github.com/open-telemetry/opentelemetry-collector-contrib/pull/20721)
  from upstream which fixes a performance regression introduced in v0.73.0.
- Fixed sendLoadState, sendSubState and sendActiveState options for [systemd metadata](https://github.com/signalfx/splunk-otel-collector/pull/2929)


## v0.74.0

This Splunk OpenTelemetry Collector release includes changes from the [opentelemetry-collector v0.74.0](https://github.com/open-telemetry/opentelemetry-collector/releases/tag/v0.74.0) and the [opentelemetry-collector-contrib v0.74.0](https://github.com/open-telemetry/opentelemetry-collector-contrib/releases/tag/v0.74.0) releases where appropriate.

### 💡 Enhancements 💡
- [Relocate agent codebase into pkg/signalfx-agent](https://github.com/signalfx/splunk-otel-collector/pull/2717)
- [Tanzu Tile implementation and documentation](https://github.com/signalfx/splunk-otel-collector/pull/2726)
- [Mark our internal pulsar exporter as deprecated](https://github.com/signalfx/splunk-otel-collector/pull/2873)

### 🧰 Bug fixes 🧰
- [Add shutdown method to hostmetadata monitor](https://github.com/signalfx/splunk-otel-collector/pull/2917)
- [Support core file and env config provider directive resolution](https://github.com/signalfx/splunk-otel-collector/pull/2893)

## v0.73.0

This Splunk OpenTelemetry Collector release includes changes from the [opentelemetry-collector v0.73.0](https://github.com/open-telemetry/opentelemetry-collector/releases/tag/v0.73.0) and the [opentelemetry-collector-contrib v0.73.0](https://github.com/open-telemetry/opentelemetry-collector-contrib/releases/tag/v0.73.0) releases where appropriate.

### 💡 Enhancements 💡
- [Build experimental linux arm64 agent-bundle](https://github.com/signalfx/splunk-otel-collector/pull/2671)
- Added profiling, JVM metrics, and service name generation options for zero configuration auto instrumentation of Java apps (Linux only):
  - [Installer script](https://github.com/signalfx/splunk-otel-collector/pull/2718)
  - [Ansible v0.16.0](https://github.com/signalfx/splunk-otel-collector/pull/2729)
  - [Chef v0.5.0](https://github.com/signalfx/splunk-otel-collector/pull/2733)
  - [Puppet v0.9.0](https://github.com/signalfx/splunk-otel-collector/pull/2734)
  - [Salt](https://github.com/signalfx/splunk-otel-collector/pull/2735)
- [update translation rule to use a copy of system.cpu.time and leave the original one intact](https://github.com/open-telemetry/opentelemetry-collector-contrib/pull/19743)

## v0.72.0

This Splunk OpenTelemetry Collector release includes changes from the [opentelemetry-collector v0.72.0](https://github.com/open-telemetry/opentelemetry-collector/releases/tag/v0.72.0) and the [opentelemetry-collector-contrib v0.72.0](https://github.com/open-telemetry/opentelemetry-collector-contrib/releases/tag/v0.72.0) releases where appropriate.

### 💡 Enhancements 💡
- [Added discoverybundler, initial embedded bundle.d and enabled properties for discovery mode](https://github.com/signalfx/splunk-otel-collector/pull/2601)
- [Updated pulsarexporter configuration to prepare for using exporter from contrib](https://github.com/signalfx/splunk-otel-collector/pull/2650)
- [Corrected module names for directory locations in examples](https://github.com/signalfx/splunk-otel-collector/pull/2665)
- [Built linux and windows amd64 agent bundles](https://github.com/signalfx/splunk-otel-collector/pull/2649)
- Third party dependency updates

## v0.71.0

This Splunk OpenTelemetry Collector release includes changes from the [opentelemetry-collector v0.71.0](https://github.com/open-telemetry/opentelemetry-collector/releases/tag/v0.71.0) and the [opentelemetry-collector-contrib v0.71.0](https://github.com/open-telemetry/opentelemetry-collector-contrib/releases/tag/v0.71.0) releases where appropriate.

### 💡 Enhancements 💡
- [Added the fluentforwarder receiver to the default ECS/EC2 configuration.](https://github.com/signalfx/splunk-otel-collector/pull/2537)
- [Added the PostgreSQL receiver](https://github.com/signalfx/splunk-otel-collector/pull/2564)
- [Zero config support added for always on profiling.](https://github.com/signalfx/splunk-otel-collector/pull/2538)
- [Upgraded to include changes from SignalFx Smart Agent v5.27.3](https://github.com/signalfx/signalfx-agent/releases/tag/v5.27.3)
- [Upgraded to the latest Java agent version v1.21.0](https://github.com/signalfx/splunk-otel-java/releases/tag/v1.21.0)
- Third party dependency updates.

### 🧰 Bug fixes 🧰
- [Added the smartagent extension to the default agent config to properly source environment variables.](https://github.com/signalfx/splunk-otel-collector/pull/2599)

## v0.70.0

This Splunk OpenTelemetry Collector release includes changes from the [opentelemetry-collector v0.70.0](https://github.com/open-telemetry/opentelemetry-collector/releases/tag/v0.70.0) and the [opentelemetry-collector-contrib v0.70.0](https://github.com/open-telemetry/opentelemetry-collector-contrib/releases/tag/v0.70.0) releases where appropriate.

### 💡 Enhancements 💡

- Initial [Discovery properties provider](https://github.com/signalfx/splunk-otel-collector/pull/2494) and config incorporation for the discovery mode.
- Third-party dependency updates.

### 🧰 Bug fixes 🧰

- [Addressed SignalFx exporter deferred metadata client initialization](https://github.com/open-telemetry/opentelemetry-collector-contrib/commit/f607cb47c8d972febb9d9d215e0029b3e8cb9884) causing [issues in the Smart Agent receiver](https://github.com/signalfx/splunk-otel-collector/issues/2508).

## v0.69.0

This Splunk OpenTelemetry Collector release includes changes from the [opentelemetry-collector v0.69.1](https://github.com/open-telemetry/opentelemetry-collector/releases/tag/v0.69.1) and the [opentelemetry-collector-contrib v0.69.0](https://github.com/open-telemetry/opentelemetry-collector-contrib/releases/tag/v0.69.0) releases where appropriate.

### 💡 Enhancements 💡
- Upgraded to the latest [Java agent version (v1.20.0)](https://github.com/signalfx/splunk-otel-collector/pull/2487)
- Upgrade to include changes from [SignalFx Smart Agent v5.27.2](https://github.com/signalfx/signalfx-agent/releases/tag/v5.27.2)
- [Added a variable for Ansible deployments to set NO_PROXY](https://github.com/signalfx/splunk-otel-collector/pull/2482)
- [Updated configuration file for the upstream Collector to enable sync of host metadata](https://github.com/signalfx/splunk-otel-collector/pull/2491)

### 🛑 Breaking changes 🛑
Resource detection for `gke`/`gce` have been combined into the `gcp` resource detector.  While the Splunk Distribution of the Opentelemetry Collector will currently automatically detect and translate any "deprecated" configuration using `gke`/`gce`, [we recommend users with affected configurations specify the new `gcp` detector](https://github.com/signalfx/splunk-otel-collector/pull/2488)

### 🧰 Bug fixes 🧰

- [Added check for nil for k8s attribute, fixing issue causing a core dump on startup](https://github.com/signalfx/splunk-otel-collector/pull/2489)
- [Removed containerd override to address CVE](https://github.com/signalfx/splunk-otel-collector/pull/2466)
- [Updated golang to 1.19.4 to address CVE](https://github.com/signalfx/splunk-otel-collector/pull/2493)

## v0.68.1

This Splunk OpenTelemetry Collector release includes changes from the [opentelemetry-collector v0.68.0](https://github.com/open-telemetry/opentelemetry-collector/releases/tag/v0.68.0) and the [opentelemetry-collector-contrib v0.68.0](https://github.com/open-telemetry/opentelemetry-collector-contrib/releases/tag/v0.68.0) releases where appropriate.

### 💡 Enhancements 💡

- [Added the Windows Log Event Receiver](https://github.com/signalfx/splunk-otel-collector/pull/2449)
- [Ensure config values aren't expanded in discovery mode](https://github.com/signalfx/splunk-otel-collector/pull/2445)
- [Added an example of how to use the recombine operator](https://github.com/signalfx/splunk-otel-collector/pull/2451)

### 🧰 Bug fixes 🧰

- [Fixed link to Java instrumentation agent](https://github.com/signalfx/splunk-otel-collector/pull/2458)

## v0.68.0 (Broken)

### Instrumentation packages are incomplete. Please use release v0.68.1 instead.

This Splunk OpenTelemetry Collector release includes changes from the [opentelemetry-collector v0.68.0](https://github.com/open-telemetry/opentelemetry-collector/releases/tag/v0.68.0) and the [opentelemetry-collector-contrib v0.68.0](https://github.com/open-telemetry/opentelemetry-collector-contrib/releases/tag/v0.68.0) releases where appropriate.

### 💡 Enhancements 💡

- [Moved to upstream Oracle DB receiver(alpha) that captures telemetry such as instance and session specific metrics from an Oracle Database](https://github.com/signalfx/splunk-otel-collector/pull/2381)
- [Upgraded to the latest Java agent version (v1.19.0) for zero configuration auto instrumentation via the Collector](https://github.com/signalfx/splunk-otel-collector/pull/2375)
- [Ensuring the Collector dry run option does not provide expanded final config values](https://github.com/signalfx/splunk-otel-collector/pull/2439)
- [Added capability to disable service name generation for zero configuration auto instrumentation via the Collector](https://github.com/signalfx/splunk-otel-collector/pull/2410)
- [Added upstream Redis receiver (alpha) along with an example; supports TLS](https://github.com/signalfx/splunk-otel-collector/pull/2096)

### 🧰 Bug fixes 🧰

- [Downgrading gopsutil to v3.22.10](https://github.com/signalfx/splunk-otel-collector/pull/2400)
- [Fixed a warning for Salt deployments to set the ballast memory size under an extension instead of memory_limiter processor](https://github.com/signalfx/splunk-otel-collector/pull/2379)

## v0.67.0

This Splunk OpenTelemetry Collector release includes changes from the [opentelemetry-collector v0.67.0](https://github.com/open-telemetry/opentelemetry-collector/releases/tag/v0.67.0) and the [opentelemetry-collector-contrib v0.67.0](https://github.com/open-telemetry/opentelemetry-collector-contrib/releases/tag/v0.67.0) releases where appropriate.

### 💡 Enhancements 💡

- [add README to packaging/choco directory](https://github.com/signalfx/splunk-otel-collector/pull/2328)
- [Add Azure Eventhub receiver](https://github.com/signalfx/splunk-otel-collector/pull/2342)
- [add support for proxy as part of bosh deployment](https://github.com/signalfx/splunk-otel-collector/pull/2273)
- [PPC support](https://github.com/signalfx/splunk-otel-collector/pull/2308)
- [Add logstransformprocessor from contrib](https://github.com/signalfx/splunk-otel-collector/pull/2246)

### 🧰 Bug fixes 🧰

- [fix image filter to regex match the tag](https://github.com/signalfx/splunk-otel-collector/pull/2357)
- [Rework command line arguments parsing](https://github.com/signalfx/splunk-otel-collector/pull/2343)
- [Temporarily add a no-op flag --metrics-addr](https://github.com/signalfx/splunk-otel-collector/pull/2363)
- [Remove handling of unsupported --mem-ballast-size-mib command line argument](https://github.com/signalfx/splunk-otel-collector/pull/2339)
- [fix digest artifact path](https://github.com/signalfx/splunk-otel-collector/pull/2301)

## v0.66.0

This Splunk OpenTelemetry Collector release includes changes from the [opentelemetry-collector v0.65.0](https://github.com/open-telemetry/opentelemetry-collector/releases/tag/v0.65.0), which has the same content as [opentelemetry-collector v0.66.0](https://github.com/open-telemetry/opentelemetry-collector/releases/tag/v0.66.0), the [opentelemetry-collector-contrib v0.65.0](https://github.com/open-telemetry/opentelemetry-collector-contrib/releases/tag/v0.65.0), and the [opentelemetry-collector-contrib v0.66.0](https://github.com/open-telemetry/opentelemetry-collector-contrib/releases/tag/v0.66.0) releases where appropriate.

### 💡 Enhancements 💡

- Add alpha `k8sobjects` receiver [#2270](https://github.com/signalfx/splunk-otel-collector/pull/2270)
- Add Windows 2022 Docker image support [#2269](https://github.com/signalfx/splunk-otel-collector/pull/2269)
- Update internal config source logic better adopt upstream components [#2267](https://github.com/signalfx/splunk-otel-collector/pull/2267) and [#2271](https://github.com/signalfx/splunk-otel-collector/pull/2271)
- Third-party dependency updates

## v0.65.0 (Skipped)

There is no Splunk OpenTelemetry Collector release v0.65.0. The Contrib project [retracted this release](https://github.com/open-telemetry/opentelemetry-collector-contrib/pull/16457) for mismatched component dependency versions.

## v0.64.0

This Splunk OpenTelemetry Collector release includes changes from the [opentelemetry-collector v0.64.0](https://github.com/open-telemetry/opentelemetry-collector/releases/tag/v0.64.0), the [opentelemetry-collector v0.64.1](https://github.com/open-telemetry/opentelemetry-collector/releases/tag/v0.64.1), and the [opentelemetry-collector-contrib v0.64.0](https://github.com/open-telemetry/opentelemetry-collector-contrib/releases/tag/v0.64.0) releases where appropriate.

### 💡 Enhancements 💡

- Add Zero Config support for installing signalfx-dotnet-tracing instrumentation (#2068)
- Upgrade to Smart Agent release 5.26.0 (#2251)
- Remove usage of opentelemetry-collector experimental config source package (#2267)
- Third-party dependency updates

## v0.63.0

This Splunk OpenTelemetry Collector release includes changes from the [opentelemetry-collector v0.63.0](https://github.com/open-telemetry/opentelemetry-collector/releases/tag/v0.63.0) and the [opentelemetry-collector-contrib v0.63.0](https://github.com/open-telemetry/opentelemetry-collector-contrib/releases/tag/v0.63.0) releases, and the [opentelemetry-collector v0.63.1](https://github.com/open-telemetry/opentelemetry-collector/releases/tag/v0.63.1) and the [opentelemetry-collector-contrib v0.63.1](https://github.com/open-telemetry/opentelemetry-collector-contrib/releases/tag/v0.63.1) releases where appropriate.

### 💡 Enhancements 💡

- Experimental --discovery and --dry-run functionality [#2195](https://github.com/signalfx/splunk-otel-collector/pull/2195)
- Upgrade to smart agent release 5.25.0 (#2226)
- unify <ANY> and <VERSION_FROM_BUILD> values and checks[#2179](https://github.com/signalfx/splunk-otel-collector/pull/2179)
- Fix example config for Pulsar exporter, units are nanoseconds [#2185](https://github.com/signalfx/splunk-otel-collector/pull/2185)
- Fix-sa-receiver-link [#2193](https://github.com/signalfx/splunk-otel-collector/pull/2193)
- make dependabot updates weekly [#2215](https://github.com/signalfx/splunk-otel-collector/pull/2215)

## v0.62.0

This Splunk OpenTelemetry Collector release includes changes from the [opentelemetry-collector v0.62.0](https://github.com/open-telemetry/opentelemetry-collector/releases/tag/v0.62.0) and the [opentelemetry-collector-contrib v0.62.0](https://github.com/open-telemetry/opentelemetry-collector-contrib/releases/tag/v0.62.0) releases.

### 💡 Enhancements 💡

- Increase number of queue consumers in gateway default configuration (#2084)
- Add a new Oracle database receiver (#2011)
- Upgrade to java agent 1.17 (#2161)
- Upgrade to smart agent release 5.24.0 (#2161)
- Update include config source to beta (#2093)

## v0.61.0

This Splunk OpenTelemetry Collector release includes changes from the [opentelemetry-collector v0.61.0](https://github.com/open-telemetry/opentelemetry-collector/releases/tag/v0.61.0) and the [opentelemetry-collector-contrib v0.61.0](https://github.com/open-telemetry/opentelemetry-collector-contrib/releases/tag/v0.61.0) releases.

### 💡 Enhancements 💡

- `signalfx` exporter: Drop datapoints with more than 36 dimensions [#14625](https://github.com/open-telemetry/opentelemetry-collector-contrib/pull/14625)
- Security updates for third-party dependencies

### 🧰 Bug fixes 🧰

- `smartagent` receiver: Reduce severity of logged unsupported config fields warning [#2072](https://github.com/signalfx/splunk-otel-collector/pull/2072)

## v0.60.0

This Splunk OpenTelemetry Collector release includes changes from the [opentelemetry-collector v0.60.0](https://github.com/open-telemetry/opentelemetry-collector/releases/tag/v0.60.0) and the [opentelemetry-collector-contrib v0.60.0](https://github.com/open-telemetry/opentelemetry-collector-contrib/releases/tag/v0.60.0) releases.

### 💡 Enhancements 💡

- Update auto instrumentation java agent to [v1.16.0](https://github.com/signalfx/splunk-otel-java/releases/tag/v1.16.0)
- Replace usage of Map.Insert* and Map.Update* with Map.Upsert (#1957)
- Refactor main flags as settings.Settings (#1952)
- Support installing with ansible and skipping restart of services (#1930)

## v0.59.1

### 💡 Enhancements 💡

- Upgrade to include changes from [SignalFx Smart Agent v5.23.0](https://github.com/signalfx/signalfx-agent/releases/tag/v5.23.0)
- Add `processlist` and `resourcedetection` to default config

## v0.59.0

This Splunk OpenTelemetry Collector release includes changes from the [opentelemetry-collector v0.59.0](https://github.com/open-telemetry/opentelemetry-collector/releases/tag/v0.59.0) and the [opentelemetry-collector-contrib v0.59.0](https://github.com/open-telemetry/opentelemetry-collector-contrib/releases/tag/v0.59.0) releases.

### 💡 Enhancements 💡

- Upgrade Golang to 1.19
- debug/configz: Address multiple confmap.Providers for service config and index debug/configz/initial by provider scheme.
- Add tar.gz distribution of Splunk Collector
- Update default gateway config to sync host metadata by default

## v0.58.0

This Splunk OpenTelemetry Collector release includes changes from the [opentelemetry-collector v0.58.0](https://github.com/open-telemetry/opentelemetry-collector/releases/tag/v0.58.0) and the [opentelemetry-collector-contrib v0.58.0](https://github.com/open-telemetry/opentelemetry-collector-contrib/releases/tag/v0.58.0) releases.

### 💡 Enhancements 💡

- Update auto instrumentation java agent to [v1.14.2](https://github.com/signalfx/splunk-otel-java/releases/tag/v1.14.2)

## v0.57.0

This Splunk OpenTelemetry Collector release includes changes from the [opentelemetry-collector v0.57.2](https://github.com/open-telemetry/opentelemetry-collector/releases/tag/v0.57.2) and the [opentelemetry-collector-contrib v0.57.2](https://github.com/open-telemetry/opentelemetry-collector-contrib/releases/tag/v0.57.2) releases.

### 💡 Enhancements 💡

- Include [`sqlquery` receiver](https://github.com/open-telemetry/opentelemetry-collector-contrib/blob/v0.57.2/receiver/sqlqueryreceiver/README.md)(#1833)
- Security updates for third-party dependencies

## v0.56.0

This Splunk OpenTelemetry Collector release includes changes from the [opentelemetry-collector v0.56.0](https://github.com/open-telemetry/opentelemetry-collector/releases/tag/v0.56.0) and the [opentelemetry-collector-contrib v0.56.0](https://github.com/open-telemetry/opentelemetry-collector-contrib/releases/tag/v0.56.0) releases.

### 💡 Enhancements 💡

- Add the `--collector-config` option to the Linux installer script to allow a custom config file path (#1806)
- Update auto instrumentation java agent to [v1.14.0](https://github.com/signalfx/splunk-otel-java/releases/tag/v1.14.0)
- Update bundled Smart Agent to [v5.22.0](https://github.com/signalfx/signalfx-agent/releases/tag/v5.22.0)

### 🧰 Bug fixes 🧰

- `signalfx` exporter: Fix invalid error response message [#12654](https://github.com/open-telemetry/opentelemetry-collector-contrib/pull/12654)

## v0.55.1

### 🧰 Bug fixes 🧰

- `pulsar` exporter: Removed pulsar producer name from config to avoid producer name conflict (#1782)

## v0.55.0

This Splunk OpenTelemetry Collector release includes changes from the [opentelemetry-collector v0.55.0](https://github.com/open-telemetry/opentelemetry-collector/releases/tag/v0.55.0) and the [opentelemetry-collector-contrib v0.55.0](https://github.com/open-telemetry/opentelemetry-collector-contrib/releases/tag/v0.55.0) releases.

### 💡 Enhancements 💡

- Update default `td-agent` version to 4.3.2 in the [Linux installer script](https://github.com/signalfx/splunk-otel-collector/blob/main/docs/getting-started/linux-installer.md) to support log collection with fluentd on Ubuntu 22.04
- Include [tail_sampling](https://github.com/open-telemetry/opentelemetry-collector-contrib/tree/main/processor/tailsamplingprocessor) and [span_metrics](https://github.com/open-telemetry/opentelemetry-collector-contrib/tree/v0.95.0/processor/spanmetricsprocessor) in our distribution

### 🧰 Bug fixes 🧰

- Correct invalid environment variable expansion for ECS task metadata endpoints on EC2 (#1764)
- Adopt [metricstransformprocessor empty metrics fix](https://github.com/open-telemetry/opentelemetry-collector-contrib/pull/12211)

## v0.54.0

This Splunk OpenTelemetry Collector release includes changes from the [opentelemetry-collector v0.54.0](https://github.com/open-telemetry/opentelemetry-collector/releases/tag/v0.54.0) and the [opentelemetry-collector-contrib v0.54.0](https://github.com/open-telemetry/opentelemetry-collector-contrib/releases/tag/v0.54.0) releases.

### 💡 Enhancements 💡

- Only use config server if env var unset (#1728)
- Update bundled Smart Agent to [v5.21.0](https://github.com/signalfx/signalfx-agent/releases/tag/v5.21.0)

### 🧰 Bug fixes 🧰

- Wrap log messages for windows support bundle (#1725)

## v0.53.1

### 🧰 Bug fixes 🧰

- Upgrade [`metricstransform`
  processor](https://github.com/open-telemetry/opentelemetry-collector-contrib/tree/main/processor/metricstransformprocessor)
  to pick up [migration from OpenCensus data model to
  OTLP](https://github.com/open-telemetry/opentelemetry-collector-contrib/pull/10817) that fixes a few issues with
  the processor.

## v0.53.0

This Splunk OpenTelemetry Collector release includes changes from the [opentelemetry-collector v0.53.0](https://github.com/open-telemetry/opentelemetry-collector/releases/tag/v0.53.0) and the [opentelemetry-collector-contrib v0.53.0](https://github.com/open-telemetry/opentelemetry-collector-contrib/releases/tag/v0.53.0) releases.

### 🚀 New components 🚀

- [`k8sevents` receiver](https://github.com/open-telemetry/opentelemetry-collector-contrib/tree/main/receiver/k8seventsreceiver)
  to collect Kubernetes events in OpenTelemetry semantics (#1641)
- **Experimental**: [`pulsar` exporter](https://github.com/signalfx/splunk-otel-collector/tree/main/internal/exporter/pulsarexporter) to export metrics to Pulsar (#1683)

## v0.52.2

### 💡 Enhancements 💡

- Upgrade Golang to 1.18.3 (#1633)
- Support multiple `--config` command-line arguments (#1576)

### 🧰 Bug fixes 🧰

- [`kubeletstats` receiver](https://github.com/open-telemetry/opentelemetry-collector-contrib/tree/main/receiver/kubeletstatsreceiver) introduced a regression in version 52.0 that can break metrics for Kubernetes pods and containers, pinning this receiver's version to v0.51.0 until the regression is resolved (#1638)

## v0.52.1

### 🚀 New components 🚀

- [`transform` processor](https://github.com/open-telemetry/opentelemetry-collector-contrib/tree/main/processor/transformprocessor) to modify telemetry based on configuration using the [Telemetry Transformation Language](https://github.com/open-telemetry/opentelemetry-collector-contrib/blob/main/pkg/ottl) (Alpha)

### 💡 Enhancements 💡

- Initial release of [Chef cookbook](https://supermarket.chef.io/cookbooks/splunk_otel_collector) for Linux and Windows

## v0.52.0

This Splunk OpenTelemetry Collector release includes changes from the [opentelemetry-collector v0.52.0](https://github.com/open-telemetry/opentelemetry-collector/releases/tag/v0.52.0) and the [opentelemetry-collector-contrib v0.52.0](https://github.com/open-telemetry/opentelemetry-collector-contrib/releases/tag/v0.52.0) releases.

### 💡 Enhancements 💡

- Add Ubuntu 22.04 support to the [Linux installer script](https://github.com/signalfx/splunk-otel-collector/blob/main/docs/getting-started/linux-installer.md), [Ansible playbook](https://github.com/signalfx/splunk-otel-collector/tree/main/deployments/ansible), [Puppet module](https://github.com/signalfx/splunk-otel-collector/tree/main/deployments/puppet), and [Salt formula](https://github.com/signalfx/splunk-otel-collector/tree/main/deployments/salt) (collector only; log collection with Fluentd [not currently supported](https://www.fluentd.org/blog/td-agent-v4.3.1-has-been-released))

## v0.51.0

This Splunk OpenTelemetry Collector release includes changes from the [opentelemetry-collector v0.51.0](https://github.com/open-telemetry/opentelemetry-collector/releases/tag/v0.51.0) and the [opentelemetry-collector-contrib v0.51.0](https://github.com/open-telemetry/opentelemetry-collector-contrib/releases/tag/v0.51.0) releases.

Additionally, this release includes [an update to the `resourcedetection` processor](https://github.com/open-telemetry/opentelemetry-collector-contrib/pull/10015) to support "cname" and "lookup" hostname sources.

### 🛑 Breaking changes 🛑

- Removed Debian 8 (jessie) support from the [Linux installer script](https://github.com/signalfx/splunk-otel-collector/blob/main/docs/getting-started/linux-installer.md) (#1354), [Ansible playbook](https://github.com/signalfx/splunk-otel-collector/tree/main/deployments/ansible) (#1547), and [Puppet module](https://github.com/signalfx/splunk-otel-collector/tree/main/deployments/puppet) (#1545)

### 💡 Enhancements 💡

- Added Debian 11 (bullseye) support to the [Linux installer script](https://github.com/signalfx/splunk-otel-collector/blob/main/docs/getting-started/linux-installer.md) (#1354), [Ansible playbook](https://github.com/signalfx/splunk-otel-collector/tree/main/deployments/ansible) (#1547), [Puppet module](https://github.com/signalfx/splunk-otel-collector/tree/main/deployments/puppet) (#1545), and [Salt formula](https://github.com/signalfx/splunk-otel-collector/tree/main/deployments/salt) (#1546)
- Upgrade Golang to 1.18.2 (#1551)

## v0.50.1

### 💡 Enhancements 💡

- Security updates for third-party dependencies
- Update bundled Smart Agent to [v5.20.1](https://github.com/signalfx/signalfx-agent/releases/tag/v5.20.1)

## v0.50.0

This Splunk OpenTelemetry Collector release includes changes from the [opentelemetry-collector v0.50.0](https://github.com/open-telemetry/opentelemetry-collector/releases/tag/v0.50.0) and the [opentelemetry-collector-contrib v0.50.0](https://github.com/open-telemetry/opentelemetry-collector-contrib/releases/tag/v0.50.0) releases.

Additionally, this release includes [an update to `k8scluster` receiver](https://github.com/open-telemetry/opentelemetry-collector-contrib/pull/9523) that allows it to run on older k8s clusters (1.20-).

## v0.49.0

This Splunk OpenTelemetry Collector release includes changes from the [opentelemetry-collector v0.49.0](https://github.com/open-telemetry/opentelemetry-collector/releases/tag/v0.49.0) and the [opentelemetry-collector-contrib v0.49.0](https://github.com/open-telemetry/opentelemetry-collector-contrib/releases/tag/v0.49.0) releases.

### 🚀 New components 🚀

- [`syslog` receiver](https://github.com/open-telemetry/opentelemetry-collector-contrib/tree/main/receiver/syslogreceiver) parses Syslogs from tcp/udp using the [opentelemetry-log-collection](https://github.com/open-telemetry/opentelemetry-log-collection) library

### 💡 Enhancements 💡

- Upgrade to Go 1.18.1 (#1464)
- Initial support for [Cloud Foundry Buildpack](https://github.com/signalfx/splunk-otel-collector/tree/main/deployments/cloudfoundry/buildpack) (#1404)
- Initial support for [BOSH Release](https://github.com/signalfx/splunk-otel-collector/tree/main/deployments/cloudfoundry/bosh) (#1480)
- Update bundled Smart Agent to [v5.20.0](https://github.com/signalfx/signalfx-agent/releases/tag/v5.20.0)

## v0.48.0

This Splunk OpenTelemetry Collector release includes changes from the [opentelemetry-collector v0.48.0](https://github.com/open-telemetry/opentelemetry-collector/releases/tag/v0.48.0) and the [opentelemetry-collector-contrib v0.48.0](https://github.com/open-telemetry/opentelemetry-collector-contrib/releases/tag/v0.48.0) releases.

### 🚀 New components 🚀

- [`cloudfoundry` receiver](https://github.com/open-telemetry/opentelemetry-collector-contrib/tree/main/receiver/cloudfoundryreceiver)
  to receive metrics from Cloud Foundry deployments and services.

## v0.47.1

### 🧰 Bug fixes 🧰

- Remove `signalfx` exporter from traces pipeline in default gateway config (#1393)
- Update `github.com/open-telemetry/opentelemetry-log-collection` to [v0.27.1](https://github.com/open-telemetry/opentelemetry-log-collection/releases/tag/v0.27.1) to fix logging pipeline issues after upgrading to Go 1.18 (#1418)

## v0.47.0

This Splunk OpenTelemetry Collector release includes changes from the [opentelemetry-collector v0.47.0](https://github.com/open-telemetry/opentelemetry-collector/releases/tag/v0.47.0) and the [opentelemetry-collector-contrib v0.47.0](https://github.com/open-telemetry/opentelemetry-collector-contrib/releases/tag/v0.47.0) releases.

### 🚀 New components 🚀

- [`tcplog` receiver](https://github.com/open-telemetry/opentelemetry-collector-contrib/tree/main/receiver/tcplogreceiver) to receive logs from tcp using the [opentelemetry-log-collection](https://github.com/open-telemetry/opentelemetry-log-collection) library

### 💡 Enhancements 💡

- Upgrade to Go 1.18 (#1380)

### 🧰 Bug fixes 🧰

- Update core version during build (#1379)
- Update SA event type to fix processlist (#1385)

## v0.46.0

This Splunk OpenTelemetry Collector release includes changes from the [opentelemetry-collector v0.46.0](https://github.com/open-telemetry/opentelemetry-collector/releases/tag/v0.46.0) and the [opentelemetry-collector-contrib v0.46.0](https://github.com/open-telemetry/opentelemetry-collector-contrib/releases/tag/v0.46.0) releases.

### 💡 Enhancements 💡

- Upgrade `hostmetrics` receiver dependency (#1341)
- Update Linux installer script to fail immediately if running on an unsupported Linux distribution (#1351)
- Update bundled Smart Agent to [v5.19.1](https://github.com/signalfx/signalfx-agent/releases/tag/v5.19.1)

### 🧰 Bug fixes 🧰

- As a bug fix for hosts number miscalculation in Splunk Observability Cloud, Splunk OpenTelemetry Collector running in
  agent mode now is configured to override `host.name` attribute of all signals sent from instrumentation libraries by
  default (#1307)

## v0.45.0

This Splunk OpenTelemetry Collector release includes changes from the [opentelemetry-collector v0.45.0](https://github.com/open-telemetry/opentelemetry-collector/releases/tag/v0.45.0) and the [opentelemetry-collector-contrib v0.45.1](https://github.com/open-telemetry/opentelemetry-collector-contrib/releases/tag/v0.45.1) releases.

### 💡 Enhancements 💡

- Upgrade golang to 1.17.7 (#1294)

### 🧰 Bug fixes 🧰

- Correct collectd/hadoopjmx monitor type in windows Smart Agent receiver config validation [#1254](https://github.com/signalfx/splunk-otel-collector/pull/1254)

## v0.44.0

This Splunk OpenTelemetry Collector release includes changes from the [opentelemetry-collector v0.44.0](https://github.com/open-telemetry/opentelemetry-collector/releases/tag/v0.44.0) and the [opentelemetry-collector-contrib v0.44.0](https://github.com/open-telemetry/opentelemetry-collector-contrib/releases/tag/v0.44.0) releases.

### 🚀 New components 🚀

- [`databricks` receiver](https://github.com/signalfx/splunk-otel-collector/tree/main/internal/receiver/databricksreceiver) to generate metrics about the operation of a Databricks instance (Alpha)

### 💡 Enhancements 💡

- Bump default `td-agent` version to 4.3.0 in installer scripts (#1205)
- Enable shared pipeline for profiling by default (#1181)
- Update bundled Smart Agent to [v5.19.0](https://github.com/signalfx/signalfx-agent/releases/tag/v5.19.0)

## v0.43.0

This Splunk OpenTelemetry Collector release includes changes from the [opentelemetry-collector v0.43.1](https://github.com/open-telemetry/opentelemetry-collector/releases/tag/v0.43.1) and the [opentelemetry-collector-contrib v0.43.0](https://github.com/open-telemetry/opentelemetry-collector-contrib/releases/tag/v0.43.0) releases.

### 🧰 Bug fixes 🧰

- Provide informative unsupported monitor error on Windows for Smart Agent receiver [#1150](https://github.com/signalfx/splunk-otel-collector/pull/1150)
- Fix Windows support bundle script if fluentd is not installed (#1162)

## v0.42.0

This Splunk OpenTelemetry Collector release includes changes from the [opentelemetry-collector v0.42.0](https://github.com/open-telemetry/opentelemetry-collector/releases/tag/v0.42.0) and the [opentelemetry-collector-contrib v0.42.0](https://github.com/open-telemetry/opentelemetry-collector-contrib/releases/tag/v0.42.0) releases.

### 🛑 Breaking changes 🛑

- This version adopts OpenTelemetry Core version 0.42.0, and in doing so the configuration parsing process has changed slightly. The Splunk OpenTelemetry Collector used to [evaluate user configuration twice](https://github.com/signalfx/splunk-otel-collector/issues/628) and this required escaping desired `$` literals with an additional `$` character to prevent unwanted environment variable expansion. This version no longer doubly evaluates configuration so any `$$` instances in your configuration as a workaround should be updated to `$`.  [Config source directives](./internal/configsource) that include an additional `$` are provided with a temporary, backward-compatible `$${config_source:value}` and `$$config_source:value` parsing rule controlled by `SPLUNK_DOUBLE_DOLLAR_CONFIG_SOURCE_COMPATIBLE` environment variable (default `"true"`) to migrate them to single `$` usage to continue supporting the updating configs from [#930](https://github.com/signalfx/splunk-otel-collector/pull/930) and [#935](https://github.com/signalfx/splunk-otel-collector/pull/935). This functionality will be removed in a future release (#1099)

### 🚀 New components 🚀

- [`docker_observer`](https://github.com/open-telemetry/opentelemetry-collector-contrib/tree/main/extension/observer/dockerobserver) to detect and create container endpoints, to be used with the [`receiver_creator`](https://github.com/open-telemetry/opentelemetry-collector-contrib/tree/main/receiver/receivercreator) (#1044)
- [`ecs_task_observer`](https://github.com/open-telemetry/opentelemetry-collector-contrib/tree/main/extension/observer/ecstaskobserver) to detect and create ECS task container endpoints, to be used with the [`receiver_creator`](https://github.com/open-telemetry/opentelemetry-collector-contrib/tree/main/receiver/receivercreator) (#1125)

### 💡 Enhancements 💡

- Initial [salt module](https://github.com/signalfx/splunk-otel-collector/tree/main/deployments/salt) for Linux (#1050)
- Update bundled Smart Agent to [v5.18.0](https://github.com/signalfx/signalfx-agent/releases/tag/v5.18.0)

### 🧰 Bug fixes 🧰

- [`smartagent` receiver](https://github.com/signalfx/splunk-otel-collector/tree/v0.42.0/internal/receiver/smartagentreceiver) will now attempt to create _any_ monitor from a Receiver Creator instance, disregarding its provided `endpoint`. Previously would error out if a monitor did not accept endpoints ([#1107](https://github.com/signalfx/splunk-otel-collector/pull/1107))
- Remove `$$`-escaped `env` config source usage in ECS configs ([#1139](https://github.com/signalfx/splunk-otel-collector/pull/1139)).

## v0.41.1

- Upgrade golang to 1.17.6 (#1088)

## v0.41.0

This Splunk OpenTelemetry Collector release includes changes from the [opentelemetry-collector v0.41.0](https://github.com/open-telemetry/opentelemetry-collector/releases/tag/v0.41.0) and the [opentelemetry-collector-contrib v0.41.0](https://github.com/open-telemetry/opentelemetry-collector-contrib/releases/tag/v0.41.0) releases.

### 🚀 New components 🚀

- [`journald` receiver](https://github.com/open-telemetry/opentelemetry-collector-contrib/tree/main/receiver/journaldreceiver) to parse journald events from systemd journal

### 💡 Enhancements 💡

- Update bundled Smart Agent to [v5.17.1](https://github.com/signalfx/signalfx-agent/releases/tag/v5.17.1)
- Update OTLP HTTP receiver endpoint to use port 4318 in default configuration files (#1017)

## v0.40.0

This Splunk OpenTelemetry Collector release includes changes from the [opentelemetry-collector v0.40.0](https://github.com/open-telemetry/opentelemetry-collector/releases/tag/v0.40.0) and the [opentelemetry-collector-contrib v0.40.0](https://github.com/open-telemetry/opentelemetry-collector-contrib/releases/tag/v0.40.0) releases.

### 🚀 New components 🚀

- [mongodbatlas](https://github.com/open-telemetry/opentelemetry-collector-contrib/tree/main/receiver/mongodbatlasreceiver) receiver to receive metrics from MongoDB Atlas via their monitoring APIs (#997)
- [routing](https://github.com/open-telemetry/opentelemetry-collector-contrib/tree/main/processor/routingprocessor) processor to route logs, metrics or traces to specific exporters (#982)

## v0.39.0

This Splunk OpenTelemetry Collector release includes changes from the [opentelemetry-collector v0.39.0](https://github.com/open-telemetry/opentelemetry-collector/releases/tag/v0.39.0) and the [opentelemetry-collector-contrib v0.39.0](https://github.com/open-telemetry/opentelemetry-collector-contrib/releases/tag/v0.39.0) releases.

### 💡 Enhancements 💡

- Initial [Chocolatey package](https://github.com/signalfx/splunk-otel-collector/blob/main/docs/getting-started/windows-manual.md#chocolatey-installation) release
- Update bundled Smart Agent to [v5.16.0](https://github.com/signalfx/signalfx-agent/releases/tag/v5.16.0)

### 🧰 Bug fixes 🧰

- Fix token passthrough for splunkhec receiver/exporter ([#5435](https://github.com/open-telemetry/opentelemetry-collector-contrib/pull/5435))
- Fix --set command line flag functionality (#939)

## v0.38.1

### 🧰 Bug fixes 🧰

- Fix evaluating env variables in ecs ec2 configs (#930)
- Correct certifi CA bundle removal from Smart Agent bundle (#933)
- Fix evaluating env variables in fargate config (#935)

## v0.38.0

This Splunk OpenTelemetry Collector release includes changes from the [opentelemetry-collector v0.38.0](https://github.com/open-telemetry/opentelemetry-collector/releases/tag/v0.38.0) and the [opentelemetry-collector-contrib v0.38.0](https://github.com/open-telemetry/opentelemetry-collector-contrib/releases/tag/v0.38.0) releases.

### 💡 Enhancements 💡

- Initial release of multi-arch manifest for amd64 and arm64 linux docker images (#866)
  - **Note:** The Smart Agent and Collectd bundle is only included with the amd64 image
- Enable otlp receiver in the gateway logs pipeline (#903)
- Update bundled Smart Agent to [v5.15.0](https://github.com/signalfx/signalfx-agent/releases/tag/v5.15.0)

## v0.37.1

### 💡 Enhancements 💡

- Initial release of [`migratecheckpoint`](https://github.com/signalfx/splunk-otel-collector/tree/main/cmd/migratecheckpoint) to migrate Fluentd's position file to Otel checkpoints
- Upgrade golang to v1.17.2 for CVE-2021-38297
- Upgrade `github.com/hashicorp/consul/api` to v1.11.0 for CVE-2021-37219
- Upgrade `github.com/hashicorp/vault` to v1.7.2 for CVE-2021-27400, CVE-2021-29653, and CVE-2021-32923
- Upgrade `github.com/jackc/pgproto3/v2` to v2.1.1
- Upgrade `go.etcd.io/etcd` to `go.etcd.io/etcd/client/v2` for CVE-2020-15114
- Remove test certs from the smart agent bundle (#861)
- Run the `otelcol` container process as non-root user in provided docker image (#864)

### 🧰 Bug fixes 🧰

- Temporarily downgrade `gopsutil` dep to avoid errors in k8s deployment (#877)

## v0.37.0

This Splunk OpenTelemetry Connector release includes changes from the [opentelemetry-collector v0.37.0](https://github.com/open-telemetry/opentelemetry-collector/releases/tag/v0.37.0) and the [opentelemetry-collector-contrib v0.37.1](https://github.com/open-telemetry/opentelemetry-collector-contrib/releases/tag/v0.37.1) releases. Due to go modules dep issues, the Collector Contrib release 0.37.0 has been retracted in favor of 0.37.1.

### 💡 Enhancements 💡

- `signalfx` exporter: Add support for per cpu metrics [#5756](https://github.com/open-telemetry/opentelemetry-collector-contrib/pull/5756)
- Add [Hashicorp Nomad](https://github.com/signalfx/splunk-otel-collector/tree/main/deployments/nomad) support (#819)
- Add config converter function to unsquash Splunk HEC exporter tls fields (#832)
- Rename `k8s_tagger` processor config entries to [`k8sattributes`](https://github.com/open-telemetry/opentelemetry-collector-contrib/pull/5384) (#848)
- Update bundled Smart Agent to [v5.14.2](https://github.com/signalfx/signalfx-agent/releases/tag/v5.14.2)

## v0.36.1

### 🚀 New components 🚀

- [`httpsink` exporter](https://github.com/signalfx/splunk-otel-collector/tree/main/internal/exporter/httpsinkexporter) to make span data available via a HTTP endpoint
- Initial release of [`translatesfx`](https://github.com/signalfx/splunk-otel-collector/tree/main/cmd/translatesfx) to translate a SignalFx Smart Agent configuration file into a configuration that can be used by an OpenTelemetry Collector

### 🛑 Breaking changes 🛑

- Reorder detectors in default configs, moving the `system` detector to the
  end of the list. Applying this change to a pre-existing config in an EC2
  or Azure deployment will change both the `host.name` dimension and the
  resource ID dimension on some MTSes, possibly causing detectors to fire.
  (#822)

### 💡 Enhancements 💡

- Add `--skip-collector-repo` and `--skip-fluentd-repo` options to the Linux installer script to skip apt/yum/zypper repo config (#801)
- Add `collector_msi_url` and `fluentd_msi_url` options to the Windows installer script to allow custom URLs for downloading MSIs (#803)
- Start collector service after deb/rpm install or upgrade if env file exists (#805)

### 🧰 Bug fixes 🧰

- Allow the version flag without environment variables (#800)
- Fix Linux installer to set `SPLUNK_MEMORY_TOTAL_MIB` in the environment file if `--ballast` option is specified (#807)

## v0.36.0

This Splunk OpenTelemetry Connector release includes changes from the [opentelemetry-collector v0.36.0](https://github.com/open-telemetry/opentelemetry-collector/releases/tag/v0.36.0) and the [opentelemetry-collector-contrib v0.36.0](https://github.com/open-telemetry/opentelemetry-collector-contrib/releases/tag/v0.36.0) releases.

### 💡 Enhancements 💡

- Handle backwards compatibility of internal ballast removal (#759)
- Update bundled Smart Agent to [v5.14.1](https://github.com/signalfx/signalfx-agent/releases/tag/v5.14.1)
- Automatically relocate removed OTLP exporter "insecure" field (#783)

### 🧰 Bug fixes 🧰

- Move Heroku buildpack to [https://github.com/signalfx/splunk-otel-collector-heroku](https://github.com/signalfx/splunk-otel-collector-heroku) (#755)
- Fix rpm installation conflicts with the Smart Agent rpm (#773)

## v0.35.0

This Splunk OpenTelemetry Connector release includes changes from the [opentelemetry-collector v0.35.0](https://github.com/open-telemetry/opentelemetry-collector/releases/tag/v0.35.0) and the [opentelemetry-collector-contrib v0.35.0](https://github.com/open-telemetry/opentelemetry-collector-contrib/releases/tag/v0.35.0) releases.

### 🚀 New components 🚀

- [`groupbyattrs` processor](https://github.com/open-telemetry/opentelemetry-collector-contrib/tree/main/processor/groupbyattrsprocessor)

### 💡 Enhancements 💡

- Update bundled Smart Agent to [v5.13.0](https://github.com/signalfx/signalfx-agent/releases/tag/v5.13.0) (#738)
- Add SUSE support to [Linux installer script](https://github.com/signalfx/splunk-otel-collector/blob/main/docs/getting-started/linux-installer.md) (collector only, log collection with Fluentd not yet supported) (#720)
- Add SUSE support to [puppet module](https://forge.puppet.com/modules/signalfx/splunk_otel_collector) (collector only, log collection with Fluentd not yet supported) (#737)

### 🧰 Bug fixes 🧰

- `smartagent` receiver: Properly parse receiver creator endpoints (#718)

## v0.34.1

### 💡 Enhancements 💡

- Automatically add `system.type` dimension to all `smartagent` receiver datapoints (#702)
- Include ECS EC2 config in docker images (#713)

## v0.34.0

This Splunk OpenTelemetry Connector release includes changes from the [opentelemetry-collector v0.34.0](https://github.com/open-telemetry/opentelemetry-collector/releases/tag/v0.34.0) and the [opentelemetry-collector-contrib v0.34.0](https://github.com/open-telemetry/opentelemetry-collector-contrib/releases/tag/v0.34.0) releases.

### 💡 Enhancements 💡

- Add [Amazon ECS EC2](https://github.com/signalfx/splunk-otel-collector/tree/main/deployments/ecs/ec2) deployment support (#642)
- Enable `memory_ballast` extension in Fargate config (#675)
- Initial [support bundle PowerShell script](https://github.com/signalfx/splunk-otel-collector/blob/main/packaging/msi/splunk-support-bundle.ps1); included in the Windows MSI (#654)
- Remove strict `libcap` dependency from the collector RPM (#676)
  - Allows installation on Linux distros without the `libcap` package.
  - If installing the collector RPM manually, `libcap` will now need to be installed separately as a prerequisite.  See [linux-manual.md](https://github.com/signalfx/splunk-otel-collector/blob/main/docs/getting-started/linux-manual.md#deb-and-rpm-packages) for details.

### 🧰 Bug fixes 🧰

- Use system env vars for default paths in the Windows installer script (#667)

## v0.33.1

### 💡 Enhancements 💡

- Initial release of the `quay.io/signalfx/splunk-otel-collector-windows` [docker image for Windows](https://github.com/signalfx/splunk-otel-collector/blob/main/docs/getting-started/windows-manual.md#docker)
- Upgrade to Go 1.17 (#650)
- Update bundled Smart Agent to [v5.12.0](https://github.com/signalfx/signalfx-agent/releases/tag/v5.12.0)

## v0.33.0

This Splunk OpenTelemetry Connector release includes changes from the [opentelemetry-collector v0.33.0](https://github.com/open-telemetry/opentelemetry-collector/releases/tag/v0.33.0) and the [opentelemetry-collector-contrib v0.33.0](https://github.com/open-telemetry/opentelemetry-collector-contrib/releases/tag/v0.33.0) releases.

### 💡 Enhancements 💡

- `smartagent` receiver: `signalfx-forwarder` now works with `k8s_tagger` processor. (#590)
- Add [Fargate](https://github.com/signalfx/splunk-otel-collector/blob/main/deployments/fargate/README.md) deployment support
- Update bundled Smart Agent to [v5.11.4](https://github.com/signalfx/signalfx-agent/releases/tag/v5.11.4)

### 🧰 Bug fixes 🧰

- `smartagent` receiver: Set redirected logrus logger level (#593)

## v0.31.0

This Splunk OpenTelemetry Connector release includes changes from the [opentelemetry-collector v0.31.0](https://github.com/open-telemetry/opentelemetry-collector/releases/tag/v0.31.0) and the [opentelemetry-collector-contrib v0.31.0](https://github.com/open-telemetry/opentelemetry-collector-contrib/releases/tag/v0.31.0) releases.

### 🚀 New components 🚀

- [`file_storage` extension](https://github.com/open-telemetry/opentelemetry-collector-contrib/tree/main/extension/storage/filestorage)

### 🛑 Breaking changes 🛑

- Change default config server port to 55554 (#579)

### 💡 Enhancements 💡

- Add support for non-persisted journald in the default fluentd config (#516)
- Add `SPLUNK_CONFIG_YAML` env var support for storing configuration YAML (#462)
- Initial puppet support for windows (#524)
- Update to use the `memory_ballast` extension instead of the `--mem-ballast-size-mib` flag (#567)
- Add Heroku buildpack (#571)
- Set required URL and TOKEN env vars for agent config (#572)

### 🧰 Bug fixes 🧰

- Remove SAPM receiver from default configuration (#517)
- `zookeeper` config source: Remove config validation for zk endpoints (#533)
- Fix memory limit calculation for deployments with 20Gi+ of total memory (#558)
- Set path ownership on deb/rpm postinstall (#582)

## v0.29.0

This Splunk OpenTelemetry Connector release includes changes from the [opentelemetry-collector v0.29.0](https://github.com/open-telemetry/opentelemetry-collector/releases/tag/v0.29.0) and the [opentelemetry-collector-contrib v0.29.0](https://github.com/open-telemetry/opentelemetry-collector-contrib/releases/tag/v0.29.0) releases.

### 💡 Enhancements 💡

- Add OTLP to logs pipeline for agent (#495)
- Enable collecting in memory config locally by default (#497)
- Enable host metadata updates by default (#513)

## v0.28.1

- Update bundled Smart Agent to [v5.11.0](https://github.com/signalfx/signalfx-agent/releases/tag/v5.11.0) (#487)
- Document APM infra correlation (#458)
- Alpha translatesfx feature additions.

## v0.28.0

This Splunk OpenTelemetry Collector release includes changes from the [opentelemetry-collector v0.28.0](https://github.com/open-telemetry/opentelemetry-collector/releases/tag/v0.28.0) and the [opentelemetry-collector-contrib v0.28.0](https://github.com/open-telemetry/opentelemetry-collector-contrib/releases/tag/v0.28.0) releases.

### 💡 Enhancements 💡

- Initial puppet module for linux (#405)
- Add `include` config source (#419, #402, #397)
- Allow setting both `SPLUNK_CONFIG` and `--config` with priority given to `--config` (#450)
- Use internal pipelines for collector prometheus metrics (#469)

### 🧰 Bug fixes 🧰

- Correctly handle nil value on the config provider (#434)

## v0.26.0

This Splunk OpenTelemetry Collector release includes changes from the [opentelemetry-collector v0.26.0](https://github.com/open-telemetry/opentelemetry-collector/releases/tag/v0.26.0) and the [opentelemetry-collector-contrib v0.26.0](https://github.com/open-telemetry/opentelemetry-collector-contrib/releases/tag/v0.26.0) releases.

### 🚀 New components 🚀

- [kafkametrics](https://github.com/open-telemetry/opentelemetry-collector-contrib/tree/main/receiver/kafkametricsreceiver) receiver

### 💡 Enhancements 💡

- zookeeper config source (#318)
- etcd2 config source (#317)
- Enable primary cloud resource detection in the default agent config (#344)
- Unset exclusion and translations by default in gateway config (#350)
- Update bundled Smart Agent to [v5.10.2](https://github.com/signalfx/signalfx-agent/releases/tag/v5.10.2) (#354)
- Set PATH in the docker image to include Smart Agent bundled utilities (#313)
- Remove 55680 exposed port from the docker image (#371)
- Expose initial and effective config for debugging purposes (#325)
- Add a config source for env vars (#348)

### 🧰 Bug fixes 🧰

- `smartagent` receiver: Remove premature protection for Start/Stop, trust Service to start/stop once (#342)
- `smartagent` receiver and extension: Fix config parsing for structs and pointers to structs (#345)

## v0.25.0

This Splunk OpenTelemetry Collector release includes changes from the [opentelemetry-collector v0.25.0](https://github.com/open-telemetry/opentelemetry-collector/releases/tag/v0.25.0) and the [opentelemetry-collector-contrib v0.25.0](https://github.com/open-telemetry/opentelemetry-collector-contrib/releases/tag/v0.25.0) releases.

### 🚀 New components 🚀

- [filelog](https://github.com/open-telemetry/opentelemetry-collector-contrib/tree/main/receiver/filelogreceiver) receiver (#289)
- [probabilisticsampler](https://github.com/open-telemetry/opentelemetry-collector-contrib/tree/main/processor/probabilisticsamplerprocessor) processor (#300)

### 💡 Enhancements 💡

- Add the config source manager (#295, #303)

### 🧰 Bug fixes 🧰

- Correct Jaeger Thrift HTTP Receiver URL to /api/traces (#288)

## v0.24.3

### 💡 Enhancements 💡

- Add AKS resource detector (https://github.com/open-telemetry/opentelemetry-collector-contrib/pull/3035)

### 🧰 Bug fixes 🧰

- Fallback to `os.Hostname` when FQDN is not available (https://github.com/open-telemetry/opentelemetry-collector-contrib/pull/3099)

## v0.24.2

### 💡 Enhancements 💡

- Include smart agent bundle in docker image (#241)
- Use agent bundle-relative Collectd ConfigDir default (#263, #268)

### 🧰 Bug fixes 🧰

- Sanitize monitor IDs in SA receiver (#266, #269)

## v0.24.1

### 🧰 Bug fixes 🧰

- Fix HEC Exporter throwing 400s (https://github.com/open-telemetry/opentelemetry-collector-contrib/pull/3032)

### 💡 Enhancements 💡
- Remove unnecessary hostname mapping in fluentd configs (#250)
- Add OTLP HTTP exporter (#252)
- Env variable NO_WINDOWS_SERVICE to force interactive mode on Windows (#254)

## v0.24.0

### 🛑 Breaking changes 🛑

- Remove opencensus receiver (#230)
- Don't override system resource attrs in default config (#239)
  - Detectors run as part of the `resourcedetection` processor no longer overwrite resource attributes already present.

### 💡 Enhancements 💡

- Support gateway mode for Linux installer (#187)
- Support gateway mode for windows installer (#231)
- Add SignalFx forwarder to default configs (#218)
- Include Smart Agent bundle in msi (#222)
- Add Linux support bundle script (#208)
- Add Kafka receiver/exporter (#201)

### 🧰 Bug fixes 🧰

## v0.23.0

This Splunk OpenTelemetry Collector release includes changes from the [opentelemetry-collector v0.23.0](https://github.com/open-telemetry/opentelemetry-collector/releases/tag/v0.23.0) and the [opentelemetry-collector-contrib v0.23.0](https://github.com/open-telemetry/opentelemetry-collector-contrib/releases/tag/v0.23.0) releases.

### 🛑 Breaking changes 🛑

- Renamed default config from `splunk_config_linux.yaml` to `gateway_config.yaml` (#170)

### 💡 Enhancements 💡

- Include smart agent bundle in amd64 deb/rpm packages (#177)
- `smartagent` receiver: Add support for logs (#161) and traces (#192)

### 🧰 Bug fixes 🧰

- `smartagent` extension: Ensure propagation of collectd bundle dir (#180)
- `smartagent` receiver: Fix logrus logger hook data race condition (#181)<|MERGE_RESOLUTION|>--- conflicted
+++ resolved
@@ -2,11 +2,6 @@
 
 ## Unreleased
 
-<<<<<<< HEAD
-### 💡 Enhancements 💡
-
-- (Splunk) `discovery` - Add more metrics that are enabled by default for the SQL Server receiver ([#]())
-=======
 ### 🚩 Deprecations 🚩
 
 - (Splunk) `Linux installer script`: Fluentd support has been deprecated and will be removed in a future release. ([#6264](https://github.com/signalfx/splunk-otel-collector/pull/6264))
@@ -18,7 +13,7 @@
 
 - (Splunk) Add an install property, `COLLECTOR_SVC_ARGS`, to the Windows MSI to
   configure the command-line arguments used to launch the collector service on Windows.
->>>>>>> 602f2848
+- (Splunk) `discovery` - Add more metrics that are enabled by default for the SQL Server receiver ([#6259](https://github.com/signalfx/splunk-otel-collector/pull/6259))
 
 ## v0.126.0
 
