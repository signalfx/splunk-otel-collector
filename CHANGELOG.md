--- conflicted
+++ resolved
@@ -10,15 +10,13 @@
   - Emit entity events only for matching receivers ([#4691](https://github.com/signalfx/splunk-otel-collector/pull/4691))
   - Remove `log_endpoints` config option ([#4692](https://github.com/signalfx/splunk-otel-collector/pull/4692))
 
-<<<<<<< HEAD
 ### 🚩 Deprecations 🚩
 
 - (Splunk) `collectd-mongodb`: Monitor has been removed to resolve CVE-2024-21506
-=======
+
 ### 🚀 New components 🚀
 
 - (Splunk) Add ack extension ([#4724](https://github.com/signalfx/splunk-otel-collector/pull/4724))
->>>>>>> 4a8436a1
 
 ### 💡 Enhancements 💡
 
