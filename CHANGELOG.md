# Changelog

## Unreleased

<<<<<<< HEAD
### 🛑 Breaking changes 🛑

- (Splunk) On Windows the `SPLUNK_*` environment variables were moved from the machine scope to the collector service scope.
It is possible that some instrumentations are relying on the machine-wide environment variables set by the installation. ([#3930](https://github.com/signalfx/splunk-otel-collector/pull/3930))
=======
### 🧰 Bug fixes 🧰

- (Splunk) `cmd/otelcol`: Fix the code detecting if the collector is running as a service on Windows. The fix should make
  setting the `NO_WINDOWS_SERVICE` environment variable unnecessary. ([#4002](https://github.com/signalfx/splunk-otel-collector/pull/4002))
>>>>>>> 8e1fd98e

## v0.89.0

### 🛑 Breaking changes 🛑

- (Contrib) `pkg/stanza`/`receiver/windowseventlog`: Improve parsing of Windows Event XML by handling anonymous `Data` elements. ([#21491](https://github.com/open-telemetry/opentelemetry-collector-contrib/issues/21491))  
  This improves the contents of Windows log events for which the publisher manifest is unavailable. Previously, anonymous `Data` elements were ignored. This is a breaking change for users who were relying on the previous data format.

- (Contrib) `processor/k8sattributes`: Graduate "k8sattr.rfc3339" feature gate to Beta. ([#28817](https://github.com/open-telemetry/opentelemetry-collector-contrib/issues/28817))  
  Time format of `k8s.pod.start_time` attribute value migrated from RFC3339:
  Before: 2023-07-10 12:34:39.740638 -0700 PDT m=+0.020184946
  After: 2023-07-10T12:39:53.112485-07:00
  The feature gate can be temporary reverted back by adding `--feature-gate=-k8sattr.rfc3339` to the command line.

- (Contrib) `receiver/filelogreceiver`: Change "Started watching file" log behavior ([#28491](https://github.com/open-telemetry/opentelemetry-collector-contrib/issues/28491))  
  Previously, every unique file path which was found by the receiver would be remembered indefinitely.
  This list was kept independently of the uniqueness / checkpointing mechanism (which does not rely on the file path).
  The purpose of this list was to allow us to emit a log whenever a path was seen for the first time.
  This removes the separate list and relies instead on the same mechanism as checkpointing. Now, a similar log is emitted
  any time a file is found which is not currently checkpointed. Because the checkpointing mechanism does not maintain history
  indefinitely, it is now possible that a log will be emitted for the same file path. This will happen when no file exists at
  the path for a period of time.

### 🚩 Deprecations 🚩

- (Contrib) `postgresqlreceiver`: Deprecation of postgresql replication lag metrics `postgresql.wal.lag` in favor of more precise 'postgresql.wal.delay' ([#26714](https://github.com/open-telemetry/opentelemetry-collector-contrib/issues/26714))

### 💡 Enhancements 💡

- (Splunk) `receiver/mongodbreceiver`: Adds mongobdreceiver in Splunk collector distro ([#3979](https://github.com/signalfx/splunk-otel-collector/pull/3979/))
- (Contrib) `processor/tailsampling`: adds optional upper bound duration for sampling ([#26115](https://github.com/open-telemetry/opentelemetry-collector-contrib/issues/26115))
- (Contrib) `collectdreceiver`: Add support of confighttp.HTTPServerSettings ([#28811](https://github.com/open-telemetry/opentelemetry-collector-contrib/issues/28811))
- (Contrib) `collectdreceiver`: Promote collectdreceiver as beta component ([#28658](https://github.com/open-telemetry/opentelemetry-collector-contrib/issues/28658))
- (Contrib) `receiver/hostmetricsreceiver`: Added support for host's cpuinfo frequnecies. ([#27445](https://github.com/open-telemetry/opentelemetry-collector-contrib/issues/27445))
  In Linux the current frequency is populated using the values from /proc/cpuinfo. An os specific implementation will be needed for Windows and others.
- (Contrib) `receiver/hostmetrics/scrapers/process`: add configuration option to mute `error reading username for process` ([#14311](https://github.com/open-telemetry/opentelemetry-collector-contrib/issues/14311), [#17187](https://github.com/open-telemetry/opentelemetry-collector-contrib/issues/17187))
- (Contrib) `azureevenhubreceiver`: Allow the Consumer Group to be set in the Configuration. ([#28633](https://github.com/open-telemetry/opentelemetry-collector-contrib/issues/28633))
- (Contrib) `spanmetricsconnector`: Add Events metric to span metrics connector that adds list of event attributes as dimensions ([#27451](https://github.com/open-telemetry/opentelemetry-collector-contrib/issues/27451))
- (Contrib) `processor/k8sattribute`: support adding labels and annotations from node ([#22620](https://github.com/open-telemetry/opentelemetry-collector-contrib/issues/22620))
- (Contrib) `windowseventlogreceiver`: Add parsing for Security and Execution event fields. ([#27810](https://github.com/open-telemetry/opentelemetry-collector-contrib/issues/27810))
- (Contrib) `filelogreceiver`: Add the ability to order files by mtime, to only read the most recently modified files ([#27812](https://github.com/open-telemetry/opentelemetry-collector-contrib/issues/27812))
- (Contrib) `wavefrontreceiver`: Wrap metrics receiver under carbon receiver instead of using export function ([#27248](https://github.com/open-telemetry/opentelemetry-collector-contrib/issues/27248))
- (Contrib) `pkg/ottl`: Add IsBool function into OTTL ([#27897](https://github.com/open-telemetry/opentelemetry-collector-contrib/issues/27897))
- (Contrib) `k8sclusterreceiver`: add k8s.node.condition metric ([#27617](https://github.com/open-telemetry/opentelemetry-collector-contrib/issues/27617))
- (Contrib) `kafkaexporter`/`kafkametricsreceiver`/`kafkareceiver`: Expose resolve_canonical_bootstrap_servers_only config ([#26022](https://github.com/open-telemetry/opentelemetry-collector-contrib/issues/26022))
- (Contrib) `receiver/mongodbatlasreceiver`: Enhanced collector logs to include more information about the MongoDB Atlas API calls being made during logs retrieval. ([#28851](https://github.com/open-telemetry/opentelemetry-collector-contrib/issues/28851))
- (Contrib) `receiver/mongodbatlasreceiver`: emit resource attributes "`mongodb_atlas.region.name`" and "`mongodb_atlas.provider.name`" on metric scrape. ([#28833](https://github.com/open-telemetry/opentelemetry-collector-contrib/issues/28833))
- (Contrib) `processor/resourcedetection`: Add `processor.resourcedetection.hostCPUModelAndFamilyAsString` feature gate to change the type of `host.cpu.family` and `host.cpu.model.id` attributes from `int` to `string`. ([#29025](https://github.com/open-telemetry/opentelemetry-collector-contrib/issues/29025))
  This feature gate will graduate to beta in the next release.
- (Contrib) `processor/tailsampling`: Optimize performance of tailsamplingprocessor ([#27889](https://github.com/open-telemetry/opentelemetry-collector-contrib/issues/27889))
- (Contrib) `redisreceiver`: include server.address and server.port resource attributes ([#22044](https://github.com/open-telemetry/opentelemetry-collector-contrib/issues/22044))
- (Contrib) `spanmetricsconnector`: Add exemplars to sum metric ([#27451](https://github.com/open-telemetry/opentelemetry-collector-contrib/issues/27451))
- (Core) `service/extensions`: Allow extensions to declare dependencies on other extensions and guarantee start/stop/notification order accordingly. ([#8732](https://github.com/open-telemetry/opentelemetry-collector/issues/8732))
- (Core) `exporterhelper`: Log export errors when retry is not used by the component. ([#8791](https://github.com/open-telemetry/opentelemetry-collector/issues/8791))

### 🧰 Bug fixes 🧰

- (Splunk) `smartagent/processlist`: Reduce CPU usage when collecting process information on Windows ([#3980](https://github.com/signalfx/splunk-otel-collector/pull/3980))
- (Contrib) `filelogreceiver`: Fix issue where counting number of logs emitted could cause panic ([#27469](https://github.com/open-telemetry/opentelemetry-collector-contrib/issues/27469), [#29107](https://github.com/open-telemetry/opentelemetry-collector-contrib/issues/29107))
- (Contrib) `kafkareceiver`: Fix issue where counting number of logs emitted could cause panic ([#27469](https://github.com/open-telemetry/opentelemetry-collector-contrib/issues/27469), [#29107](https://github.com/open-telemetry/opentelemetry-collector-contrib/issues/29107))
- (Contrib) `k8sobjectsreceiver`: Fix issue where counting number of logs emitted could cause panic ([#27469](https://github.com/open-telemetry/opentelemetry-collector-contrib/issues/27469), [#29107](https://github.com/open-telemetry/opentelemetry-collector-contrib/issues/29107))
- (Contrib) `fluentforwardreceiver`: Fix issue where counting number of logs emitted could cause panic ([#27469](https://github.com/open-telemetry/opentelemetry-collector-contrib/issues/27469), [#29107](https://github.com/open-telemetry/opentelemetry-collector-contrib/issues/29107))
- (Contrib) `azureeventhubreceiver`: Updated documentation around Azure Metric to OTel mapping. ([#28622](https://github.com/open-telemetry/opentelemetry-collector-contrib/issues/28622))
- (Contrib) `receiver/hostmetrics`: Fix panic on load_scraper_windows shutdown ([#28678](https://github.com/open-telemetry/opentelemetry-collector-contrib/issues/28678))
- (Contrib) `splunkhecreceiver`: Do not encode JSON response objects as string. ([#27604](https://github.com/open-telemetry/opentelemetry-collector-contrib/issues/27604))
- (Contrib) `processor/k8sattributes`: Set attributes from namespace/node labels or annotations even if node/namespaces name attribute are not set. ([#28837](https://github.com/open-telemetry/opentelemetry-collector-contrib/issues/28837))
- (Contrib) `pkg/stanza`: Fix data-corruption/race-condition issue in udp async (reuse of buffer); use buffer pool instead. (#27613)
- (Contrib) `zipkinreceiver`: Return BadRequest in case of permanent errors ([#4335](https://github.com/open-telemetry/opentelemetry-collector-contrib/issues/4335))
- (Core) `exporterhelper`: fix bug with queue size and capacity metrics ([#8682](https://github.com/open-telemetry/opentelemetry-collector/issues/8682))

## v0.88.0

This Splunk OpenTelemetry Collector release includes changes from the [opentelemetry-collector v0.88.0](https://github.com/open-telemetry/opentelemetry-collector/releases/tag/v0.88.0) and the [opentelemetry-collector-contrib v0.88.0](https://github.com/open-telemetry/opentelemetry-collector-contrib/releases/tag/v0.88.0) releases where appropriate.

### 🛑 Breaking changes 🛑

- (Splunk) `smartagent`: Respect `JAVA_HOME` environment variable instead of enforcing bundle-relative value ([#3877](https://github.com/signalfx/splunk-otel-collector/pull/3877))
- (Contrib) `k8sclusterreceiver`: Remove opencensus.resourcetype resource attribute ([#26487](https://github.com/open-telemetry/opentelemetry-collector-contrib/issues/26487))
- (Contrib) `splunkhecexporter`: Remove `max_connections` configuration setting. ([#27610](https://github.com/open-telemetry/opentelemetry-collector-contrib/issues/27610))
  - use `max_idle_conns` or `max_idle_conns_per_host` instead.
- (Contrib) `signalfxexporter`: Remove `max_connections` configuration setting. ([#27610](https://github.com/open-telemetry/opentelemetry-collector-contrib/issues/27610))
  - use `max_idle_conns` or `max_idle_conns_per_host` instead.
- (Core) `exporterhelper`: make enqueue failures available for otel metrics ([#8673](https://github.com/open-telemetry/opentelemetry-collector/issues/8673)). This will prevent internal Collector `otelcol_exporter_enqueue_failed_<telemetry_type>` metrics from being reported unless greater than 0.


### 💡 Enhancements 💡
- (Splunk) Add an option, `-msi_public_properties`, to allow passing MSI public properties when installing the Splunk OpenTelemetry Collector using the Windows installer script ([#3921](https://github.com/signalfx/splunk-otel-collector/pull/3921))
- (Splunk) Add support for config map providers in discovery configuration. ([#3874](https://github.com/signalfx/splunk-otel-collector/pull/3874))
- (Splunk) Add zero config support for chef deployments ([#3903](https://github.com/signalfx/splunk-otel-collector/pull/3903))
- (Splunk) Add zero config support for puppet deployments ([#3922](https://github.com/signalfx/splunk-otel-collector/pull/3922))
- (Contrib) `receiver/prometheus`: Warn instead of failing when users rename using metric_relabel_configs in the prometheus receiver ([#5001](https://github.com/open-telemetry/opentelemetry-collector-contrib/issues/5001))
- (Contrib) `k8sobjectsreceiver`: Move k8sobjectsreceiver from Alpha stability to Beta stability for logs. ([#27635](https://github.com/open-telemetry/opentelemetry-collector-contrib/pull/27635))
- (Contrib) `doubleconverter`: Adding a double converter into pkg/ottl ([#22056](https://github.com/open-telemetry/opentelemetry-collector-contrib/issues/22056))
- (Contrib) `syslogreceiver`: validate protocol name ([#27581](https://github.com/open-telemetry/opentelemetry-collector-contrib/pull/27581))
- (Contrib) `entension/storage/filestorage`: Add support for setting bbolt fsync option ([#20266](https://github.com/open-telemetry/opentelemetry-collector-contrib/issues/20266))
- (Contrib) `filelogreceiver`: Add a new "top_n" option to specify the number of files to track when using ordering criteria ([#23788](https://github.com/open-telemetry/opentelemetry-collector-contrib/issues/23788))
- (Contrib) `k8sclusterreceiver`: add optional k8s.pod.qos_class resource attribute ([#27483](https://github.com/open-telemetry/opentelemetry-collector-contrib/issues/27483))
- (Contrib) `pkg/stanza`: Log warning, instead of error, when Windows Event Log publisher metadata is not available and cache the successfully retrieved ones. ([#27658](https://github.com/open-telemetry/opentelemetry-collector-contrib/pull/27658))
- (Contrib) `pkg/ottl`: Add optional Converter parameters to replacement Editors ([#27235](https://github.com/open-telemetry/opentelemetry-collector-contrib/pull/27235))
- (Contrib) `signalfxexporter`: Add an option to control the dimension client timeout ([#27815](https://github.com/open-telemetry/opentelemetry-collector-contrib/pull/27815))
- (Contrib) `signalfxexporter`: Add the build version to the user agent of the SignalFx exporter ([#16841](https://github.com/open-telemetry/opentelemetry-collector-contrib/issues/16841))

### 🧰 Bug fixes 🧰

- (Splunk) Fix Tanzu Tile to properly set proxy exclusions. ([#3902](https://github.com/signalfx/splunk-otel-collector/pull/3902))
- (Contrib) `syslog`: add integration tests and fix related bugs ([#21245](https://github.com/open-telemetry/opentelemetry-collector-contrib/issues/21245))
- (Contrib) `processor/resourcedetection`: Don't parse the field `cpuInfo.Model` if it's blank. ([#27678](https://github.com/open-telemetry/opentelemetry-collector-contrib/pull/27678))
- (Contrib) `k8sclusterreceiver`: Change clusterquota and resourcequota metrics to use {resource} unit ([#10553](https://github.com/open-telemetry/opentelemetry-collector-contrib/issues/10553))
- (Contrib) `pkg/ottl`: Fix bug where named parameters needed a space after the equal sign (`=`). ([#28511](https://github.com/open-telemetry/opentelemetry-collector-contrib/pull/28511))
- (Contrib) `filelogreceiver`: Fix issue where batching of files could result in ignoring start_at setting. ([#27773](https://github.com/open-telemetry/opentelemetry-collector-contrib/pull/27773))
- (Core) `exporterhelper`: Fix nil pointer dereference when stopping persistent queue after a start encountered an error ([#8718](https://github.com/open-telemetry/opentelemetry-collector/pull/8718))


### 💡 Enhancements 💡

- (Splunk) Add an option, `-msi_public_properties`, to allow passing MSI public properties when installing the Splunk OpenTelemetry Collector using the Windows installer script ([#3921](https://github.com/signalfx/splunk-otel-collector/pull/3921))

## v0.87.0

This Splunk OpenTelemetry Collector release includes changes from the [opentelemetry-collector v0.87.0](https://github.com/open-telemetry/opentelemetry-collector/releases/tag/v0.87.0) and the [opentelemetry-collector-contrib v0.87.0](https://github.com/open-telemetry/opentelemetry-collector-contrib/releases/tag/v0.87.0) releases where appropriate.

### 🛑 Breaking changes 🛑

- (Splunk) Auto Instrumentation for Linux ([#3791](https://github.com/signalfx/splunk-otel-collector/pull/3791)):
  - The `/usr/lib/splunk-instrumentation/instrumentation.conf` config file is no longer
    supported, and is replaced by `/etc/splunk/zeroconfig/java.conf`. If the `splunk-otel-auto-instrumentation` deb/rpm
    package is manually upgraded, the options within `/usr/lib/splunk-instrumentation/instrumentation.conf` will need to
    be manually migrated to their corresponding environment variables within `/etc/splunk/zeroconfig/java.conf`.
  - Manual installation of the `splunk-otel-auto-instrumentation` deb/rpm package no longer automatically adds
    `/usr/lib/splunk-instrumentation/libsplunk.so` to `/etc/ld.so.preload`.
  - Manual upgrade of the `splunk-otel-auto-instrumentation` deb/rpm package will automatically remove
    `/usr/lib/splunk-instrumentation/libsplunk.so` from `/etc/ld.so.preload`.
  - The `splunk.linux-autoinstr.executions` metric is no longer generated by `libsplunk.so`.
  - See [Splunk OpenTelemetry Zero Configuration Auto Instrumentation for Linux](https://github.com/signalfx/splunk-otel-collector/blob/main/instrumentation/README.md)
    for manual installation/configuration details.
  - For users of the [Ansible](https://galaxy.ansible.com/ui/repo/published/signalfx/splunk_otel_collector/), [Chef](https://supermarket.chef.io/cookbooks/splunk_otel_collector), [Puppet](https://forge.puppet.com/modules/signalfx/splunk_otel_collector), or [Salt](https://github.com/signalfx/splunk-otel-collector/tree/main/deployments/salt) modules for Auto Instrumentation, it is recommended to update the following option in your configuration for version `0.86.0` or older until these modules are updated to manage these changes:
    - Ansible: `splunk_otel_auto_instrumentation_version`
    - Chef: `auto_instrumentation_version`
    - Puppet: `auto_instrumentation_version`
    - Salt: `auto_instrumentation_version`
- (Contrib) `kubeletstatsreceiver`: Fixes a bug where the "insecure_skip_verify" config was not being honored when "auth_type" is "serviceAccount" in kubelet client. ([#26319](https://github.com/open-telemetry/opentelemetry-collector-contrib/issues/26319))
  - Before the fix, the kubelet client was not verifying kubelet's certificate. The default value of the config is false,
    so with the fix the client will start verifying tls cert unless the config is explicitly set to true.
- (Contrib) `tailsamplingprocessor`: Improve counting for the `count_traces_sampled` metric ([#25882](https://github.com/open-telemetry/opentelemetry-collector-contrib/issues/25882))
- (Contrib) `extension/filestorage`: Replace path-unsafe characters in component names ([#3148](https://github.com/open-telemetry/opentelemetry-collector-contrib/issues/3148))
- (Core) `service/telemetry exporter/exporterhelper`: Enable sampling logging by default and apply it to all components. ([#8134](https://github.com/open-telemetry/opentelemetry-collector/pull/8134))
  - The sampled logger configuration can be disabled easily by setting the `service::telemetry::logs::sampling::enabled` to `false`.

### 🚩 Deprecations 🚩

- (Splunk) The following Auto Instrumentation options for the Linux installer script are deprecated and will only apply if the `--instrumentation-version <version>`
  option is specified for version `0.86.0` or older:
  - `--[no-]generate-service-name`: `libsplunk.so` no longer generates service names for instrumented applications. The default behavior is for the activated Java
    and/or Node.js Auto Instrumentation agents to automatically generate service names. Use the `--service-name <name>` option to override the auto-generated service
    names for all instrumented applications.
  - `--[enable|disable]-telemetry`: `libsplunk.so` no longer generates the `splunk.linux-autoinstr.executions` telemetry metric.

### 🚀 New components 🚀

- (Splunk) Add the `loadbalancing` exporter ([#3825](https://github.com/signalfx/splunk-otel-collector/pull/3825))
- (Splunk) Add the `udplog` receiver ([#3826](https://github.com/signalfx/splunk-otel-collector/pull/3826))

### 💡 Enhancements 💡

- (Splunk) Update golang to 1.20.10 ([#3770](https://github.com/signalfx/splunk-otel-collector/pull/3770))
- (Splunk) Add debian 12 support to installer ([#3766](https://github.com/signalfx/splunk-otel-collector/pull/3766))
- (Splunk) Add new Auto Instrumentation options for the Linux installer script ([#3791](https://github.com/signalfx/splunk-otel-collector/pull/3791)):
  - `--with[out]-systemd-instrumentation`: Activate auto instrumentation for only `systemd` services without preloading
    the `libsplunk.so` shared object library (default: `--without-systemd-instrumentation`)
  - Initial support for [Splunk OpenTelemetry Auto Instrumentation for Node.js](https://github.com/signalfx/splunk-otel-js):
    - Activated by default if the `--with-instrumentation` or `--with-systemd-instrumentation` option is specified.
    - Use the `--without-instrumentation-sdk node` option to explicitly skip Node.js.
    - `npm` is required to install the Node.js Auto Instrumentation package. If `npm` is not installed, Node.js will
      be skipped automatically.
    - By default, the Node.js Auto Instrumentation package is installed with the `npm install --global` command. Use the
      `--npm-command "<command>"` option to specify a custom command.
    - Environment variables to activate and configure Node.js auto instrumentation are added to `/etc/splunk/zeroconfig/node.conf` (for `--with-instrumentation`) or
      `/usr/lib/systemd/system.conf.d/00-splunk-otel-auto-instrumentation.conf` (for `--with-systemd-instrumentation`) based on defaults and specified installation options.
  - Auto Instrumentation for Java is also activated by default if the `--with-instrumentation` or
    `--with-systemd-instrumentation` option is specified. Use the `--without-instrumentation-sdk java` option to skip Java.
  - `--otlp-endpoint host:port`: Set the OTLP gRPC endpoint for captured traces (default: `http://LISTEN_INTERFACE:4317`
    where `LISTEN_INTERFACE` is the value from the `--listen-interface` option if specified, or `127.0.0.1` otherwise)
  - See [Linux Installer Script](https://github.com/signalfx/splunk-otel-collector/blob/main/docs/getting-started/linux-installer.md)
    for more details.
- (Splunk) Update splunk-otel-javaagent to [v1.29.0](https://github.com/signalfx/splunk-otel-java/releases/tag/v1.29.0) ([#3788](https://github.com/signalfx/splunk-otel-collector/pull/3788))
- (Splunk) Redis discovery ([#3731](https://github.com/signalfx/splunk-otel-collector/pull/3731))
- (Splunk) Update Bundled OpenJDK to [11.0.21+9](https://github.com/adoptium/temurin11-binaries/releases/tag/jdk-11.0.21%2B9) ([#3819](https://github.com/signalfx/splunk-otel-collector/pull/3819))
- (Splunk) Oracledb discovery tweaks (remove static endpoint) ([#3836](https://github.com/signalfx/splunk-otel-collector/pull/3836))
- (Contrib) `probabilisticsamplerprocessor`: Allow non-bytes values to be used as the source for the sampling decision ([#18222](https://github.com/open-telemetry/opentelemetry-collector-contrib/issues/18222))
- (Contrib) `kafkareceiver`: Allow users to attach kafka header metadata with the log/metric/trace record in the pipeline. Introduce a new config param, 'header_extraction' and some examples. ([#24367](https://github.com/open-telemetry/opentelemetry-collector-contrib/pull/24367))
- (Contrib) `kafkaexporter`: Adding Zipkin encoding option for traces to kafkaexporter ([#21102](https://github.com/open-telemetry/opentelemetry-collector-contrib/issues/21102))
- (Contrib) `kubeletstatsreceiver`: Support specifying context for `kubeConfig` `auth_type` ([#26665](https://github.com/open-telemetry/opentelemetry-collector-contrib/issues/26665))
- (Contrib) `kubeletstatsreceiver`: Adds new `k8s.pod.cpu_limit_utilization`, `k8s.pod.cpu_request_utilization`, `k8s.container.cpu_limit_utilization`, and `k8s.container.cpu_request_utilization` metrics that represent the ratio of cpu used vs set limits and requests. ([#27276](https://github.com/open-telemetry/opentelemetry-collector-contrib/pull/27276))
- (Contrib) `kubeletstatsreceiver`: Adds new `k8s.pod.memory_limit_utilization`, `k8s.pod.memory_request_utilization`, `k8s.container.memory_limit_utilization`, and `k8s.container.memory_request_utilization` metrics that represent the ratio of memory used vs set limits and requests. ([#25894](https://github.com/open-telemetry/opentelemetry-collector-contrib/pull/25894))

### 🧰 Bug fixes 🧰

- (Contrib) `spanmetricsprocessor`: Prune histograms when dimension cache is pruned. ([#27080](https://github.com/open-telemetry/opentelemetry-collector-contrib/issues/27080))
  - Dimension cache was always pruned but histograms were not being pruned. This caused metric series created
    by processor/spanmetrics to grow unbounded.
- (Contrib) `splunkhecreceiver`: Fix receiver behavior when used for metrics and logs at the same time; metrics are no longer dropped. ([#27473](https://github.com/open-telemetry/opentelemetry-collector-contrib/issues/27473))
- (Contrib) `metricstransformprocessor`: Fixes a nil pointer dereference when copying an exponential histogram ([#27409](https://github.com/open-telemetry/opentelemetry-collector-contrib/issues/27409))
- (contrib) `k8sclusterreceiver`: change k8s.container.ready, k8s.pod.phase, k8s.pod.status_reason, k8s.namespace.phase units to empty ([#10553](https://github.com/open-telemetry/opentelemetry-collector-contrib/issues/10553))
- (Contrib) `k8sclusterreceiver`: Change k8s.node.condition* metric units to empty ([#10553](https://github.com/open-telemetry/opentelemetry-collector-contrib/issues/10553))
- (Contrib) `syslogreceiver`: Fix issue where long tokens would be truncated prematurely ([#27294](https://github.com/open-telemetry/opentelemetry-collector-contrib/pull/27294))
- (Core) `telemetry`: remove workaround to ignore errors when an instrument includes a `/` ([#8346](https://github.com/open-telemetry/opentelemetry-collector/issues/8346))

## v0.86.0

This Splunk OpenTelemetry Collector release includes changes from the [opentelemetry-collector v0.86.0](https://github.com/open-telemetry/opentelemetry-collector/releases/tag/v0.86.0) and the [opentelemetry-collector-contrib v0.86.0](https://github.com/open-telemetry/opentelemetry-collector-contrib/releases/tag/v0.86.0) releases where appropriate.

### 🛑 Breaking changes 🛑

- (Splunk) Set `SPLUNK_LISTEN_INTERFACE` environment variable value to 127.0.0.1 for [agent mode](https://docs.splunk.com/observability/en/gdi/opentelemetry/deployment-modes.html#host-monitoring-agent-mode) by default, as determined by config path. 0.0.0.0 will be set otherwise, with existing environment values respected. The installers have been updated to only set the environment variable for collector service if configured directly (e.g. via `--listen-interface <ip>` or `-network_interface "<ip>"` for Linux or Windows installer script options, respectively) ([#3732](https://github.com/signalfx/splunk-otel-collector/pull/3732))

### 🚩 Deprecations 🚩

- (Core) `loggingexporter`: Mark the logging exporter as deprecated, in favour of debug exporter ([#7769](https://github.com/open-telemetry/opentelemetry-collector/issues/7769))

### 🚀 New components 🚀

- (Splunk) enabling in-development `scriptedinputs` receiver in components ([#3627](https://github.com/signalfx/splunk-otel-collector/pull/3627))
- (Core) `debugexporter`: Add debug exporter, which replaces the logging exporter ([#7769](https://github.com/open-telemetry/opentelemetry-collector/issues/7769))

### 💡 Enhancements 💡

- (Splunk) Oracledb discovery ([#3633](https://github.com/signalfx/splunk-otel-collector/pull/3633))
- (Splunk) include debug exporter ([#3735](https://github.com/signalfx/splunk-otel-collector/pull/3735))
- (Splunk) Update bundled python to 3.11.6 ([#3727](https://github.com/signalfx/splunk-otel-collector/pull/3727))
- (Splunk) Switch pulsar exporter to contrib ([#3641](https://github.com/signalfx/splunk-otel-collector/pull/3641))
- (Splunk) demonstrate filelog receiver config equivalent to Splunk Addon for Unix and Linux File and Directory Inputs ([#3271](https://github.com/signalfx/splunk-otel-collector/pull/3271))
- (Splunk) remove unused Smart Agent package code (#3676, #3678, #3685, #3686, #3687, #3688, #3689, #3702, #3703, and #3706)
- (Contrib) `processor/tailsampling`: Allow sub-second decision wait time ([#26354](https://github.com/open-telemetry/opentelemetry-collector-contrib/issues/26354))
- (Contrib) `processor/resourcedetection`: Added support for host's cpuinfo attributes. ([#26532](https://github.com/open-telemetry/opentelemetry-collector-contrib/issues/26532))
  In Linux and Darwin all fields are populated. In Windows only family, vendor.id and model.name are populated.
- (Contrib) `pkg/stanza`: Add 'omit_pattern' setting to `split.Config`. ([#26381](https://github.com/open-telemetry/opentelemetry-collector-contrib/issues/26381))
  This can be used omit the start or end pattern from a log entry.
- (Contrib) `statsdreceiver`: Add TCP support to statsdreceiver ([#23327](https://github.com/open-telemetry/opentelemetry-collector-contrib/issues/23327))
- (Contrib) `statsdreceiver`: Allow for empty tag sets ([#27011](https://github.com/open-telemetry/opentelemetry-collector-contrib/pull/27011))
- (Contrib) `pkg/ottl`: Update contexts to set and get time.Time ([#22010](https://github.com/open-telemetry/opentelemetry-collector-contrib/issues/22010))
- (Contrib) `pkg/ottl`: Add a Now() function to ottl that returns the current system time ([#27038](https://github.com/open-telemetry/opentelemetry-collector-contrib/pull/27038), [#26507](https://github.com/open-telemetry/opentelemetry-collector-contrib/issues/26507))
- (Contrib) `filelogreceiver`: Log the globbing IO errors ([#23768](https://github.com/open-telemetry/opentelemetry-collector-contrib/issues/23768))
- (Contrib) `pkg/ottl`: Allow named arguments in function invocations ([#20879](https://github.com/open-telemetry/opentelemetry-collector-contrib/issues/20879))
  Arguments can now be specified by a snake-cased version of their name in the function's
  `Arguments` struct. Named arguments can be specified in any order, but must be specified
  after arguments without a name.
- (Contrib) `pkg/ottl`: Add new `TruncateTime` function to help with manipulation of timestamps ([#26696](https://github.com/open-telemetry/opentelemetry-collector-contrib/pull/26696))
- (Contrib) `pkg/stanza`: Add 'overwrite_text' option to severity parser. ([#26671](https://github.com/open-telemetry/opentelemetry-collector-contrib/issues/26671))
  Allows the user to overwrite the text of the severity parser with the official string representation of the severity level.
- (Contrib) `prometheusreceiver`: add a new flag, enable_protobuf_negotiation, which enables protobuf negotiation when scraping prometheus clients ([#27027](https://github.com/open-telemetry/opentelemetry-collector-contrib/issues/27027))
- (Contrib) `redisreceiver`: Added `redis.cmd.latency` metric. ([#6942](https://github.com/open-telemetry/opentelemetry-collector-contrib/issues/6942))
- (Contrib) `processor/resourcedetectionprocessor`: add k8snode detector to provide node metadata; currently the detector provides `k8d.node.uid` ([#26538](https://github.com/open-telemetry/opentelemetry-collector-contrib/issues/26538))
- (Contrib) `splunkhecreceiver`: Update splunk hec receiver to extract time query parameter if it is provided ([#27006](https://github.com/open-telemetry/opentelemetry-collector-contrib/issues/27006))
- (Contrib) `processor/k8sattributes`: allow metadata extractions to be set to empty list ([#14452](https://github.com/open-telemetry/opentelemetry-collector-contrib/issues/14452))

### 🧰 Bug fixes 🧰

- (Contrib) `processor/tailsampling`: Prevent the tail-sampling processor from accepting duplicate policy names ([#27016](https://github.com/open-telemetry/opentelemetry-collector-contrib/issues/27016))
- (Contrib) `k8sclusterreceiver`: Change k8s.deployment.available and k8s.deployment.desired metric units to {pod} ([#10553](https://github.com/open-telemetry/opentelemetry-collector-contrib/issues/10553))
- (Contrib) `k8sclusterreceiver`: Change k8scluster receiver metric units to follow otel semantic conventions ([#10553](https://github.com/open-telemetry/opentelemetry-collector-contrib/issues/10553))
- (Contrib) `pkg/stanza`: Fix bug where force_flush_period not applied ([#26691](https://github.com/open-telemetry/opentelemetry-collector-contrib/issues/26691))
- (Contrib) `filelogreceiver`: Fix issue where truncated file could be read incorrectly. ([#27037](https://github.com/open-telemetry/opentelemetry-collector-contrib/issues/27037))
- (Contrib) `receiver/hostmetricsreceiver`: Make sure the process scraper uses the gopsutil context, respecting the `root_path` configuration. ([#24777](https://github.com/open-telemetry/opentelemetry-collector-contrib/issues/24777))
- (Contrib) `k8sclusterreceiver`: change k8s.container.restarts unit from 1 to {restart} ([#10553](https://github.com/open-telemetry/opentelemetry-collector-contrib/issues/10553))
- (Core) `configtls`: fix incorrect use of fsnotify ([#8438](https://github.com/open-telemetry/opentelemetry-collector/issues/8438))

## v0.85.0

***ADVANCED NOTICE - SPLUNK_LISTEN_INTERFACE DEFAULTS***

Starting with version 0.86.0 (next release), the collector installer will change the default value of the network listening interface option from `0.0.0.0` to `127.0.0.1`.

### 🛑 Breaking changes 🛑

- (Contrib) `k8sclusterreceiver`: Remove deprecated Kubernetes API resources ([#23612](https://github.com/open-telemetry/opentelemetry-collector-contrib/issues/23612), [#26551](https://github.com/open-telemetry/opentelemetry-collector-contrib/issues/26551))
Drop support of `HorizontalPodAutoscaler` `v2beta2` version and `CronJob` `v1beta1` version.
Note that metrics for those resources will not be emitted anymore on Kubernetes 1.22 and older.
- (Contrib) `prometheusexporters`: Append prometheus type and unit suffixes by default in prometheus exporters. ([#26488](https://github.com/open-telemetry/opentelemetry-collector-contrib/issues/26488))
Suffixes can be disabled by setting add_metric_suffixes to false on the exporter.
- (Contrib) `attributesprocessor`, `resourceprocessor`: Transition featuregate `coreinternal.attraction.hash.sha256` to stable ([#4759](https://github.com/open-telemetry/opentelemetry-collector-contrib/issues/4759))

### 💡 Enhancements 💡

- (Splunk) `wavefrontreceiver`: Add wavefrontreceiver ([#3629](https://github.com/signalfx/splunk-otel-collector/pull/3629))
- (Splunk) Update `splunk-otel-javaagent` to 1.28.0 ([#3647](https://github.com/signalfx/splunk-otel-collector/pull/3647))
- (Contrib) `postgresqlreceiver`: Added postgresql.database.locks metric. ([#26317](https://github.com/open-telemetry/opentelemetry-collector-contrib/issues/26317))
- (Contrib) `receiver/statsdreceiver`: Add support for distribution type metrics in the statsdreceiver. ([#24768](https://github.com/open-telemetry/opentelemetry-collector-contrib/issues/24768))
- (Contrib) `pkg/ottl`: Add converters to convert time to unix nanoseconds, unix microseconds, unix milliseconds or unix seconds ([#24686](https://github.com/open-telemetry/opentelemetry-collector-contrib/issues/24686))
- (Contrib) `receiver/hostmetrics`: Don't collect connections data from the host if system.network.connections metric is disabled to not waste CPU cycles. ([#25815](https://github.com/open-telemetry/opentelemetry-collector-contrib/issues/25815))
- (Contrib) `jaegerreceiver`,`jaegerremotesamplingextension`: Add featuregates to replace Thrift-gen with Proto-gen types for sampling strategies ([#18401](https://github.com/open-telemetry/opentelemetry-collector-contrib/issues/18401))

  Available featuregates are:
  * `extension.jaegerremotesampling.replaceThriftWithProto`
  *  `receiver.jaegerreceiver.replaceThriftWithProto`
- (Contrib) `k8sclusterreceiver`: Add optional `k8s.kubelet.version`, `k8s.kubeproxy.version` node resource attributes ([#24835](https://github.com/open-telemetry/opentelemetry-collector-contrib/issues/24835))
- (Contrib) `k8sclusterreceiver`: Add `k8s.pod.status_reason` option metric ([#24034](https://github.com/open-telemetry/opentelemetry-collector-contrib/issues/24034))
- (Contrib) `k8sobjectsreceiver`: Adds logic to properly handle 410 response codes when watching. This improves the reliability of the receiver. ([#26098](https://github.com/open-telemetry/opentelemetry-collector-contrib/pull/26098))
- (Contrib) `k8sobjectreceiver`: Adds option to exclude event types (`MODIFIED`, `DELETED`, etc) in watch mode. ([#26042](https://github.com/open-telemetry/opentelemetry-collector-contrib/pull/26042))
- (Core) `confighttp`: Add option to disable HTTP keep-alives ([#8260](https://github.com/open-telemetry/opentelemetry-collector/issues/8260))

### 🧰 Bug fixes 🧰

- (Splunk) `fluentd`: Update fluentd url for windows ([#3635](https://github.com/signalfx/splunk-otel-collector/pull/3635))
- (Contrib) `processor/routing`: When using attributes instead of resource attributes, the routing processor would crash the collector. This does not affect the connector version of this component. ([#26462](https://github.com/open-telemetry/opentelemetry-collector-contrib/issues/26462))
- (Contrib) `processor/tailsampling`: Added saving instrumentation library information for tail-sampling ([#13642](https://github.com/open-telemetry/opentelemetry-collector-contrib/issues/13642))
- (Contrib) `receiver/kubeletstats`: Fixes client to refresh service account token when authenticating with kubelet ([#26120](https://github.com/open-telemetry/opentelemetry-collector-contrib/issues/26120))
- (Contrib) `filelogreceiver`: Fix the behavior of the add operator to continue to support `EXPR(env("MY_ENV_VAR"))` expressions ([#26373](https://github.com/open-telemetry/opentelemetry-collector-contrib/issues/26373))
- (Contrib) `pkg/stanza`: Fix issue unsupported type 'syslog_parser' ([#26452](https://github.com/open-telemetry/opentelemetry-collector-contrib/issues/26452))
- (Core) `confmap`: fix bugs of unmarshalling slice values ([#4001](https://github.com/open-telemetry/opentelemetry-collector/issues/4001))

## v0.84.0

### 🛑 Breaking changes 🛑

- (Contrib) `jaegerreceiver`: Deprecate remote_sampling config in the jaeger receiver ([#24186](https://github.com/open-telemetry/opentelemetry-collector-contrib/issues/24186))
  The jaeger receiver will fail to start if remote_sampling config is specified in it.  The `receiver.jaeger.DisableRemoteSampling` feature gate can be set to let the receiver start and treat  remote_sampling config as no-op. In a future version this feature gate will be removed and the receiver will always  fail when remote_sampling config is specified.

### 💡 Enhancements 💡

- (Splunk) `jmxreceiver`: Bundle latest [JMX Metric Gatherer](https://github.com/open-telemetry/opentelemetry-java-contrib/tree/main/jmx-metrics) in installer packages and images for Windows and Linux ([#3262](https://github.com/signalfx/splunk-otel-collector/pull/3262))
- (Splunk) `solacereceiver`: Added solace receiver to the splunk otel collector ([#3590](https://github.com/signalfx/splunk-otel-collector/pull/3590))
- (Splunk) `receiver/smartagent`: Move to gopsutil 3.23.7 and remove the need to set environment variables ([#3509](https://github.com/signalfx/splunk-otel-collector/pull/3509))
- (Splunk) Update splunk-otel-javaagent to 1.27.0 ([#3537](https://github.com/signalfx/splunk-otel-collector/pull/3537))
- (Splunk) `receiver/smartagent`: Use `Leases` instead of `ConfigMapLeases` for leader-election in k8s. ([#3521](https://github.com/signalfx/splunk-otel-collector/pull/3521))
- (Splunk) Update bundled python to 3.11.5 ([#3543](https://github.com/signalfx/splunk-otel-collector/pull/3543))
- (Contrib) `redisreceiver`: Adding username parameter for connecting to redis ([#24408](https://github.com/open-telemetry/opentelemetry-collector-contrib/issues/24408))
- (Contrib) `postgresqlreceiver`: Added `postgresql.temp_files` metric. ([#26080](https://github.com/open-telemetry/opentelemetry-collector-contrib/issues/26080))
- (Contrib) `signalfxexporter`: Added a mechanism to drop histogram buckets ([#25845](https://github.com/open-telemetry/opentelemetry-collector-contrib/issues/25845))
- (Contrib) `journaldreceiver`: add support for identifiers ([#20295](https://github.com/open-telemetry/opentelemetry-collector-contrib/issues/20295))
- (Contrib) `journaldreceiver`: add support for dmesg ([#20295](https://github.com/open-telemetry/opentelemetry-collector-contrib/issues/20295))
- (Contrib) `pkg/ottl`: Add converters to covert duration to nanoseconds, microseconds, milliseconds, seconds, minutes or hours ([#24686](https://github.com/open-telemetry/opentelemetry-collector-contrib/issues/24686))
- (Contrib) `snmpreceiver`: Support scalar OID resource attributes ([#23373](https://github.com/open-telemetry/opentelemetry-collector-contrib/issues/23373))
  Add column and scalar OID metrics to resources that have scalar OID attributes
- (Contrib) `kubeletstatsreceiver`: Add a new `uptime` metric for nodes, pods, and containers to track how many seconds have passed since the object started  ([#25867](https://github.com/open-telemetry/opentelemetry-collector-contrib/issues/25867))
- (Contrib) `pkg/ottl`: Add new `ExtractPatterns` converter that extract regex pattern from string.  ([#25834](https://github.com/open-telemetry/opentelemetry-collector-contrib/issues/25834), [#25856](https://github.com/open-telemetry/opentelemetry-collector-contrib/issues/25856))
- (Contrib) `pkg/ottl`: Add support for Log, Metric and Trace Slices to `Len` converter ([#25868](https://github.com/open-telemetry/opentelemetry-collector-contrib/issues/25868))
- (Contrib) `postgresqlreceiver`: Added `postgresql.deadlocks` metric. ([#25688](https://github.com/open-telemetry/opentelemetry-collector-contrib/issues/25688))
- (Contrib) `postgresqlreceiver`: Added `postgresql.sequential_scans` metric. ([#26096](https://github.com/open-telemetry/opentelemetry-collector-contrib/issues/26096))
- (Contrib) `prometheusreceiver`: The otel_scope_name and otel_scope_version labels are used to populate scope name and version. otel_scope_info is used to populate scope attributes. ([#25870](https://github.com/open-telemetry/opentelemetry-collector-contrib/issues/20295))
- (Contrib) `receiver/prometheus`: translate units from prometheus to UCUM ([#23208](https://github.com/open-telemetry/opentelemetry-collector-contrib/issues/23208))
- (Core) `loggingexporter`: Adds exemplars logging to the logging exporter when `detailed` verbosity level is set. ([#7912](https://github.com/open-telemetry/opentelemetry-collector/issues/7912))
- (Core) `configgrpc`: Allow any registered gRPC load balancer name to be used. ([#8262](https://github.com/open-telemetry/opentelemetry-collector/issues/8262))
- (Core) `service`: add OTLP export for internal traces ([#8106](https://github.com/open-telemetry/opentelemetry-collector/issues/8106))
- (Core) `configgrpc`: Add support for :authority pseudo-header in grpc client ([#8228](https://github.com/open-telemetry/opentelemetry-collector/issues/8228))

### 🧰 Bug fixes 🧰

- (Core) `otlphttpexporter`: Fix the handling of the HTTP response to ignore responses not encoded as protobuf ([#8263](https://github.com/open-telemetry/opentelemetry-collector/issues/8263))
- (Contrib) `receiver_creator`: Update expr and relocate breaking `type` function to `typeOf` ([#26038](https://github.com/open-telemetry/opentelemetry-collector-contrib/issues/26038))
- (Splunk) `deployment/cloudfoundry`: Add missing system resource detection ([#3541](https://github.com/signalfx/splunk-otel-collector/pull/3541))

## v0.83.0

### 🛑 Breaking changes 🛑

- (Splunk) Fluentd installation ***disabled*** by default for the [`splunk-otel-collector` salt formula](https://github.com/signalfx/splunk-otel-collector/tree/main/deployments/salt) ([#3448](https://github.com/signalfx/splunk-otel-collector/pull/3448))
  - Specify the `install_fluentd: True` attribute in your pillar to enable installation
- (Splunk/Contrib) Removes the deprecated `receiver/prometheus_exec` receiver. Please see [migration guide](docs/deprecations/migrating-from-prometheus-exec-to-prometheus.md) for further details. ([#24740](https://github.com/open-telemetry/opentelemetry-collector-contrib/pull/24740)) ([#3512](https://github.com/signalfx/splunk-otel-collector/pull/3512))
- (Contrib) `receiver/k8scluster`: Unify predefined and custom node metrics. ([#24776](https://github.com/open-telemetry/opentelemetry-collector-contrib/pull/24776))
  - Update metrics description and units to be consistent
  - Remove predefined metrics definitions from metadata.yaml because they are controlled by `node_conditions_to_report`
    and `allocatable_types_to_report` config options.

### 💡 Enhancements 💡

- (Splunk) Use `SPLUNK_LISTEN_INTERFACE` and associated installer option to configure the network interface used by the collector for default configurations ([#3421](https://github.com/signalfx/splunk-otel-collector/pull/3421))
  - Existing installations will rely on the default value of `SPLUNK_LISTEN_INTERFACE` set to `0.0.0.0`. Users must add `SPLUNK_LISTEN_INTERFACE` to their collector configuration to take advantage of this new option.
- (Contrib) `receiver/collectdreceiver`: Migrate from opencensus to pdata, change collectd, test to match pdata format. ([#20760](https://github.com/open-telemetry/opentelemetry-collector-contrib/issues/20760))
- (Contrib) `pkg/ottl`: Add support for using addition and subtraction with time and duration ([#22009](https://github.com/open-telemetry/opentelemetry-collector-contrib/issues/22009))
- (Contrib) `transformprocessor`: Add extract_count_metric OTTL function to transform processor ([#22853](https://github.com/open-telemetry/opentelemetry-collector-contrib/issues/22853))
- (Contrib) `transformprocessor`: Add extract_sum_metric OTTL function to transform processor ([#22853](https://github.com/open-telemetry/opentelemetry-collector-contrib/issues/22853))
- (Contrib) `prometheusreceiver`: Don't drop histograms without buckets ([#22070](https://github.com/open-telemetry/opentelemetry-collector-contrib/issues/22070))
- (Contrib) `pkg/ottl`: Add a new Function Getter to the OTTL package, to allow passing Converters as literal parameters. ([#22961](https://github.com/open-telemetry/opentelemetry-collector-contrib/issues/22961))
  Currently OTTL provides no way to use any defined Converter within another Editor/Converter.
  Although Converters can be passed as a parameter, they are always executed and the result is what is actually passed as the parameter.
  This allows OTTL to pass Converters themselves as a parameter so they can be executed within the function.
- (Contrib) `resourcedetectionprocessor`: GCP resource detection processor can automatically add `gcp.gce.instance.hostname` and `gcp.gce.instance.name` attributes. ([#24598](https://github.com/open-telemetry/opentelemetry-collector-contrib/pull/24598))
- `splunkhecexporter`: Add heartbeat check while startup and new config param, heartbeat/startup (defaults to false). This is different than the healtcheck_startup, as the latter doesn't take token or index into account. ([#24411](https://github.com/open-telemetry/opentelemetry-collector-contrib/issues/24411))
- (Contrib) `hostmetricsreceiver`: Report  logical and physical number of CPUs as metric. ([#22099](https://github.com/open-telemetry/opentelemetry-collector-contrib/issues/22099))
  - Use the `system.cpu.logical.count::enabled` and `system.cpu.physical.count::enabled` flags to enable them
- (Contrib) `k8sclusterreceiver`: Allows disabling metrics and resource attributes ([#24568](https://github.com/open-telemetry/opentelemetry-collector-contrib/issues/24568))
- (Contrib) `k8sclusterreceiver`: Reduce memory utilization ([#24769](https://github.com/open-telemetry/opentelemetry-collector-contrib/pull/24769))
- (Contrib) `k8sattributes`: Added k8s.cluster.uid to k8sattributes processor to add cluster uid ([#21974](https://github.com/open-telemetry/opentelemetry-collector-contrib/issues/21974))
- (Contrib) `resourcedetectionprocessor`: Collect heroku metadata available instead of exiting early. Log at debug level if metadata is missing to help troubleshooting. ([#25059](https://github.com/open-telemetry/opentelemetry-collector-contrib/pull/25059))
- (Contrib) `hostmetricsreceiver`: Improved description of the system.cpu.utilization metrics. ([#25115](https://github.com/open-telemetry/opentelemetry-collector-contrib/pull/25115))
- (Contrib) `cmd/mdatagen`: Avoid reusing the same ResourceBuilder instance for multiple ResourceMetrics ([#24762](https://github.com/open-telemetry/opentelemetry-collector-contrib/pull/24762))
- (Contrib) `resourcedetectionprocessor`: Add detection of os.description to system detector ([#24541](https://github.com/open-telemetry/opentelemetry-collector-contrib/issues/24541))
- (Contrib) `filelogreceiver`: Bump 'filelog.allowHeaderMetadataParsing' feature gate to beta ([#18198](https://github.com/open-telemetry/opentelemetry-collector-contrib/issues/18198))
- (Contrib) `receiver/prometheusreceiver`: Add config `report-extra-scrape-metrics` to report additional prometheus scraping metrics ([#21040](https://github.com/open-telemetry/opentelemetry-collector-contrib/issues/21040))
  - Emits additional metrics - scrape_body_size_bytes, scrape_sample_limit, scrape_timeout_seconds. scrape_body_size_bytes metric can be used for checking failed scrapes due to body-size-limit.
- (Contrib) `receiver/sqlquery`: Set ObservedTimestamp on collected logs ([#23776](https://github.com/open-telemetry/opentelemetry-collector-contrib/issues/23776))
- (Core) `extension`: Add optional `ConfigWatcher` interface ([#6596](https://github.com/open-telemetry/opentelemetry-collector/issues/6596))
  - Extensions implementing this interface will be notified of the Collector's effective config.
- (Core) `otelcol`: Add optional `ConfmapProvider` interface for Config Providers ([#6596](https://github.com/open-telemetry/opentelemetry-collector/issues/6596))
  - This allows providing the Collector's configuration as a marshaled confmap.Conf object from a ConfigProvider
- (Core) `service`: Add `CollectorConf` field to `service.Settings` ([#6596](https://github.com/open-telemetry/opentelemetry-collector/issues/6596))
  This field is intended to be used by the Collector to pass its effective configuration to the service.

### 🧰 Bug fixes 🧰

- (Contrib) `carbonreceiver`: Fix Carbon receiver obsrecv operations memory leak ([#24275](https://github.com/open-telemetry/opentelemetry-collector-contrib/issues/24275))
  - The carbonreceiver has a memory leak where it will repeatedly open new obsrecv operations but not close them afterwards. Those operations eventually create a burden. The fix is to make sure the receiver only creates an operation per interaction over TCP.
- (Contrib) `pkg/stanza`: Create a new decoder for each TCP/UDP connection to prevent concurrent write to buffer. ([#24980](https://github.com/open-telemetry/opentelemetry-collector-contrib/issues/24980))
- (Contrib) `exporter/kafkaexporter`: Fixes a panic when SASL configuration is not present ([#24797](https://github.com/open-telemetry/opentelemetry-collector-contrib/issues/24797))
- (Contrib) `receiver/k8sobjects`: Fix bug where duplicate data would be ingested for watch mode if the client connection got reset. ([#24806](https://github.com/open-telemetry/opentelemetry-collector-contrib/pull/24806))
- (Contrib) `zipkinreceiver`: Respects zipkin's serialised status tags to be converted to span status ([#14965](https://github.com/open-telemetry/opentelemetry-collector-contrib/issues/14965))
- (Contrib) `processor/resourcedetection`: Do not drop all system attributes if `host.id` cannot be fetched. ([#24669](https://github.com/open-telemetry/opentelemetry-collector-contrib/issues/24669))
- (Contrib) `signalfxexporter`: convert vmpage_io* translated metrics to pages ([#25064](https://github.com/open-telemetry/opentelemetry-collector-contrib/pull/25064))
- (Contrib) `splunkhecreceiver`: aligns success resp body w/ splunk enterprise ([#19219](https://github.com/open-telemetry/opentelemetry-collector-contrib/issues/19219))
  - changes resp from plaintext "ok" to json {"text"："success", "code"：0}

## v0.82.0

### 🛑 Breaking changes 🛑

- (Splunk) Fluentd installation ***disabled*** by default for the Linux and Windows installer scripts ([#3369](https://github.com/signalfx/splunk-otel-collector/pull/3369))
  - Specify the `--with-fluentd` (Linux) or `with_fluentd = 1` (Windows) option to enable installation
- (Splunk) Fluentd installation ***disabled*** by default for the Windows Chocolatey package ([#3377](https://github.com/signalfx/splunk-otel-collector/pull/3377))
  - Specify the `/WITH_FLUENTD:true` parameter to enable installation
- (Contrib) `receiver/prometheus`: Remove unused `buffer_period` and `buffer_count` configuration options ([#24258](https://github.com/open-telemetry/opentelemetry-collector-contrib/issues/24258))
- (Contrib) `receiver/prometheus`: Add the `trim_metric_suffixes` configuration option to allow enable metric suffix trimming.  ([#21743](https://github.com/open-telemetry/opentelemetry-collector-contrib/issues/21743), [#8950](https://github.com/open-telemetry/opentelemetry-collector-contrib/issues/8950))
  - When enabled, suffixes for unit and type are trimmed from metric names. If you previously enabled the `pkg.translator.prometheus.NormalizeName` feature gate, you will need to enable this option to have suffixes trimmed.

### 💡 Enhancements 💡

- (Core) `service`: Add support for exporting internal metrics to the console ([#7641](https://github.com/open-telemetry/opentelemetry-collector/issues/7641))
  - Internal collector metrics can now be exported to the console using the otel-go stdout exporter.
- (Core) `service`: Add support for interval and timeout configuration in periodic reader ([#7641](https://github.com/open-telemetry/opentelemetry-collector/issues/7641))
- (Core) `service`: Add support for OTLP export for internal metrics ([#7641](https://github.com/open-telemetry/opentelemetry-collector/issues/7641))
  - Internal collector metrics can now be exported via OTLP using the otel-go otlpgrpc and otlphttp exporters.
- (Core) `scraperhelper`: Adding optional timeout field to scrapers ([#7951](https://github.com/open-telemetry/opentelemetry-collector/pull/7951))
- (Core) `receiver/otlp`: Add http url paths per signal config options to otlpreceiver ([#7511](https://github.com/open-telemetry/opentelemetry-collector/issues/7511))
- (Core) `exporter/otlphttp`: Add support for trailing slash in endpoint URL ([#8084](https://github.com/open-telemetry/opentelemetry-collector/issues/8084))
  - URLs like http://localhost:4318/ will now be treated as if they were http://localhost:4318
- (Contrib) `processor/resourcedetection`: Add an option to add `host.arch` resource attributio in `system` detector semantic convention ([#22939](https://github.com/open-telemetry/opentelemetry-collector-contrib/issues/22939))
- (Contrib) `pkg/ottl`: Add new Len converter that computes the length of strings, slices, and maps. ([#23847](https://github.com/open-telemetry/opentelemetry-collector-contrib/issues/23847))
- (Contrib) `pkg/ottl`: Improve error reporting for errors during statement parsing ([#23840](https://github.com/open-telemetry/opentelemetry-collector-contrib/pull/23840))
  - Failures are now printed for all statements within a context, and the statements are printed next to the errors.
  - Erroneous values found during parsing are now quoted in error logs.
- (Contrib) `exporter/prometheusremotewrite`: Improve the latency and memory utilisation of the conversion from OpenTelemetry to Prometheus remote write ([#24288](https://github.com/open-telemetry/opentelemetry-collector-contrib/pull/24288))
- (Contrib) `exporter/prometheusremotewrite`, `exporter/prometheus`: Add `add_metric_suffixes` configuration option, which can disable the addition of type and unit suffixes. ([#21743](https://github.com/open-telemetry/opentelemetry-collector-contrib/issues/21743), [#8950](https://github.com/open-telemetry/opentelemetry-collector-contrib/issues/8950))
- (Contrib) `exporter/prometheusremotewrite`: Downscale exponential histograms to fit prometheus native histograms if necessary ([#17565](https://github.com/open-telemetry/opentelemetry-collector-contrib/issues/17565))
- (Contrib) `processor/routing`: Enables processor to extract metadata from client.Info ([#20913](https://github.com/open-telemetry/opentelemetry-collector-contrib/issues/20913))
- (Contrib) `processor/transform`: Report all errors from parsing OTTL statements ([#24245](https://github.com/open-telemetry/opentelemetry-collector-contrib/pull/24245))

### 🧰 Bug fixes 🧰

- (Contrib) `receiver/prometheus`: Don't fail the whole scrape on invalid data ([#24030](https://github.com/open-telemetry/opentelemetry-collector-contrib/issues/24030))
- (Contrib) `pkg/stanza`: Fix issue where nil body would be converted to string ([#24017](https://github.com/open-telemetry/opentelemetry-collector-contrib/issues/24017))
- (Contrib) `pkg/stanza`: Fix issue where syslog input ignored enable_octet_counting setting ([#24073](https://github.com/open-telemetry/opentelemetry-collector-contrib/issues/24073))
- (Contrib) `receiver/filelog`: Fix issue where files were deduplicated unnecessarily ([#24235](https://github.com/open-telemetry/opentelemetry-collector-contrib/pull/24235))
- (Contrib) `processor/tailsamplingprocessor`: Fix data race when accessing spans during policies evaluation ([#24283](https://github.com/open-telemetry/opentelemetry-collector-contrib/issues/24283))
- (Contrib) `zipkintranslator`: Stop dropping error tags from Zipkin spans. The old code removes all errors from those spans, rendering them useless if an actual error happened. In addition, no longer delete error tags if they contain useful information ([#16530](https://github.com/open-telemetry/opentelemetry-collector-contrib/issues/16530))

## v0.81.1

### 🧰 Bug fixes 🧰

- (Splunk) Discovery mode: Ensure all successful observers are used in resulting receiver creator instance ([#3391](https://github.com/signalfx/splunk-otel-collector/pull/3391))
- (Contrib) `processor/resourcedetection`: Fix panic when AKS detector is used. ([#24549](https://github.com/open-telemetry/opentelemetry-collector-contrib/pull/24549))
- (Contrib) `processor/resourcedetection`: Avoid returning empty `host.id` by the `system` detector. ([#24230](https://github.com/open-telemetry/opentelemetry-collector-contrib/issues/24230))
- (Contrib) `processor/resourcedetection`: Disable `host.id` by default on the `system` detector. This restores the behavior prior to v0.72.0 when using the `system` detector together with other detectors that set `host.id`. ([#21233](https://github.com/open-telemetry/opentelemetry-collector-contrib/issues/21233))
  To re-enable `host.id` on the `system` detector set `system::resource_attributes::host.id::enabled` to `true`:
  ```
  resourcedetection:
    detectors: [system]
    system:
      resource_attributes:
        host.id:
          enabled: true
  ```
- (Contrib) `processor/resourcedetection`: Fix docker detector not setting any attributes. ([#24280](https://github.com/open-telemetry/opentelemetry-collector-contrib/issues/24280))
- (Contrib) `processor/resourcedetection`: Fix Heroku config option for the `service.name` and `service.version` attributes. ([#24355](https://github.com/open-telemetry/opentelemetry-collector-contrib/pull/24355))

### 💡 Enhancements 💡

- (Splunk) Add support for basicauth extension. ([#3413](https://github.com/signalfx/splunk-otel-collector/pull/3413))
- (Splunk) `receiver/databricks`: Add retry/backoff on http 429s. ([#3374](https://github.com/signalfx/splunk-otel-collector/pull/3374))
- (Contrib) `processor/resourcedetection`: The system detector now can optionally set the `host.arch` resource attribute. ([#22939](https://github.com/open-telemetry/opentelemetry-collector-contrib/issues/22939))

## v0.81.0

This Splunk OpenTelemetry Collector release includes changes from the [opentelemetry-collector v0.81.0](https://github.com/open-telemetry/opentelemetry-collector/releases/tag/v0.81.0) and the [opentelemetry-collector-contrib v0.81.0](https://github.com/open-telemetry/opentelemetry-collector-contrib/releases/tag/v0.81.0) releases where appropriate.

### 🛑 Breaking changes 🛑
- (Core) `service`: Remove 'service.connectors' featuregate ([#7952](https://github.com/open-telemetry/opentelemetry-collector/pull/7952))
- (Contrib) `receiver/mongodbatlas`: Change the types of `Config.PrivateKey` and `Config.Alerts.Secret` to be `configopaque.String` ([#17273](https://github.com/open-telemetry/opentelemetry-collector-contrib/issues/17273))

### 🚩 Deprecations 🚩

- `mysqlreceiver`: set `mysql.locked_connects` as optional in order to remove it in next release ([#14138](https://github.com/open-telemetry/opentelemetry-collector-contrib/issues/14138), [#23274](https://github.com/open-telemetry/opentelemetry-collector-contrib/issues/23274))

### 💡 Enhancements 💡

- (Splunk) Package default discovery configuration in reference form in `/etc/otel/collector/config.d` ([#3311](https://github.com/signalfx/splunk-otel-collector/pull/3311))
- (Splunk) Add bundled collectd/nginx Smart Agent receiver discovery rules ([#3321](https://github.com/signalfx/splunk-otel-collector/pull/3321))
- (Splunk) Support custom `--discovery-properties` file ([#3334](https://github.com/signalfx/splunk-otel-collector/pull/3334))
- (Splunk) Add `--discovery` to the Linux installer script ([#3365](https://github.com/signalfx/splunk-otel-collector/pull/3365))
- (Splunk) Starting from this version the logs pipeline is split in the default configuration in a way that profiling
  data is always sent to Splunk Observability endpoint while other logs can be sent to another hec endpoint configured
  with `SPLUNK_HEC_URL` and `SPLUNK_HEC_TOKEN` environment variables ([#3330](https://github.com/signalfx/splunk-otel-collector/pull/3330))
- (Core) `HTTPServerSettings`: Add zstd support to HTTPServerSettings ([#7927](https://github.com/open-telemetry/opentelemetry-collector/pull/7927))
  This adds ability to decompress zstd-compressed HTTP requests to| all receivers that use HTTPServerSettings.
- (Core) `confighttp`: Add `response_headers` configuration option on HTTPServerSettings. It allows for additional headers to be attached to each HTTP response sent to the client ([#7328](https://github.com/open-telemetry/opentelemetry-collector/issues/7328))
- (Core) `otlpreceiver, otlphttpexporter, otlpexporter, configgrpc`: Upgrade github.com/mostynb/go-grpc-compression and switch to nonclobbering imports ([#7920](https://github.com/open-telemetry/opentelemetry-collector/issues/7920))
  consumers of this library should not have their grpc codecs overridden
- (Core) `otlphttpexporter`: Treat partial success responses as errors ([#6686](https://github.com/open-telemetry/opentelemetry-collector/issues/6686))
- (Contrib) `sqlqueryreceiver`: Add support of Start and End Timestamp Column in Metric Configuration. ([#18925](https://github.com/open-telemetry/opentelemetry-collector-contrib/issues/18925), [#14146](https://github.com/open-telemetry/opentelemetry-collector-contrib/issues/14146))
- (Contrib) `filelogreceiver`: Add support for tracking the current file in filelogreceiver ([#22998](https://github.com/open-telemetry/opentelemetry-collector-contrib/issues/22998))
- (Contrib) `pkg/ottl`: Adds new `Time` converter to convert a string to a Golang time struct based on a supplied format ([#22007](https://github.com/open-telemetry/opentelemetry-collector-contrib/issues/22007))
- (Contrib) `hostmetricsreceiver`: Add new Windows-exclusive process.handles metric. ([#21379](https://github.com/open-telemetry/opentelemetry-collector-contrib/issues/21379))
- (Contrib) `resourcedetectionprocessor`: Adds a way to configure the list of added resource attributes by the processor ([#21482](https://github.com/open-telemetry/opentelemetry-collector-contrib/issues/21482))
  Users can now configure what resource attributes are gathered by specific detectors.
  Example configuration:

  ```
  resourcedetection:
    detectors: [system, ec2]
    system:
      resource_attributes:
        host.name:
          enabled: true
        host.id:
          enabled: false
    ec2:
      resource_attributes:
        host.name:
          enabled: false
        host.id:
          enabled: true
  ```

  For example, this config makes `host.name` being set by `system` detector, and `host.id` by `ec2` detector.
  Moreover:
  - Existing behavior remains unaffected as all attributes are currently enabled by default.
  - The default attributes 'enabled' values are defined in `metadata.yaml`.
  - Future releases will introduce changes to resource_attributes `enabled` values.
  - Users can tailor resource detection process to their needs and environment.
- (Contrib) `k8sclusterreceiver`: Switch k8s.pod and k8s.container metrics to use pdata. ([#23441](https://github.com/open-telemetry/opentelemetry-collector-contrib/issues/23441))

### 🧰 Bug fixes 🧰

- (Contrib) `k8sclusterreceiver`: Add back all other vendor-specific node conditions, and report them even if missing, as well as all allocatable node metrics if present,  to the list of Kubernetes node metrics available, which went missing during the pdata translation ([#23839](https://github.com/open-telemetry/opentelemetry-collector-contrib/issues/23839))
- (Contrib) `k8sclusterreceiver`: Add explicitly `k8s.node.allocatable_pods` to the list of Kubernetes node metrics available, which went missing during the pdata translation ([#23839](https://github.com/open-telemetry/opentelemetry-collector-contrib/issues/23839))
- (Contrib) `receiver/kafkametricsreceiver`: Updates certain metrics in kafkametricsreceiver to function as non-monotonic sums. ([#4327](https://github.com/open-telemetry/opentelemetry-collector-contrib/issues/4327))
  Update the metrics type in KafkaMetricsReceiver from "gauge" to "nonmonotonic sum". Changes metrics are, kafka.brokers, kafka.topic.partitions, kafka.partition.replicas, kafka.partition.replicas_in_sync, kafka.consumer_group.members.
- (Contrib) `windowseventlogreceiver`: Fix buffer overflow when ingesting large raw Events ([#23677](https://github.com/open-telemetry/opentelemetry-collector-contrib/issues/23677))
- (Contrib) `pkg/stanza`: adding octet counting event breaking for syslog parser ([#23577](https://github.com/open-telemetry/opentelemetry-collector-contrib/issues/23577))

## v0.80.0

This Splunk OpenTelemetry Collector release includes changes from the [opentelemetry-collector v0.80.0](https://github.com/open-telemetry/opentelemetry-collector/releases/tag/v0.80.0) and the [opentelemetry-collector-contrib v0.80.0](https://github.com/open-telemetry/opentelemetry-collector-contrib/releases/tag/v0.80.0) releases where appropriate.

### 🛑 Breaking changes 🛑
- (Contrib) `redisreceiver`: Updates metric unit from no unit to Bytes. ([#23454](https://github.com/open-telemetry/opentelemetry-collector-contrib/pull/23454))
  Affected metrics can be found below.
  - redis.clients.max_input_buffer
  - redis.clients.max_output_buffer
  - redis.replication.backlog_first_byte_offset
  - redis.replication.offset
- (Splunk) Embed observer configuration in `observer.discovery.yaml` `config` mapping. This is only a breaking change if you have written your own custom discovery mode observer configuration ([#3277](https://github.com/signalfx/splunk-otel-collector/pull/3277)).

### 💡 Enhancements 💡

- (Contrib) `resourcedetectionprocessor`: use opentelemetry-go library for `host.id` detection in the `system` detector ([#18533](https://github.com/open-telemetry/opentelemetry-collector-contrib/pull/18533))
- (Contrib) `k8sattributesprocessor`: Store only necessary ReplicaSet and Pod data ([#23226](https://github.com/open-telemetry/opentelemetry-collector-contrib/pull/23226))
- (Contrib) `k8sclusterreceiver`: Do not store unused data in the k8s API cache to reduce RAM usage ([#23433](https://github.com/open-telemetry/opentelemetry-collector-contrib/pull/23433))
- (Contrib) `pkg/ottl`: Add new `IsString` and `IsMap` functions to facilitate type checking. ([#22750](https://github.com/open-telemetry/opentelemetry-collector-contrib/pull/22750))
  Especially useful for checking log body type before parsing.
- (Contrib) `pkg/ottl`: Adds `StandardFuncs` and `StandardConverters` to facilitate function map generation. ([#23190](https://github.com/open-telemetry/opentelemetry-collector-contrib/pull/23190))
  This change means that new functions added to ottlfuncs get automatically added to Cotnrib components that use OTTL
- (Contrib) `pkg/ottl`: Change replacement functions to accept a path expression as a replacement ([#22787](https://github.com/open-telemetry/opentelemetry-collector-contrib/pull/22787))
  The following replacement functions now accept a path expression as a replacement:
  - replace_match
  - replace_pattern
  - replace_all_matches
  - replace_all_patterns
- (Contrib) `sapmexporter`: sapm exporter now supports `compression` config option to specify either gzip or zstd compression to use. ([#23257](https://github.com/open-telemetry/opentelemetry-collector-contrib/pull/23257))
- (Contrib) `sapmreceiver`: sapm receiver now accepts requests in compressed with zstd. ([#23257](https://github.com/open-telemetry/opentelemetry-collector-contrib/pull/23257))
- (Contrib) `exporter/signalfx`: Do not drop container.cpu.time metric in the default translations so it can be enabled in the include_metrics config. ([#23403](https://github.com/open-telemetry/opentelemetry-collector-contrib/pull/23403))
- (Contrib) `sqlqueryreceiver`: Add support for logs ([#20284](https://github.com/open-telemetry/opentelemetry-collector-contrib/pull/20284))
- (Contrib) `k8sclusterreceiver`: Switch k8s.deployment metrics to use pdata. ([#23416](https://github.com/open-telemetry/opentelemetry-collector-contrib/pull/23416))
- (Contrib) `k8sclusterreceiver`: Switch k8s.hpa metrics to use pdata. ([#18250](https://github.com/open-telemetry/opentelemetry-collector-contrib/pull/18250))
- (Contrib) `k8sclusterreceiver`: Switch k8s.namespace metrics to use pdata. ([#23437](https://github.com/open-telemetry/opentelemetry-collector-contrib/pull/23437))
- (Contrib) `k8sclusterreceiver`: Switch k8s.node metrics to use pdata. ([#23438](https://github.com/open-telemetry/opentelemetry-collector-contrib/pull/23438))
- (Contrib) `k8sclusterreceiver`: Switch k8s.rq metrics to use pdata. ([#23419](https://github.com/open-telemetry/opentelemetry-collector-contrib/pull/23419))
- (Contrib) `k8sclusterreceiver`: Switch k8s.ss metrics to use pdata. ([#23420](https://github.com/open-telemetry/opentelemetry-collector-contrib/pull/23420))
- (Contrib) `carbonreceiver`: Remove use of opencensus model in carbonreceiver ([#20759](https://github.com/open-telemetry/opentelemetry-collector-contrib/pull/20759))
- (Core) `service`: Added dry run flag to validate config file without running collector. ([#4671](https://github.com/open-telemetry/opentelemetry-collector/issues/4671))
- (Core) `configtls`: Allow TLS Settings to be provided in memory in addition to filepath. ([#7313](https://github.com/open-telemetry/opentelemetry-collector/issues/7313))
- (Core) `connector`: Updates the way connector nodes are built to always pass a fanoutconsumer to their factory functions. ([#7672](https://github.com/open-telemetry/opentelemetry-collector/issues/7672), [#7673](https://github.com/open-telemetry/opentelemetry-collector/issues/7673))
- (Core) `otlp`: update otlp protos to v0.20.0 ([#7839](https://github.com/open-telemetry/opentelemetry-collector/issues/7839))
- (Core) `config`: Split config into more granular modules ([#7895](https://github.com/open-telemetry/opentelemetry-collector/issues/7895))
- (Core) `connector`: Split connector into its own module ([#7895](https://github.com/open-telemetry/opentelemetry-collector/issues/7895))
- (Core) `extension`: split extension and `extension/auth` into its own module ([#7306](https://github.com/open-telemetry/opentelemetry-collector/issues/7306), [#7054](https://github.com/open-telemetry/opentelemetry-collector/issues/7054))
- (Core) `processor`: Split the processor into its own go module ([#7307](https://github.com/open-telemetry/opentelemetry-collector/issues/7307))
- (Core) `confighttp`: Avoid re-creating the compressors for every request. ([#7859](https://github.com/open-telemetry/opentelemetry-collector/issues/7859))
- (Core) `otlpexporter`: Treat partial success responses as errors ([#6686](https://github.com/open-telemetry/opentelemetry-collector/issues/6686))
- (Core) `service/pipelines`: Add pipelines.Config to remove duplicate of the pipelines configuration ([#7854](https://github.com/open-telemetry/opentelemetry-collector/issues/7854))

### 🧰 Bug fixes 🧰

- (Contrib) `otel-collector`: Fix cri-o log format time layout ([#23027](https://github.com/open-telemetry/opentelemetry-collector-contrib/pull/23027))
- (Contrib) `receiver/hostmetricsreceiver`: Fix not sending `process.cpu.utilization` when `process.cpu.time` is disabled. ([#23450](https://github.com/open-telemetry/opentelemetry-collector-contrib/pull/23450))
- (Contrib) `receiver/kafkametricsreceiver`: Updates certain metrics in kafkametricsreceiver to function as non-monotonic sums. ([#4327](https://github.com/open-telemetry/opentelemetry-collector-contrib/pull/4327))
  Update the metric type in KafkaMetricsReceiver from "gauge" to "nonmonotonic sum".
- (Contrib) `receiver/hostmetrics`: Fix issue where receiver fails to read parent-process information for some processes on Windows ([#14679](https://github.com/open-telemetry/opentelemetry-collector-contrib/pull/14679))
- (Contrib) `k8sclusterreceiver`: Fix empty k8s.namespace.name attribute in k8s.namespace.phase metric ([#23452](https://github.com/open-telemetry/opentelemetry-collector-contrib/pull/23452))
- (Contrib) `splunkhecexporter`: Apply multi-metric merge at the level of the whole batch rather than within events emitted for one metric. ([#23365](https://github.com/open-telemetry/opentelemetry-collector-contrib/pull/23365))

## v0.79.1

### 🛑 Breaking changes 🛑

- (Contrib) Set `pkg.translator.prometheus.NormalizeName` feature gate back to Alpha state since it was enabled
  prematurely. Metrics coming from Prometheus receiver will not be normalized by default, specifically `_total` suffix
  will not be removed from metric names. To maintain the current behavior (drop the `_total` suffix), you can enable
  the feature gate using the `--feature-gates=pkg.translator.prometheus.NormalizeName` command argument. However, note
  that the translation in the prometheus receiver is a subject to possible future changes.
  ([#23229](https://github.com/open-telemetry/opentelemetry-collector-contrib/pull/23229))

### 💡 Enhancements 💡

- (Splunk) Add spanmetric and count connectors ([#3300](https://github.com/signalfx/splunk-otel-collector/pull/3300))
- (Splunk) Upgrade builds to use golang 1.20.5 ([#3299](https://github.com/signalfx/splunk-otel-collector/pull/3299))
- (Splunk) `receiver/smartagent`: Add `scrapeFailureLogLevel` config field to `prometheus-exporter` and its sourcing monitors to determine the log level for reported scrape failures ([#3260](https://github.com/signalfx/splunk-otel-collector/pull/3260))

### 🧰 Bug fixes 🧰

- (Splunk) Correct imported Contrib `pkg/translator/prometheus` dependency for `pkg.translator.prometheus.NormalizeName` Alpha state ([#3303](https://github.com/signalfx/splunk-otel-collector/pull/3303))

## v0.79.0

This Splunk OpenTelemetry Collector release includes changes from the [opentelemetry-collector v0.79.0](https://github.com/open-telemetry/opentelemetry-collector/releases/tag/v0.79.0) and the [opentelemetry-collector-contrib v0.79.0](https://github.com/open-telemetry/opentelemetry-collector-contrib/releases/tag/v0.79.0) releases where appropriate.

### 🛑 Breaking changes 🛑

- (Contrib) ~~Set `pkg.translator.prometheus.NormalizeName` feature gate back to Alpha state since it was enabled prematurely.~~ edit: This was an incomplete adoption, addressed in release v0.79.1.
- (Contrib) `attributesprocessor`: Enable SHA-256 as hashing algorithm by default for attributesprocessor hashing action ([#4759](https://github.com/open-telemetry/opentelemetry-collector-contrib/issues/4759))
- (Contrib) `windowseventlogreceiver`: Emit raw Windows events as strings instead of byte arrays ([#22704](https://github.com/open-telemetry/opentelemetry-collector-contrib/issues/22704))
- (Contrib) `pkg/ottl`: Removes `StandardTypeGetter` in favor of `StandardStringGetter`, `StandardIntGetter`, `StandardFloatGetter`, and `StandardPMapGetter`, which handle converting pcommon.Values of the proper type. ([#22763](https://github.com/open-telemetry/opentelemetry-collector-contrib/pull/22763))
  This is only a breaking change for users using OTTL in custom components. For all Contrib components this is an enhancement.
- (Contrib) `postgresqlreceiver`: Remove resource attribute feature gates ([#22479](https://github.com/open-telemetry/opentelemetry-collector-contrib/pull/22479))

### 💡 Enhancements 💡

- (Splunk) `smartagentreceiver`: Add `kubernetes-cluster` config option to sync node labels as properties on the `kubernetes_node` dimension ([#3267](https://github.com/signalfx/splunk-otel-collector/pull/3267))
- (Splunk) Discovery mode: Support `splunk.discovery` mapping in properties.discovery.yaml ([#3238](https://github.com/signalfx/splunk-otel-collector/pull/3238))
- (Splunk) Upgrade to the latest Java agent version [v1.25.0](https://github.com/signalfx/splunk-otel-java/releases/tag/v1.25.0) ([#3272](https://github.com/signalfx/splunk-otel-collector/pull/3272))
- (Contrib) `jmxreceiver`: Add the JMX metrics gatherer version 1.26.0-alpha to the supported jars hash list ([#22042](https://github.com/open-telemetry/opentelemetry-collector-contrib/pull/22042))
- (Contrib) `receivers`: Adding `initial_delay` to receivers to control when scraping interval starts ([#23030](https://github.com/open-telemetry/opentelemetry-collector-contrib/pull/23030))
  The updated receivers are:
  - `oracledb`
  - `postgresql`
  - `sqlquery`
  - `windowsperfcounters`
- (Contrib) `oracledbreceiver`: Add a simpler alternative configuration option ([#22087](https://github.com/open-telemetry/opentelemetry-collector-contrib/pull/22087))
- (Contrib) `pkg/ottl`: Add `body.string` accessor to ottllog ([#22786](https://github.com/open-telemetry/opentelemetry-collector-contrib/pull/22786))
- (Contrib) `pkg/ottl`: Allow indexing map and slice log bodies ([#17396](https://github.com/open-telemetry/opentelemetry-collector-contrib/issues/17396), [#22068](https://github.com/open-telemetry/opentelemetry-collector-contrib/issues/22068))
- (Contrib) `pkg/ottl`: Add hash converters/functions for OTTL ([#22725](https://github.com/open-telemetry/opentelemetry-collector-contrib/issues/22725))
- (Contrib) `splunkhecreceiver`: Support different strategies for splitting payloads when receiving a request with the Splunk HEC receiver ([#22788](https://github.com/open-telemetry/opentelemetry-collector-contrib/issues/22788))
- (Contrib) `exporter/splunk_hec`: Apply compression to Splunk HEC payload unconditionally if it's enabled in the config ([#22969](https://github.com/open-telemetry/opentelemetry-collector-contrib/pull/22969), [#22018](https://github.com/open-telemetry/opentelemetry-collector-contrib/issues/22018))
  The compression used to be enabled only if the payload size was greater than 1.5KB which significantly
  complicated the logic and made it hard to test. This change makes the compression unconditionally applied to
  the payload if it's enabled in the config. The benchmarking shows improvements in the throughput and CPU usage for
  large payloads and expected degradation for small payloads which is acceptable given that it's not a common case.
- (Core) `otelcol`: Add connectors to output of the `components` command ([#7809](https://github.com/open-telemetry/opentelemetry-collector/pull/7809))
- (Core) `scraperhelper`: Will start calling scrapers on component start. ([#7635](https://github.com/open-telemetry/opentelemetry-collector/pull/7635))
  The change allows scrapes to perform their initial scrape on component start
  and provide an initial delay. This means that scrapes will be delayed by `initial_delay`
  before first scrape and then run on `collection_interval` for each consecutive interval.
- (Core) `batchprocessor`: Change multiBatcher to use sync.Map, avoid global lock on fast path ([#7714](https://github.com/open-telemetry/opentelemetry-collector/pull/7714))
- (Core, Contrib, Splunk) Third-party dependency updates.

### 🧰 Bug fixes 🧰

- (Splunk) `smartagentreceiver` add missing `monitorID` logger field to `http` monitor ([#3261](https://github.com/signalfx/splunk-otel-collector/pull/3261))
- (Contrib) `jmxreceiver`: Fixed the issue where the JMX receiver's subprocess wasn't canceled upon shutdown, resulting in a rogue java process. ([#23051](https://github.com/open-telemetry/opentelemetry-collector-contrib/pull/23051))
- (Contrib) `internal/filter/filterlog`: fix filtering non-string body by bodies property ([#22736](https://github.com/open-telemetry/opentelemetry-collector-contrib/issues/22736))
  Affects `filterprocessor` and `attributesprocessor`.
- (Contrib) `prometheusreceiver`: Remove sd_file validations from config.go in Prometheus Receiver to avoid failing Collector with error as this behaviour is incompatible with the Prometheus. ([#21509](https://github.com/open-telemetry/opentelemetry-collector-contrib/issues/21509))
- (Contrib) `fileexporter`: Fixes broken lines when rotation is set. ([#22747](https://github.com/open-telemetry/opentelemetry-collector-contrib/issues/22747))
- (Contrib) `exporter/splunk_hec`: Make sure the `max_event_size` option is used to drop events larger than `max_event_size` instead of using it for batch size. ([#18066](https://github.com/open-telemetry/opentelemetry-collector-contrib/issues/18066))
- (Contrib) `postgresqlreceiver`: Fix race condition when capturing errors from multiple requests simultaneously ([#23026](https://github.com/open-telemetry/opentelemetry-collector-contrib/issues/23026))
- (Contrib) `prometheusreceiver`: The prometheus receiver now sets a full, versioned user agent. ([#21910](https://github.com/open-telemetry/opentelemetry-collector-contrib/issues/21910))
- (Contrib) `splunkhecreceiver`: Fix reusing the same splunkhecreiver between logs and metrics ([#22848](https://github.com/open-telemetry/opentelemetry-collector-contrib/pull/22848))
- (Core) `connectors`: When replicating data to connectors, consider whether the next pipeline will mutate data ([#7776](https://github.com/open-telemetry/opentelemetry-collector/issues/7776))

## v0.78.1

### 🧰 Bug fixes 🧰

- (Contrib) `receiver/filelog` Account for empty files ([#22815](https://github.com/open-telemetry/opentelemetry-collector-contrib/issues/22815))

### 💡 Enhancements 💡
- (Core, Contrib, Splunk) Third-party dependency updates.

## v0.78.0

This Splunk OpenTelemetry Collector release includes changes from the [opentelemetry-collector v0.78.2](https://github.com/open-telemetry/opentelemetry-collector/releases/tag/v0.78.2) and the [opentelemetry-collector-contrib v0.78.0](https://github.com/open-telemetry/opentelemetry-collector-contrib/releases/tag/v0.78.0) releases where appropriate.

### 🛑 Breaking changes 🛑

- (Contrib) `receiver/mongodbatlas`: Update emitted Scope name to "otelcol/mongodbatlasreceiver" ([#21382](https://github.com/open-telemetry/opentelemetry-collector-contrib/issues/21382))
- (Contrib) `receivers`: Updating receivers that run intervals to use standard interval by default ([#22138](https://github.com/open-telemetry/opentelemetry-collector-contrib/pull/22138))
- (Contrib) `pkg/ottl`: Updates the `Int` converter to use a new `IntLikeGetter` which will error if the value cannot be converted to an int. ([#22059](https://github.com/open-telemetry/opentelemetry-collector-contrib/pull/22059))
  Affected components: transformprocessor, filterprocessor, routingprocessor, tailsamplingprocessor, countconnector. It is HIGHLY recommended to use each component's error_mode configuration option to handle errors returned by `Int`.

### 💡 Enhancements 💡

- (Splunk) Add `enabled` field support to `*.discovery.yaml` config ([#3207](https://github.com/signalfx/splunk-otel-collector/pull/3207))
- (Contrib) `jmxreceiver`: Add the JMX metrics gatherer version 1.26.0-alpha to the supported jars hash list ([#22042](https://github.com/open-telemetry/opentelemetry-collector-contrib/pull/22042))
- (Contrib) `receivercreator`: add logs and traces support to receivercreator ([#19205](https://github.com/open-telemetry/opentelemetry-collector-contrib/issues/19205), [#19206](https://github.com/open-telemetry/opentelemetry-collector-contrib/issues/19206))
- (Contrib) `pkg/ottl`: Add Log function ([#18076](https://github.com/open-telemetry/opentelemetry-collector-contrib/issues/18076))
- (Contrib) `oracledbreceiver`: Adds support for `consistent gets` and `db block gets` metrics. Disabled by default. ([#21215](https://github.com/open-telemetry/opentelemetry-collector-contrib/issues/21215))
- (Contrib) `pkg/batchperresourceattr`: Mark as not mutating as it does defensive copying. ([#21885](https://github.com/open-telemetry/opentelemetry-collector-contrib/pull/21885))
- (Contrib) `receiver/kafkareceiver`: Support configuration of initial offset strategy to allow consuming form latest or earliest offset ([#14976](https://github.com/open-telemetry/opentelemetry-collector-contrib/issues/14976))
- (Contrib) `internal/filter`: Add `Log`, `UUID`, and `ParseJSON` converters to filterottl standard functions ([#21970](https://github.com/open-telemetry/opentelemetry-collector-contrib/pull/21970))
- (Contrib) `pkg/stanza`: aggregate the latter part of the split-log due to triggering the size limit ([#21241](https://github.com/open-telemetry/opentelemetry-collector-contrib/issues/21241))
- (Contrib) `cmd/mdatagen`: Allow setting resource_attributes without introducing the metrics builder. ([#21516](https://github.com/open-telemetry/opentelemetry-collector-contrib/pull/21516))
- (Contrib) `receiver/mongodbatlasreceiver`: Allow collection of MongoDB Atlas Access Logs as a new feature of the MongoDBAtlas receiver. ([#21182](https://github.com/open-telemetry/opentelemetry-collector-contrib/issues/21182))
- (Contrib) `pkg/ottl`: Add `FloatLikeGetter` and `FloatGetter` to facilitate float retrival for functions. ([#21896](https://github.com/open-telemetry/opentelemetry-collector-contrib/pull/21896))
- (Contrib) `pkg/ottl`: Add access to get and set span kind using a string ([#21773](https://github.com/open-telemetry/opentelemetry-collector-contrib/pull/21773))
- (Contrib) `processor/routingprocessor`: Instrument the routing processor with non-routed spans/metricpoints/logrecords counters (OTel SDK). ([#21476](https://github.com/open-telemetry/opentelemetry-collector-contrib/pull/21476))
- (Contrib) `exporter/splunkhec`: Improve performance and reduce memory consumption. ([#22018](https://github.com/open-telemetry/opentelemetry-collector-contrib/issues/22018))
- (Contrib) `processor/transform`: Add access to the Log function ([#22014](https://github.com/open-telemetry/opentelemetry-collector-contrib/pull/22014))
- (Core) `batchprocessor`: Add support for batching by metadata keys. ([#4544](https://github.com/open-telemetry/opentelemetry-collector/issues/4544))
- (Core) `service`: Add feature gate `telemetry.useOtelWithSDKConfigurationForInternalTelemetry` that will add support for configuring the export of internal telemetry to additional destinations in future releases ([#7678](https://github.com/open-telemetry/opentelemetry-collector/pull/7678), [#7641](https://github.com/open-telemetry/opentelemetry-collector/pull/7641))
- (Core) `forwardconnector`: Promote to beta ([#7579](https://github.com/open-telemetry/opentelemetry-collector/pull/7579))
- (Core) `featuregate`: Promote `featuregate` to the stable module-set ([#7693](https://github.com/open-telemetry/opentelemetry-collector/pull/7693))
- (Core, Contrib, Splunk) Third-party dependency updates.

### 🧰 Bug fixes 🧰

- (Splunk) Evaluate `--set` properties as yaml values ([#3175](https://github.com/signalfx/splunk-otel-collector/pull/3175))
- (Splunk) Evaluate config converter updates to `--dry-run` content ([#3176](https://github.com/signalfx/splunk-otel-collector/pull/3176))
- (Splunk) Support config provider uris in `--config` option values ([#3182](https://github.com/signalfx/splunk-otel-collector/pull/3182))
- (Splunk) `receiver/smartagent`: Don't attempt to expand observer `endpoint` fields if host and port are unsupported ([#3187](https://github.com/signalfx/splunk-otel-collector/pull/3187))
- (Splunk) Replace deprecated `loglevel: debug` logging exporter field with `verbosity: detailed` in default configs ([#3189](https://github.com/signalfx/splunk-otel-collector/pull/3189))
- (Contrib) `statsdreceiver`: Handles StatsD server not running when shutting down to avoid NPE ([#22004](https://github.com/open-telemetry/opentelemetry-collector-contrib/issues/22004))
- (Contrib) `pkg/ottl`: Fix the factory name for the limit function ([#21920](https://github.com/open-telemetry/opentelemetry-collector-contrib/issues/21920))
- (Contrib) `processor/filter`: Fix issue where the OTTL function `HasAttributeKeyOnDatapoint` was not usable. ([#22057](https://github.com/open-telemetry/opentelemetry-collector-contrib/pull/22057))
- (Contrib) `pkg/ottl`: Allow using capture groups in `replace_all_patterns` when replacing map keys ([#22094](https://github.com/open-telemetry/opentelemetry-collector-contrib/issues/22094))
- (Contrib) `exporter/splunkhec`: Fix a bug causing incorrect data in the partial error returned by the exporter ([#21720](https://github.com/open-telemetry/opentelemetry-collector-contrib/pull/21720))
- (Core) `batchprocessor`: Fix return error for batch processor when consuming Metrics and Logs ([#7711](https://github.com/open-telemetry/opentelemetry-collector/pull/7711))
- (Core) `batchprocessor`: Fix start/stop logic for batch processor ([#7708](https://github.com/open-telemetry/opentelemetry-collector/pull/7708))
- (Core) `featuregate`: Fix issue where `StageDeprecated` was not usable ([#7586](https://github.com/open-telemetry/opentelemetry-collector/pull/7586))
- (Core) `exporterhelper`: Fix persistent storage behaviour with no available space on device ([#7198](https://github.com/open-telemetry/opentelemetry-collector/issues/7198))

## v0.77.0

This Splunk OpenTelemetry Collector release includes changes from the [opentelemetry-collector v0.77.0](https://github.com/open-telemetry/opentelemetry-collector/releases/tag/v0.77.0) and the [opentelemetry-collector-contrib v0.77.0](https://github.com/open-telemetry/opentelemetry-collector-contrib/releases/tag/v0.77.0) releases where appropriate.

### 💡 Enhancements 💡

- `connector/forward` - Add support for the forward connector ([#3100](https://github.com/signalfx/splunk-otel-collector/pull/3100))
- `receiver/signalfxgatewayprometheusremotewritereceiver` - Add new receiver that aims to be an otel-native version of
  the SignalFx [Prometheus remote write](https://github.com/signalfx/gateway/blob/main/protocol/prometheus/prometheuslistener.go)
  [gateway](https://github.com/signalfx/gateway/blob/main/README.md) ([#3064](https://github.com/signalfx/splunk-otel-collector/pull/3064))
- `signalfx-agent`: Relocate to be internal to the collector ([#3052](https://github.com/signalfx/splunk-otel-collector/pull/3052))

## v0.76.1

### 💡 Enhancements 💡

- `receiver/jmxreceiver`: Add OpenTelemetry JMX receiver to the distribution ([#3068](https://github.com/signalfx/splunk-otel-collector/pull/3068))
- Update Java auto-instrumentation library to 1.23.1 ([#3055](https://github.com/signalfx/splunk-otel-collector/pull/3055))
- Update installer script to check system architecture ([#2888](https://github.com/signalfx/splunk-otel-collector/pull/2888))

## v0.76.0

This Splunk OpenTelemetry Collector release includes changes from the [opentelemetry-collector v0.76.1](https://github.com/open-telemetry/opentelemetry-collector/releases/tag/v0.76.1) and the [opentelemetry-collector-contrib v0.76.3](https://github.com/open-telemetry/opentelemetry-collector-contrib/releases/tag/v0.76.3) releases where appropriate.

### 💡 Enhancements 💡

- `receiver/lightprometheus`: Limit default resource attributes ([#3042](https://github.com/signalfx/splunk-otel-collector/pull/3042))
- `receiver/discovery`: exposed JSON-encoded evaluated statement zap fields ([#3004](https://github.com/signalfx/splunk-otel-collector/pull/3004), [#3032](https://github.com/signalfx/splunk-otel-collector/pull/3032))
- `receiver/smartagent`: Update bundled python to 3.11.3 ([#3002](https://github.com/signalfx/splunk-otel-collector/pull/3002))
- Update token verification failure message for installer scripts ([#2991](https://github.com/signalfx/splunk-otel-collector/pull/2991))
- `exporter/httpsink`: Add support for metrics and filtering ([#2959](https://github.com/signalfx/splunk-otel-collector/pull/2959))
- `--discovery`: Add `k8sobserver` support for `smartagent/postgresql` ([#3023](https://github.com/signalfx/splunk-otel-collector/pull/3023))
- `--discovery`: Append discovered components to existing metrics pipeline ([#2986](https://github.com/signalfx/splunk-otel-collector/pull/2986))
- `receiver/smartagent`: add `isolatedCollectd` option for native collectd monitors ([#2957](https://github.com/signalfx/splunk-otel-collector/pull/2957))
- Third party dependency updates

### 🧰 Bug fixes 🧰

- `receiver/smartagent`: Don't set `monitorID` attribute if set by monitor ([#3031](https://github.com/signalfx/splunk-otel-collector/pull/3031))
- `receiver/smartagent`: set `sql` monitor logger type from config ([#3001](https://github.com/signalfx/splunk-otel-collector/pull/3001))

## v0.75.0

This Splunk OpenTelemetry Collector release includes changes from the [opentelemetry-collector v0.75.0](https://github.com/open-telemetry/opentelemetry-collector/releases/tag/v0.75.0) and the [opentelemetry-collector-contrib v0.75.0](https://github.com/open-telemetry/opentelemetry-collector-contrib/releases/tag/v0.75.0) releases where appropriate.

### 💡 Enhancements 💡

- New [light prometheus receiver](https://github.com/signalfx/splunk-otel-collector/pull/2921) we're prototyping

### 🧰 Bug fixes 🧰

- Cherry-pick [fluentforward receiver fix](https://github.com/open-telemetry/opentelemetry-collector-contrib/pull/20721)
  from upstream which fixes a performance regression introduced in v0.73.0.
- Fixed sendLoadState, sendSubState and sendActiveState options for [systemd metadata](https://github.com/signalfx/splunk-otel-collector/pull/2929)


## v0.74.0

This Splunk OpenTelemetry Collector release includes changes from the [opentelemetry-collector v0.74.0](https://github.com/open-telemetry/opentelemetry-collector/releases/tag/v0.74.0) and the [opentelemetry-collector-contrib v0.74.0](https://github.com/open-telemetry/opentelemetry-collector-contrib/releases/tag/v0.74.0) releases where appropriate.

### 💡 Enhancements 💡
- [Relocate agent codebase into pkg/signalfx-agent](https://github.com/signalfx/splunk-otel-collector/pull/2717)
- [Tanzu Tile implementation and documentation](https://github.com/signalfx/splunk-otel-collector/pull/2726)
- [Mark our internal pulsar exporter as deprecated](https://github.com/signalfx/splunk-otel-collector/pull/2873)

### 🧰 Bug fixes 🧰
- [Add shutdown method to hostmetadata monitor](https://github.com/signalfx/splunk-otel-collector/pull/2917)
- [Support core file and env config provider directive resolution](https://github.com/signalfx/splunk-otel-collector/pull/2893)

## v0.73.0

This Splunk OpenTelemetry Collector release includes changes from the [opentelemetry-collector v0.73.0](https://github.com/open-telemetry/opentelemetry-collector/releases/tag/v0.73.0) and the [opentelemetry-collector-contrib v0.73.0](https://github.com/open-telemetry/opentelemetry-collector-contrib/releases/tag/v0.73.0) releases where appropriate.

### 💡 Enhancements 💡
- [Build experimental linux arm64 agent-bundle](https://github.com/signalfx/splunk-otel-collector/pull/2671)
- Added profiling, JVM metrics, and service name generation options for zero configuration auto instrumentation of Java apps (Linux only):
  - [Installer script](https://github.com/signalfx/splunk-otel-collector/pull/2718)
  - [Ansible v0.16.0](https://github.com/signalfx/splunk-otel-collector/pull/2729)
  - [Chef v0.5.0](https://github.com/signalfx/splunk-otel-collector/pull/2733)
  - [Puppet v0.9.0](https://github.com/signalfx/splunk-otel-collector/pull/2734)
  - [Salt](https://github.com/signalfx/splunk-otel-collector/pull/2735)
- [update translation rule to use a copy of system.cpu.time and leave the original one intact](https://github.com/open-telemetry/opentelemetry-collector-contrib/pull/19743)

## v0.72.0

This Splunk OpenTelemetry Collector release includes changes from the [opentelemetry-collector v0.72.0](https://github.com/open-telemetry/opentelemetry-collector/releases/tag/v0.72.0) and the [opentelemetry-collector-contrib v0.72.0](https://github.com/open-telemetry/opentelemetry-collector-contrib/releases/tag/v0.72.0) releases where appropriate.

### 💡 Enhancements 💡
- [Added discoverybundler, initial embedded bundle.d and enabled properties for discovery mode](https://github.com/signalfx/splunk-otel-collector/pull/2601)
- [Updated pulsarexporter configuration to prepare for using exporter from contrib](https://github.com/signalfx/splunk-otel-collector/pull/2650)
- [Corrected module names for directory locations in examples](https://github.com/signalfx/splunk-otel-collector/pull/2665)
- [Built linux and windows amd64 agent bundles](https://github.com/signalfx/splunk-otel-collector/pull/2649)
- Third party dependency updates

## v0.71.0

This Splunk OpenTelemetry Collector release includes changes from the [opentelemetry-collector v0.71.0](https://github.com/open-telemetry/opentelemetry-collector/releases/tag/v0.71.0) and the [opentelemetry-collector-contrib v0.71.0](https://github.com/open-telemetry/opentelemetry-collector-contrib/releases/tag/v0.71.0) releases where appropriate.

### 💡 Enhancements 💡
- [Added the fluentforwarder receiver to the default ECS/EC2 configuration.](https://github.com/signalfx/splunk-otel-collector/pull/2537)
- [Added the PostgreSQL receiver](https://github.com/signalfx/splunk-otel-collector/pull/2564)
- [Zero config support added for always on profiling.](https://github.com/signalfx/splunk-otel-collector/pull/2538)
- [Upgraded to include changes from SignalFx Smart Agent v5.27.3](https://github.com/signalfx/signalfx-agent/releases/tag/v5.27.3)
- [Upgraded to the latest Java agent version v1.21.0](https://github.com/signalfx/splunk-otel-java/releases/tag/v1.21.0)
- Third party dependency updates.

### 🧰 Bug fixes 🧰
- [Added the smartagent extension to the default agent config to properly source environment variables.](https://github.com/signalfx/splunk-otel-collector/pull/2599)

## v0.70.0

This Splunk OpenTelemetry Collector release includes changes from the [opentelemetry-collector v0.70.0](https://github.com/open-telemetry/opentelemetry-collector/releases/tag/v0.70.0) and the [opentelemetry-collector-contrib v0.70.0](https://github.com/open-telemetry/opentelemetry-collector-contrib/releases/tag/v0.70.0) releases where appropriate.

### 💡 Enhancements 💡

- Initial [Discovery properties provider](https://github.com/signalfx/splunk-otel-collector/pull/2494) and config incorporation for the discovery mode.
- Third-party dependency updates.

### 🧰 Bug fixes 🧰

- [Addressed SignalFx exporter deferred metadata client initialization](https://github.com/open-telemetry/opentelemetry-collector-contrib/commit/f607cb47c8d972febb9d9d215e0029b3e8cb9884) causing [issues in the Smart Agent receiver](https://github.com/signalfx/splunk-otel-collector/issues/2508).

## v0.69.0

This Splunk OpenTelemetry Collector release includes changes from the [opentelemetry-collector v0.69.1](https://github.com/open-telemetry/opentelemetry-collector/releases/tag/v0.69.1) and the [opentelemetry-collector-contrib v0.69.0](https://github.com/open-telemetry/opentelemetry-collector-contrib/releases/tag/v0.69.0) releases where appropriate.

### 💡 Enhancements 💡
- Upgraded to the latest [Java agent version (v1.20.0)](https://github.com/signalfx/splunk-otel-collector/pull/2487)
- Upgrade to include changes from [SignalFx Smart Agent v5.27.2](https://github.com/signalfx/signalfx-agent/releases/tag/v5.27.2)
- [Added a variable for Ansible deployments to set NO_PROXY](https://github.com/signalfx/splunk-otel-collector/pull/2482)
- [Updated configuration file for the upstream Collector to enable sync of host metadata](https://github.com/signalfx/splunk-otel-collector/pull/2491)

### 🛑 Breaking changes 🛑
Resource detection for `gke`/`gce` have been combined into the `gcp` resource detector.  While the Splunk Distribution of the Opentelemetry Collector will currently automatically detect and translate any "deprecated" configuration using `gke`/`gce`, [we recommend users with affected configurations specify the new `gcp` detector](https://github.com/signalfx/splunk-otel-collector/pull/2488)

### 🧰 Bug fixes 🧰

- [Added check for nil for k8s attribute, fixing issue causing a core dump on startup](https://github.com/signalfx/splunk-otel-collector/pull/2489)
- [Removed containerd override to address CVE](https://github.com/signalfx/splunk-otel-collector/pull/2466)
- [Updated golang to 1.19.4 to address CVE](https://github.com/signalfx/splunk-otel-collector/pull/2493)

## v0.68.1

This Splunk OpenTelemetry Collector release includes changes from the [opentelemetry-collector v0.68.0](https://github.com/open-telemetry/opentelemetry-collector/releases/tag/v0.68.0) and the [opentelemetry-collector-contrib v0.68.0](https://github.com/open-telemetry/opentelemetry-collector-contrib/releases/tag/v0.68.0) releases where appropriate.

### 💡 Enhancements 💡

- [Added the Windows Log Event Receiver](https://github.com/signalfx/splunk-otel-collector/pull/2449)
- [Ensure config values aren't expanded in discovery mode](https://github.com/signalfx/splunk-otel-collector/pull/2445)
- [Added an example of how to use the recombine operator](https://github.com/signalfx/splunk-otel-collector/pull/2451)

### 🧰 Bug fixes 🧰

- [Fixed link to Java instrumentation agent](https://github.com/signalfx/splunk-otel-collector/pull/2458)

## v0.68.0 (Broken)

### Instrumentation packages are incomplete. Please use release v0.68.1 instead.

This Splunk OpenTelemetry Collector release includes changes from the [opentelemetry-collector v0.68.0](https://github.com/open-telemetry/opentelemetry-collector/releases/tag/v0.68.0) and the [opentelemetry-collector-contrib v0.68.0](https://github.com/open-telemetry/opentelemetry-collector-contrib/releases/tag/v0.68.0) releases where appropriate.

### 💡 Enhancements 💡

- [Moved to upstream Oracle DB receiver(alpha) that captures telemetry such as instance and session specific metrics from an Oracle Database](https://github.com/signalfx/splunk-otel-collector/pull/2381)
- [Upgraded to the latest Java agent version (v1.19.0) for zero configuration auto instrumentation via the Collector](https://github.com/signalfx/splunk-otel-collector/pull/2375)
- [Ensuring the Collector dry run option does not provide expanded final config values](https://github.com/signalfx/splunk-otel-collector/pull/2439)
- [Added capability to disable service name generation for zero configuration auto instrumentation via the Collector](https://github.com/signalfx/splunk-otel-collector/pull/2410)
- [Added upstream Redis receiver (alpha) along with an example; supports TLS](https://github.com/signalfx/splunk-otel-collector/pull/2096)

### 🧰 Bug fixes 🧰

- [Downgrading gopsutil to v3.22.10](https://github.com/signalfx/splunk-otel-collector/pull/2400)
- [Fixed a warning for Salt deployments to set the ballast memory size under an extension instead of memory_limiter processor](https://github.com/signalfx/splunk-otel-collector/pull/2379)

## v0.67.0

This Splunk OpenTelemetry Collector release includes changes from the [opentelemetry-collector v0.67.0](https://github.com/open-telemetry/opentelemetry-collector/releases/tag/v0.67.0) and the [opentelemetry-collector-contrib v0.67.0](https://github.com/open-telemetry/opentelemetry-collector-contrib/releases/tag/v0.67.0) releases where appropriate.

### 💡 Enhancements 💡

- [add README to packaging/choco directory](https://github.com/signalfx/splunk-otel-collector/pull/2328)
- [Add Azure Eventhub receiver](https://github.com/signalfx/splunk-otel-collector/pull/2342)
- [add support for proxy as part of bosh deployment](https://github.com/signalfx/splunk-otel-collector/pull/2273)
- [PPC support](https://github.com/signalfx/splunk-otel-collector/pull/2308)
- [Add logstransformprocessor from contrib](https://github.com/signalfx/splunk-otel-collector/pull/2246)

### 🧰 Bug fixes 🧰

- [fix image filter to regex match the tag](https://github.com/signalfx/splunk-otel-collector/pull/2357)
- [Rework command line arguments parsing](https://github.com/signalfx/splunk-otel-collector/pull/2343)
- [Temporarily add a no-op flag --metrics-addr](https://github.com/signalfx/splunk-otel-collector/pull/2363)
- [Remove handling of unsupported --mem-ballast-size-mib command line argument](https://github.com/signalfx/splunk-otel-collector/pull/2339)
- [fix digest artifact path](https://github.com/signalfx/splunk-otel-collector/pull/2301)

## v0.66.0

This Splunk OpenTelemetry Collector release includes changes from the [opentelemetry-collector v0.65.0](https://github.com/open-telemetry/opentelemetry-collector/releases/tag/v0.65.0), which has the same content as [opentelemetry-collector v0.66.0](https://github.com/open-telemetry/opentelemetry-collector/releases/tag/v0.66.0), the [opentelemetry-collector-contrib v0.65.0](https://github.com/open-telemetry/opentelemetry-collector-contrib/releases/tag/v0.65.0), and the [opentelemetry-collector-contrib v0.66.0](https://github.com/open-telemetry/opentelemetry-collector-contrib/releases/tag/v0.66.0) releases where appropriate.

### 💡 Enhancements 💡

- Add alpha `k8sobjects` receiver [#2270](https://github.com/signalfx/splunk-otel-collector/pull/2270)
- Add Windows 2022 Docker image support [#2269](https://github.com/signalfx/splunk-otel-collector/pull/2269)
- Update internal config source logic better adopt upstream components [#2267](https://github.com/signalfx/splunk-otel-collector/pull/2267) and [#2271](https://github.com/signalfx/splunk-otel-collector/pull/2271)
- Third-party dependency updates

## v0.65.0 (Skipped)

There is no Splunk OpenTelemetry Collector release v0.65.0. The Contrib project [retracted this release](https://github.com/open-telemetry/opentelemetry-collector-contrib/pull/16457) for mismatched component dependency versions.

## v0.64.0

This Splunk OpenTelemetry Collector release includes changes from the [opentelemetry-collector v0.64.0](https://github.com/open-telemetry/opentelemetry-collector/releases/tag/v0.64.0), the [opentelemetry-collector v0.64.1](https://github.com/open-telemetry/opentelemetry-collector/releases/tag/v0.64.1), and the [opentelemetry-collector-contrib v0.64.0](https://github.com/open-telemetry/opentelemetry-collector-contrib/releases/tag/v0.64.0) releases where appropriate.

### 💡 Enhancements 💡

- Add Zero Config support for installing signalfx-dotnet-tracing instrumentation (#2068)
- Upgrade to Smart Agent release 5.26.0 (#2251)
- Remove usage of opentelemetry-collector experimental config source package (#2267)
- Third-party dependency updates

## v0.63.0

This Splunk OpenTelemetry Collector release includes changes from the [opentelemetry-collector v0.63.0](https://github.com/open-telemetry/opentelemetry-collector/releases/tag/v0.63.0) and the [opentelemetry-collector-contrib v0.63.0](https://github.com/open-telemetry/opentelemetry-collector-contrib/releases/tag/v0.63.0) releases, and the [opentelemetry-collector v0.63.1](https://github.com/open-telemetry/opentelemetry-collector/releases/tag/v0.63.1) and the [opentelemetry-collector-contrib v0.63.1](https://github.com/open-telemetry/opentelemetry-collector-contrib/releases/tag/v0.63.1) releases where appropriate.

### 💡 Enhancements 💡

- Experimental --discovery and --dry-run functionality [#2195](https://github.com/signalfx/splunk-otel-collector/pull/2195)
- Upgrade to smart agent release 5.25.0 (#2226)
- unify <ANY> and <VERSION_FROM_BUILD> values and checks[#2179](https://github.com/signalfx/splunk-otel-collector/pull/2179)
- Fix example config for Pulsar exporter, units are nanoseconds [#2185](https://github.com/signalfx/splunk-otel-collector/pull/2185)
- Fix-sa-receiver-link [#2193](https://github.com/signalfx/splunk-otel-collector/pull/2193)
- make dependabot updates weekly [#2215](https://github.com/signalfx/splunk-otel-collector/pull/2215)

## v0.62.0

This Splunk OpenTelemetry Collector release includes changes from the [opentelemetry-collector v0.62.0](https://github.com/open-telemetry/opentelemetry-collector/releases/tag/v0.62.0) and the [opentelemetry-collector-contrib v0.62.0](https://github.com/open-telemetry/opentelemetry-collector-contrib/releases/tag/v0.62.0) releases.

### 💡 Enhancements 💡

- Increase number of queue consumers in gateway default configuration (#2084)
- Add a new Oracle database receiver (#2011)
- Upgrade to java agent 1.17 (#2161)
- Upgrade to smart agent release 5.24.0 (#2161)
- Update include config source to beta (#2093)

## v0.61.0

This Splunk OpenTelemetry Collector release includes changes from the [opentelemetry-collector v0.61.0](https://github.com/open-telemetry/opentelemetry-collector/releases/tag/v0.61.0) and the [opentelemetry-collector-contrib v0.61.0](https://github.com/open-telemetry/opentelemetry-collector-contrib/releases/tag/v0.61.0) releases.

### 💡 Enhancements 💡

- `signalfx` exporter: Drop datapoints with more than 36 dimensions [#14625](https://github.com/open-telemetry/opentelemetry-collector-contrib/pull/14625)
- Security updates for third-party dependencies

### 🧰 Bug fixes 🧰

- `smartagent` receiver: Reduce severity of logged unsupported config fields warning [#2072](https://github.com/signalfx/splunk-otel-collector/pull/2072)

## v0.60.0

This Splunk OpenTelemetry Collector release includes changes from the [opentelemetry-collector v0.60.0](https://github.com/open-telemetry/opentelemetry-collector/releases/tag/v0.60.0) and the [opentelemetry-collector-contrib v0.60.0](https://github.com/open-telemetry/opentelemetry-collector-contrib/releases/tag/v0.60.0) releases.

### 💡 Enhancements 💡

- Update auto instrumentation java agent to [v1.16.0](https://github.com/signalfx/splunk-otel-java/releases/tag/v1.16.0)
- Replace usage of Map.Insert* and Map.Update* with Map.Upsert (#1957)
- Refactor main flags as settings.Settings (#1952)
- Support installing with ansible and skipping restart of services (#1930)

## v0.59.1

### 💡 Enhancements 💡

- Upgrade to include changes from [SignalFx Smart Agent v5.23.0](https://github.com/signalfx/signalfx-agent/releases/tag/v5.23.0)
- Add `processlist` and `resourcedetection` to default config

## v0.59.0

This Splunk OpenTelemetry Collector release includes changes from the [opentelemetry-collector v0.59.0](https://github.com/open-telemetry/opentelemetry-collector/releases/tag/v0.59.0) and the [opentelemetry-collector-contrib v0.59.0](https://github.com/open-telemetry/opentelemetry-collector-contrib/releases/tag/v0.59.0) releases.

### 💡 Enhancements 💡

- Upgrade Golang to 1.19
- debug/configz: Address multiple confmap.Providers for service config and index debug/configz/initial by provider scheme.
- Add tar.gz distribution of Splunk Collector
- Update default gateway config to sync host metadata by default

## v0.58.0

This Splunk OpenTelemetry Collector release includes changes from the [opentelemetry-collector v0.58.0](https://github.com/open-telemetry/opentelemetry-collector/releases/tag/v0.58.0) and the [opentelemetry-collector-contrib v0.58.0](https://github.com/open-telemetry/opentelemetry-collector-contrib/releases/tag/v0.58.0) releases.

### 💡 Enhancements 💡

- Update auto instrumentation java agent to [v1.14.2](https://github.com/signalfx/splunk-otel-java/releases/tag/v1.14.2)

## v0.57.0

This Splunk OpenTelemetry Collector release includes changes from the [opentelemetry-collector v0.57.2](https://github.com/open-telemetry/opentelemetry-collector/releases/tag/v0.57.2) and the [opentelemetry-collector-contrib v0.57.2](https://github.com/open-telemetry/opentelemetry-collector-contrib/releases/tag/v0.57.2) releases.

### 💡 Enhancements 💡

- Include [`sqlquery` receiver](https://github.com/open-telemetry/opentelemetry-collector-contrib/blob/v0.57.2/receiver/sqlqueryreceiver/README.md)(#1833)
- Security updates for third-party dependencies

## v0.56.0

This Splunk OpenTelemetry Collector release includes changes from the [opentelemetry-collector v0.56.0](https://github.com/open-telemetry/opentelemetry-collector/releases/tag/v0.56.0) and the [opentelemetry-collector-contrib v0.56.0](https://github.com/open-telemetry/opentelemetry-collector-contrib/releases/tag/v0.56.0) releases.

### 💡 Enhancements 💡

- Add the `--collector-config` option to the Linux installer script to allow a custom config file path (#1806)
- Update auto instrumentation java agent to [v1.14.0](https://github.com/signalfx/splunk-otel-java/releases/tag/v1.14.0)
- Update bundled Smart Agent to [v5.22.0](https://github.com/signalfx/signalfx-agent/releases/tag/v5.22.0)

### 🧰 Bug fixes 🧰

- `signalfx` exporter: Fix invalid error response message [#12654](https://github.com/open-telemetry/opentelemetry-collector-contrib/pull/12654)

## v0.55.1

### 🧰 Bug fixes 🧰

- `pulsar` exporter: Removed pulsar producer name from config to avoid producer name conflict (#1782)

## v0.55.0

This Splunk OpenTelemetry Collector release includes changes from the [opentelemetry-collector v0.55.0](https://github.com/open-telemetry/opentelemetry-collector/releases/tag/v0.55.0) and the [opentelemetry-collector-contrib v0.55.0](https://github.com/open-telemetry/opentelemetry-collector-contrib/releases/tag/v0.55.0) releases.

### 💡 Enhancements 💡

- Update default `td-agent` version to 4.3.2 in the [Linux installer script](https://github.com/signalfx/splunk-otel-collector/blob/main/docs/getting-started/linux-installer.md) to support log collection with fluentd on Ubuntu 22.04
- Include [tail_sampling](https://github.com/open-telemetry/opentelemetry-collector-contrib/tree/main/processor/tailsamplingprocessor) and [span_metrics](https://github.com/open-telemetry/opentelemetry-collector-contrib/tree/main/processor/spanmetricsprocessor) in our distribution

### 🧰 Bug fixes 🧰

- Correct invalid environment variable expansion for ECS task metadata endpoints on EC2 (#1764)
- Adopt [metricstransformprocessor empty metrics fix](https://github.com/open-telemetry/opentelemetry-collector-contrib/pull/12211)

## v0.54.0

This Splunk OpenTelemetry Collector release includes changes from the [opentelemetry-collector v0.54.0](https://github.com/open-telemetry/opentelemetry-collector/releases/tag/v0.54.0) and the [opentelemetry-collector-contrib v0.54.0](https://github.com/open-telemetry/opentelemetry-collector-contrib/releases/tag/v0.54.0) releases.

### 💡 Enhancements 💡

- Only use config server if env var unset (#1728)
- Update bundled Smart Agent to [v5.21.0](https://github.com/signalfx/signalfx-agent/releases/tag/v5.21.0)

### 🧰 Bug fixes 🧰

- Wrap log messages for windows support bundle (#1725)

## v0.53.1

### 🧰 Bug fixes 🧰

- Upgrade [`metricstransform`
  processor](https://github.com/open-telemetry/opentelemetry-collector-contrib/tree/main/processor/metricstransformprocessor)
  to pick up [migration from OpenCensus data model to
  OTLP](https://github.com/open-telemetry/opentelemetry-collector-contrib/pull/10817) that fixes a few issues with
  the processor.

## v0.53.0

This Splunk OpenTelemetry Collector release includes changes from the [opentelemetry-collector v0.53.0](https://github.com/open-telemetry/opentelemetry-collector/releases/tag/v0.53.0) and the [opentelemetry-collector-contrib v0.53.0](https://github.com/open-telemetry/opentelemetry-collector-contrib/releases/tag/v0.53.0) releases.

### 🚀 New components 🚀

- [`k8sevents` receiver](https://github.com/open-telemetry/opentelemetry-collector-contrib/tree/main/receiver/k8seventsreceiver)
  to collect Kubernetes events in OpenTelemetry semantics (#1641)
- **Experimental**: [`pulsar` exporter](https://github.com/signalfx/splunk-otel-collector/tree/main/internal/exporter/pulsarexporter) to export metrics to Pulsar (#1683)

## v0.52.2

### 💡 Enhancements 💡

- Upgrade Golang to 1.18.3 (#1633)
- Support multiple `--config` command-line arguments (#1576)

### 🧰 Bug fixes 🧰

- [`kubeletstats` receiver](https://github.com/open-telemetry/opentelemetry-collector-contrib/tree/main/receiver/kubeletstatsreceiver) introduced a regression in version 52.0 that can break metrics for Kubernetes pods and containers, pinning this receiver's version to v0.51.0 until the regression is resolved (#1638)

## v0.52.1

### 🚀 New components 🚀

- [`transform` processor](https://github.com/open-telemetry/opentelemetry-collector-contrib/tree/main/processor/transformprocessor) to modify telemetry based on configuration using the [Telemetry Query Language](https://github.com/open-telemetry/opentelemetry-collector/blob/main/docs/processing.md#telemetry-query-language) (Alpha)

### 💡 Enhancements 💡

- Initial release of [Chef cookbook](https://supermarket.chef.io/cookbooks/splunk_otel_collector) for Linux and Windows

## v0.52.0

This Splunk OpenTelemetry Collector release includes changes from the [opentelemetry-collector v0.52.0](https://github.com/open-telemetry/opentelemetry-collector/releases/tag/v0.52.0) and the [opentelemetry-collector-contrib v0.52.0](https://github.com/open-telemetry/opentelemetry-collector-contrib/releases/tag/v0.52.0) releases.

### 💡 Enhancements 💡

- Add Ubuntu 22.04 support to the [Linux installer script](https://github.com/signalfx/splunk-otel-collector/blob/main/docs/getting-started/linux-installer.md), [Ansible playbook](https://github.com/signalfx/splunk-otel-collector/tree/main/deployments/ansible), [Puppet module](https://github.com/signalfx/splunk-otel-collector/tree/main/deployments/puppet), and [Salt formula](https://github.com/signalfx/splunk-otel-collector/tree/main/deployments/salt) (collector only; log collection with Fluentd [not currently supported](https://www.fluentd.org/blog/td-agent-v4.3.1-has-been-released))

## v0.51.0

This Splunk OpenTelemetry Collector release includes changes from the [opentelemetry-collector v0.51.0](https://github.com/open-telemetry/opentelemetry-collector/releases/tag/v0.51.0) and the [opentelemetry-collector-contrib v0.51.0](https://github.com/open-telemetry/opentelemetry-collector-contrib/releases/tag/v0.51.0) releases.

Additionally, this release includes [an update to the `resourcedetection` processor](https://github.com/open-telemetry/opentelemetry-collector-contrib/pull/10015) to support "cname" and "lookup" hostname sources.

### 🛑 Breaking changes 🛑

- Removed Debian 8 (jessie) support from the [Linux installer script](https://github.com/signalfx/splunk-otel-collector/blob/main/docs/getting-started/linux-installer.md) (#1354), [Ansible playbook](https://github.com/signalfx/splunk-otel-collector/tree/main/deployments/ansible) (#1547), and [Puppet module](https://github.com/signalfx/splunk-otel-collector/tree/main/deployments/puppet) (#1545)

### 💡 Enhancements 💡

- Added Debian 11 (bullseye) support to the [Linux installer script](https://github.com/signalfx/splunk-otel-collector/blob/main/docs/getting-started/linux-installer.md) (#1354), [Ansible playbook](https://github.com/signalfx/splunk-otel-collector/tree/main/deployments/ansible) (#1547), [Puppet module](https://github.com/signalfx/splunk-otel-collector/tree/main/deployments/puppet) (#1545), and [Salt formula](https://github.com/signalfx/splunk-otel-collector/tree/main/deployments/salt) (#1546)
- Upgrade Golang to 1.18.2 (#1551)

## v0.50.1

### 💡 Enhancements 💡

- Security updates for third-party dependencies
- Update bundled Smart Agent to [v5.20.1](https://github.com/signalfx/signalfx-agent/releases/tag/v5.20.1)

## v0.50.0

This Splunk OpenTelemetry Collector release includes changes from the [opentelemetry-collector v0.50.0](https://github.com/open-telemetry/opentelemetry-collector/releases/tag/v0.50.0) and the [opentelemetry-collector-contrib v0.50.0](https://github.com/open-telemetry/opentelemetry-collector-contrib/releases/tag/v0.50.0) releases.

Additionally, this release includes [an update to `k8scluster` receiver](https://github.com/open-telemetry/opentelemetry-collector-contrib/pull/9523) that allows it to run on older k8s clusters (1.20-).

## v0.49.0

This Splunk OpenTelemetry Collector release includes changes from the [opentelemetry-collector v0.49.0](https://github.com/open-telemetry/opentelemetry-collector/releases/tag/v0.49.0) and the [opentelemetry-collector-contrib v0.49.0](https://github.com/open-telemetry/opentelemetry-collector-contrib/releases/tag/v0.49.0) releases.

### 🚀 New components 🚀

- [`syslog` receiver](https://github.com/open-telemetry/opentelemetry-collector-contrib/tree/main/receiver/syslogreceiver) parses Syslogs from tcp/udp using the [opentelemetry-log-collection](https://github.com/open-telemetry/opentelemetry-log-collection) library

### 💡 Enhancements 💡

- Updated the [Migrating from SignalFx Smart Agent to Splunk Distribution of OpenTelemetry Collector](https://github.com/signalfx/splunk-otel-collector/blob/main/docs/signalfx-smart-agent-migration.md) documentation (#1489)
- Upgrade to Go 1.18.1 (#1464)
- Initial support for [Cloud Foundry Buildpack](https://github.com/signalfx/splunk-otel-collector/tree/main/deployments/cloudfoundry/buildpack) (#1404)
- Initial support for [BOSH Release](https://github.com/signalfx/splunk-otel-collector/tree/main/deployments/cloudfoundry/bosh) (#1480)
- Update bundled Smart Agent to [v5.20.0](https://github.com/signalfx/signalfx-agent/releases/tag/v5.20.0)

## v0.48.0

This Splunk OpenTelemetry Collector release includes changes from the [opentelemetry-collector v0.48.0](https://github.com/open-telemetry/opentelemetry-collector/releases/tag/v0.48.0) and the [opentelemetry-collector-contrib v0.48.0](https://github.com/open-telemetry/opentelemetry-collector-contrib/releases/tag/v0.48.0) releases.

### 🚀 New components 🚀

- [`cloudfoundry` receiver](https://github.com/open-telemetry/opentelemetry-collector-contrib/tree/main/receiver/cloudfoundryreceiver)
  to receive metrics from Cloud Foundry deployments and services.

## v0.47.1

### 🧰 Bug fixes 🧰

- Remove `signalfx` exporter from traces pipeline in default gateway config (#1393)
- Update `github.com/open-telemetry/opentelemetry-log-collection` to [v0.27.1](https://github.com/open-telemetry/opentelemetry-log-collection/releases/tag/v0.27.1) to fix logging pipeline issues after upgrading to Go 1.18 (#1418)

## v0.47.0

This Splunk OpenTelemetry Collector release includes changes from the [opentelemetry-collector v0.47.0](https://github.com/open-telemetry/opentelemetry-collector/releases/tag/v0.47.0) and the [opentelemetry-collector-contrib v0.47.0](https://github.com/open-telemetry/opentelemetry-collector-contrib/releases/tag/v0.47.0) releases.

### 🚀 New components 🚀

- [`tcplog` receiver](https://github.com/open-telemetry/opentelemetry-collector-contrib/tree/main/receiver/tcplogreceiver) to receive logs from tcp using the [opentelemetry-log-collection](https://github.com/open-telemetry/opentelemetry-log-collection) library

### 💡 Enhancements 💡

- Upgrade to Go 1.18 (#1380)

### 🧰 Bug fixes 🧰

- Update core version during build (#1379)
- Update SA event type to fix processlist (#1385)

## v0.46.0

This Splunk OpenTelemetry Collector release includes changes from the [opentelemetry-collector v0.46.0](https://github.com/open-telemetry/opentelemetry-collector/releases/tag/v0.46.0) and the [opentelemetry-collector-contrib v0.46.0](https://github.com/open-telemetry/opentelemetry-collector-contrib/releases/tag/v0.46.0) releases.

### 💡 Enhancements 💡

- Upgrade `hostmetrics` receiver dependency (#1341)
- Update Linux installer script to fail immediately if running on an unsupported Linux distribution (#1351)
- Update bundled Smart Agent to [v5.19.1](https://github.com/signalfx/signalfx-agent/releases/tag/v5.19.1)

### 🧰 Bug fixes 🧰

- As a bug fix for hosts number miscalculation in Splunk Observability Cloud, Splunk OpenTelemetry Collector running in
  agent mode now is configured to override `host.name` attribute of all signals sent from instrumentation libraries by
  default (#1307)

## v0.45.0

This Splunk OpenTelemetry Collector release includes changes from the [opentelemetry-collector v0.45.0](https://github.com/open-telemetry/opentelemetry-collector/releases/tag/v0.45.0) and the [opentelemetry-collector-contrib v0.45.1](https://github.com/open-telemetry/opentelemetry-collector-contrib/releases/tag/v0.45.1) releases.

### 💡 Enhancements 💡

- Upgrade golang to 1.17.7 (#1294)

### 🧰 Bug fixes 🧰

- Correct collectd/hadoopjmx monitor type in windows Smart Agent receiver config validation [#1254](https://github.com/signalfx/splunk-otel-collector/pull/1254)

## v0.44.0

This Splunk OpenTelemetry Collector release includes changes from the [opentelemetry-collector v0.44.0](https://github.com/open-telemetry/opentelemetry-collector/releases/tag/v0.44.0) and the [opentelemetry-collector-contrib v0.44.0](https://github.com/open-telemetry/opentelemetry-collector-contrib/releases/tag/v0.44.0) releases.

### 🚀 New components 🚀

- [`databricks` receiver](https://github.com/signalfx/splunk-otel-collector/tree/main/internal/receiver/databricksreceiver) to generate metrics about the operation of a Databricks instance (Alpha)

### 💡 Enhancements 💡

- Bump default `td-agent` version to 4.3.0 in installer scripts (#1205)
- Enable shared pipeline for profiling by default (#1181)
- Update bundled Smart Agent to [v5.19.0](https://github.com/signalfx/signalfx-agent/releases/tag/v5.19.0)

## v0.43.0

This Splunk OpenTelemetry Collector release includes changes from the [opentelemetry-collector v0.43.1](https://github.com/open-telemetry/opentelemetry-collector/releases/tag/v0.43.1) and the [opentelemetry-collector-contrib v0.43.0](https://github.com/open-telemetry/opentelemetry-collector-contrib/releases/tag/v0.43.0) releases.

### 🧰 Bug fixes 🧰

- Provide informative unsupported monitor error on Windows for Smart Agent receiver [#1150](https://github.com/signalfx/splunk-otel-collector/pull/1150)
- Fix Windows support bundle script if fluentd is not installed (#1162)

## v0.42.0

This Splunk OpenTelemetry Collector release includes changes from the [opentelemetry-collector v0.42.0](https://github.com/open-telemetry/opentelemetry-collector/releases/tag/v0.42.0) and the [opentelemetry-collector-contrib v0.42.0](https://github.com/open-telemetry/opentelemetry-collector-contrib/releases/tag/v0.42.0) releases.

### 🛑 Breaking changes 🛑

- This version adopts OpenTelemetry Core version 0.42.0, and in doing so the configuration parsing process has changed slightly. The Splunk OpenTelemetry Collector used to [evaluate user configuration twice](https://github.com/signalfx/splunk-otel-collector/issues/628) and this required escaping desired `$` literals with an additional `$` character to prevent unwanted environment variable expansion. This version no longer doubly evaluates configuration so any `$$` instances in your configuration as a workaround should be updated to `$`.  [Config source directives](./internal/configsource) that include an additional `$` are provided with a temporary, backward-compatible `$${config_source:value}` and `$$config_source:value` parsing rule controlled by `SPLUNK_DOUBLE_DOLLAR_CONFIG_SOURCE_COMPATIBLE` environment variable (default `"true"`) to migrate them to single `$` usage to continue supporting the updating configs from [#930](https://github.com/signalfx/splunk-otel-collector/pull/930) and [#935](https://github.com/signalfx/splunk-otel-collector/pull/935). This functionality will be removed in a future release (#1099)

### 🚀 New components 🚀

- [`docker_observer`](https://github.com/open-telemetry/opentelemetry-collector-contrib/tree/main/extension/observer/dockerobserver) to detect and create container endpoints, to be used with the [`receiver_creator`](https://github.com/open-telemetry/opentelemetry-collector-contrib/tree/main/receiver/receivercreator) (#1044)
- [`ecs_task_observer`](https://github.com/open-telemetry/opentelemetry-collector-contrib/tree/main/extension/observer/ecstaskobserver) to detect and create ECS task container endpoints, to be used with the [`receiver_creator`](https://github.com/open-telemetry/opentelemetry-collector-contrib/tree/main/receiver/receivercreator) (#1125)

### 💡 Enhancements 💡

- Initial [salt module](https://github.com/signalfx/splunk-otel-collector/tree/main/deployments/salt) for Linux (#1050)
- Update bundled Smart Agent to [v5.18.0](https://github.com/signalfx/signalfx-agent/releases/tag/v5.18.0)

### 🧰 Bug fixes 🧰

- [`smartagent` receiver](https://github.com/signalfx/splunk-otel-collector/tree/v0.42.0/internal/receiver/smartagentreceiver) will now attempt to create _any_ monitor from a Receiver Creator instance, disregarding its provided `endpoint`. Previously would error out if a monitor did not accept endpoints ([#1107](https://github.com/signalfx/splunk-otel-collector/pull/1107))
- Remove `$$`-escaped `env` config source usage in ECS configs ([#1139](https://github.com/signalfx/splunk-otel-collector/pull/1139)).

## v0.41.1

- Upgrade golang to 1.17.6 (#1088)

## v0.41.0

This Splunk OpenTelemetry Collector release includes changes from the [opentelemetry-collector v0.41.0](https://github.com/open-telemetry/opentelemetry-collector/releases/tag/v0.41.0) and the [opentelemetry-collector-contrib v0.41.0](https://github.com/open-telemetry/opentelemetry-collector-contrib/releases/tag/v0.41.0) releases.

### 🚀 New components 🚀

- [`journald` receiver](https://github.com/open-telemetry/opentelemetry-collector-contrib/tree/main/receiver/journaldreceiver) to parse journald events from systemd journal

### 💡 Enhancements 💡

- Update bundled Smart Agent to [v5.17.1](https://github.com/signalfx/signalfx-agent/releases/tag/v5.17.1)
- Update OTLP HTTP receiver endpoint to use port 4318 in default configuration files (#1017)

## v0.40.0

This Splunk OpenTelemetry Collector release includes changes from the [opentelemetry-collector v0.40.0](https://github.com/open-telemetry/opentelemetry-collector/releases/tag/v0.40.0) and the [opentelemetry-collector-contrib v0.40.0](https://github.com/open-telemetry/opentelemetry-collector-contrib/releases/tag/v0.40.0) releases.

### 🚀 New components 🚀

- [mongodbatlas](https://github.com/open-telemetry/opentelemetry-collector-contrib/tree/main/receiver/mongodbatlasreceiver) receiver to receive metrics from MongoDB Atlas via their monitoring APIs (#997)
- [routing](https://github.com/open-telemetry/opentelemetry-collector-contrib/tree/main/processor/routingprocessor) processor to route logs, metrics or traces to specific exporters (#982)

## v0.39.0

This Splunk OpenTelemetry Collector release includes changes from the [opentelemetry-collector v0.39.0](https://github.com/open-telemetry/opentelemetry-collector/releases/tag/v0.39.0) and the [opentelemetry-collector-contrib v0.39.0](https://github.com/open-telemetry/opentelemetry-collector-contrib/releases/tag/v0.39.0) releases.

### 💡 Enhancements 💡

- Initial [Chocolatey package](https://github.com/signalfx/splunk-otel-collector/blob/main/docs/getting-started/windows-manual.md#chocolatey-installation) release
- Update bundled Smart Agent to [v5.16.0](https://github.com/signalfx/signalfx-agent/releases/tag/v5.16.0)

### 🧰 Bug fixes 🧰

- Fix token passthrough for splunkhec receiver/exporter ([#5435](https://github.com/open-telemetry/opentelemetry-collector-contrib/pull/5435))
- Fix --set command line flag functionality (#939)

## v0.38.1

### 🧰 Bug fixes 🧰

- Fix evaluating env variables in ecs ec2 configs (#930)
- Correct certifi CA bundle removal from Smart Agent bundle (#933)
- Fix evaluating env variables in fargate config (#935)

## v0.38.0

This Splunk OpenTelemetry Collector release includes changes from the [opentelemetry-collector v0.38.0](https://github.com/open-telemetry/opentelemetry-collector/releases/tag/v0.38.0) and the [opentelemetry-collector-contrib v0.38.0](https://github.com/open-telemetry/opentelemetry-collector-contrib/releases/tag/v0.38.0) releases.

### 💡 Enhancements 💡

- Initial release of multi-arch manifest for amd64 and arm64 linux docker images (#866)
  - **Note:** The Smart Agent and Collectd bundle is only included with the amd64 image
- Enable otlp receiver in the gateway logs pipeline (#903)
- Update bundled Smart Agent to [v5.15.0](https://github.com/signalfx/signalfx-agent/releases/tag/v5.15.0)

## v0.37.1

### 💡 Enhancements 💡

- Initial release of [`migratecheckpoint`](https://github.com/signalfx/splunk-otel-collector/tree/main/cmd/migratecheckpoint) to migrate Fluentd's position file to Otel checkpoints
- Upgrade golang to v1.17.2 for CVE-2021-38297
- Upgrade `github.com/hashicorp/consul/api` to v1.11.0 for CVE-2021-37219
- Upgrade `github.com/hashicorp/vault` to v1.7.2 for CVE-2021-27400, CVE-2021-29653, and CVE-2021-32923
- Upgrade `github.com/jackc/pgproto3/v2` to v2.1.1
- Upgrade `go.etcd.io/etcd` to `go.etcd.io/etcd/client/v2` for CVE-2020-15114
- Remove test certs from the smart agent bundle (#861)
- Run the `otelcol` container process as non-root user in provided docker image (#864)

### 🧰 Bug fixes 🧰

- Temporarily downgrade `gopsutil` dep to avoid errors in k8s deployment (#877)

## v0.37.0

This Splunk OpenTelemetry Connector release includes changes from the [opentelemetry-collector v0.37.0](https://github.com/open-telemetry/opentelemetry-collector/releases/tag/v0.37.0) and the [opentelemetry-collector-contrib v0.37.1](https://github.com/open-telemetry/opentelemetry-collector-contrib/releases/tag/v0.37.1) releases. Due to go modules dep issues, the Collector Contrib release 0.37.0 has been retracted in favor of 0.37.1.

### 💡 Enhancements 💡

- `signalfx` exporter: Add support for per cpu metrics [#5756](https://github.com/open-telemetry/opentelemetry-collector-contrib/pull/5756)
- Add [Hashicorp Nomad](https://github.com/signalfx/splunk-otel-collector/tree/main/deployments/nomad) support (#819)
- Add config converter function to unsquash Splunk HEC exporter tls fields (#832)
- Rename `k8s_tagger` processor config entries to [`k8sattributes`](https://github.com/open-telemetry/opentelemetry-collector-contrib/pull/5384) (#848)
- Update bundled Smart Agent to [v5.14.2](https://github.com/signalfx/signalfx-agent/releases/tag/v5.14.2)

## v0.36.1

### 🚀 New components 🚀

- [`httpsink` exporter](https://github.com/signalfx/splunk-otel-collector/tree/main/internal/exporter/httpsinkexporter) to make span data available via a HTTP endpoint
- Initial release of [`translatesfx`](https://github.com/signalfx/splunk-otel-collector/tree/main/cmd/translatesfx) to translate a SignalFx Smart Agent configuration file into a configuration that can be used by an OpenTelemetry Collector

### 🛑 Breaking changes 🛑

- Reorder detectors in default configs, moving the `system` detector to the
  end of the list. Applying this change to a pre-existing config in an EC2
  or Azure deployment will change both the `host.name` dimension and the
  resource ID dimension on some MTSes, possibly causing detectors to fire.
  (#822)

### 💡 Enhancements 💡

- Add `--skip-collector-repo` and `--skip-fluentd-repo` options to the Linux installer script to skip apt/yum/zypper repo config (#801)
- Add `collector_msi_url` and `fluentd_msi_url` options to the Windows installer script to allow custom URLs for downloading MSIs (#803)
- Start collector service after deb/rpm install or upgrade if env file exists (#805)

### 🧰 Bug fixes 🧰

- Allow the version flag without environment variables (#800)
- Fix Linux installer to set `SPLUNK_MEMORY_TOTAL_MIB` in the environment file if `--ballast` option is specified (#807)

## v0.36.0

This Splunk OpenTelemetry Connector release includes changes from the [opentelemetry-collector v0.36.0](https://github.com/open-telemetry/opentelemetry-collector/releases/tag/v0.36.0) and the [opentelemetry-collector-contrib v0.36.0](https://github.com/open-telemetry/opentelemetry-collector-contrib/releases/tag/v0.36.0) releases.

### 💡 Enhancements 💡

- Handle backwards compatibility of internal ballast removal (#759)
- Update bundled Smart Agent to [v5.14.1](https://github.com/signalfx/signalfx-agent/releases/tag/v5.14.1)
- Automatically relocate removed OTLP exporter "insecure" field (#783)

### 🧰 Bug fixes 🧰

- Move Heroku buildpack to [https://github.com/signalfx/splunk-otel-collector-heroku](https://github.com/signalfx/splunk-otel-collector-heroku) (#755)
- Fix rpm installation conflicts with the Smart Agent rpm (#773)

## v0.35.0

This Splunk OpenTelemetry Connector release includes changes from the [opentelemetry-collector v0.35.0](https://github.com/open-telemetry/opentelemetry-collector/releases/tag/v0.35.0) and the [opentelemetry-collector-contrib v0.35.0](https://github.com/open-telemetry/opentelemetry-collector-contrib/releases/tag/v0.35.0) releases.

### 🚀 New components 🚀

- [`groupbyattrs` processor](https://github.com/open-telemetry/opentelemetry-collector-contrib/tree/main/processor/groupbyattrsprocessor)

### 💡 Enhancements 💡

- Update bundled Smart Agent to [v5.13.0](https://github.com/signalfx/signalfx-agent/releases/tag/v5.13.0) (#738)
- Add SUSE support to [Linux installer script](https://github.com/signalfx/splunk-otel-collector/blob/main/docs/getting-started/linux-installer.md) (collector only, log collection with Fluentd not yet supported) (#720)
- Add SUSE support to [puppet module](https://forge.puppet.com/modules/signalfx/splunk_otel_collector) (collector only, log collection with Fluentd not yet supported) (#737)

### 🧰 Bug fixes 🧰

- `smartagent` receiver: Properly parse receiver creator endpoints (#718)

## v0.34.1

### 💡 Enhancements 💡

- Automatically add `system.type` dimension to all `smartagent` receiver datapoints (#702)
- Include ECS EC2 config in docker images (#713)

## v0.34.0

This Splunk OpenTelemetry Connector release includes changes from the [opentelemetry-collector v0.34.0](https://github.com/open-telemetry/opentelemetry-collector/releases/tag/v0.34.0) and the [opentelemetry-collector-contrib v0.34.0](https://github.com/open-telemetry/opentelemetry-collector-contrib/releases/tag/v0.34.0) releases.

### 💡 Enhancements 💡

- Add [Amazon ECS EC2](https://github.com/signalfx/splunk-otel-collector/tree/main/deployments/ecs/ec2) deployment support (#642)
- Enable `memory_ballast` extension in Fargate config (#675)
- Initial [support bundle PowerShell script](https://github.com/signalfx/splunk-otel-collector/blob/main/internal/buildscripts/packaging/msi/splunk-support-bundle.ps1); included in the Windows MSI (#654)
- Remove strict `libcap` dependency from the collector RPM (#676)
  - Allows installation on Linux distros without the `libcap` package.
  - If installing the collector RPM manually, `libcap` will now need to be installed separately as a prerequisite.  See [linux-manual.md](https://github.com/signalfx/splunk-otel-collector/blob/main/docs/getting-started/linux-manual.md#deb-and-rpm-packages) for details.

### 🧰 Bug fixes 🧰

- Use system env vars for default paths in the Windows installer script (#667)

## v0.33.1

### 💡 Enhancements 💡

- Initial release of the `quay.io/signalfx/splunk-otel-collector-windows` [docker image for Windows](https://github.com/signalfx/splunk-otel-collector/blob/main/docs/getting-started/windows-manual.md#docker)
- Upgrade to Go 1.17 (#650)
- Update bundled Smart Agent to [v5.12.0](https://github.com/signalfx/signalfx-agent/releases/tag/v5.12.0)

## v0.33.0

This Splunk OpenTelemetry Connector release includes changes from the [opentelemetry-collector v0.33.0](https://github.com/open-telemetry/opentelemetry-collector/releases/tag/v0.33.0) and the [opentelemetry-collector-contrib v0.33.0](https://github.com/open-telemetry/opentelemetry-collector-contrib/releases/tag/v0.33.0) releases.

### 💡 Enhancements 💡

- `smartagent` receiver: `signalfx-forwarder` now works with `k8s_tagger` processor. (#590)
- Add [Fargate](https://github.com/signalfx/splunk-otel-collector/blob/main/deployments/fargate/README.md) deployment support
- Update bundled Smart Agent to [v5.11.4](https://github.com/signalfx/signalfx-agent/releases/tag/v5.11.4)

### 🧰 Bug fixes 🧰

- `smartagent` receiver: Set redirected logrus logger level (#593)

## v0.31.0

This Splunk OpenTelemetry Connector release includes changes from the [opentelemetry-collector v0.31.0](https://github.com/open-telemetry/opentelemetry-collector/releases/tag/v0.31.0) and the [opentelemetry-collector-contrib v0.31.0](https://github.com/open-telemetry/opentelemetry-collector-contrib/releases/tag/v0.31.0) releases.

### 🚀 New components 🚀

- [`file_storage` extension](https://github.com/open-telemetry/opentelemetry-collector-contrib/tree/main/extension/storage/filestorage)

### 🛑 Breaking changes 🛑

- Change default config server port to 55554 (#579)

### 💡 Enhancements 💡

- Add support for non-persisted journald in the default fluentd config (#516)
- Add `SPLUNK_CONFIG_YAML` env var support for storing configuration YAML (#462)
- Initial puppet support for windows (#524)
- Update to use the `memory_ballast` extension instead of the `--mem-ballast-size-mib` flag (#567)
- Add Heroku buildpack (#571)
- Set required URL and TOKEN env vars for agent config (#572)

### 🧰 Bug fixes 🧰

- Remove SAPM receiver from default configuration (#517)
- `zookeeper` config source: Remove config validation for zk endpoints (#533)
- Fix memory limit calculation for deployments with 20Gi+ of total memory (#558)
- Set path ownership on deb/rpm postinstall (#582)

## v0.29.0

This Splunk OpenTelemetry Connector release includes changes from the [opentelemetry-collector v0.29.0](https://github.com/open-telemetry/opentelemetry-collector/releases/tag/v0.29.0) and the [opentelemetry-collector-contrib v0.29.0](https://github.com/open-telemetry/opentelemetry-collector-contrib/releases/tag/v0.29.0) releases.

### 💡 Enhancements 💡

- Add OTLP to logs pipeline for agent (#495)
- Enable collecting in memory config locally by default (#497)
- Enable host metadata updates by default (#513)

## v0.28.1

- Update bundled Smart Agent to [v5.11.0](https://github.com/signalfx/signalfx-agent/releases/tag/v5.11.0) (#487)
- Document APM infra correlation (#458)
- Alpha translatesfx feature additions.

## v0.28.0

This Splunk OpenTelemetry Collector release includes changes from the [opentelemetry-collector v0.28.0](https://github.com/open-telemetry/opentelemetry-collector/releases/tag/v0.28.0) and the [opentelemetry-collector-contrib v0.28.0](https://github.com/open-telemetry/opentelemetry-collector-contrib/releases/tag/v0.28.0) releases.

### 💡 Enhancements 💡

- Initial puppet module for linux (#405)
- Add `include` config source (#419, #402, #397)
- Allow setting both `SPLUNK_CONFIG` and `--config` with priority given to `--config` (#450)
- Use internal pipelines for collector prometheus metrics (#469)

### 🧰 Bug fixes 🧰

- Correctly handle nil value on the config provider (#434)

## v0.26.0

This Splunk OpenTelemetry Collector release includes changes from the [opentelemetry-collector v0.26.0](https://github.com/open-telemetry/opentelemetry-collector/releases/tag/v0.26.0) and the [opentelemetry-collector-contrib v0.26.0](https://github.com/open-telemetry/opentelemetry-collector-contrib/releases/tag/v0.26.0) releases.

### 🚀 New components 🚀

- [kafkametrics](https://github.com/open-telemetry/opentelemetry-collector-contrib/tree/main/receiver/kafkametricsreceiver) receiver

### 💡 Enhancements 💡

- zookeeper config source (#318)
- etcd2 config source (#317)
- Enable primary cloud resource detection in the default agent config (#344)
- Unset exclusion and translations by default in gateway config (#350)
- Update bundled Smart Agent to [v5.10.2](https://github.com/signalfx/signalfx-agent/releases/tag/v5.10.2) (#354)
- Set PATH in the docker image to include Smart Agent bundled utilities (#313)
- Remove 55680 exposed port from the docker image (#371)
- Expose initial and effective config for debugging purposes (#325)
- Add a config source for env vars (#348)

### 🧰 Bug fixes 🧰

- `smartagent` receiver: Remove premature protection for Start/Stop, trust Service to start/stop once (#342)
- `smartagent` receiver and extension: Fix config parsing for structs and pointers to structs (#345)

## v0.25.0

This Splunk OpenTelemetry Collector release includes changes from the [opentelemetry-collector v0.25.0](https://github.com/open-telemetry/opentelemetry-collector/releases/tag/v0.25.0) and the [opentelemetry-collector-contrib v0.25.0](https://github.com/open-telemetry/opentelemetry-collector-contrib/releases/tag/v0.25.0) releases.

### 🚀 New components 🚀

- [filelog](https://github.com/open-telemetry/opentelemetry-collector-contrib/tree/main/receiver/filelogreceiver) receiver (#289)
- [probabilisticsampler](https://github.com/open-telemetry/opentelemetry-collector-contrib/tree/main/processor/probabilisticsamplerprocessor) processor (#300)

### 💡 Enhancements 💡

- Add the config source manager (#295, #303)

### 🧰 Bug fixes 🧰

- Correct Jaeger Thrift HTTP Receiver URL to /api/traces (#288)

## v0.24.3

### 💡 Enhancements 💡

- Add AKS resource detector (https://github.com/open-telemetry/opentelemetry-collector-contrib/pull/3035)

### 🧰 Bug fixes 🧰

- Fallback to `os.Hostname` when FQDN is not available (https://github.com/open-telemetry/opentelemetry-collector-contrib/pull/3099)

## v0.24.2

### 💡 Enhancements 💡

- Include smart agent bundle in docker image (#241)
- Use agent bundle-relative Collectd ConfigDir default (#263, #268)

### 🧰 Bug fixes 🧰

- Sanitize monitor IDs in SA receiver (#266, #269)

## v0.24.1

### 🧰 Bug fixes 🧰

- Fix HEC Exporter throwing 400s (https://github.com/open-telemetry/opentelemetry-collector-contrib/pull/3032)

### 💡 Enhancements 💡
- Remove unnecessary hostname mapping in fluentd configs (#250)
- Add OTLP HTTP exporter (#252)
- Env variable NO_WINDOWS_SERVICE to force interactive mode on Windows (#254)

## v0.24.0

### 🛑 Breaking changes 🛑

- Remove opencensus receiver (#230)
- Don't override system resource attrs in default config (#239)
  - Detectors run as part of the `resourcedetection` processor no longer overwrite resource attributes already present.

### 💡 Enhancements 💡

- Support gateway mode for Linux installer (#187)
- Support gateway mode for windows installer (#231)
- Add SignalFx forwarder to default configs (#218)
- Include Smart Agent bundle in msi (#222)
- Add Linux support bundle script (#208)
- Add Kafka receiver/exporter (#201)

### 🧰 Bug fixes 🧰

## v0.23.0

This Splunk OpenTelemetry Collector release includes changes from the [opentelemetry-collector v0.23.0](https://github.com/open-telemetry/opentelemetry-collector/releases/tag/v0.23.0) and the [opentelemetry-collector-contrib v0.23.0](https://github.com/open-telemetry/opentelemetry-collector-contrib/releases/tag/v0.23.0) releases.

### 🛑 Breaking changes 🛑

- Renamed default config from `splunk_config_linux.yaml` to `gateway_config.yaml` (#170)

### 💡 Enhancements 💡

- Include smart agent bundle in amd64 deb/rpm packages (#177)
- `smartagent` receiver: Add support for logs (#161) and traces (#192)

### 🧰 Bug fixes 🧰

- `smartagent` extension: Ensure propagation of collectd bundle dir (#180)
- `smartagent` receiver: Fix logrus logger hook data race condition (#181)<|MERGE_RESOLUTION|>--- conflicted
+++ resolved
@@ -2,17 +2,15 @@
 
 ## Unreleased
 
-<<<<<<< HEAD
 ### 🛑 Breaking changes 🛑
 
 - (Splunk) On Windows the `SPLUNK_*` environment variables were moved from the machine scope to the collector service scope.
 It is possible that some instrumentations are relying on the machine-wide environment variables set by the installation. ([#3930](https://github.com/signalfx/splunk-otel-collector/pull/3930))
-=======
+
 ### 🧰 Bug fixes 🧰
 
 - (Splunk) `cmd/otelcol`: Fix the code detecting if the collector is running as a service on Windows. The fix should make
   setting the `NO_WINDOWS_SERVICE` environment variable unnecessary. ([#4002](https://github.com/signalfx/splunk-otel-collector/pull/4002))
->>>>>>> 8e1fd98e
 
 ## v0.89.0
 
