# Changelog

## Unreleased

<<<<<<< HEAD
### 🛑 Breaking changes 🛑

- (Splunk) On Windows the `SPLUNK_*` environment variables were moved from the machine scope to the collector service scope.
It is possible that some instrumentations are relying on the machine-wide environment variables set by the installation. ([#3930](https://github.com/signalfx/splunk-otel-collector/pull/3930))
=======
## v0.90.0

This Splunk OpenTelemetry Collector release includes changes from the [opentelemetry-collector v0.90.1](https://github.com/open-telemetry/opentelemetry-collector/releases/tag/v0.90.1) and the [opentelemetry-collector-contrib v0.90.0](https://github.com/open-telemetry/opentelemetry-collector-contrib/releases/tag/v0.90.0) releases where appropriate.

### 🛑 Breaking changes 🛑

- (Core) `service`: To remain backwards compatible w/ the metrics generated today, otel generated metrics will be generated without the `_total` suffix ([#7454](https://github.com/open-telemetry/opentelemetry-collector/issues/7454))
- (Core) `service`: use WithNamespace instead of WrapRegistererWithPrefix ([#8988](https://github.com/open-telemetry/opentelemetry-collector/issues/8988))
  Using this functionality in the otel prom exporter fixes a bug where the
  target_info was prefixed as otelcol_target_info previously.

### 🚩 Deprecations 🚩

- (Splunk) Deprecate `collectd/marathon` ([#3992](https://github.com/signalfx/splunk-otel-collector/pull/3992))
- (Splunk) Add deprecation notice to `collectd/etcd` (use `etcd` instead) ([#3990](https://github.com/signalfx/splunk-otel-collector/pull/3990))
- (Splunk) Mark translatesfx as deprecated ([#3984](https://github.com/signalfx/splunk-otel-collector/pull/3984))

### 💡 Enhancements 💡

- (Splunk) `mysqlreceiver`: Add mysqlreceiver to the Splunk distribution ([#3989](https://github.com/signalfx/splunk-otel-collector/pull/3989))
- (Core) `exporter/debug`: Change default `verbosity` from `normal` to `basic` ([#8844](https://github.com/open-telemetry/opentelemetry-collector/issues/8844))
  This change has currently no effect, as `basic` and `normal` verbosity share the same behavior. This might change in the future though, with the `normal` verbosity being more verbose than it currently is (see https://github.com/open-telemetry/opentelemetry-collector/issues/7806). This is why we are changing the default to `basic`, which is expected to stay at the current level of verbosity (one line per batch).
- (Core) `exporterhelper`: Fix shutdown logic in persistent queue to not require consumers to be closed first ([#8899](https://github.com/open-telemetry/opentelemetry-collector/issues/8899))
- (Core) `confighttp`: Support proxy configuration field in all exporters that support confighttp ([#5761](https://github.com/open-telemetry/opentelemetry-collector/issues/5761))
- (Contrib) `resourcedetectionprocessor`: Add k8s cluster name detection when running in EKS ([#26794](https://github.com/open-telemetry/opentelemetry-collector-contrib/issues/26794))
- (Contrib) `pkg/ottl`: Add new IsDouble function to facilitate type checking. ([#27895](https://github.com/open-telemetry/opentelemetry-collector-contrib/issues/27895))
- (Contrib) `mysqlreceiver`: expose tls in mysqlreceiver ([#29269](https://github.com/open-telemetry/opentelemetry-collector-contrib/pull/29269))
  If tls is not set, the default is to disable TLS connections.
- (Contrib) `processor/transform`: Convert between sum and gauge in metric context when alpha feature gate `processor.transform.ConvertBetweenSumAndGaugeMetricContext` enabled ([#20773](https://github.com/open-telemetry/opentelemetry-collector-contrib/issues/20773))
- (Contrib) `receiver/mongodbatlasreceiver`: adds project config to mongodbatlas metrics to filter by project name and clusters. ([#28865](https://github.com/open-telemetry/opentelemetry-collector-contrib/issues/28865))
- (Contrib) `pkg/stanza`: Add "namedpipe" operator. ([#27234](https://github.com/open-telemetry/opentelemetry-collector-contrib/issues/27234))
- (Contrib) `pkg/resourcetotelemetry`: Do not clone data in pkg/resourcetotelemetry by default ([#29327](https://github.com/open-telemetry/opentelemetry-collector-contrib/pull/29327))
  The resulting consumer will be marked as MutatesData instead
- (Contrib) `pkg/stanza`: Improve performance by not calling decode when nop encoding is defined ([#28899](https://github.com/open-telemetry/opentelemetry-collector-contrib/issues/28899))
- (Contrib) `receivercreator`: Added support for discovery of endpoints based on K8s services ([#29022](https://github.com/open-telemetry/opentelemetry-collector-contrib/pull/29022))
  By discovering endpoints based on K8s services, a dynamic probing of K8s service leveraging for example the httpcheckreceiver get enabled
- (Contrib) `signalfxexporter`: change default timeout to 10 seconds ([#29436](https://github.com/open-telemetry/opentelemetry-collector-contrib/pull/29436))
- (Contrib) `hostmetricsreceiver`: Add optional Linux-only metric system.linux.memory.available ([#7417](https://github.com/open-telemetry/opentelemetry-collector-contrib/pull/7417))
  This is an alternative to `system.memory.usage` metric with state=free.
  Linux starting from 3.14 exports "available" memory. It takes "free" memory as a baseline, and then factors in kernel-specific values.
  This is supposed to be more accurate than just "free" memory.
  For reference, see the calculations [here](https://superuser.com/a/980821).
  See also `MemAvailable` in `/proc/meminfo`.
>>>>>>> d18ce8fd

### 🧰 Bug fixes 🧰

- (Splunk) `cmd/otelcol`: Fix the code detecting if the collector is running as a service on Windows. The fix should make
  setting the `NO_WINDOWS_SERVICE` environment variable unnecessary. ([#4002](https://github.com/signalfx/splunk-otel-collector/pull/4002))
- (Core) `exporterhelper`: Fix invalid write index updates in the persistent queue ([#8115](https://github.com/open-telemetry/opentelemetry-collector/issues/8115))
- (Contrib) `filelogreceiver`: Fix issue where files were unnecessarily kept open on Windows ([#29149](https://github.com/open-telemetry/opentelemetry-collector-contrib/issues/29149))
- (Contrib) `mongodbreceiver`: add receiver.mongodb.removeDatabaseAttr Alpha feature gate to remove duplicate database name attribute ([#24972](https://github.com/open-telemetry/opentelemetry-collector-contrib/issues/24972))
- (Contrib) `pkg/stanza`: Fix panic during stop for udp async mode only. ([#29120](https://github.com/open-telemetry/opentelemetry-collector-contrib/issues/29120))

## v0.89.0

### 🛑 Breaking changes 🛑

- (Contrib) `pkg/stanza`/`receiver/windowseventlog`: Improve parsing of Windows Event XML by handling anonymous `Data` elements. ([#21491](https://github.com/open-telemetry/opentelemetry-collector-contrib/issues/21491))  
  This improves the contents of Windows log events for which the publisher manifest is unavailable. Previously, anonymous `Data` elements were ignored. This is a breaking change for users who were relying on the previous data format.

- (Contrib) `processor/k8sattributes`: Graduate "k8sattr.rfc3339" feature gate to Beta. ([#28817](https://github.com/open-telemetry/opentelemetry-collector-contrib/issues/28817))  
  Time format of `k8s.pod.start_time` attribute value migrated from RFC3339:
  Before: 2023-07-10 12:34:39.740638 -0700 PDT m=+0.020184946
  After: 2023-07-10T12:39:53.112485-07:00
  The feature gate can be temporary reverted back by adding `--feature-gate=-k8sattr.rfc3339` to the command line.

- (Contrib) `receiver/filelogreceiver`: Change "Started watching file" log behavior ([#28491](https://github.com/open-telemetry/opentelemetry-collector-contrib/issues/28491))  
  Previously, every unique file path which was found by the receiver would be remembered indefinitely.
  This list was kept independently of the uniqueness / checkpointing mechanism (which does not rely on the file path).
  The purpose of this list was to allow us to emit a log whenever a path was seen for the first time.
  This removes the separate list and relies instead on the same mechanism as checkpointing. Now, a similar log is emitted
  any time a file is found which is not currently checkpointed. Because the checkpointing mechanism does not maintain history
  indefinitely, it is now possible that a log will be emitted for the same file path. This will happen when no file exists at
  the path for a period of time.

### 🚩 Deprecations 🚩

- (Contrib) `postgresqlreceiver`: Deprecation of postgresql replication lag metrics `postgresql.wal.lag` in favor of more precise 'postgresql.wal.delay' ([#26714](https://github.com/open-telemetry/opentelemetry-collector-contrib/issues/26714))

### 💡 Enhancements 💡

- (Splunk) `receiver/mongodbreceiver`: Adds mongobdreceiver in Splunk collector distro ([#3979](https://github.com/signalfx/splunk-otel-collector/pull/3979/))
- (Contrib) `processor/tailsampling`: adds optional upper bound duration for sampling ([#26115](https://github.com/open-telemetry/opentelemetry-collector-contrib/issues/26115))
- (Contrib) `collectdreceiver`: Add support of confighttp.HTTPServerSettings ([#28811](https://github.com/open-telemetry/opentelemetry-collector-contrib/issues/28811))
- (Contrib) `collectdreceiver`: Promote collectdreceiver as beta component ([#28658](https://github.com/open-telemetry/opentelemetry-collector-contrib/issues/28658))
- (Contrib) `receiver/hostmetricsreceiver`: Added support for host's cpuinfo frequnecies. ([#27445](https://github.com/open-telemetry/opentelemetry-collector-contrib/issues/27445))
  In Linux the current frequency is populated using the values from /proc/cpuinfo. An os specific implementation will be needed for Windows and others.
- (Contrib) `receiver/hostmetrics/scrapers/process`: add configuration option to mute `error reading username for process` ([#14311](https://github.com/open-telemetry/opentelemetry-collector-contrib/issues/14311), [#17187](https://github.com/open-telemetry/opentelemetry-collector-contrib/issues/17187))
- (Contrib) `azureevenhubreceiver`: Allow the Consumer Group to be set in the Configuration. ([#28633](https://github.com/open-telemetry/opentelemetry-collector-contrib/issues/28633))
- (Contrib) `spanmetricsconnector`: Add Events metric to span metrics connector that adds list of event attributes as dimensions ([#27451](https://github.com/open-telemetry/opentelemetry-collector-contrib/issues/27451))
- (Contrib) `processor/k8sattribute`: support adding labels and annotations from node ([#22620](https://github.com/open-telemetry/opentelemetry-collector-contrib/issues/22620))
- (Contrib) `windowseventlogreceiver`: Add parsing for Security and Execution event fields. ([#27810](https://github.com/open-telemetry/opentelemetry-collector-contrib/issues/27810))
- (Contrib) `filelogreceiver`: Add the ability to order files by mtime, to only read the most recently modified files ([#27812](https://github.com/open-telemetry/opentelemetry-collector-contrib/issues/27812))
- (Contrib) `wavefrontreceiver`: Wrap metrics receiver under carbon receiver instead of using export function ([#27248](https://github.com/open-telemetry/opentelemetry-collector-contrib/issues/27248))
- (Contrib) `pkg/ottl`: Add IsBool function into OTTL ([#27897](https://github.com/open-telemetry/opentelemetry-collector-contrib/issues/27897))
- (Contrib) `k8sclusterreceiver`: add k8s.node.condition metric ([#27617](https://github.com/open-telemetry/opentelemetry-collector-contrib/issues/27617))
- (Contrib) `kafkaexporter`/`kafkametricsreceiver`/`kafkareceiver`: Expose resolve_canonical_bootstrap_servers_only config ([#26022](https://github.com/open-telemetry/opentelemetry-collector-contrib/issues/26022))
- (Contrib) `receiver/mongodbatlasreceiver`: Enhanced collector logs to include more information about the MongoDB Atlas API calls being made during logs retrieval. ([#28851](https://github.com/open-telemetry/opentelemetry-collector-contrib/issues/28851))
- (Contrib) `receiver/mongodbatlasreceiver`: emit resource attributes "`mongodb_atlas.region.name`" and "`mongodb_atlas.provider.name`" on metric scrape. ([#28833](https://github.com/open-telemetry/opentelemetry-collector-contrib/issues/28833))
- (Contrib) `processor/resourcedetection`: Add `processor.resourcedetection.hostCPUModelAndFamilyAsString` feature gate to change the type of `host.cpu.family` and `host.cpu.model.id` attributes from `int` to `string`. ([#29025](https://github.com/open-telemetry/opentelemetry-collector-contrib/issues/29025))
  This feature gate will graduate to beta in the next release.
- (Contrib) `processor/tailsampling`: Optimize performance of tailsamplingprocessor ([#27889](https://github.com/open-telemetry/opentelemetry-collector-contrib/issues/27889))
- (Contrib) `redisreceiver`: include server.address and server.port resource attributes ([#22044](https://github.com/open-telemetry/opentelemetry-collector-contrib/issues/22044))
- (Contrib) `spanmetricsconnector`: Add exemplars to sum metric ([#27451](https://github.com/open-telemetry/opentelemetry-collector-contrib/issues/27451))
- (Core) `service/extensions`: Allow extensions to declare dependencies on other extensions and guarantee start/stop/notification order accordingly. ([#8732](https://github.com/open-telemetry/opentelemetry-collector/issues/8732))
- (Core) `exporterhelper`: Log export errors when retry is not used by the component. ([#8791](https://github.com/open-telemetry/opentelemetry-collector/issues/8791))

### 🧰 Bug fixes 🧰

- (Splunk) `smartagent/processlist`: Reduce CPU usage when collecting process information on Windows ([#3980](https://github.com/signalfx/splunk-otel-collector/pull/3980))
- (Contrib) `filelogreceiver`: Fix issue where counting number of logs emitted could cause panic ([#27469](https://github.com/open-telemetry/opentelemetry-collector-contrib/issues/27469), [#29107](https://github.com/open-telemetry/opentelemetry-collector-contrib/issues/29107))
- (Contrib) `kafkareceiver`: Fix issue where counting number of logs emitted could cause panic ([#27469](https://github.com/open-telemetry/opentelemetry-collector-contrib/issues/27469), [#29107](https://github.com/open-telemetry/opentelemetry-collector-contrib/issues/29107))
- (Contrib) `k8sobjectsreceiver`: Fix issue where counting number of logs emitted could cause panic ([#27469](https://github.com/open-telemetry/opentelemetry-collector-contrib/issues/27469), [#29107](https://github.com/open-telemetry/opentelemetry-collector-contrib/issues/29107))
- (Contrib) `fluentforwardreceiver`: Fix issue where counting number of logs emitted could cause panic ([#27469](https://github.com/open-telemetry/opentelemetry-collector-contrib/issues/27469), [#29107](https://github.com/open-telemetry/opentelemetry-collector-contrib/issues/29107))
- (Contrib) `azureeventhubreceiver`: Updated documentation around Azure Metric to OTel mapping. ([#28622](https://github.com/open-telemetry/opentelemetry-collector-contrib/issues/28622))
- (Contrib) `receiver/hostmetrics`: Fix panic on load_scraper_windows shutdown ([#28678](https://github.com/open-telemetry/opentelemetry-collector-contrib/issues/28678))
- (Contrib) `splunkhecreceiver`: Do not encode JSON response objects as string. ([#27604](https://github.com/open-telemetry/opentelemetry-collector-contrib/issues/27604))
- (Contrib) `processor/k8sattributes`: Set attributes from namespace/node labels or annotations even if node/namespaces name attribute are not set. ([#28837](https://github.com/open-telemetry/opentelemetry-collector-contrib/issues/28837))
- (Contrib) `pkg/stanza`: Fix data-corruption/race-condition issue in udp async (reuse of buffer); use buffer pool instead. (#27613)
- (Contrib) `zipkinreceiver`: Return BadRequest in case of permanent errors ([#4335](https://github.com/open-telemetry/opentelemetry-collector-contrib/issues/4335))
- (Core) `exporterhelper`: fix bug with queue size and capacity metrics ([#8682](https://github.com/open-telemetry/opentelemetry-collector/issues/8682))

## v0.88.0

This Splunk OpenTelemetry Collector release includes changes from the [opentelemetry-collector v0.88.0](https://github.com/open-telemetry/opentelemetry-collector/releases/tag/v0.88.0) and the [opentelemetry-collector-contrib v0.88.0](https://github.com/open-telemetry/opentelemetry-collector-contrib/releases/tag/v0.88.0) releases where appropriate.

### 🛑 Breaking changes 🛑

- (Splunk) `smartagent`: Respect `JAVA_HOME` environment variable instead of enforcing bundle-relative value ([#3877](https://github.com/signalfx/splunk-otel-collector/pull/3877))
- (Contrib) `k8sclusterreceiver`: Remove opencensus.resourcetype resource attribute ([#26487](https://github.com/open-telemetry/opentelemetry-collector-contrib/issues/26487))
- (Contrib) `splunkhecexporter`: Remove `max_connections` configuration setting. ([#27610](https://github.com/open-telemetry/opentelemetry-collector-contrib/issues/27610))
  - use `max_idle_conns` or `max_idle_conns_per_host` instead.
- (Contrib) `signalfxexporter`: Remove `max_connections` configuration setting. ([#27610](https://github.com/open-telemetry/opentelemetry-collector-contrib/issues/27610))
  - use `max_idle_conns` or `max_idle_conns_per_host` instead.
- (Core) `exporterhelper`: make enqueue failures available for otel metrics ([#8673](https://github.com/open-telemetry/opentelemetry-collector/issues/8673)). This will prevent internal Collector `otelcol_exporter_enqueue_failed_<telemetry_type>` metrics from being reported unless greater than 0.


### 💡 Enhancements 💡
- (Splunk) Add an option, `-msi_public_properties`, to allow passing MSI public properties when installing the Splunk OpenTelemetry Collector using the Windows installer script ([#3921](https://github.com/signalfx/splunk-otel-collector/pull/3921))
- (Splunk) Add support for config map providers in discovery configuration. ([#3874](https://github.com/signalfx/splunk-otel-collector/pull/3874))
- (Splunk) Add zero config support for chef deployments ([#3903](https://github.com/signalfx/splunk-otel-collector/pull/3903))
- (Splunk) Add zero config support for puppet deployments ([#3922](https://github.com/signalfx/splunk-otel-collector/pull/3922))
- (Contrib) `receiver/prometheus`: Warn instead of failing when users rename using metric_relabel_configs in the prometheus receiver ([#5001](https://github.com/open-telemetry/opentelemetry-collector-contrib/issues/5001))
- (Contrib) `k8sobjectsreceiver`: Move k8sobjectsreceiver from Alpha stability to Beta stability for logs. ([#27635](https://github.com/open-telemetry/opentelemetry-collector-contrib/pull/27635))
- (Contrib) `doubleconverter`: Adding a double converter into pkg/ottl ([#22056](https://github.com/open-telemetry/opentelemetry-collector-contrib/issues/22056))
- (Contrib) `syslogreceiver`: validate protocol name ([#27581](https://github.com/open-telemetry/opentelemetry-collector-contrib/pull/27581))
- (Contrib) `entension/storage/filestorage`: Add support for setting bbolt fsync option ([#20266](https://github.com/open-telemetry/opentelemetry-collector-contrib/issues/20266))
- (Contrib) `filelogreceiver`: Add a new "top_n" option to specify the number of files to track when using ordering criteria ([#23788](https://github.com/open-telemetry/opentelemetry-collector-contrib/issues/23788))
- (Contrib) `k8sclusterreceiver`: add optional k8s.pod.qos_class resource attribute ([#27483](https://github.com/open-telemetry/opentelemetry-collector-contrib/issues/27483))
- (Contrib) `pkg/stanza`: Log warning, instead of error, when Windows Event Log publisher metadata is not available and cache the successfully retrieved ones. ([#27658](https://github.com/open-telemetry/opentelemetry-collector-contrib/pull/27658))
- (Contrib) `pkg/ottl`: Add optional Converter parameters to replacement Editors ([#27235](https://github.com/open-telemetry/opentelemetry-collector-contrib/pull/27235))
- (Contrib) `signalfxexporter`: Add an option to control the dimension client timeout ([#27815](https://github.com/open-telemetry/opentelemetry-collector-contrib/pull/27815))
- (Contrib) `signalfxexporter`: Add the build version to the user agent of the SignalFx exporter ([#16841](https://github.com/open-telemetry/opentelemetry-collector-contrib/issues/16841))

### 🧰 Bug fixes 🧰

- (Splunk) Fix Tanzu Tile to properly set proxy exclusions. ([#3902](https://github.com/signalfx/splunk-otel-collector/pull/3902))
- (Contrib) `syslog`: add integration tests and fix related bugs ([#21245](https://github.com/open-telemetry/opentelemetry-collector-contrib/issues/21245))
- (Contrib) `processor/resourcedetection`: Don't parse the field `cpuInfo.Model` if it's blank. ([#27678](https://github.com/open-telemetry/opentelemetry-collector-contrib/pull/27678))
- (Contrib) `k8sclusterreceiver`: Change clusterquota and resourcequota metrics to use {resource} unit ([#10553](https://github.com/open-telemetry/opentelemetry-collector-contrib/issues/10553))
- (Contrib) `pkg/ottl`: Fix bug where named parameters needed a space after the equal sign (`=`). ([#28511](https://github.com/open-telemetry/opentelemetry-collector-contrib/pull/28511))
- (Contrib) `filelogreceiver`: Fix issue where batching of files could result in ignoring start_at setting. ([#27773](https://github.com/open-telemetry/opentelemetry-collector-contrib/pull/27773))
- (Core) `exporterhelper`: Fix nil pointer dereference when stopping persistent queue after a start encountered an error ([#8718](https://github.com/open-telemetry/opentelemetry-collector/pull/8718))


### 💡 Enhancements 💡

- (Splunk) Add an option, `-msi_public_properties`, to allow passing MSI public properties when installing the Splunk OpenTelemetry Collector using the Windows installer script ([#3921](https://github.com/signalfx/splunk-otel-collector/pull/3921))

## v0.87.0

This Splunk OpenTelemetry Collector release includes changes from the [opentelemetry-collector v0.87.0](https://github.com/open-telemetry/opentelemetry-collector/releases/tag/v0.87.0) and the [opentelemetry-collector-contrib v0.87.0](https://github.com/open-telemetry/opentelemetry-collector-contrib/releases/tag/v0.87.0) releases where appropriate.

### 🛑 Breaking changes 🛑

- (Splunk) Auto Instrumentation for Linux ([#3791](https://github.com/signalfx/splunk-otel-collector/pull/3791)):
  - The `/usr/lib/splunk-instrumentation/instrumentation.conf` config file is no longer
    supported, and is replaced by `/etc/splunk/zeroconfig/java.conf`. If the `splunk-otel-auto-instrumentation` deb/rpm
    package is manually upgraded, the options within `/usr/lib/splunk-instrumentation/instrumentation.conf` will need to
    be manually migrated to their corresponding environment variables within `/etc/splunk/zeroconfig/java.conf`.
  - Manual installation of the `splunk-otel-auto-instrumentation` deb/rpm package no longer automatically adds
    `/usr/lib/splunk-instrumentation/libsplunk.so` to `/etc/ld.so.preload`.
  - Manual upgrade of the `splunk-otel-auto-instrumentation` deb/rpm package will automatically remove
    `/usr/lib/splunk-instrumentation/libsplunk.so` from `/etc/ld.so.preload`.
  - The `splunk.linux-autoinstr.executions` metric is no longer generated by `libsplunk.so`.
  - See [Splunk OpenTelemetry Zero Configuration Auto Instrumentation for Linux](https://github.com/signalfx/splunk-otel-collector/blob/main/instrumentation/README.md)
    for manual installation/configuration details.
  - For users of the [Ansible](https://galaxy.ansible.com/ui/repo/published/signalfx/splunk_otel_collector/), [Chef](https://supermarket.chef.io/cookbooks/splunk_otel_collector), [Puppet](https://forge.puppet.com/modules/signalfx/splunk_otel_collector), or [Salt](https://github.com/signalfx/splunk-otel-collector/tree/main/deployments/salt) modules for Auto Instrumentation, it is recommended to update the following option in your configuration for version `0.86.0` or older until these modules are updated to manage these changes:
    - Ansible: `splunk_otel_auto_instrumentation_version`
    - Chef: `auto_instrumentation_version`
    - Puppet: `auto_instrumentation_version`
    - Salt: `auto_instrumentation_version`
- (Contrib) `kubeletstatsreceiver`: Fixes a bug where the "insecure_skip_verify" config was not being honored when "auth_type" is "serviceAccount" in kubelet client. ([#26319](https://github.com/open-telemetry/opentelemetry-collector-contrib/issues/26319))
  - Before the fix, the kubelet client was not verifying kubelet's certificate. The default value of the config is false,
    so with the fix the client will start verifying tls cert unless the config is explicitly set to true.
- (Contrib) `tailsamplingprocessor`: Improve counting for the `count_traces_sampled` metric ([#25882](https://github.com/open-telemetry/opentelemetry-collector-contrib/issues/25882))
- (Contrib) `extension/filestorage`: Replace path-unsafe characters in component names ([#3148](https://github.com/open-telemetry/opentelemetry-collector-contrib/issues/3148))
- (Core) `service/telemetry exporter/exporterhelper`: Enable sampling logging by default and apply it to all components. ([#8134](https://github.com/open-telemetry/opentelemetry-collector/pull/8134))
  - The sampled logger configuration can be disabled easily by setting the `service::telemetry::logs::sampling::enabled` to `false`.

### 🚩 Deprecations 🚩

- (Splunk) The following Auto Instrumentation options for the Linux installer script are deprecated and will only apply if the `--instrumentation-version <version>`
  option is specified for version `0.86.0` or older:
  - `--[no-]generate-service-name`: `libsplunk.so` no longer generates service names for instrumented applications. The default behavior is for the activated Java
    and/or Node.js Auto Instrumentation agents to automatically generate service names. Use the `--service-name <name>` option to override the auto-generated service
    names for all instrumented applications.
  - `--[enable|disable]-telemetry`: `libsplunk.so` no longer generates the `splunk.linux-autoinstr.executions` telemetry metric.

### 🚀 New components 🚀

- (Splunk) Add the `loadbalancing` exporter ([#3825](https://github.com/signalfx/splunk-otel-collector/pull/3825))
- (Splunk) Add the `udplog` receiver ([#3826](https://github.com/signalfx/splunk-otel-collector/pull/3826))

### 💡 Enhancements 💡

- (Splunk) Update golang to 1.20.10 ([#3770](https://github.com/signalfx/splunk-otel-collector/pull/3770))
- (Splunk) Add debian 12 support to installer ([#3766](https://github.com/signalfx/splunk-otel-collector/pull/3766))
- (Splunk) Add new Auto Instrumentation options for the Linux installer script ([#3791](https://github.com/signalfx/splunk-otel-collector/pull/3791)):
  - `--with[out]-systemd-instrumentation`: Activate auto instrumentation for only `systemd` services without preloading
    the `libsplunk.so` shared object library (default: `--without-systemd-instrumentation`)
  - Initial support for [Splunk OpenTelemetry Auto Instrumentation for Node.js](https://github.com/signalfx/splunk-otel-js):
    - Activated by default if the `--with-instrumentation` or `--with-systemd-instrumentation` option is specified.
    - Use the `--without-instrumentation-sdk node` option to explicitly skip Node.js.
    - `npm` is required to install the Node.js Auto Instrumentation package. If `npm` is not installed, Node.js will
      be skipped automatically.
    - By default, the Node.js Auto Instrumentation package is installed with the `npm install --global` command. Use the
      `--npm-command "<command>"` option to specify a custom command.
    - Environment variables to activate and configure Node.js auto instrumentation are added to `/etc/splunk/zeroconfig/node.conf` (for `--with-instrumentation`) or
      `/usr/lib/systemd/system.conf.d/00-splunk-otel-auto-instrumentation.conf` (for `--with-systemd-instrumentation`) based on defaults and specified installation options.
  - Auto Instrumentation for Java is also activated by default if the `--with-instrumentation` or
    `--with-systemd-instrumentation` option is specified. Use the `--without-instrumentation-sdk java` option to skip Java.
  - `--otlp-endpoint host:port`: Set the OTLP gRPC endpoint for captured traces (default: `http://LISTEN_INTERFACE:4317`
    where `LISTEN_INTERFACE` is the value from the `--listen-interface` option if specified, or `127.0.0.1` otherwise)
  - See [Linux Installer Script](https://github.com/signalfx/splunk-otel-collector/blob/main/docs/getting-started/linux-installer.md)
    for more details.
- (Splunk) Update splunk-otel-javaagent to [v1.29.0](https://github.com/signalfx/splunk-otel-java/releases/tag/v1.29.0) ([#3788](https://github.com/signalfx/splunk-otel-collector/pull/3788))
- (Splunk) Redis discovery ([#3731](https://github.com/signalfx/splunk-otel-collector/pull/3731))
- (Splunk) Update Bundled OpenJDK to [11.0.21+9](https://github.com/adoptium/temurin11-binaries/releases/tag/jdk-11.0.21%2B9) ([#3819](https://github.com/signalfx/splunk-otel-collector/pull/3819))
- (Splunk) Oracledb discovery tweaks (remove static endpoint) ([#3836](https://github.com/signalfx/splunk-otel-collector/pull/3836))
- (Contrib) `probabilisticsamplerprocessor`: Allow non-bytes values to be used as the source for the sampling decision ([#18222](https://github.com/open-telemetry/opentelemetry-collector-contrib/issues/18222))
- (Contrib) `kafkareceiver`: Allow users to attach kafka header metadata with the log/metric/trace record in the pipeline. Introduce a new config param, 'header_extraction' and some examples. ([#24367](https://github.com/open-telemetry/opentelemetry-collector-contrib/pull/24367))
- (Contrib) `kafkaexporter`: Adding Zipkin encoding option for traces to kafkaexporter ([#21102](https://github.com/open-telemetry/opentelemetry-collector-contrib/issues/21102))
- (Contrib) `kubeletstatsreceiver`: Support specifying context for `kubeConfig` `auth_type` ([#26665](https://github.com/open-telemetry/opentelemetry-collector-contrib/issues/26665))
- (Contrib) `kubeletstatsreceiver`: Adds new `k8s.pod.cpu_limit_utilization`, `k8s.pod.cpu_request_utilization`, `k8s.container.cpu_limit_utilization`, and `k8s.container.cpu_request_utilization` metrics that represent the ratio of cpu used vs set limits and requests. ([#27276](https://github.com/open-telemetry/opentelemetry-collector-contrib/pull/27276))
- (Contrib) `kubeletstatsreceiver`: Adds new `k8s.pod.memory_limit_utilization`, `k8s.pod.memory_request_utilization`, `k8s.container.memory_limit_utilization`, and `k8s.container.memory_request_utilization` metrics that represent the ratio of memory used vs set limits and requests. ([#25894](https://github.com/open-telemetry/opentelemetry-collector-contrib/pull/25894))

### 🧰 Bug fixes 🧰

- (Contrib) `spanmetricsprocessor`: Prune histograms when dimension cache is pruned. ([#27080](https://github.com/open-telemetry/opentelemetry-collector-contrib/issues/27080))
  - Dimension cache was always pruned but histograms were not being pruned. This caused metric series created
    by processor/spanmetrics to grow unbounded.
- (Contrib) `splunkhecreceiver`: Fix receiver behavior when used for metrics and logs at the same time; metrics are no longer dropped. ([#27473](https://github.com/open-telemetry/opentelemetry-collector-contrib/issues/27473))
- (Contrib) `metricstransformprocessor`: Fixes a nil pointer dereference when copying an exponential histogram ([#27409](https://github.com/open-telemetry/opentelemetry-collector-contrib/issues/27409))
- (contrib) `k8sclusterreceiver`: change k8s.container.ready, k8s.pod.phase, k8s.pod.status_reason, k8s.namespace.phase units to empty ([#10553](https://github.com/open-telemetry/opentelemetry-collector-contrib/issues/10553))
- (Contrib) `k8sclusterreceiver`: Change k8s.node.condition* metric units to empty ([#10553](https://github.com/open-telemetry/opentelemetry-collector-contrib/issues/10553))
- (Contrib) `syslogreceiver`: Fix issue where long tokens would be truncated prematurely ([#27294](https://github.com/open-telemetry/opentelemetry-collector-contrib/pull/27294))
- (Core) `telemetry`: remove workaround to ignore errors when an instrument includes a `/` ([#8346](https://github.com/open-telemetry/opentelemetry-collector/issues/8346))

## v0.86.0

This Splunk OpenTelemetry Collector release includes changes from the [opentelemetry-collector v0.86.0](https://github.com/open-telemetry/opentelemetry-collector/releases/tag/v0.86.0) and the [opentelemetry-collector-contrib v0.86.0](https://github.com/open-telemetry/opentelemetry-collector-contrib/releases/tag/v0.86.0) releases where appropriate.

### 🛑 Breaking changes 🛑

- (Splunk) Set `SPLUNK_LISTEN_INTERFACE` environment variable value to 127.0.0.1 for [agent mode](https://docs.splunk.com/observability/en/gdi/opentelemetry/deployment-modes.html#host-monitoring-agent-mode) by default, as determined by config path. 0.0.0.0 will be set otherwise, with existing environment values respected. The installers have been updated to only set the environment variable for collector service if configured directly (e.g. via `--listen-interface <ip>` or `-network_interface "<ip>"` for Linux or Windows installer script options, respectively) ([#3732](https://github.com/signalfx/splunk-otel-collector/pull/3732))

### 🚩 Deprecations 🚩

- (Core) `loggingexporter`: Mark the logging exporter as deprecated, in favour of debug exporter ([#7769](https://github.com/open-telemetry/opentelemetry-collector/issues/7769))

### 🚀 New components 🚀

- (Splunk) enabling in-development `scriptedinputs` receiver in components ([#3627](https://github.com/signalfx/splunk-otel-collector/pull/3627))
- (Core) `debugexporter`: Add debug exporter, which replaces the logging exporter ([#7769](https://github.com/open-telemetry/opentelemetry-collector/issues/7769))

### 💡 Enhancements 💡

- (Splunk) Oracledb discovery ([#3633](https://github.com/signalfx/splunk-otel-collector/pull/3633))
- (Splunk) include debug exporter ([#3735](https://github.com/signalfx/splunk-otel-collector/pull/3735))
- (Splunk) Update bundled python to 3.11.6 ([#3727](https://github.com/signalfx/splunk-otel-collector/pull/3727))
- (Splunk) Switch pulsar exporter to contrib ([#3641](https://github.com/signalfx/splunk-otel-collector/pull/3641))
- (Splunk) demonstrate filelog receiver config equivalent to Splunk Addon for Unix and Linux File and Directory Inputs ([#3271](https://github.com/signalfx/splunk-otel-collector/pull/3271))
- (Splunk) remove unused Smart Agent package code (#3676, #3678, #3685, #3686, #3687, #3688, #3689, #3702, #3703, and #3706)
- (Contrib) `processor/tailsampling`: Allow sub-second decision wait time ([#26354](https://github.com/open-telemetry/opentelemetry-collector-contrib/issues/26354))
- (Contrib) `processor/resourcedetection`: Added support for host's cpuinfo attributes. ([#26532](https://github.com/open-telemetry/opentelemetry-collector-contrib/issues/26532))
  In Linux and Darwin all fields are populated. In Windows only family, vendor.id and model.name are populated.
- (Contrib) `pkg/stanza`: Add 'omit_pattern' setting to `split.Config`. ([#26381](https://github.com/open-telemetry/opentelemetry-collector-contrib/issues/26381))
  This can be used omit the start or end pattern from a log entry.
- (Contrib) `statsdreceiver`: Add TCP support to statsdreceiver ([#23327](https://github.com/open-telemetry/opentelemetry-collector-contrib/issues/23327))
- (Contrib) `statsdreceiver`: Allow for empty tag sets ([#27011](https://github.com/open-telemetry/opentelemetry-collector-contrib/pull/27011))
- (Contrib) `pkg/ottl`: Update contexts to set and get time.Time ([#22010](https://github.com/open-telemetry/opentelemetry-collector-contrib/issues/22010))
- (Contrib) `pkg/ottl`: Add a Now() function to ottl that returns the current system time ([#27038](https://github.com/open-telemetry/opentelemetry-collector-contrib/pull/27038), [#26507](https://github.com/open-telemetry/opentelemetry-collector-contrib/issues/26507))
- (Contrib) `filelogreceiver`: Log the globbing IO errors ([#23768](https://github.com/open-telemetry/opentelemetry-collector-contrib/issues/23768))
- (Contrib) `pkg/ottl`: Allow named arguments in function invocations ([#20879](https://github.com/open-telemetry/opentelemetry-collector-contrib/issues/20879))
  Arguments can now be specified by a snake-cased version of their name in the function's
  `Arguments` struct. Named arguments can be specified in any order, but must be specified
  after arguments without a name.
- (Contrib) `pkg/ottl`: Add new `TruncateTime` function to help with manipulation of timestamps ([#26696](https://github.com/open-telemetry/opentelemetry-collector-contrib/pull/26696))
- (Contrib) `pkg/stanza`: Add 'overwrite_text' option to severity parser. ([#26671](https://github.com/open-telemetry/opentelemetry-collector-contrib/issues/26671))
  Allows the user to overwrite the text of the severity parser with the official string representation of the severity level.
- (Contrib) `prometheusreceiver`: add a new flag, enable_protobuf_negotiation, which enables protobuf negotiation when scraping prometheus clients ([#27027](https://github.com/open-telemetry/opentelemetry-collector-contrib/issues/27027))
- (Contrib) `redisreceiver`: Added `redis.cmd.latency` metric. ([#6942](https://github.com/open-telemetry/opentelemetry-collector-contrib/issues/6942))
- (Contrib) `processor/resourcedetectionprocessor`: add k8snode detector to provide node metadata; currently the detector provides `k8d.node.uid` ([#26538](https://github.com/open-telemetry/opentelemetry-collector-contrib/issues/26538))
- (Contrib) `splunkhecreceiver`: Update splunk hec receiver to extract time query parameter if it is provided ([#27006](https://github.com/open-telemetry/opentelemetry-collector-contrib/issues/27006))
- (Contrib) `processor/k8sattributes`: allow metadata extractions to be set to empty list ([#14452](https://github.com/open-telemetry/opentelemetry-collector-contrib/issues/14452))

### 🧰 Bug fixes 🧰

- (Contrib) `processor/tailsampling`: Prevent the tail-sampling processor from accepting duplicate policy names ([#27016](https://github.com/open-telemetry/opentelemetry-collector-contrib/issues/27016))
- (Contrib) `k8sclusterreceiver`: Change k8s.deployment.available and k8s.deployment.desired metric units to {pod} ([#10553](https://github.com/open-telemetry/opentelemetry-collector-contrib/issues/10553))
- (Contrib) `k8sclusterreceiver`: Change k8scluster receiver metric units to follow otel semantic conventions ([#10553](https://github.com/open-telemetry/opentelemetry-collector-contrib/issues/10553))
- (Contrib) `pkg/stanza`: Fix bug where force_flush_period not applied ([#26691](https://github.com/open-telemetry/opentelemetry-collector-contrib/issues/26691))
- (Contrib) `filelogreceiver`: Fix issue where truncated file could be read incorrectly. ([#27037](https://github.com/open-telemetry/opentelemetry-collector-contrib/issues/27037))
- (Contrib) `receiver/hostmetricsreceiver`: Make sure the process scraper uses the gopsutil context, respecting the `root_path` configuration. ([#24777](https://github.com/open-telemetry/opentelemetry-collector-contrib/issues/24777))
- (Contrib) `k8sclusterreceiver`: change k8s.container.restarts unit from 1 to {restart} ([#10553](https://github.com/open-telemetry/opentelemetry-collector-contrib/issues/10553))
- (Core) `configtls`: fix incorrect use of fsnotify ([#8438](https://github.com/open-telemetry/opentelemetry-collector/issues/8438))

## v0.85.0

***ADVANCED NOTICE - SPLUNK_LISTEN_INTERFACE DEFAULTS***

Starting with version 0.86.0 (next release), the collector installer will change the default value of the network listening interface option from `0.0.0.0` to `127.0.0.1`.

### 🛑 Breaking changes 🛑

- (Contrib) `k8sclusterreceiver`: Remove deprecated Kubernetes API resources ([#23612](https://github.com/open-telemetry/opentelemetry-collector-contrib/issues/23612), [#26551](https://github.com/open-telemetry/opentelemetry-collector-contrib/issues/26551))
Drop support of `HorizontalPodAutoscaler` `v2beta2` version and `CronJob` `v1beta1` version.
Note that metrics for those resources will not be emitted anymore on Kubernetes 1.22 and older.
- (Contrib) `prometheusexporters`: Append prometheus type and unit suffixes by default in prometheus exporters. ([#26488](https://github.com/open-telemetry/opentelemetry-collector-contrib/issues/26488))
Suffixes can be disabled by setting add_metric_suffixes to false on the exporter.
- (Contrib) `attributesprocessor`, `resourceprocessor`: Transition featuregate `coreinternal.attraction.hash.sha256` to stable ([#4759](https://github.com/open-telemetry/opentelemetry-collector-contrib/issues/4759))

### 💡 Enhancements 💡

- (Splunk) `wavefrontreceiver`: Add wavefrontreceiver ([#3629](https://github.com/signalfx/splunk-otel-collector/pull/3629))
- (Splunk) Update `splunk-otel-javaagent` to 1.28.0 ([#3647](https://github.com/signalfx/splunk-otel-collector/pull/3647))
- (Contrib) `postgresqlreceiver`: Added postgresql.database.locks metric. ([#26317](https://github.com/open-telemetry/opentelemetry-collector-contrib/issues/26317))
- (Contrib) `receiver/statsdreceiver`: Add support for distribution type metrics in the statsdreceiver. ([#24768](https://github.com/open-telemetry/opentelemetry-collector-contrib/issues/24768))
- (Contrib) `pkg/ottl`: Add converters to convert time to unix nanoseconds, unix microseconds, unix milliseconds or unix seconds ([#24686](https://github.com/open-telemetry/opentelemetry-collector-contrib/issues/24686))
- (Contrib) `receiver/hostmetrics`: Don't collect connections data from the host if system.network.connections metric is disabled to not waste CPU cycles. ([#25815](https://github.com/open-telemetry/opentelemetry-collector-contrib/issues/25815))
- (Contrib) `jaegerreceiver`,`jaegerremotesamplingextension`: Add featuregates to replace Thrift-gen with Proto-gen types for sampling strategies ([#18401](https://github.com/open-telemetry/opentelemetry-collector-contrib/issues/18401))

  Available featuregates are:
  * `extension.jaegerremotesampling.replaceThriftWithProto`
  *  `receiver.jaegerreceiver.replaceThriftWithProto`
- (Contrib) `k8sclusterreceiver`: Add optional `k8s.kubelet.version`, `k8s.kubeproxy.version` node resource attributes ([#24835](https://github.com/open-telemetry/opentelemetry-collector-contrib/issues/24835))
- (Contrib) `k8sclusterreceiver`: Add `k8s.pod.status_reason` option metric ([#24034](https://github.com/open-telemetry/opentelemetry-collector-contrib/issues/24034))
- (Contrib) `k8sobjectsreceiver`: Adds logic to properly handle 410 response codes when watching. This improves the reliability of the receiver. ([#26098](https://github.com/open-telemetry/opentelemetry-collector-contrib/pull/26098))
- (Contrib) `k8sobjectreceiver`: Adds option to exclude event types (`MODIFIED`, `DELETED`, etc) in watch mode. ([#26042](https://github.com/open-telemetry/opentelemetry-collector-contrib/pull/26042))
- (Core) `confighttp`: Add option to disable HTTP keep-alives ([#8260](https://github.com/open-telemetry/opentelemetry-collector/issues/8260))

### 🧰 Bug fixes 🧰

- (Splunk) `fluentd`: Update fluentd url for windows ([#3635](https://github.com/signalfx/splunk-otel-collector/pull/3635))
- (Contrib) `processor/routing`: When using attributes instead of resource attributes, the routing processor would crash the collector. This does not affect the connector version of this component. ([#26462](https://github.com/open-telemetry/opentelemetry-collector-contrib/issues/26462))
- (Contrib) `processor/tailsampling`: Added saving instrumentation library information for tail-sampling ([#13642](https://github.com/open-telemetry/opentelemetry-collector-contrib/issues/13642))
- (Contrib) `receiver/kubeletstats`: Fixes client to refresh service account token when authenticating with kubelet ([#26120](https://github.com/open-telemetry/opentelemetry-collector-contrib/issues/26120))
- (Contrib) `filelogreceiver`: Fix the behavior of the add operator to continue to support `EXPR(env("MY_ENV_VAR"))` expressions ([#26373](https://github.com/open-telemetry/opentelemetry-collector-contrib/issues/26373))
- (Contrib) `pkg/stanza`: Fix issue unsupported type 'syslog_parser' ([#26452](https://github.com/open-telemetry/opentelemetry-collector-contrib/issues/26452))
- (Core) `confmap`: fix bugs of unmarshalling slice values ([#4001](https://github.com/open-telemetry/opentelemetry-collector/issues/4001))

## v0.84.0

### 🛑 Breaking changes 🛑

- (Contrib) `jaegerreceiver`: Deprecate remote_sampling config in the jaeger receiver ([#24186](https://github.com/open-telemetry/opentelemetry-collector-contrib/issues/24186))
  The jaeger receiver will fail to start if remote_sampling config is specified in it.  The `receiver.jaeger.DisableRemoteSampling` feature gate can be set to let the receiver start and treat  remote_sampling config as no-op. In a future version this feature gate will be removed and the receiver will always  fail when remote_sampling config is specified.

### 💡 Enhancements 💡

- (Splunk) `jmxreceiver`: Bundle latest [JMX Metric Gatherer](https://github.com/open-telemetry/opentelemetry-java-contrib/tree/main/jmx-metrics) in installer packages and images for Windows and Linux ([#3262](https://github.com/signalfx/splunk-otel-collector/pull/3262))
- (Splunk) `solacereceiver`: Added solace receiver to the splunk otel collector ([#3590](https://github.com/signalfx/splunk-otel-collector/pull/3590))
- (Splunk) `receiver/smartagent`: Move to gopsutil 3.23.7 and remove the need to set environment variables ([#3509](https://github.com/signalfx/splunk-otel-collector/pull/3509))
- (Splunk) Update splunk-otel-javaagent to 1.27.0 ([#3537](https://github.com/signalfx/splunk-otel-collector/pull/3537))
- (Splunk) `receiver/smartagent`: Use `Leases` instead of `ConfigMapLeases` for leader-election in k8s. ([#3521](https://github.com/signalfx/splunk-otel-collector/pull/3521))
- (Splunk) Update bundled python to 3.11.5 ([#3543](https://github.com/signalfx/splunk-otel-collector/pull/3543))
- (Contrib) `redisreceiver`: Adding username parameter for connecting to redis ([#24408](https://github.com/open-telemetry/opentelemetry-collector-contrib/issues/24408))
- (Contrib) `postgresqlreceiver`: Added `postgresql.temp_files` metric. ([#26080](https://github.com/open-telemetry/opentelemetry-collector-contrib/issues/26080))
- (Contrib) `signalfxexporter`: Added a mechanism to drop histogram buckets ([#25845](https://github.com/open-telemetry/opentelemetry-collector-contrib/issues/25845))
- (Contrib) `journaldreceiver`: add support for identifiers ([#20295](https://github.com/open-telemetry/opentelemetry-collector-contrib/issues/20295))
- (Contrib) `journaldreceiver`: add support for dmesg ([#20295](https://github.com/open-telemetry/opentelemetry-collector-contrib/issues/20295))
- (Contrib) `pkg/ottl`: Add converters to covert duration to nanoseconds, microseconds, milliseconds, seconds, minutes or hours ([#24686](https://github.com/open-telemetry/opentelemetry-collector-contrib/issues/24686))
- (Contrib) `snmpreceiver`: Support scalar OID resource attributes ([#23373](https://github.com/open-telemetry/opentelemetry-collector-contrib/issues/23373))
  Add column and scalar OID metrics to resources that have scalar OID attributes
- (Contrib) `kubeletstatsreceiver`: Add a new `uptime` metric for nodes, pods, and containers to track how many seconds have passed since the object started  ([#25867](https://github.com/open-telemetry/opentelemetry-collector-contrib/issues/25867))
- (Contrib) `pkg/ottl`: Add new `ExtractPatterns` converter that extract regex pattern from string.  ([#25834](https://github.com/open-telemetry/opentelemetry-collector-contrib/issues/25834), [#25856](https://github.com/open-telemetry/opentelemetry-collector-contrib/issues/25856))
- (Contrib) `pkg/ottl`: Add support for Log, Metric and Trace Slices to `Len` converter ([#25868](https://github.com/open-telemetry/opentelemetry-collector-contrib/issues/25868))
- (Contrib) `postgresqlreceiver`: Added `postgresql.deadlocks` metric. ([#25688](https://github.com/open-telemetry/opentelemetry-collector-contrib/issues/25688))
- (Contrib) `postgresqlreceiver`: Added `postgresql.sequential_scans` metric. ([#26096](https://github.com/open-telemetry/opentelemetry-collector-contrib/issues/26096))
- (Contrib) `prometheusreceiver`: The otel_scope_name and otel_scope_version labels are used to populate scope name and version. otel_scope_info is used to populate scope attributes. ([#25870](https://github.com/open-telemetry/opentelemetry-collector-contrib/issues/20295))
- (Contrib) `receiver/prometheus`: translate units from prometheus to UCUM ([#23208](https://github.com/open-telemetry/opentelemetry-collector-contrib/issues/23208))
- (Core) `loggingexporter`: Adds exemplars logging to the logging exporter when `detailed` verbosity level is set. ([#7912](https://github.com/open-telemetry/opentelemetry-collector/issues/7912))
- (Core) `configgrpc`: Allow any registered gRPC load balancer name to be used. ([#8262](https://github.com/open-telemetry/opentelemetry-collector/issues/8262))
- (Core) `service`: add OTLP export for internal traces ([#8106](https://github.com/open-telemetry/opentelemetry-collector/issues/8106))
- (Core) `configgrpc`: Add support for :authority pseudo-header in grpc client ([#8228](https://github.com/open-telemetry/opentelemetry-collector/issues/8228))

### 🧰 Bug fixes 🧰

- (Core) `otlphttpexporter`: Fix the handling of the HTTP response to ignore responses not encoded as protobuf ([#8263](https://github.com/open-telemetry/opentelemetry-collector/issues/8263))
- (Contrib) `receiver_creator`: Update expr and relocate breaking `type` function to `typeOf` ([#26038](https://github.com/open-telemetry/opentelemetry-collector-contrib/issues/26038))
- (Splunk) `deployment/cloudfoundry`: Add missing system resource detection ([#3541](https://github.com/signalfx/splunk-otel-collector/pull/3541))

## v0.83.0

### 🛑 Breaking changes 🛑

- (Splunk) Fluentd installation ***disabled*** by default for the [`splunk-otel-collector` salt formula](https://github.com/signalfx/splunk-otel-collector/tree/main/deployments/salt) ([#3448](https://github.com/signalfx/splunk-otel-collector/pull/3448))
  - Specify the `install_fluentd: True` attribute in your pillar to enable installation
- (Splunk/Contrib) Removes the deprecated `receiver/prometheus_exec` receiver. Please see [migration guide](docs/deprecations/migrating-from-prometheus-exec-to-prometheus.md) for further details. ([#24740](https://github.com/open-telemetry/opentelemetry-collector-contrib/pull/24740)) ([#3512](https://github.com/signalfx/splunk-otel-collector/pull/3512))
- (Contrib) `receiver/k8scluster`: Unify predefined and custom node metrics. ([#24776](https://github.com/open-telemetry/opentelemetry-collector-contrib/pull/24776))
  - Update metrics description and units to be consistent
  - Remove predefined metrics definitions from metadata.yaml because they are controlled by `node_conditions_to_report`
    and `allocatable_types_to_report` config options.

### 💡 Enhancements 💡

- (Splunk) Use `SPLUNK_LISTEN_INTERFACE` and associated installer option to configure the network interface used by the collector for default configurations ([#3421](https://github.com/signalfx/splunk-otel-collector/pull/3421))
  - Existing installations will rely on the default value of `SPLUNK_LISTEN_INTERFACE` set to `0.0.0.0`. Users must add `SPLUNK_LISTEN_INTERFACE` to their collector configuration to take advantage of this new option.
- (Contrib) `receiver/collectdreceiver`: Migrate from opencensus to pdata, change collectd, test to match pdata format. ([#20760](https://github.com/open-telemetry/opentelemetry-collector-contrib/issues/20760))
- (Contrib) `pkg/ottl`: Add support for using addition and subtraction with time and duration ([#22009](https://github.com/open-telemetry/opentelemetry-collector-contrib/issues/22009))
- (Contrib) `transformprocessor`: Add extract_count_metric OTTL function to transform processor ([#22853](https://github.com/open-telemetry/opentelemetry-collector-contrib/issues/22853))
- (Contrib) `transformprocessor`: Add extract_sum_metric OTTL function to transform processor ([#22853](https://github.com/open-telemetry/opentelemetry-collector-contrib/issues/22853))
- (Contrib) `prometheusreceiver`: Don't drop histograms without buckets ([#22070](https://github.com/open-telemetry/opentelemetry-collector-contrib/issues/22070))
- (Contrib) `pkg/ottl`: Add a new Function Getter to the OTTL package, to allow passing Converters as literal parameters. ([#22961](https://github.com/open-telemetry/opentelemetry-collector-contrib/issues/22961))
  Currently OTTL provides no way to use any defined Converter within another Editor/Converter.
  Although Converters can be passed as a parameter, they are always executed and the result is what is actually passed as the parameter.
  This allows OTTL to pass Converters themselves as a parameter so they can be executed within the function.
- (Contrib) `resourcedetectionprocessor`: GCP resource detection processor can automatically add `gcp.gce.instance.hostname` and `gcp.gce.instance.name` attributes. ([#24598](https://github.com/open-telemetry/opentelemetry-collector-contrib/pull/24598))
- `splunkhecexporter`: Add heartbeat check while startup and new config param, heartbeat/startup (defaults to false). This is different than the healtcheck_startup, as the latter doesn't take token or index into account. ([#24411](https://github.com/open-telemetry/opentelemetry-collector-contrib/issues/24411))
- (Contrib) `hostmetricsreceiver`: Report  logical and physical number of CPUs as metric. ([#22099](https://github.com/open-telemetry/opentelemetry-collector-contrib/issues/22099))
  - Use the `system.cpu.logical.count::enabled` and `system.cpu.physical.count::enabled` flags to enable them
- (Contrib) `k8sclusterreceiver`: Allows disabling metrics and resource attributes ([#24568](https://github.com/open-telemetry/opentelemetry-collector-contrib/issues/24568))
- (Contrib) `k8sclusterreceiver`: Reduce memory utilization ([#24769](https://github.com/open-telemetry/opentelemetry-collector-contrib/pull/24769))
- (Contrib) `k8sattributes`: Added k8s.cluster.uid to k8sattributes processor to add cluster uid ([#21974](https://github.com/open-telemetry/opentelemetry-collector-contrib/issues/21974))
- (Contrib) `resourcedetectionprocessor`: Collect heroku metadata available instead of exiting early. Log at debug level if metadata is missing to help troubleshooting. ([#25059](https://github.com/open-telemetry/opentelemetry-collector-contrib/pull/25059))
- (Contrib) `hostmetricsreceiver`: Improved description of the system.cpu.utilization metrics. ([#25115](https://github.com/open-telemetry/opentelemetry-collector-contrib/pull/25115))
- (Contrib) `cmd/mdatagen`: Avoid reusing the same ResourceBuilder instance for multiple ResourceMetrics ([#24762](https://github.com/open-telemetry/opentelemetry-collector-contrib/pull/24762))
- (Contrib) `resourcedetectionprocessor`: Add detection of os.description to system detector ([#24541](https://github.com/open-telemetry/opentelemetry-collector-contrib/issues/24541))
- (Contrib) `filelogreceiver`: Bump 'filelog.allowHeaderMetadataParsing' feature gate to beta ([#18198](https://github.com/open-telemetry/opentelemetry-collector-contrib/issues/18198))
- (Contrib) `receiver/prometheusreceiver`: Add config `report-extra-scrape-metrics` to report additional prometheus scraping metrics ([#21040](https://github.com/open-telemetry/opentelemetry-collector-contrib/issues/21040))
  - Emits additional metrics - scrape_body_size_bytes, scrape_sample_limit, scrape_timeout_seconds. scrape_body_size_bytes metric can be used for checking failed scrapes due to body-size-limit.
- (Contrib) `receiver/sqlquery`: Set ObservedTimestamp on collected logs ([#23776](https://github.com/open-telemetry/opentelemetry-collector-contrib/issues/23776))
- (Core) `extension`: Add optional `ConfigWatcher` interface ([#6596](https://github.com/open-telemetry/opentelemetry-collector/issues/6596))
  - Extensions implementing this interface will be notified of the Collector's effective config.
- (Core) `otelcol`: Add optional `ConfmapProvider` interface for Config Providers ([#6596](https://github.com/open-telemetry/opentelemetry-collector/issues/6596))
  - This allows providing the Collector's configuration as a marshaled confmap.Conf object from a ConfigProvider
- (Core) `service`: Add `CollectorConf` field to `service.Settings` ([#6596](https://github.com/open-telemetry/opentelemetry-collector/issues/6596))
  This field is intended to be used by the Collector to pass its effective configuration to the service.

### 🧰 Bug fixes 🧰

- (Contrib) `carbonreceiver`: Fix Carbon receiver obsrecv operations memory leak ([#24275](https://github.com/open-telemetry/opentelemetry-collector-contrib/issues/24275))
  - The carbonreceiver has a memory leak where it will repeatedly open new obsrecv operations but not close them afterwards. Those operations eventually create a burden. The fix is to make sure the receiver only creates an operation per interaction over TCP.
- (Contrib) `pkg/stanza`: Create a new decoder for each TCP/UDP connection to prevent concurrent write to buffer. ([#24980](https://github.com/open-telemetry/opentelemetry-collector-contrib/issues/24980))
- (Contrib) `exporter/kafkaexporter`: Fixes a panic when SASL configuration is not present ([#24797](https://github.com/open-telemetry/opentelemetry-collector-contrib/issues/24797))
- (Contrib) `receiver/k8sobjects`: Fix bug where duplicate data would be ingested for watch mode if the client connection got reset. ([#24806](https://github.com/open-telemetry/opentelemetry-collector-contrib/pull/24806))
- (Contrib) `zipkinreceiver`: Respects zipkin's serialised status tags to be converted to span status ([#14965](https://github.com/open-telemetry/opentelemetry-collector-contrib/issues/14965))
- (Contrib) `processor/resourcedetection`: Do not drop all system attributes if `host.id` cannot be fetched. ([#24669](https://github.com/open-telemetry/opentelemetry-collector-contrib/issues/24669))
- (Contrib) `signalfxexporter`: convert vmpage_io* translated metrics to pages ([#25064](https://github.com/open-telemetry/opentelemetry-collector-contrib/pull/25064))
- (Contrib) `splunkhecreceiver`: aligns success resp body w/ splunk enterprise ([#19219](https://github.com/open-telemetry/opentelemetry-collector-contrib/issues/19219))
  - changes resp from plaintext "ok" to json {"text"："success", "code"：0}

## v0.82.0

### 🛑 Breaking changes 🛑

- (Splunk) Fluentd installation ***disabled*** by default for the Linux and Windows installer scripts ([#3369](https://github.com/signalfx/splunk-otel-collector/pull/3369))
  - Specify the `--with-fluentd` (Linux) or `with_fluentd = 1` (Windows) option to enable installation
- (Splunk) Fluentd installation ***disabled*** by default for the Windows Chocolatey package ([#3377](https://github.com/signalfx/splunk-otel-collector/pull/3377))
  - Specify the `/WITH_FLUENTD:true` parameter to enable installation
- (Contrib) `receiver/prometheus`: Remove unused `buffer_period` and `buffer_count` configuration options ([#24258](https://github.com/open-telemetry/opentelemetry-collector-contrib/issues/24258))
- (Contrib) `receiver/prometheus`: Add the `trim_metric_suffixes` configuration option to allow enable metric suffix trimming.  ([#21743](https://github.com/open-telemetry/opentelemetry-collector-contrib/issues/21743), [#8950](https://github.com/open-telemetry/opentelemetry-collector-contrib/issues/8950))
  - When enabled, suffixes for unit and type are trimmed from metric names. If you previously enabled the `pkg.translator.prometheus.NormalizeName` feature gate, you will need to enable this option to have suffixes trimmed.

### 💡 Enhancements 💡

- (Core) `service`: Add support for exporting internal metrics to the console ([#7641](https://github.com/open-telemetry/opentelemetry-collector/issues/7641))
  - Internal collector metrics can now be exported to the console using the otel-go stdout exporter.
- (Core) `service`: Add support for interval and timeout configuration in periodic reader ([#7641](https://github.com/open-telemetry/opentelemetry-collector/issues/7641))
- (Core) `service`: Add support for OTLP export for internal metrics ([#7641](https://github.com/open-telemetry/opentelemetry-collector/issues/7641))
  - Internal collector metrics can now be exported via OTLP using the otel-go otlpgrpc and otlphttp exporters.
- (Core) `scraperhelper`: Adding optional timeout field to scrapers ([#7951](https://github.com/open-telemetry/opentelemetry-collector/pull/7951))
- (Core) `receiver/otlp`: Add http url paths per signal config options to otlpreceiver ([#7511](https://github.com/open-telemetry/opentelemetry-collector/issues/7511))
- (Core) `exporter/otlphttp`: Add support for trailing slash in endpoint URL ([#8084](https://github.com/open-telemetry/opentelemetry-collector/issues/8084))
  - URLs like http://localhost:4318/ will now be treated as if they were http://localhost:4318
- (Contrib) `processor/resourcedetection`: Add an option to add `host.arch` resource attributio in `system` detector semantic convention ([#22939](https://github.com/open-telemetry/opentelemetry-collector-contrib/issues/22939))
- (Contrib) `pkg/ottl`: Add new Len converter that computes the length of strings, slices, and maps. ([#23847](https://github.com/open-telemetry/opentelemetry-collector-contrib/issues/23847))
- (Contrib) `pkg/ottl`: Improve error reporting for errors during statement parsing ([#23840](https://github.com/open-telemetry/opentelemetry-collector-contrib/pull/23840))
  - Failures are now printed for all statements within a context, and the statements are printed next to the errors.
  - Erroneous values found during parsing are now quoted in error logs.
- (Contrib) `exporter/prometheusremotewrite`: Improve the latency and memory utilisation of the conversion from OpenTelemetry to Prometheus remote write ([#24288](https://github.com/open-telemetry/opentelemetry-collector-contrib/pull/24288))
- (Contrib) `exporter/prometheusremotewrite`, `exporter/prometheus`: Add `add_metric_suffixes` configuration option, which can disable the addition of type and unit suffixes. ([#21743](https://github.com/open-telemetry/opentelemetry-collector-contrib/issues/21743), [#8950](https://github.com/open-telemetry/opentelemetry-collector-contrib/issues/8950))
- (Contrib) `exporter/prometheusremotewrite`: Downscale exponential histograms to fit prometheus native histograms if necessary ([#17565](https://github.com/open-telemetry/opentelemetry-collector-contrib/issues/17565))
- (Contrib) `processor/routing`: Enables processor to extract metadata from client.Info ([#20913](https://github.com/open-telemetry/opentelemetry-collector-contrib/issues/20913))
- (Contrib) `processor/transform`: Report all errors from parsing OTTL statements ([#24245](https://github.com/open-telemetry/opentelemetry-collector-contrib/pull/24245))

### 🧰 Bug fixes 🧰

- (Contrib) `receiver/prometheus`: Don't fail the whole scrape on invalid data ([#24030](https://github.com/open-telemetry/opentelemetry-collector-contrib/issues/24030))
- (Contrib) `pkg/stanza`: Fix issue where nil body would be converted to string ([#24017](https://github.com/open-telemetry/opentelemetry-collector-contrib/issues/24017))
- (Contrib) `pkg/stanza`: Fix issue where syslog input ignored enable_octet_counting setting ([#24073](https://github.com/open-telemetry/opentelemetry-collector-contrib/issues/24073))
- (Contrib) `receiver/filelog`: Fix issue where files were deduplicated unnecessarily ([#24235](https://github.com/open-telemetry/opentelemetry-collector-contrib/pull/24235))
- (Contrib) `processor/tailsamplingprocessor`: Fix data race when accessing spans during policies evaluation ([#24283](https://github.com/open-telemetry/opentelemetry-collector-contrib/issues/24283))
- (Contrib) `zipkintranslator`: Stop dropping error tags from Zipkin spans. The old code removes all errors from those spans, rendering them useless if an actual error happened. In addition, no longer delete error tags if they contain useful information ([#16530](https://github.com/open-telemetry/opentelemetry-collector-contrib/issues/16530))

## v0.81.1

### 🧰 Bug fixes 🧰

- (Splunk) Discovery mode: Ensure all successful observers are used in resulting receiver creator instance ([#3391](https://github.com/signalfx/splunk-otel-collector/pull/3391))
- (Contrib) `processor/resourcedetection`: Fix panic when AKS detector is used. ([#24549](https://github.com/open-telemetry/opentelemetry-collector-contrib/pull/24549))
- (Contrib) `processor/resourcedetection`: Avoid returning empty `host.id` by the `system` detector. ([#24230](https://github.com/open-telemetry/opentelemetry-collector-contrib/issues/24230))
- (Contrib) `processor/resourcedetection`: Disable `host.id` by default on the `system` detector. This restores the behavior prior to v0.72.0 when using the `system` detector together with other detectors that set `host.id`. ([#21233](https://github.com/open-telemetry/opentelemetry-collector-contrib/issues/21233))
  To re-enable `host.id` on the `system` detector set `system::resource_attributes::host.id::enabled` to `true`:
  ```
  resourcedetection:
    detectors: [system]
    system:
      resource_attributes:
        host.id:
          enabled: true
  ```
- (Contrib) `processor/resourcedetection`: Fix docker detector not setting any attributes. ([#24280](https://github.com/open-telemetry/opentelemetry-collector-contrib/issues/24280))
- (Contrib) `processor/resourcedetection`: Fix Heroku config option for the `service.name` and `service.version` attributes. ([#24355](https://github.com/open-telemetry/opentelemetry-collector-contrib/pull/24355))

### 💡 Enhancements 💡

- (Splunk) Add support for basicauth extension. ([#3413](https://github.com/signalfx/splunk-otel-collector/pull/3413))
- (Splunk) `receiver/databricks`: Add retry/backoff on http 429s. ([#3374](https://github.com/signalfx/splunk-otel-collector/pull/3374))
- (Contrib) `processor/resourcedetection`: The system detector now can optionally set the `host.arch` resource attribute. ([#22939](https://github.com/open-telemetry/opentelemetry-collector-contrib/issues/22939))

## v0.81.0

This Splunk OpenTelemetry Collector release includes changes from the [opentelemetry-collector v0.81.0](https://github.com/open-telemetry/opentelemetry-collector/releases/tag/v0.81.0) and the [opentelemetry-collector-contrib v0.81.0](https://github.com/open-telemetry/opentelemetry-collector-contrib/releases/tag/v0.81.0) releases where appropriate.

### 🛑 Breaking changes 🛑
- (Core) `service`: Remove 'service.connectors' featuregate ([#7952](https://github.com/open-telemetry/opentelemetry-collector/pull/7952))
- (Contrib) `receiver/mongodbatlas`: Change the types of `Config.PrivateKey` and `Config.Alerts.Secret` to be `configopaque.String` ([#17273](https://github.com/open-telemetry/opentelemetry-collector-contrib/issues/17273))

### 🚩 Deprecations 🚩

- `mysqlreceiver`: set `mysql.locked_connects` as optional in order to remove it in next release ([#14138](https://github.com/open-telemetry/opentelemetry-collector-contrib/issues/14138), [#23274](https://github.com/open-telemetry/opentelemetry-collector-contrib/issues/23274))

### 💡 Enhancements 💡

- (Splunk) Package default discovery configuration in reference form in `/etc/otel/collector/config.d` ([#3311](https://github.com/signalfx/splunk-otel-collector/pull/3311))
- (Splunk) Add bundled collectd/nginx Smart Agent receiver discovery rules ([#3321](https://github.com/signalfx/splunk-otel-collector/pull/3321))
- (Splunk) Support custom `--discovery-properties` file ([#3334](https://github.com/signalfx/splunk-otel-collector/pull/3334))
- (Splunk) Add `--discovery` to the Linux installer script ([#3365](https://github.com/signalfx/splunk-otel-collector/pull/3365))
- (Splunk) Starting from this version the logs pipeline is split in the default configuration in a way that profiling
  data is always sent to Splunk Observability endpoint while other logs can be sent to another hec endpoint configured
  with `SPLUNK_HEC_URL` and `SPLUNK_HEC_TOKEN` environment variables ([#3330](https://github.com/signalfx/splunk-otel-collector/pull/3330))
- (Core) `HTTPServerSettings`: Add zstd support to HTTPServerSettings ([#7927](https://github.com/open-telemetry/opentelemetry-collector/pull/7927))
  This adds ability to decompress zstd-compressed HTTP requests to| all receivers that use HTTPServerSettings.
- (Core) `confighttp`: Add `response_headers` configuration option on HTTPServerSettings. It allows for additional headers to be attached to each HTTP response sent to the client ([#7328](https://github.com/open-telemetry/opentelemetry-collector/issues/7328))
- (Core) `otlpreceiver, otlphttpexporter, otlpexporter, configgrpc`: Upgrade github.com/mostynb/go-grpc-compression and switch to nonclobbering imports ([#7920](https://github.com/open-telemetry/opentelemetry-collector/issues/7920))
  consumers of this library should not have their grpc codecs overridden
- (Core) `otlphttpexporter`: Treat partial success responses as errors ([#6686](https://github.com/open-telemetry/opentelemetry-collector/issues/6686))
- (Contrib) `sqlqueryreceiver`: Add support of Start and End Timestamp Column in Metric Configuration. ([#18925](https://github.com/open-telemetry/opentelemetry-collector-contrib/issues/18925), [#14146](https://github.com/open-telemetry/opentelemetry-collector-contrib/issues/14146))
- (Contrib) `filelogreceiver`: Add support for tracking the current file in filelogreceiver ([#22998](https://github.com/open-telemetry/opentelemetry-collector-contrib/issues/22998))
- (Contrib) `pkg/ottl`: Adds new `Time` converter to convert a string to a Golang time struct based on a supplied format ([#22007](https://github.com/open-telemetry/opentelemetry-collector-contrib/issues/22007))
- (Contrib) `hostmetricsreceiver`: Add new Windows-exclusive process.handles metric. ([#21379](https://github.com/open-telemetry/opentelemetry-collector-contrib/issues/21379))
- (Contrib) `resourcedetectionprocessor`: Adds a way to configure the list of added resource attributes by the processor ([#21482](https://github.com/open-telemetry/opentelemetry-collector-contrib/issues/21482))
  Users can now configure what resource attributes are gathered by specific detectors.
  Example configuration:

  ```
  resourcedetection:
    detectors: [system, ec2]
    system:
      resource_attributes:
        host.name:
          enabled: true
        host.id:
          enabled: false
    ec2:
      resource_attributes:
        host.name:
          enabled: false
        host.id:
          enabled: true
  ```

  For example, this config makes `host.name` being set by `system` detector, and `host.id` by `ec2` detector.
  Moreover:
  - Existing behavior remains unaffected as all attributes are currently enabled by default.
  - The default attributes 'enabled' values are defined in `metadata.yaml`.
  - Future releases will introduce changes to resource_attributes `enabled` values.
  - Users can tailor resource detection process to their needs and environment.
- (Contrib) `k8sclusterreceiver`: Switch k8s.pod and k8s.container metrics to use pdata. ([#23441](https://github.com/open-telemetry/opentelemetry-collector-contrib/issues/23441))

### 🧰 Bug fixes 🧰

- (Contrib) `k8sclusterreceiver`: Add back all other vendor-specific node conditions, and report them even if missing, as well as all allocatable node metrics if present,  to the list of Kubernetes node metrics available, which went missing during the pdata translation ([#23839](https://github.com/open-telemetry/opentelemetry-collector-contrib/issues/23839))
- (Contrib) `k8sclusterreceiver`: Add explicitly `k8s.node.allocatable_pods` to the list of Kubernetes node metrics available, which went missing during the pdata translation ([#23839](https://github.com/open-telemetry/opentelemetry-collector-contrib/issues/23839))
- (Contrib) `receiver/kafkametricsreceiver`: Updates certain metrics in kafkametricsreceiver to function as non-monotonic sums. ([#4327](https://github.com/open-telemetry/opentelemetry-collector-contrib/issues/4327))
  Update the metrics type in KafkaMetricsReceiver from "gauge" to "nonmonotonic sum". Changes metrics are, kafka.brokers, kafka.topic.partitions, kafka.partition.replicas, kafka.partition.replicas_in_sync, kafka.consumer_group.members.
- (Contrib) `windowseventlogreceiver`: Fix buffer overflow when ingesting large raw Events ([#23677](https://github.com/open-telemetry/opentelemetry-collector-contrib/issues/23677))
- (Contrib) `pkg/stanza`: adding octet counting event breaking for syslog parser ([#23577](https://github.com/open-telemetry/opentelemetry-collector-contrib/issues/23577))

## v0.80.0

This Splunk OpenTelemetry Collector release includes changes from the [opentelemetry-collector v0.80.0](https://github.com/open-telemetry/opentelemetry-collector/releases/tag/v0.80.0) and the [opentelemetry-collector-contrib v0.80.0](https://github.com/open-telemetry/opentelemetry-collector-contrib/releases/tag/v0.80.0) releases where appropriate.

### 🛑 Breaking changes 🛑
- (Contrib) `redisreceiver`: Updates metric unit from no unit to Bytes. ([#23454](https://github.com/open-telemetry/opentelemetry-collector-contrib/pull/23454))
  Affected metrics can be found below.
  - redis.clients.max_input_buffer
  - redis.clients.max_output_buffer
  - redis.replication.backlog_first_byte_offset
  - redis.replication.offset
- (Splunk) Embed observer configuration in `observer.discovery.yaml` `config` mapping. This is only a breaking change if you have written your own custom discovery mode observer configuration ([#3277](https://github.com/signalfx/splunk-otel-collector/pull/3277)).

### 💡 Enhancements 💡

- (Contrib) `resourcedetectionprocessor`: use opentelemetry-go library for `host.id` detection in the `system` detector ([#18533](https://github.com/open-telemetry/opentelemetry-collector-contrib/pull/18533))
- (Contrib) `k8sattributesprocessor`: Store only necessary ReplicaSet and Pod data ([#23226](https://github.com/open-telemetry/opentelemetry-collector-contrib/pull/23226))
- (Contrib) `k8sclusterreceiver`: Do not store unused data in the k8s API cache to reduce RAM usage ([#23433](https://github.com/open-telemetry/opentelemetry-collector-contrib/pull/23433))
- (Contrib) `pkg/ottl`: Add new `IsString` and `IsMap` functions to facilitate type checking. ([#22750](https://github.com/open-telemetry/opentelemetry-collector-contrib/pull/22750))
  Especially useful for checking log body type before parsing.
- (Contrib) `pkg/ottl`: Adds `StandardFuncs` and `StandardConverters` to facilitate function map generation. ([#23190](https://github.com/open-telemetry/opentelemetry-collector-contrib/pull/23190))
  This change means that new functions added to ottlfuncs get automatically added to Cotnrib components that use OTTL
- (Contrib) `pkg/ottl`: Change replacement functions to accept a path expression as a replacement ([#22787](https://github.com/open-telemetry/opentelemetry-collector-contrib/pull/22787))
  The following replacement functions now accept a path expression as a replacement:
  - replace_match
  - replace_pattern
  - replace_all_matches
  - replace_all_patterns
- (Contrib) `sapmexporter`: sapm exporter now supports `compression` config option to specify either gzip or zstd compression to use. ([#23257](https://github.com/open-telemetry/opentelemetry-collector-contrib/pull/23257))
- (Contrib) `sapmreceiver`: sapm receiver now accepts requests in compressed with zstd. ([#23257](https://github.com/open-telemetry/opentelemetry-collector-contrib/pull/23257))
- (Contrib) `exporter/signalfx`: Do not drop container.cpu.time metric in the default translations so it can be enabled in the include_metrics config. ([#23403](https://github.com/open-telemetry/opentelemetry-collector-contrib/pull/23403))
- (Contrib) `sqlqueryreceiver`: Add support for logs ([#20284](https://github.com/open-telemetry/opentelemetry-collector-contrib/pull/20284))
- (Contrib) `k8sclusterreceiver`: Switch k8s.deployment metrics to use pdata. ([#23416](https://github.com/open-telemetry/opentelemetry-collector-contrib/pull/23416))
- (Contrib) `k8sclusterreceiver`: Switch k8s.hpa metrics to use pdata. ([#18250](https://github.com/open-telemetry/opentelemetry-collector-contrib/pull/18250))
- (Contrib) `k8sclusterreceiver`: Switch k8s.namespace metrics to use pdata. ([#23437](https://github.com/open-telemetry/opentelemetry-collector-contrib/pull/23437))
- (Contrib) `k8sclusterreceiver`: Switch k8s.node metrics to use pdata. ([#23438](https://github.com/open-telemetry/opentelemetry-collector-contrib/pull/23438))
- (Contrib) `k8sclusterreceiver`: Switch k8s.rq metrics to use pdata. ([#23419](https://github.com/open-telemetry/opentelemetry-collector-contrib/pull/23419))
- (Contrib) `k8sclusterreceiver`: Switch k8s.ss metrics to use pdata. ([#23420](https://github.com/open-telemetry/opentelemetry-collector-contrib/pull/23420))
- (Contrib) `carbonreceiver`: Remove use of opencensus model in carbonreceiver ([#20759](https://github.com/open-telemetry/opentelemetry-collector-contrib/pull/20759))
- (Core) `service`: Added dry run flag to validate config file without running collector. ([#4671](https://github.com/open-telemetry/opentelemetry-collector/issues/4671))
- (Core) `configtls`: Allow TLS Settings to be provided in memory in addition to filepath. ([#7313](https://github.com/open-telemetry/opentelemetry-collector/issues/7313))
- (Core) `connector`: Updates the way connector nodes are built to always pass a fanoutconsumer to their factory functions. ([#7672](https://github.com/open-telemetry/opentelemetry-collector/issues/7672), [#7673](https://github.com/open-telemetry/opentelemetry-collector/issues/7673))
- (Core) `otlp`: update otlp protos to v0.20.0 ([#7839](https://github.com/open-telemetry/opentelemetry-collector/issues/7839))
- (Core) `config`: Split config into more granular modules ([#7895](https://github.com/open-telemetry/opentelemetry-collector/issues/7895))
- (Core) `connector`: Split connector into its own module ([#7895](https://github.com/open-telemetry/opentelemetry-collector/issues/7895))
- (Core) `extension`: split extension and `extension/auth` into its own module ([#7306](https://github.com/open-telemetry/opentelemetry-collector/issues/7306), [#7054](https://github.com/open-telemetry/opentelemetry-collector/issues/7054))
- (Core) `processor`: Split the processor into its own go module ([#7307](https://github.com/open-telemetry/opentelemetry-collector/issues/7307))
- (Core) `confighttp`: Avoid re-creating the compressors for every request. ([#7859](https://github.com/open-telemetry/opentelemetry-collector/issues/7859))
- (Core) `otlpexporter`: Treat partial success responses as errors ([#6686](https://github.com/open-telemetry/opentelemetry-collector/issues/6686))
- (Core) `service/pipelines`: Add pipelines.Config to remove duplicate of the pipelines configuration ([#7854](https://github.com/open-telemetry/opentelemetry-collector/issues/7854))

### 🧰 Bug fixes 🧰

- (Contrib) `otel-collector`: Fix cri-o log format time layout ([#23027](https://github.com/open-telemetry/opentelemetry-collector-contrib/pull/23027))
- (Contrib) `receiver/hostmetricsreceiver`: Fix not sending `process.cpu.utilization` when `process.cpu.time` is disabled. ([#23450](https://github.com/open-telemetry/opentelemetry-collector-contrib/pull/23450))
- (Contrib) `receiver/kafkametricsreceiver`: Updates certain metrics in kafkametricsreceiver to function as non-monotonic sums. ([#4327](https://github.com/open-telemetry/opentelemetry-collector-contrib/pull/4327))
  Update the metric type in KafkaMetricsReceiver from "gauge" to "nonmonotonic sum".
- (Contrib) `receiver/hostmetrics`: Fix issue where receiver fails to read parent-process information for some processes on Windows ([#14679](https://github.com/open-telemetry/opentelemetry-collector-contrib/pull/14679))
- (Contrib) `k8sclusterreceiver`: Fix empty k8s.namespace.name attribute in k8s.namespace.phase metric ([#23452](https://github.com/open-telemetry/opentelemetry-collector-contrib/pull/23452))
- (Contrib) `splunkhecexporter`: Apply multi-metric merge at the level of the whole batch rather than within events emitted for one metric. ([#23365](https://github.com/open-telemetry/opentelemetry-collector-contrib/pull/23365))

## v0.79.1

### 🛑 Breaking changes 🛑

- (Contrib) Set `pkg.translator.prometheus.NormalizeName` feature gate back to Alpha state since it was enabled
  prematurely. Metrics coming from Prometheus receiver will not be normalized by default, specifically `_total` suffix
  will not be removed from metric names. To maintain the current behavior (drop the `_total` suffix), you can enable
  the feature gate using the `--feature-gates=pkg.translator.prometheus.NormalizeName` command argument. However, note
  that the translation in the prometheus receiver is a subject to possible future changes.
  ([#23229](https://github.com/open-telemetry/opentelemetry-collector-contrib/pull/23229))

### 💡 Enhancements 💡

- (Splunk) Add spanmetric and count connectors ([#3300](https://github.com/signalfx/splunk-otel-collector/pull/3300))
- (Splunk) Upgrade builds to use golang 1.20.5 ([#3299](https://github.com/signalfx/splunk-otel-collector/pull/3299))
- (Splunk) `receiver/smartagent`: Add `scrapeFailureLogLevel` config field to `prometheus-exporter` and its sourcing monitors to determine the log level for reported scrape failures ([#3260](https://github.com/signalfx/splunk-otel-collector/pull/3260))

### 🧰 Bug fixes 🧰

- (Splunk) Correct imported Contrib `pkg/translator/prometheus` dependency for `pkg.translator.prometheus.NormalizeName` Alpha state ([#3303](https://github.com/signalfx/splunk-otel-collector/pull/3303))

## v0.79.0

This Splunk OpenTelemetry Collector release includes changes from the [opentelemetry-collector v0.79.0](https://github.com/open-telemetry/opentelemetry-collector/releases/tag/v0.79.0) and the [opentelemetry-collector-contrib v0.79.0](https://github.com/open-telemetry/opentelemetry-collector-contrib/releases/tag/v0.79.0) releases where appropriate.

### 🛑 Breaking changes 🛑

- (Contrib) ~~Set `pkg.translator.prometheus.NormalizeName` feature gate back to Alpha state since it was enabled prematurely.~~ edit: This was an incomplete adoption, addressed in release v0.79.1.
- (Contrib) `attributesprocessor`: Enable SHA-256 as hashing algorithm by default for attributesprocessor hashing action ([#4759](https://github.com/open-telemetry/opentelemetry-collector-contrib/issues/4759))
- (Contrib) `windowseventlogreceiver`: Emit raw Windows events as strings instead of byte arrays ([#22704](https://github.com/open-telemetry/opentelemetry-collector-contrib/issues/22704))
- (Contrib) `pkg/ottl`: Removes `StandardTypeGetter` in favor of `StandardStringGetter`, `StandardIntGetter`, `StandardFloatGetter`, and `StandardPMapGetter`, which handle converting pcommon.Values of the proper type. ([#22763](https://github.com/open-telemetry/opentelemetry-collector-contrib/pull/22763))
  This is only a breaking change for users using OTTL in custom components. For all Contrib components this is an enhancement.
- (Contrib) `postgresqlreceiver`: Remove resource attribute feature gates ([#22479](https://github.com/open-telemetry/opentelemetry-collector-contrib/pull/22479))

### 💡 Enhancements 💡

- (Splunk) `smartagentreceiver`: Add `kubernetes-cluster` config option to sync node labels as properties on the `kubernetes_node` dimension ([#3267](https://github.com/signalfx/splunk-otel-collector/pull/3267))
- (Splunk) Discovery mode: Support `splunk.discovery` mapping in properties.discovery.yaml ([#3238](https://github.com/signalfx/splunk-otel-collector/pull/3238))
- (Splunk) Upgrade to the latest Java agent version [v1.25.0](https://github.com/signalfx/splunk-otel-java/releases/tag/v1.25.0) ([#3272](https://github.com/signalfx/splunk-otel-collector/pull/3272))
- (Contrib) `jmxreceiver`: Add the JMX metrics gatherer version 1.26.0-alpha to the supported jars hash list ([#22042](https://github.com/open-telemetry/opentelemetry-collector-contrib/pull/22042))
- (Contrib) `receivers`: Adding `initial_delay` to receivers to control when scraping interval starts ([#23030](https://github.com/open-telemetry/opentelemetry-collector-contrib/pull/23030))
  The updated receivers are:
  - `oracledb`
  - `postgresql`
  - `sqlquery`
  - `windowsperfcounters`
- (Contrib) `oracledbreceiver`: Add a simpler alternative configuration option ([#22087](https://github.com/open-telemetry/opentelemetry-collector-contrib/pull/22087))
- (Contrib) `pkg/ottl`: Add `body.string` accessor to ottllog ([#22786](https://github.com/open-telemetry/opentelemetry-collector-contrib/pull/22786))
- (Contrib) `pkg/ottl`: Allow indexing map and slice log bodies ([#17396](https://github.com/open-telemetry/opentelemetry-collector-contrib/issues/17396), [#22068](https://github.com/open-telemetry/opentelemetry-collector-contrib/issues/22068))
- (Contrib) `pkg/ottl`: Add hash converters/functions for OTTL ([#22725](https://github.com/open-telemetry/opentelemetry-collector-contrib/issues/22725))
- (Contrib) `splunkhecreceiver`: Support different strategies for splitting payloads when receiving a request with the Splunk HEC receiver ([#22788](https://github.com/open-telemetry/opentelemetry-collector-contrib/issues/22788))
- (Contrib) `exporter/splunk_hec`: Apply compression to Splunk HEC payload unconditionally if it's enabled in the config ([#22969](https://github.com/open-telemetry/opentelemetry-collector-contrib/pull/22969), [#22018](https://github.com/open-telemetry/opentelemetry-collector-contrib/issues/22018))
  The compression used to be enabled only if the payload size was greater than 1.5KB which significantly
  complicated the logic and made it hard to test. This change makes the compression unconditionally applied to
  the payload if it's enabled in the config. The benchmarking shows improvements in the throughput and CPU usage for
  large payloads and expected degradation for small payloads which is acceptable given that it's not a common case.
- (Core) `otelcol`: Add connectors to output of the `components` command ([#7809](https://github.com/open-telemetry/opentelemetry-collector/pull/7809))
- (Core) `scraperhelper`: Will start calling scrapers on component start. ([#7635](https://github.com/open-telemetry/opentelemetry-collector/pull/7635))
  The change allows scrapes to perform their initial scrape on component start
  and provide an initial delay. This means that scrapes will be delayed by `initial_delay`
  before first scrape and then run on `collection_interval` for each consecutive interval.
- (Core) `batchprocessor`: Change multiBatcher to use sync.Map, avoid global lock on fast path ([#7714](https://github.com/open-telemetry/opentelemetry-collector/pull/7714))
- (Core, Contrib, Splunk) Third-party dependency updates.

### 🧰 Bug fixes 🧰

- (Splunk) `smartagentreceiver` add missing `monitorID` logger field to `http` monitor ([#3261](https://github.com/signalfx/splunk-otel-collector/pull/3261))
- (Contrib) `jmxreceiver`: Fixed the issue where the JMX receiver's subprocess wasn't canceled upon shutdown, resulting in a rogue java process. ([#23051](https://github.com/open-telemetry/opentelemetry-collector-contrib/pull/23051))
- (Contrib) `internal/filter/filterlog`: fix filtering non-string body by bodies property ([#22736](https://github.com/open-telemetry/opentelemetry-collector-contrib/issues/22736))
  Affects `filterprocessor` and `attributesprocessor`.
- (Contrib) `prometheusreceiver`: Remove sd_file validations from config.go in Prometheus Receiver to avoid failing Collector with error as this behaviour is incompatible with the Prometheus. ([#21509](https://github.com/open-telemetry/opentelemetry-collector-contrib/issues/21509))
- (Contrib) `fileexporter`: Fixes broken lines when rotation is set. ([#22747](https://github.com/open-telemetry/opentelemetry-collector-contrib/issues/22747))
- (Contrib) `exporter/splunk_hec`: Make sure the `max_event_size` option is used to drop events larger than `max_event_size` instead of using it for batch size. ([#18066](https://github.com/open-telemetry/opentelemetry-collector-contrib/issues/18066))
- (Contrib) `postgresqlreceiver`: Fix race condition when capturing errors from multiple requests simultaneously ([#23026](https://github.com/open-telemetry/opentelemetry-collector-contrib/issues/23026))
- (Contrib) `prometheusreceiver`: The prometheus receiver now sets a full, versioned user agent. ([#21910](https://github.com/open-telemetry/opentelemetry-collector-contrib/issues/21910))
- (Contrib) `splunkhecreceiver`: Fix reusing the same splunkhecreiver between logs and metrics ([#22848](https://github.com/open-telemetry/opentelemetry-collector-contrib/pull/22848))
- (Core) `connectors`: When replicating data to connectors, consider whether the next pipeline will mutate data ([#7776](https://github.com/open-telemetry/opentelemetry-collector/issues/7776))

## v0.78.1

### 🧰 Bug fixes 🧰

- (Contrib) `receiver/filelog` Account for empty files ([#22815](https://github.com/open-telemetry/opentelemetry-collector-contrib/issues/22815))

### 💡 Enhancements 💡
- (Core, Contrib, Splunk) Third-party dependency updates.

## v0.78.0

This Splunk OpenTelemetry Collector release includes changes from the [opentelemetry-collector v0.78.2](https://github.com/open-telemetry/opentelemetry-collector/releases/tag/v0.78.2) and the [opentelemetry-collector-contrib v0.78.0](https://github.com/open-telemetry/opentelemetry-collector-contrib/releases/tag/v0.78.0) releases where appropriate.

### 🛑 Breaking changes 🛑

- (Contrib) `receiver/mongodbatlas`: Update emitted Scope name to "otelcol/mongodbatlasreceiver" ([#21382](https://github.com/open-telemetry/opentelemetry-collector-contrib/issues/21382))
- (Contrib) `receivers`: Updating receivers that run intervals to use standard interval by default ([#22138](https://github.com/open-telemetry/opentelemetry-collector-contrib/pull/22138))
- (Contrib) `pkg/ottl`: Updates the `Int` converter to use a new `IntLikeGetter` which will error if the value cannot be converted to an int. ([#22059](https://github.com/open-telemetry/opentelemetry-collector-contrib/pull/22059))
  Affected components: transformprocessor, filterprocessor, routingprocessor, tailsamplingprocessor, countconnector. It is HIGHLY recommended to use each component's error_mode configuration option to handle errors returned by `Int`.

### 💡 Enhancements 💡

- (Splunk) Add `enabled` field support to `*.discovery.yaml` config ([#3207](https://github.com/signalfx/splunk-otel-collector/pull/3207))
- (Contrib) `jmxreceiver`: Add the JMX metrics gatherer version 1.26.0-alpha to the supported jars hash list ([#22042](https://github.com/open-telemetry/opentelemetry-collector-contrib/pull/22042))
- (Contrib) `receivercreator`: add logs and traces support to receivercreator ([#19205](https://github.com/open-telemetry/opentelemetry-collector-contrib/issues/19205), [#19206](https://github.com/open-telemetry/opentelemetry-collector-contrib/issues/19206))
- (Contrib) `pkg/ottl`: Add Log function ([#18076](https://github.com/open-telemetry/opentelemetry-collector-contrib/issues/18076))
- (Contrib) `oracledbreceiver`: Adds support for `consistent gets` and `db block gets` metrics. Disabled by default. ([#21215](https://github.com/open-telemetry/opentelemetry-collector-contrib/issues/21215))
- (Contrib) `pkg/batchperresourceattr`: Mark as not mutating as it does defensive copying. ([#21885](https://github.com/open-telemetry/opentelemetry-collector-contrib/pull/21885))
- (Contrib) `receiver/kafkareceiver`: Support configuration of initial offset strategy to allow consuming form latest or earliest offset ([#14976](https://github.com/open-telemetry/opentelemetry-collector-contrib/issues/14976))
- (Contrib) `internal/filter`: Add `Log`, `UUID`, and `ParseJSON` converters to filterottl standard functions ([#21970](https://github.com/open-telemetry/opentelemetry-collector-contrib/pull/21970))
- (Contrib) `pkg/stanza`: aggregate the latter part of the split-log due to triggering the size limit ([#21241](https://github.com/open-telemetry/opentelemetry-collector-contrib/issues/21241))
- (Contrib) `cmd/mdatagen`: Allow setting resource_attributes without introducing the metrics builder. ([#21516](https://github.com/open-telemetry/opentelemetry-collector-contrib/pull/21516))
- (Contrib) `receiver/mongodbatlasreceiver`: Allow collection of MongoDB Atlas Access Logs as a new feature of the MongoDBAtlas receiver. ([#21182](https://github.com/open-telemetry/opentelemetry-collector-contrib/issues/21182))
- (Contrib) `pkg/ottl`: Add `FloatLikeGetter` and `FloatGetter` to facilitate float retrival for functions. ([#21896](https://github.com/open-telemetry/opentelemetry-collector-contrib/pull/21896))
- (Contrib) `pkg/ottl`: Add access to get and set span kind using a string ([#21773](https://github.com/open-telemetry/opentelemetry-collector-contrib/pull/21773))
- (Contrib) `processor/routingprocessor`: Instrument the routing processor with non-routed spans/metricpoints/logrecords counters (OTel SDK). ([#21476](https://github.com/open-telemetry/opentelemetry-collector-contrib/pull/21476))
- (Contrib) `exporter/splunkhec`: Improve performance and reduce memory consumption. ([#22018](https://github.com/open-telemetry/opentelemetry-collector-contrib/issues/22018))
- (Contrib) `processor/transform`: Add access to the Log function ([#22014](https://github.com/open-telemetry/opentelemetry-collector-contrib/pull/22014))
- (Core) `batchprocessor`: Add support for batching by metadata keys. ([#4544](https://github.com/open-telemetry/opentelemetry-collector/issues/4544))
- (Core) `service`: Add feature gate `telemetry.useOtelWithSDKConfigurationForInternalTelemetry` that will add support for configuring the export of internal telemetry to additional destinations in future releases ([#7678](https://github.com/open-telemetry/opentelemetry-collector/pull/7678), [#7641](https://github.com/open-telemetry/opentelemetry-collector/pull/7641))
- (Core) `forwardconnector`: Promote to beta ([#7579](https://github.com/open-telemetry/opentelemetry-collector/pull/7579))
- (Core) `featuregate`: Promote `featuregate` to the stable module-set ([#7693](https://github.com/open-telemetry/opentelemetry-collector/pull/7693))
- (Core, Contrib, Splunk) Third-party dependency updates.

### 🧰 Bug fixes 🧰

- (Splunk) Evaluate `--set` properties as yaml values ([#3175](https://github.com/signalfx/splunk-otel-collector/pull/3175))
- (Splunk) Evaluate config converter updates to `--dry-run` content ([#3176](https://github.com/signalfx/splunk-otel-collector/pull/3176))
- (Splunk) Support config provider uris in `--config` option values ([#3182](https://github.com/signalfx/splunk-otel-collector/pull/3182))
- (Splunk) `receiver/smartagent`: Don't attempt to expand observer `endpoint` fields if host and port are unsupported ([#3187](https://github.com/signalfx/splunk-otel-collector/pull/3187))
- (Splunk) Replace deprecated `loglevel: debug` logging exporter field with `verbosity: detailed` in default configs ([#3189](https://github.com/signalfx/splunk-otel-collector/pull/3189))
- (Contrib) `statsdreceiver`: Handles StatsD server not running when shutting down to avoid NPE ([#22004](https://github.com/open-telemetry/opentelemetry-collector-contrib/issues/22004))
- (Contrib) `pkg/ottl`: Fix the factory name for the limit function ([#21920](https://github.com/open-telemetry/opentelemetry-collector-contrib/issues/21920))
- (Contrib) `processor/filter`: Fix issue where the OTTL function `HasAttributeKeyOnDatapoint` was not usable. ([#22057](https://github.com/open-telemetry/opentelemetry-collector-contrib/pull/22057))
- (Contrib) `pkg/ottl`: Allow using capture groups in `replace_all_patterns` when replacing map keys ([#22094](https://github.com/open-telemetry/opentelemetry-collector-contrib/issues/22094))
- (Contrib) `exporter/splunkhec`: Fix a bug causing incorrect data in the partial error returned by the exporter ([#21720](https://github.com/open-telemetry/opentelemetry-collector-contrib/pull/21720))
- (Core) `batchprocessor`: Fix return error for batch processor when consuming Metrics and Logs ([#7711](https://github.com/open-telemetry/opentelemetry-collector/pull/7711))
- (Core) `batchprocessor`: Fix start/stop logic for batch processor ([#7708](https://github.com/open-telemetry/opentelemetry-collector/pull/7708))
- (Core) `featuregate`: Fix issue where `StageDeprecated` was not usable ([#7586](https://github.com/open-telemetry/opentelemetry-collector/pull/7586))
- (Core) `exporterhelper`: Fix persistent storage behaviour with no available space on device ([#7198](https://github.com/open-telemetry/opentelemetry-collector/issues/7198))

## v0.77.0

This Splunk OpenTelemetry Collector release includes changes from the [opentelemetry-collector v0.77.0](https://github.com/open-telemetry/opentelemetry-collector/releases/tag/v0.77.0) and the [opentelemetry-collector-contrib v0.77.0](https://github.com/open-telemetry/opentelemetry-collector-contrib/releases/tag/v0.77.0) releases where appropriate.

### 💡 Enhancements 💡

- `connector/forward` - Add support for the forward connector ([#3100](https://github.com/signalfx/splunk-otel-collector/pull/3100))
- `receiver/signalfxgatewayprometheusremotewritereceiver` - Add new receiver that aims to be an otel-native version of
  the SignalFx [Prometheus remote write](https://github.com/signalfx/gateway/blob/main/protocol/prometheus/prometheuslistener.go)
  [gateway](https://github.com/signalfx/gateway/blob/main/README.md) ([#3064](https://github.com/signalfx/splunk-otel-collector/pull/3064))
- `signalfx-agent`: Relocate to be internal to the collector ([#3052](https://github.com/signalfx/splunk-otel-collector/pull/3052))

## v0.76.1

### 💡 Enhancements 💡

- `receiver/jmxreceiver`: Add OpenTelemetry JMX receiver to the distribution ([#3068](https://github.com/signalfx/splunk-otel-collector/pull/3068))
- Update Java auto-instrumentation library to 1.23.1 ([#3055](https://github.com/signalfx/splunk-otel-collector/pull/3055))
- Update installer script to check system architecture ([#2888](https://github.com/signalfx/splunk-otel-collector/pull/2888))

## v0.76.0

This Splunk OpenTelemetry Collector release includes changes from the [opentelemetry-collector v0.76.1](https://github.com/open-telemetry/opentelemetry-collector/releases/tag/v0.76.1) and the [opentelemetry-collector-contrib v0.76.3](https://github.com/open-telemetry/opentelemetry-collector-contrib/releases/tag/v0.76.3) releases where appropriate.

### 💡 Enhancements 💡

- `receiver/lightprometheus`: Limit default resource attributes ([#3042](https://github.com/signalfx/splunk-otel-collector/pull/3042))
- `receiver/discovery`: exposed JSON-encoded evaluated statement zap fields ([#3004](https://github.com/signalfx/splunk-otel-collector/pull/3004), [#3032](https://github.com/signalfx/splunk-otel-collector/pull/3032))
- `receiver/smartagent`: Update bundled python to 3.11.3 ([#3002](https://github.com/signalfx/splunk-otel-collector/pull/3002))
- Update token verification failure message for installer scripts ([#2991](https://github.com/signalfx/splunk-otel-collector/pull/2991))
- `exporter/httpsink`: Add support for metrics and filtering ([#2959](https://github.com/signalfx/splunk-otel-collector/pull/2959))
- `--discovery`: Add `k8sobserver` support for `smartagent/postgresql` ([#3023](https://github.com/signalfx/splunk-otel-collector/pull/3023))
- `--discovery`: Append discovered components to existing metrics pipeline ([#2986](https://github.com/signalfx/splunk-otel-collector/pull/2986))
- `receiver/smartagent`: add `isolatedCollectd` option for native collectd monitors ([#2957](https://github.com/signalfx/splunk-otel-collector/pull/2957))
- Third party dependency updates

### 🧰 Bug fixes 🧰

- `receiver/smartagent`: Don't set `monitorID` attribute if set by monitor ([#3031](https://github.com/signalfx/splunk-otel-collector/pull/3031))
- `receiver/smartagent`: set `sql` monitor logger type from config ([#3001](https://github.com/signalfx/splunk-otel-collector/pull/3001))

## v0.75.0

This Splunk OpenTelemetry Collector release includes changes from the [opentelemetry-collector v0.75.0](https://github.com/open-telemetry/opentelemetry-collector/releases/tag/v0.75.0) and the [opentelemetry-collector-contrib v0.75.0](https://github.com/open-telemetry/opentelemetry-collector-contrib/releases/tag/v0.75.0) releases where appropriate.

### 💡 Enhancements 💡

- New [light prometheus receiver](https://github.com/signalfx/splunk-otel-collector/pull/2921) we're prototyping

### 🧰 Bug fixes 🧰

- Cherry-pick [fluentforward receiver fix](https://github.com/open-telemetry/opentelemetry-collector-contrib/pull/20721)
  from upstream which fixes a performance regression introduced in v0.73.0.
- Fixed sendLoadState, sendSubState and sendActiveState options for [systemd metadata](https://github.com/signalfx/splunk-otel-collector/pull/2929)


## v0.74.0

This Splunk OpenTelemetry Collector release includes changes from the [opentelemetry-collector v0.74.0](https://github.com/open-telemetry/opentelemetry-collector/releases/tag/v0.74.0) and the [opentelemetry-collector-contrib v0.74.0](https://github.com/open-telemetry/opentelemetry-collector-contrib/releases/tag/v0.74.0) releases where appropriate.

### 💡 Enhancements 💡
- [Relocate agent codebase into pkg/signalfx-agent](https://github.com/signalfx/splunk-otel-collector/pull/2717)
- [Tanzu Tile implementation and documentation](https://github.com/signalfx/splunk-otel-collector/pull/2726)
- [Mark our internal pulsar exporter as deprecated](https://github.com/signalfx/splunk-otel-collector/pull/2873)

### 🧰 Bug fixes 🧰
- [Add shutdown method to hostmetadata monitor](https://github.com/signalfx/splunk-otel-collector/pull/2917)
- [Support core file and env config provider directive resolution](https://github.com/signalfx/splunk-otel-collector/pull/2893)

## v0.73.0

This Splunk OpenTelemetry Collector release includes changes from the [opentelemetry-collector v0.73.0](https://github.com/open-telemetry/opentelemetry-collector/releases/tag/v0.73.0) and the [opentelemetry-collector-contrib v0.73.0](https://github.com/open-telemetry/opentelemetry-collector-contrib/releases/tag/v0.73.0) releases where appropriate.

### 💡 Enhancements 💡
- [Build experimental linux arm64 agent-bundle](https://github.com/signalfx/splunk-otel-collector/pull/2671)
- Added profiling, JVM metrics, and service name generation options for zero configuration auto instrumentation of Java apps (Linux only):
  - [Installer script](https://github.com/signalfx/splunk-otel-collector/pull/2718)
  - [Ansible v0.16.0](https://github.com/signalfx/splunk-otel-collector/pull/2729)
  - [Chef v0.5.0](https://github.com/signalfx/splunk-otel-collector/pull/2733)
  - [Puppet v0.9.0](https://github.com/signalfx/splunk-otel-collector/pull/2734)
  - [Salt](https://github.com/signalfx/splunk-otel-collector/pull/2735)
- [update translation rule to use a copy of system.cpu.time and leave the original one intact](https://github.com/open-telemetry/opentelemetry-collector-contrib/pull/19743)

## v0.72.0

This Splunk OpenTelemetry Collector release includes changes from the [opentelemetry-collector v0.72.0](https://github.com/open-telemetry/opentelemetry-collector/releases/tag/v0.72.0) and the [opentelemetry-collector-contrib v0.72.0](https://github.com/open-telemetry/opentelemetry-collector-contrib/releases/tag/v0.72.0) releases where appropriate.

### 💡 Enhancements 💡
- [Added discoverybundler, initial embedded bundle.d and enabled properties for discovery mode](https://github.com/signalfx/splunk-otel-collector/pull/2601)
- [Updated pulsarexporter configuration to prepare for using exporter from contrib](https://github.com/signalfx/splunk-otel-collector/pull/2650)
- [Corrected module names for directory locations in examples](https://github.com/signalfx/splunk-otel-collector/pull/2665)
- [Built linux and windows amd64 agent bundles](https://github.com/signalfx/splunk-otel-collector/pull/2649)
- Third party dependency updates

## v0.71.0

This Splunk OpenTelemetry Collector release includes changes from the [opentelemetry-collector v0.71.0](https://github.com/open-telemetry/opentelemetry-collector/releases/tag/v0.71.0) and the [opentelemetry-collector-contrib v0.71.0](https://github.com/open-telemetry/opentelemetry-collector-contrib/releases/tag/v0.71.0) releases where appropriate.

### 💡 Enhancements 💡
- [Added the fluentforwarder receiver to the default ECS/EC2 configuration.](https://github.com/signalfx/splunk-otel-collector/pull/2537)
- [Added the PostgreSQL receiver](https://github.com/signalfx/splunk-otel-collector/pull/2564)
- [Zero config support added for always on profiling.](https://github.com/signalfx/splunk-otel-collector/pull/2538)
- [Upgraded to include changes from SignalFx Smart Agent v5.27.3](https://github.com/signalfx/signalfx-agent/releases/tag/v5.27.3)
- [Upgraded to the latest Java agent version v1.21.0](https://github.com/signalfx/splunk-otel-java/releases/tag/v1.21.0)
- Third party dependency updates.

### 🧰 Bug fixes 🧰
- [Added the smartagent extension to the default agent config to properly source environment variables.](https://github.com/signalfx/splunk-otel-collector/pull/2599)

## v0.70.0

This Splunk OpenTelemetry Collector release includes changes from the [opentelemetry-collector v0.70.0](https://github.com/open-telemetry/opentelemetry-collector/releases/tag/v0.70.0) and the [opentelemetry-collector-contrib v0.70.0](https://github.com/open-telemetry/opentelemetry-collector-contrib/releases/tag/v0.70.0) releases where appropriate.

### 💡 Enhancements 💡

- Initial [Discovery properties provider](https://github.com/signalfx/splunk-otel-collector/pull/2494) and config incorporation for the discovery mode.
- Third-party dependency updates.

### 🧰 Bug fixes 🧰

- [Addressed SignalFx exporter deferred metadata client initialization](https://github.com/open-telemetry/opentelemetry-collector-contrib/commit/f607cb47c8d972febb9d9d215e0029b3e8cb9884) causing [issues in the Smart Agent receiver](https://github.com/signalfx/splunk-otel-collector/issues/2508).

## v0.69.0

This Splunk OpenTelemetry Collector release includes changes from the [opentelemetry-collector v0.69.1](https://github.com/open-telemetry/opentelemetry-collector/releases/tag/v0.69.1) and the [opentelemetry-collector-contrib v0.69.0](https://github.com/open-telemetry/opentelemetry-collector-contrib/releases/tag/v0.69.0) releases where appropriate.

### 💡 Enhancements 💡
- Upgraded to the latest [Java agent version (v1.20.0)](https://github.com/signalfx/splunk-otel-collector/pull/2487)
- Upgrade to include changes from [SignalFx Smart Agent v5.27.2](https://github.com/signalfx/signalfx-agent/releases/tag/v5.27.2)
- [Added a variable for Ansible deployments to set NO_PROXY](https://github.com/signalfx/splunk-otel-collector/pull/2482)
- [Updated configuration file for the upstream Collector to enable sync of host metadata](https://github.com/signalfx/splunk-otel-collector/pull/2491)

### 🛑 Breaking changes 🛑
Resource detection for `gke`/`gce` have been combined into the `gcp` resource detector.  While the Splunk Distribution of the Opentelemetry Collector will currently automatically detect and translate any "deprecated" configuration using `gke`/`gce`, [we recommend users with affected configurations specify the new `gcp` detector](https://github.com/signalfx/splunk-otel-collector/pull/2488)

### 🧰 Bug fixes 🧰

- [Added check for nil for k8s attribute, fixing issue causing a core dump on startup](https://github.com/signalfx/splunk-otel-collector/pull/2489)
- [Removed containerd override to address CVE](https://github.com/signalfx/splunk-otel-collector/pull/2466)
- [Updated golang to 1.19.4 to address CVE](https://github.com/signalfx/splunk-otel-collector/pull/2493)

## v0.68.1

This Splunk OpenTelemetry Collector release includes changes from the [opentelemetry-collector v0.68.0](https://github.com/open-telemetry/opentelemetry-collector/releases/tag/v0.68.0) and the [opentelemetry-collector-contrib v0.68.0](https://github.com/open-telemetry/opentelemetry-collector-contrib/releases/tag/v0.68.0) releases where appropriate.

### 💡 Enhancements 💡

- [Added the Windows Log Event Receiver](https://github.com/signalfx/splunk-otel-collector/pull/2449)
- [Ensure config values aren't expanded in discovery mode](https://github.com/signalfx/splunk-otel-collector/pull/2445)
- [Added an example of how to use the recombine operator](https://github.com/signalfx/splunk-otel-collector/pull/2451)

### 🧰 Bug fixes 🧰

- [Fixed link to Java instrumentation agent](https://github.com/signalfx/splunk-otel-collector/pull/2458)

## v0.68.0 (Broken)

### Instrumentation packages are incomplete. Please use release v0.68.1 instead.

This Splunk OpenTelemetry Collector release includes changes from the [opentelemetry-collector v0.68.0](https://github.com/open-telemetry/opentelemetry-collector/releases/tag/v0.68.0) and the [opentelemetry-collector-contrib v0.68.0](https://github.com/open-telemetry/opentelemetry-collector-contrib/releases/tag/v0.68.0) releases where appropriate.

### 💡 Enhancements 💡

- [Moved to upstream Oracle DB receiver(alpha) that captures telemetry such as instance and session specific metrics from an Oracle Database](https://github.com/signalfx/splunk-otel-collector/pull/2381)
- [Upgraded to the latest Java agent version (v1.19.0) for zero configuration auto instrumentation via the Collector](https://github.com/signalfx/splunk-otel-collector/pull/2375)
- [Ensuring the Collector dry run option does not provide expanded final config values](https://github.com/signalfx/splunk-otel-collector/pull/2439)
- [Added capability to disable service name generation for zero configuration auto instrumentation via the Collector](https://github.com/signalfx/splunk-otel-collector/pull/2410)
- [Added upstream Redis receiver (alpha) along with an example; supports TLS](https://github.com/signalfx/splunk-otel-collector/pull/2096)

### 🧰 Bug fixes 🧰

- [Downgrading gopsutil to v3.22.10](https://github.com/signalfx/splunk-otel-collector/pull/2400)
- [Fixed a warning for Salt deployments to set the ballast memory size under an extension instead of memory_limiter processor](https://github.com/signalfx/splunk-otel-collector/pull/2379)

## v0.67.0

This Splunk OpenTelemetry Collector release includes changes from the [opentelemetry-collector v0.67.0](https://github.com/open-telemetry/opentelemetry-collector/releases/tag/v0.67.0) and the [opentelemetry-collector-contrib v0.67.0](https://github.com/open-telemetry/opentelemetry-collector-contrib/releases/tag/v0.67.0) releases where appropriate.

### 💡 Enhancements 💡

- [add README to packaging/choco directory](https://github.com/signalfx/splunk-otel-collector/pull/2328)
- [Add Azure Eventhub receiver](https://github.com/signalfx/splunk-otel-collector/pull/2342)
- [add support for proxy as part of bosh deployment](https://github.com/signalfx/splunk-otel-collector/pull/2273)
- [PPC support](https://github.com/signalfx/splunk-otel-collector/pull/2308)
- [Add logstransformprocessor from contrib](https://github.com/signalfx/splunk-otel-collector/pull/2246)

### 🧰 Bug fixes 🧰

- [fix image filter to regex match the tag](https://github.com/signalfx/splunk-otel-collector/pull/2357)
- [Rework command line arguments parsing](https://github.com/signalfx/splunk-otel-collector/pull/2343)
- [Temporarily add a no-op flag --metrics-addr](https://github.com/signalfx/splunk-otel-collector/pull/2363)
- [Remove handling of unsupported --mem-ballast-size-mib command line argument](https://github.com/signalfx/splunk-otel-collector/pull/2339)
- [fix digest artifact path](https://github.com/signalfx/splunk-otel-collector/pull/2301)

## v0.66.0

This Splunk OpenTelemetry Collector release includes changes from the [opentelemetry-collector v0.65.0](https://github.com/open-telemetry/opentelemetry-collector/releases/tag/v0.65.0), which has the same content as [opentelemetry-collector v0.66.0](https://github.com/open-telemetry/opentelemetry-collector/releases/tag/v0.66.0), the [opentelemetry-collector-contrib v0.65.0](https://github.com/open-telemetry/opentelemetry-collector-contrib/releases/tag/v0.65.0), and the [opentelemetry-collector-contrib v0.66.0](https://github.com/open-telemetry/opentelemetry-collector-contrib/releases/tag/v0.66.0) releases where appropriate.

### 💡 Enhancements 💡

- Add alpha `k8sobjects` receiver [#2270](https://github.com/signalfx/splunk-otel-collector/pull/2270)
- Add Windows 2022 Docker image support [#2269](https://github.com/signalfx/splunk-otel-collector/pull/2269)
- Update internal config source logic better adopt upstream components [#2267](https://github.com/signalfx/splunk-otel-collector/pull/2267) and [#2271](https://github.com/signalfx/splunk-otel-collector/pull/2271)
- Third-party dependency updates

## v0.65.0 (Skipped)

There is no Splunk OpenTelemetry Collector release v0.65.0. The Contrib project [retracted this release](https://github.com/open-telemetry/opentelemetry-collector-contrib/pull/16457) for mismatched component dependency versions.

## v0.64.0

This Splunk OpenTelemetry Collector release includes changes from the [opentelemetry-collector v0.64.0](https://github.com/open-telemetry/opentelemetry-collector/releases/tag/v0.64.0), the [opentelemetry-collector v0.64.1](https://github.com/open-telemetry/opentelemetry-collector/releases/tag/v0.64.1), and the [opentelemetry-collector-contrib v0.64.0](https://github.com/open-telemetry/opentelemetry-collector-contrib/releases/tag/v0.64.0) releases where appropriate.

### 💡 Enhancements 💡

- Add Zero Config support for installing signalfx-dotnet-tracing instrumentation (#2068)
- Upgrade to Smart Agent release 5.26.0 (#2251)
- Remove usage of opentelemetry-collector experimental config source package (#2267)
- Third-party dependency updates

## v0.63.0

This Splunk OpenTelemetry Collector release includes changes from the [opentelemetry-collector v0.63.0](https://github.com/open-telemetry/opentelemetry-collector/releases/tag/v0.63.0) and the [opentelemetry-collector-contrib v0.63.0](https://github.com/open-telemetry/opentelemetry-collector-contrib/releases/tag/v0.63.0) releases, and the [opentelemetry-collector v0.63.1](https://github.com/open-telemetry/opentelemetry-collector/releases/tag/v0.63.1) and the [opentelemetry-collector-contrib v0.63.1](https://github.com/open-telemetry/opentelemetry-collector-contrib/releases/tag/v0.63.1) releases where appropriate.

### 💡 Enhancements 💡

- Experimental --discovery and --dry-run functionality [#2195](https://github.com/signalfx/splunk-otel-collector/pull/2195)
- Upgrade to smart agent release 5.25.0 (#2226)
- unify <ANY> and <VERSION_FROM_BUILD> values and checks[#2179](https://github.com/signalfx/splunk-otel-collector/pull/2179)
- Fix example config for Pulsar exporter, units are nanoseconds [#2185](https://github.com/signalfx/splunk-otel-collector/pull/2185)
- Fix-sa-receiver-link [#2193](https://github.com/signalfx/splunk-otel-collector/pull/2193)
- make dependabot updates weekly [#2215](https://github.com/signalfx/splunk-otel-collector/pull/2215)

## v0.62.0

This Splunk OpenTelemetry Collector release includes changes from the [opentelemetry-collector v0.62.0](https://github.com/open-telemetry/opentelemetry-collector/releases/tag/v0.62.0) and the [opentelemetry-collector-contrib v0.62.0](https://github.com/open-telemetry/opentelemetry-collector-contrib/releases/tag/v0.62.0) releases.

### 💡 Enhancements 💡

- Increase number of queue consumers in gateway default configuration (#2084)
- Add a new Oracle database receiver (#2011)
- Upgrade to java agent 1.17 (#2161)
- Upgrade to smart agent release 5.24.0 (#2161)
- Update include config source to beta (#2093)

## v0.61.0

This Splunk OpenTelemetry Collector release includes changes from the [opentelemetry-collector v0.61.0](https://github.com/open-telemetry/opentelemetry-collector/releases/tag/v0.61.0) and the [opentelemetry-collector-contrib v0.61.0](https://github.com/open-telemetry/opentelemetry-collector-contrib/releases/tag/v0.61.0) releases.

### 💡 Enhancements 💡

- `signalfx` exporter: Drop datapoints with more than 36 dimensions [#14625](https://github.com/open-telemetry/opentelemetry-collector-contrib/pull/14625)
- Security updates for third-party dependencies

### 🧰 Bug fixes 🧰

- `smartagent` receiver: Reduce severity of logged unsupported config fields warning [#2072](https://github.com/signalfx/splunk-otel-collector/pull/2072)

## v0.60.0

This Splunk OpenTelemetry Collector release includes changes from the [opentelemetry-collector v0.60.0](https://github.com/open-telemetry/opentelemetry-collector/releases/tag/v0.60.0) and the [opentelemetry-collector-contrib v0.60.0](https://github.com/open-telemetry/opentelemetry-collector-contrib/releases/tag/v0.60.0) releases.

### 💡 Enhancements 💡

- Update auto instrumentation java agent to [v1.16.0](https://github.com/signalfx/splunk-otel-java/releases/tag/v1.16.0)
- Replace usage of Map.Insert* and Map.Update* with Map.Upsert (#1957)
- Refactor main flags as settings.Settings (#1952)
- Support installing with ansible and skipping restart of services (#1930)

## v0.59.1

### 💡 Enhancements 💡

- Upgrade to include changes from [SignalFx Smart Agent v5.23.0](https://github.com/signalfx/signalfx-agent/releases/tag/v5.23.0)
- Add `processlist` and `resourcedetection` to default config

## v0.59.0

This Splunk OpenTelemetry Collector release includes changes from the [opentelemetry-collector v0.59.0](https://github.com/open-telemetry/opentelemetry-collector/releases/tag/v0.59.0) and the [opentelemetry-collector-contrib v0.59.0](https://github.com/open-telemetry/opentelemetry-collector-contrib/releases/tag/v0.59.0) releases.

### 💡 Enhancements 💡

- Upgrade Golang to 1.19
- debug/configz: Address multiple confmap.Providers for service config and index debug/configz/initial by provider scheme.
- Add tar.gz distribution of Splunk Collector
- Update default gateway config to sync host metadata by default

## v0.58.0

This Splunk OpenTelemetry Collector release includes changes from the [opentelemetry-collector v0.58.0](https://github.com/open-telemetry/opentelemetry-collector/releases/tag/v0.58.0) and the [opentelemetry-collector-contrib v0.58.0](https://github.com/open-telemetry/opentelemetry-collector-contrib/releases/tag/v0.58.0) releases.

### 💡 Enhancements 💡

- Update auto instrumentation java agent to [v1.14.2](https://github.com/signalfx/splunk-otel-java/releases/tag/v1.14.2)

## v0.57.0

This Splunk OpenTelemetry Collector release includes changes from the [opentelemetry-collector v0.57.2](https://github.com/open-telemetry/opentelemetry-collector/releases/tag/v0.57.2) and the [opentelemetry-collector-contrib v0.57.2](https://github.com/open-telemetry/opentelemetry-collector-contrib/releases/tag/v0.57.2) releases.

### 💡 Enhancements 💡

- Include [`sqlquery` receiver](https://github.com/open-telemetry/opentelemetry-collector-contrib/blob/v0.57.2/receiver/sqlqueryreceiver/README.md)(#1833)
- Security updates for third-party dependencies

## v0.56.0

This Splunk OpenTelemetry Collector release includes changes from the [opentelemetry-collector v0.56.0](https://github.com/open-telemetry/opentelemetry-collector/releases/tag/v0.56.0) and the [opentelemetry-collector-contrib v0.56.0](https://github.com/open-telemetry/opentelemetry-collector-contrib/releases/tag/v0.56.0) releases.

### 💡 Enhancements 💡

- Add the `--collector-config` option to the Linux installer script to allow a custom config file path (#1806)
- Update auto instrumentation java agent to [v1.14.0](https://github.com/signalfx/splunk-otel-java/releases/tag/v1.14.0)
- Update bundled Smart Agent to [v5.22.0](https://github.com/signalfx/signalfx-agent/releases/tag/v5.22.0)

### 🧰 Bug fixes 🧰

- `signalfx` exporter: Fix invalid error response message [#12654](https://github.com/open-telemetry/opentelemetry-collector-contrib/pull/12654)

## v0.55.1

### 🧰 Bug fixes 🧰

- `pulsar` exporter: Removed pulsar producer name from config to avoid producer name conflict (#1782)

## v0.55.0

This Splunk OpenTelemetry Collector release includes changes from the [opentelemetry-collector v0.55.0](https://github.com/open-telemetry/opentelemetry-collector/releases/tag/v0.55.0) and the [opentelemetry-collector-contrib v0.55.0](https://github.com/open-telemetry/opentelemetry-collector-contrib/releases/tag/v0.55.0) releases.

### 💡 Enhancements 💡

- Update default `td-agent` version to 4.3.2 in the [Linux installer script](https://github.com/signalfx/splunk-otel-collector/blob/main/docs/getting-started/linux-installer.md) to support log collection with fluentd on Ubuntu 22.04
- Include [tail_sampling](https://github.com/open-telemetry/opentelemetry-collector-contrib/tree/main/processor/tailsamplingprocessor) and [span_metrics](https://github.com/open-telemetry/opentelemetry-collector-contrib/tree/main/processor/spanmetricsprocessor) in our distribution

### 🧰 Bug fixes 🧰

- Correct invalid environment variable expansion for ECS task metadata endpoints on EC2 (#1764)
- Adopt [metricstransformprocessor empty metrics fix](https://github.com/open-telemetry/opentelemetry-collector-contrib/pull/12211)

## v0.54.0

This Splunk OpenTelemetry Collector release includes changes from the [opentelemetry-collector v0.54.0](https://github.com/open-telemetry/opentelemetry-collector/releases/tag/v0.54.0) and the [opentelemetry-collector-contrib v0.54.0](https://github.com/open-telemetry/opentelemetry-collector-contrib/releases/tag/v0.54.0) releases.

### 💡 Enhancements 💡

- Only use config server if env var unset (#1728)
- Update bundled Smart Agent to [v5.21.0](https://github.com/signalfx/signalfx-agent/releases/tag/v5.21.0)

### 🧰 Bug fixes 🧰

- Wrap log messages for windows support bundle (#1725)

## v0.53.1

### 🧰 Bug fixes 🧰

- Upgrade [`metricstransform`
  processor](https://github.com/open-telemetry/opentelemetry-collector-contrib/tree/main/processor/metricstransformprocessor)
  to pick up [migration from OpenCensus data model to
  OTLP](https://github.com/open-telemetry/opentelemetry-collector-contrib/pull/10817) that fixes a few issues with
  the processor.

## v0.53.0

This Splunk OpenTelemetry Collector release includes changes from the [opentelemetry-collector v0.53.0](https://github.com/open-telemetry/opentelemetry-collector/releases/tag/v0.53.0) and the [opentelemetry-collector-contrib v0.53.0](https://github.com/open-telemetry/opentelemetry-collector-contrib/releases/tag/v0.53.0) releases.

### 🚀 New components 🚀

- [`k8sevents` receiver](https://github.com/open-telemetry/opentelemetry-collector-contrib/tree/main/receiver/k8seventsreceiver)
  to collect Kubernetes events in OpenTelemetry semantics (#1641)
- **Experimental**: [`pulsar` exporter](https://github.com/signalfx/splunk-otel-collector/tree/main/internal/exporter/pulsarexporter) to export metrics to Pulsar (#1683)

## v0.52.2

### 💡 Enhancements 💡

- Upgrade Golang to 1.18.3 (#1633)
- Support multiple `--config` command-line arguments (#1576)

### 🧰 Bug fixes 🧰

- [`kubeletstats` receiver](https://github.com/open-telemetry/opentelemetry-collector-contrib/tree/main/receiver/kubeletstatsreceiver) introduced a regression in version 52.0 that can break metrics for Kubernetes pods and containers, pinning this receiver's version to v0.51.0 until the regression is resolved (#1638)

## v0.52.1

### 🚀 New components 🚀

- [`transform` processor](https://github.com/open-telemetry/opentelemetry-collector-contrib/tree/main/processor/transformprocessor) to modify telemetry based on configuration using the [Telemetry Query Language](https://github.com/open-telemetry/opentelemetry-collector/blob/main/docs/processing.md#telemetry-query-language) (Alpha)

### 💡 Enhancements 💡

- Initial release of [Chef cookbook](https://supermarket.chef.io/cookbooks/splunk_otel_collector) for Linux and Windows

## v0.52.0

This Splunk OpenTelemetry Collector release includes changes from the [opentelemetry-collector v0.52.0](https://github.com/open-telemetry/opentelemetry-collector/releases/tag/v0.52.0) and the [opentelemetry-collector-contrib v0.52.0](https://github.com/open-telemetry/opentelemetry-collector-contrib/releases/tag/v0.52.0) releases.

### 💡 Enhancements 💡

- Add Ubuntu 22.04 support to the [Linux installer script](https://github.com/signalfx/splunk-otel-collector/blob/main/docs/getting-started/linux-installer.md), [Ansible playbook](https://github.com/signalfx/splunk-otel-collector/tree/main/deployments/ansible), [Puppet module](https://github.com/signalfx/splunk-otel-collector/tree/main/deployments/puppet), and [Salt formula](https://github.com/signalfx/splunk-otel-collector/tree/main/deployments/salt) (collector only; log collection with Fluentd [not currently supported](https://www.fluentd.org/blog/td-agent-v4.3.1-has-been-released))

## v0.51.0

This Splunk OpenTelemetry Collector release includes changes from the [opentelemetry-collector v0.51.0](https://github.com/open-telemetry/opentelemetry-collector/releases/tag/v0.51.0) and the [opentelemetry-collector-contrib v0.51.0](https://github.com/open-telemetry/opentelemetry-collector-contrib/releases/tag/v0.51.0) releases.

Additionally, this release includes [an update to the `resourcedetection` processor](https://github.com/open-telemetry/opentelemetry-collector-contrib/pull/10015) to support "cname" and "lookup" hostname sources.

### 🛑 Breaking changes 🛑

- Removed Debian 8 (jessie) support from the [Linux installer script](https://github.com/signalfx/splunk-otel-collector/blob/main/docs/getting-started/linux-installer.md) (#1354), [Ansible playbook](https://github.com/signalfx/splunk-otel-collector/tree/main/deployments/ansible) (#1547), and [Puppet module](https://github.com/signalfx/splunk-otel-collector/tree/main/deployments/puppet) (#1545)

### 💡 Enhancements 💡

- Added Debian 11 (bullseye) support to the [Linux installer script](https://github.com/signalfx/splunk-otel-collector/blob/main/docs/getting-started/linux-installer.md) (#1354), [Ansible playbook](https://github.com/signalfx/splunk-otel-collector/tree/main/deployments/ansible) (#1547), [Puppet module](https://github.com/signalfx/splunk-otel-collector/tree/main/deployments/puppet) (#1545), and [Salt formula](https://github.com/signalfx/splunk-otel-collector/tree/main/deployments/salt) (#1546)
- Upgrade Golang to 1.18.2 (#1551)

## v0.50.1

### 💡 Enhancements 💡

- Security updates for third-party dependencies
- Update bundled Smart Agent to [v5.20.1](https://github.com/signalfx/signalfx-agent/releases/tag/v5.20.1)

## v0.50.0

This Splunk OpenTelemetry Collector release includes changes from the [opentelemetry-collector v0.50.0](https://github.com/open-telemetry/opentelemetry-collector/releases/tag/v0.50.0) and the [opentelemetry-collector-contrib v0.50.0](https://github.com/open-telemetry/opentelemetry-collector-contrib/releases/tag/v0.50.0) releases.

Additionally, this release includes [an update to `k8scluster` receiver](https://github.com/open-telemetry/opentelemetry-collector-contrib/pull/9523) that allows it to run on older k8s clusters (1.20-).

## v0.49.0

This Splunk OpenTelemetry Collector release includes changes from the [opentelemetry-collector v0.49.0](https://github.com/open-telemetry/opentelemetry-collector/releases/tag/v0.49.0) and the [opentelemetry-collector-contrib v0.49.0](https://github.com/open-telemetry/opentelemetry-collector-contrib/releases/tag/v0.49.0) releases.

### 🚀 New components 🚀

- [`syslog` receiver](https://github.com/open-telemetry/opentelemetry-collector-contrib/tree/main/receiver/syslogreceiver) parses Syslogs from tcp/udp using the [opentelemetry-log-collection](https://github.com/open-telemetry/opentelemetry-log-collection) library

### 💡 Enhancements 💡

- Updated the [Migrating from SignalFx Smart Agent to Splunk Distribution of OpenTelemetry Collector](https://github.com/signalfx/splunk-otel-collector/blob/main/docs/signalfx-smart-agent-migration.md) documentation (#1489)
- Upgrade to Go 1.18.1 (#1464)
- Initial support for [Cloud Foundry Buildpack](https://github.com/signalfx/splunk-otel-collector/tree/main/deployments/cloudfoundry/buildpack) (#1404)
- Initial support for [BOSH Release](https://github.com/signalfx/splunk-otel-collector/tree/main/deployments/cloudfoundry/bosh) (#1480)
- Update bundled Smart Agent to [v5.20.0](https://github.com/signalfx/signalfx-agent/releases/tag/v5.20.0)

## v0.48.0

This Splunk OpenTelemetry Collector release includes changes from the [opentelemetry-collector v0.48.0](https://github.com/open-telemetry/opentelemetry-collector/releases/tag/v0.48.0) and the [opentelemetry-collector-contrib v0.48.0](https://github.com/open-telemetry/opentelemetry-collector-contrib/releases/tag/v0.48.0) releases.

### 🚀 New components 🚀

- [`cloudfoundry` receiver](https://github.com/open-telemetry/opentelemetry-collector-contrib/tree/main/receiver/cloudfoundryreceiver)
  to receive metrics from Cloud Foundry deployments and services.

## v0.47.1

### 🧰 Bug fixes 🧰

- Remove `signalfx` exporter from traces pipeline in default gateway config (#1393)
- Update `github.com/open-telemetry/opentelemetry-log-collection` to [v0.27.1](https://github.com/open-telemetry/opentelemetry-log-collection/releases/tag/v0.27.1) to fix logging pipeline issues after upgrading to Go 1.18 (#1418)

## v0.47.0

This Splunk OpenTelemetry Collector release includes changes from the [opentelemetry-collector v0.47.0](https://github.com/open-telemetry/opentelemetry-collector/releases/tag/v0.47.0) and the [opentelemetry-collector-contrib v0.47.0](https://github.com/open-telemetry/opentelemetry-collector-contrib/releases/tag/v0.47.0) releases.

### 🚀 New components 🚀

- [`tcplog` receiver](https://github.com/open-telemetry/opentelemetry-collector-contrib/tree/main/receiver/tcplogreceiver) to receive logs from tcp using the [opentelemetry-log-collection](https://github.com/open-telemetry/opentelemetry-log-collection) library

### 💡 Enhancements 💡

- Upgrade to Go 1.18 (#1380)

### 🧰 Bug fixes 🧰

- Update core version during build (#1379)
- Update SA event type to fix processlist (#1385)

## v0.46.0

This Splunk OpenTelemetry Collector release includes changes from the [opentelemetry-collector v0.46.0](https://github.com/open-telemetry/opentelemetry-collector/releases/tag/v0.46.0) and the [opentelemetry-collector-contrib v0.46.0](https://github.com/open-telemetry/opentelemetry-collector-contrib/releases/tag/v0.46.0) releases.

### 💡 Enhancements 💡

- Upgrade `hostmetrics` receiver dependency (#1341)
- Update Linux installer script to fail immediately if running on an unsupported Linux distribution (#1351)
- Update bundled Smart Agent to [v5.19.1](https://github.com/signalfx/signalfx-agent/releases/tag/v5.19.1)

### 🧰 Bug fixes 🧰

- As a bug fix for hosts number miscalculation in Splunk Observability Cloud, Splunk OpenTelemetry Collector running in
  agent mode now is configured to override `host.name` attribute of all signals sent from instrumentation libraries by
  default (#1307)

## v0.45.0

This Splunk OpenTelemetry Collector release includes changes from the [opentelemetry-collector v0.45.0](https://github.com/open-telemetry/opentelemetry-collector/releases/tag/v0.45.0) and the [opentelemetry-collector-contrib v0.45.1](https://github.com/open-telemetry/opentelemetry-collector-contrib/releases/tag/v0.45.1) releases.

### 💡 Enhancements 💡

- Upgrade golang to 1.17.7 (#1294)

### 🧰 Bug fixes 🧰

- Correct collectd/hadoopjmx monitor type in windows Smart Agent receiver config validation [#1254](https://github.com/signalfx/splunk-otel-collector/pull/1254)

## v0.44.0

This Splunk OpenTelemetry Collector release includes changes from the [opentelemetry-collector v0.44.0](https://github.com/open-telemetry/opentelemetry-collector/releases/tag/v0.44.0) and the [opentelemetry-collector-contrib v0.44.0](https://github.com/open-telemetry/opentelemetry-collector-contrib/releases/tag/v0.44.0) releases.

### 🚀 New components 🚀

- [`databricks` receiver](https://github.com/signalfx/splunk-otel-collector/tree/main/internal/receiver/databricksreceiver) to generate metrics about the operation of a Databricks instance (Alpha)

### 💡 Enhancements 💡

- Bump default `td-agent` version to 4.3.0 in installer scripts (#1205)
- Enable shared pipeline for profiling by default (#1181)
- Update bundled Smart Agent to [v5.19.0](https://github.com/signalfx/signalfx-agent/releases/tag/v5.19.0)

## v0.43.0

This Splunk OpenTelemetry Collector release includes changes from the [opentelemetry-collector v0.43.1](https://github.com/open-telemetry/opentelemetry-collector/releases/tag/v0.43.1) and the [opentelemetry-collector-contrib v0.43.0](https://github.com/open-telemetry/opentelemetry-collector-contrib/releases/tag/v0.43.0) releases.

### 🧰 Bug fixes 🧰

- Provide informative unsupported monitor error on Windows for Smart Agent receiver [#1150](https://github.com/signalfx/splunk-otel-collector/pull/1150)
- Fix Windows support bundle script if fluentd is not installed (#1162)

## v0.42.0

This Splunk OpenTelemetry Collector release includes changes from the [opentelemetry-collector v0.42.0](https://github.com/open-telemetry/opentelemetry-collector/releases/tag/v0.42.0) and the [opentelemetry-collector-contrib v0.42.0](https://github.com/open-telemetry/opentelemetry-collector-contrib/releases/tag/v0.42.0) releases.

### 🛑 Breaking changes 🛑

- This version adopts OpenTelemetry Core version 0.42.0, and in doing so the configuration parsing process has changed slightly. The Splunk OpenTelemetry Collector used to [evaluate user configuration twice](https://github.com/signalfx/splunk-otel-collector/issues/628) and this required escaping desired `$` literals with an additional `$` character to prevent unwanted environment variable expansion. This version no longer doubly evaluates configuration so any `$$` instances in your configuration as a workaround should be updated to `$`.  [Config source directives](./internal/configsource) that include an additional `$` are provided with a temporary, backward-compatible `$${config_source:value}` and `$$config_source:value` parsing rule controlled by `SPLUNK_DOUBLE_DOLLAR_CONFIG_SOURCE_COMPATIBLE` environment variable (default `"true"`) to migrate them to single `$` usage to continue supporting the updating configs from [#930](https://github.com/signalfx/splunk-otel-collector/pull/930) and [#935](https://github.com/signalfx/splunk-otel-collector/pull/935). This functionality will be removed in a future release (#1099)

### 🚀 New components 🚀

- [`docker_observer`](https://github.com/open-telemetry/opentelemetry-collector-contrib/tree/main/extension/observer/dockerobserver) to detect and create container endpoints, to be used with the [`receiver_creator`](https://github.com/open-telemetry/opentelemetry-collector-contrib/tree/main/receiver/receivercreator) (#1044)
- [`ecs_task_observer`](https://github.com/open-telemetry/opentelemetry-collector-contrib/tree/main/extension/observer/ecstaskobserver) to detect and create ECS task container endpoints, to be used with the [`receiver_creator`](https://github.com/open-telemetry/opentelemetry-collector-contrib/tree/main/receiver/receivercreator) (#1125)

### 💡 Enhancements 💡

- Initial [salt module](https://github.com/signalfx/splunk-otel-collector/tree/main/deployments/salt) for Linux (#1050)
- Update bundled Smart Agent to [v5.18.0](https://github.com/signalfx/signalfx-agent/releases/tag/v5.18.0)

### 🧰 Bug fixes 🧰

- [`smartagent` receiver](https://github.com/signalfx/splunk-otel-collector/tree/v0.42.0/internal/receiver/smartagentreceiver) will now attempt to create _any_ monitor from a Receiver Creator instance, disregarding its provided `endpoint`. Previously would error out if a monitor did not accept endpoints ([#1107](https://github.com/signalfx/splunk-otel-collector/pull/1107))
- Remove `$$`-escaped `env` config source usage in ECS configs ([#1139](https://github.com/signalfx/splunk-otel-collector/pull/1139)).

## v0.41.1

- Upgrade golang to 1.17.6 (#1088)

## v0.41.0

This Splunk OpenTelemetry Collector release includes changes from the [opentelemetry-collector v0.41.0](https://github.com/open-telemetry/opentelemetry-collector/releases/tag/v0.41.0) and the [opentelemetry-collector-contrib v0.41.0](https://github.com/open-telemetry/opentelemetry-collector-contrib/releases/tag/v0.41.0) releases.

### 🚀 New components 🚀

- [`journald` receiver](https://github.com/open-telemetry/opentelemetry-collector-contrib/tree/main/receiver/journaldreceiver) to parse journald events from systemd journal

### 💡 Enhancements 💡

- Update bundled Smart Agent to [v5.17.1](https://github.com/signalfx/signalfx-agent/releases/tag/v5.17.1)
- Update OTLP HTTP receiver endpoint to use port 4318 in default configuration files (#1017)

## v0.40.0

This Splunk OpenTelemetry Collector release includes changes from the [opentelemetry-collector v0.40.0](https://github.com/open-telemetry/opentelemetry-collector/releases/tag/v0.40.0) and the [opentelemetry-collector-contrib v0.40.0](https://github.com/open-telemetry/opentelemetry-collector-contrib/releases/tag/v0.40.0) releases.

### 🚀 New components 🚀

- [mongodbatlas](https://github.com/open-telemetry/opentelemetry-collector-contrib/tree/main/receiver/mongodbatlasreceiver) receiver to receive metrics from MongoDB Atlas via their monitoring APIs (#997)
- [routing](https://github.com/open-telemetry/opentelemetry-collector-contrib/tree/main/processor/routingprocessor) processor to route logs, metrics or traces to specific exporters (#982)

## v0.39.0

This Splunk OpenTelemetry Collector release includes changes from the [opentelemetry-collector v0.39.0](https://github.com/open-telemetry/opentelemetry-collector/releases/tag/v0.39.0) and the [opentelemetry-collector-contrib v0.39.0](https://github.com/open-telemetry/opentelemetry-collector-contrib/releases/tag/v0.39.0) releases.

### 💡 Enhancements 💡

- Initial [Chocolatey package](https://github.com/signalfx/splunk-otel-collector/blob/main/docs/getting-started/windows-manual.md#chocolatey-installation) release
- Update bundled Smart Agent to [v5.16.0](https://github.com/signalfx/signalfx-agent/releases/tag/v5.16.0)

### 🧰 Bug fixes 🧰

- Fix token passthrough for splunkhec receiver/exporter ([#5435](https://github.com/open-telemetry/opentelemetry-collector-contrib/pull/5435))
- Fix --set command line flag functionality (#939)

## v0.38.1

### 🧰 Bug fixes 🧰

- Fix evaluating env variables in ecs ec2 configs (#930)
- Correct certifi CA bundle removal from Smart Agent bundle (#933)
- Fix evaluating env variables in fargate config (#935)

## v0.38.0

This Splunk OpenTelemetry Collector release includes changes from the [opentelemetry-collector v0.38.0](https://github.com/open-telemetry/opentelemetry-collector/releases/tag/v0.38.0) and the [opentelemetry-collector-contrib v0.38.0](https://github.com/open-telemetry/opentelemetry-collector-contrib/releases/tag/v0.38.0) releases.

### 💡 Enhancements 💡

- Initial release of multi-arch manifest for amd64 and arm64 linux docker images (#866)
  - **Note:** The Smart Agent and Collectd bundle is only included with the amd64 image
- Enable otlp receiver in the gateway logs pipeline (#903)
- Update bundled Smart Agent to [v5.15.0](https://github.com/signalfx/signalfx-agent/releases/tag/v5.15.0)

## v0.37.1

### 💡 Enhancements 💡

- Initial release of [`migratecheckpoint`](https://github.com/signalfx/splunk-otel-collector/tree/main/cmd/migratecheckpoint) to migrate Fluentd's position file to Otel checkpoints
- Upgrade golang to v1.17.2 for CVE-2021-38297
- Upgrade `github.com/hashicorp/consul/api` to v1.11.0 for CVE-2021-37219
- Upgrade `github.com/hashicorp/vault` to v1.7.2 for CVE-2021-27400, CVE-2021-29653, and CVE-2021-32923
- Upgrade `github.com/jackc/pgproto3/v2` to v2.1.1
- Upgrade `go.etcd.io/etcd` to `go.etcd.io/etcd/client/v2` for CVE-2020-15114
- Remove test certs from the smart agent bundle (#861)
- Run the `otelcol` container process as non-root user in provided docker image (#864)

### 🧰 Bug fixes 🧰

- Temporarily downgrade `gopsutil` dep to avoid errors in k8s deployment (#877)

## v0.37.0

This Splunk OpenTelemetry Connector release includes changes from the [opentelemetry-collector v0.37.0](https://github.com/open-telemetry/opentelemetry-collector/releases/tag/v0.37.0) and the [opentelemetry-collector-contrib v0.37.1](https://github.com/open-telemetry/opentelemetry-collector-contrib/releases/tag/v0.37.1) releases. Due to go modules dep issues, the Collector Contrib release 0.37.0 has been retracted in favor of 0.37.1.

### 💡 Enhancements 💡

- `signalfx` exporter: Add support for per cpu metrics [#5756](https://github.com/open-telemetry/opentelemetry-collector-contrib/pull/5756)
- Add [Hashicorp Nomad](https://github.com/signalfx/splunk-otel-collector/tree/main/deployments/nomad) support (#819)
- Add config converter function to unsquash Splunk HEC exporter tls fields (#832)
- Rename `k8s_tagger` processor config entries to [`k8sattributes`](https://github.com/open-telemetry/opentelemetry-collector-contrib/pull/5384) (#848)
- Update bundled Smart Agent to [v5.14.2](https://github.com/signalfx/signalfx-agent/releases/tag/v5.14.2)

## v0.36.1

### 🚀 New components 🚀

- [`httpsink` exporter](https://github.com/signalfx/splunk-otel-collector/tree/main/internal/exporter/httpsinkexporter) to make span data available via a HTTP endpoint
- Initial release of [`translatesfx`](https://github.com/signalfx/splunk-otel-collector/tree/main/cmd/translatesfx) to translate a SignalFx Smart Agent configuration file into a configuration that can be used by an OpenTelemetry Collector

### 🛑 Breaking changes 🛑

- Reorder detectors in default configs, moving the `system` detector to the
  end of the list. Applying this change to a pre-existing config in an EC2
  or Azure deployment will change both the `host.name` dimension and the
  resource ID dimension on some MTSes, possibly causing detectors to fire.
  (#822)

### 💡 Enhancements 💡

- Add `--skip-collector-repo` and `--skip-fluentd-repo` options to the Linux installer script to skip apt/yum/zypper repo config (#801)
- Add `collector_msi_url` and `fluentd_msi_url` options to the Windows installer script to allow custom URLs for downloading MSIs (#803)
- Start collector service after deb/rpm install or upgrade if env file exists (#805)

### 🧰 Bug fixes 🧰

- Allow the version flag without environment variables (#800)
- Fix Linux installer to set `SPLUNK_MEMORY_TOTAL_MIB` in the environment file if `--ballast` option is specified (#807)

## v0.36.0

This Splunk OpenTelemetry Connector release includes changes from the [opentelemetry-collector v0.36.0](https://github.com/open-telemetry/opentelemetry-collector/releases/tag/v0.36.0) and the [opentelemetry-collector-contrib v0.36.0](https://github.com/open-telemetry/opentelemetry-collector-contrib/releases/tag/v0.36.0) releases.

### 💡 Enhancements 💡

- Handle backwards compatibility of internal ballast removal (#759)
- Update bundled Smart Agent to [v5.14.1](https://github.com/signalfx/signalfx-agent/releases/tag/v5.14.1)
- Automatically relocate removed OTLP exporter "insecure" field (#783)

### 🧰 Bug fixes 🧰

- Move Heroku buildpack to [https://github.com/signalfx/splunk-otel-collector-heroku](https://github.com/signalfx/splunk-otel-collector-heroku) (#755)
- Fix rpm installation conflicts with the Smart Agent rpm (#773)

## v0.35.0

This Splunk OpenTelemetry Connector release includes changes from the [opentelemetry-collector v0.35.0](https://github.com/open-telemetry/opentelemetry-collector/releases/tag/v0.35.0) and the [opentelemetry-collector-contrib v0.35.0](https://github.com/open-telemetry/opentelemetry-collector-contrib/releases/tag/v0.35.0) releases.

### 🚀 New components 🚀

- [`groupbyattrs` processor](https://github.com/open-telemetry/opentelemetry-collector-contrib/tree/main/processor/groupbyattrsprocessor)

### 💡 Enhancements 💡

- Update bundled Smart Agent to [v5.13.0](https://github.com/signalfx/signalfx-agent/releases/tag/v5.13.0) (#738)
- Add SUSE support to [Linux installer script](https://github.com/signalfx/splunk-otel-collector/blob/main/docs/getting-started/linux-installer.md) (collector only, log collection with Fluentd not yet supported) (#720)
- Add SUSE support to [puppet module](https://forge.puppet.com/modules/signalfx/splunk_otel_collector) (collector only, log collection with Fluentd not yet supported) (#737)

### 🧰 Bug fixes 🧰

- `smartagent` receiver: Properly parse receiver creator endpoints (#718)

## v0.34.1

### 💡 Enhancements 💡

- Automatically add `system.type` dimension to all `smartagent` receiver datapoints (#702)
- Include ECS EC2 config in docker images (#713)

## v0.34.0

This Splunk OpenTelemetry Connector release includes changes from the [opentelemetry-collector v0.34.0](https://github.com/open-telemetry/opentelemetry-collector/releases/tag/v0.34.0) and the [opentelemetry-collector-contrib v0.34.0](https://github.com/open-telemetry/opentelemetry-collector-contrib/releases/tag/v0.34.0) releases.

### 💡 Enhancements 💡

- Add [Amazon ECS EC2](https://github.com/signalfx/splunk-otel-collector/tree/main/deployments/ecs/ec2) deployment support (#642)
- Enable `memory_ballast` extension in Fargate config (#675)
- Initial [support bundle PowerShell script](https://github.com/signalfx/splunk-otel-collector/blob/main/internal/buildscripts/packaging/msi/splunk-support-bundle.ps1); included in the Windows MSI (#654)
- Remove strict `libcap` dependency from the collector RPM (#676)
  - Allows installation on Linux distros without the `libcap` package.
  - If installing the collector RPM manually, `libcap` will now need to be installed separately as a prerequisite.  See [linux-manual.md](https://github.com/signalfx/splunk-otel-collector/blob/main/docs/getting-started/linux-manual.md#deb-and-rpm-packages) for details.

### 🧰 Bug fixes 🧰

- Use system env vars for default paths in the Windows installer script (#667)

## v0.33.1

### 💡 Enhancements 💡

- Initial release of the `quay.io/signalfx/splunk-otel-collector-windows` [docker image for Windows](https://github.com/signalfx/splunk-otel-collector/blob/main/docs/getting-started/windows-manual.md#docker)
- Upgrade to Go 1.17 (#650)
- Update bundled Smart Agent to [v5.12.0](https://github.com/signalfx/signalfx-agent/releases/tag/v5.12.0)

## v0.33.0

This Splunk OpenTelemetry Connector release includes changes from the [opentelemetry-collector v0.33.0](https://github.com/open-telemetry/opentelemetry-collector/releases/tag/v0.33.0) and the [opentelemetry-collector-contrib v0.33.0](https://github.com/open-telemetry/opentelemetry-collector-contrib/releases/tag/v0.33.0) releases.

### 💡 Enhancements 💡

- `smartagent` receiver: `signalfx-forwarder` now works with `k8s_tagger` processor. (#590)
- Add [Fargate](https://github.com/signalfx/splunk-otel-collector/blob/main/deployments/fargate/README.md) deployment support
- Update bundled Smart Agent to [v5.11.4](https://github.com/signalfx/signalfx-agent/releases/tag/v5.11.4)

### 🧰 Bug fixes 🧰

- `smartagent` receiver: Set redirected logrus logger level (#593)

## v0.31.0

This Splunk OpenTelemetry Connector release includes changes from the [opentelemetry-collector v0.31.0](https://github.com/open-telemetry/opentelemetry-collector/releases/tag/v0.31.0) and the [opentelemetry-collector-contrib v0.31.0](https://github.com/open-telemetry/opentelemetry-collector-contrib/releases/tag/v0.31.0) releases.

### 🚀 New components 🚀

- [`file_storage` extension](https://github.com/open-telemetry/opentelemetry-collector-contrib/tree/main/extension/storage/filestorage)

### 🛑 Breaking changes 🛑

- Change default config server port to 55554 (#579)

### 💡 Enhancements 💡

- Add support for non-persisted journald in the default fluentd config (#516)
- Add `SPLUNK_CONFIG_YAML` env var support for storing configuration YAML (#462)
- Initial puppet support for windows (#524)
- Update to use the `memory_ballast` extension instead of the `--mem-ballast-size-mib` flag (#567)
- Add Heroku buildpack (#571)
- Set required URL and TOKEN env vars for agent config (#572)

### 🧰 Bug fixes 🧰

- Remove SAPM receiver from default configuration (#517)
- `zookeeper` config source: Remove config validation for zk endpoints (#533)
- Fix memory limit calculation for deployments with 20Gi+ of total memory (#558)
- Set path ownership on deb/rpm postinstall (#582)

## v0.29.0

This Splunk OpenTelemetry Connector release includes changes from the [opentelemetry-collector v0.29.0](https://github.com/open-telemetry/opentelemetry-collector/releases/tag/v0.29.0) and the [opentelemetry-collector-contrib v0.29.0](https://github.com/open-telemetry/opentelemetry-collector-contrib/releases/tag/v0.29.0) releases.

### 💡 Enhancements 💡

- Add OTLP to logs pipeline for agent (#495)
- Enable collecting in memory config locally by default (#497)
- Enable host metadata updates by default (#513)

## v0.28.1

- Update bundled Smart Agent to [v5.11.0](https://github.com/signalfx/signalfx-agent/releases/tag/v5.11.0) (#487)
- Document APM infra correlation (#458)
- Alpha translatesfx feature additions.

## v0.28.0

This Splunk OpenTelemetry Collector release includes changes from the [opentelemetry-collector v0.28.0](https://github.com/open-telemetry/opentelemetry-collector/releases/tag/v0.28.0) and the [opentelemetry-collector-contrib v0.28.0](https://github.com/open-telemetry/opentelemetry-collector-contrib/releases/tag/v0.28.0) releases.

### 💡 Enhancements 💡

- Initial puppet module for linux (#405)
- Add `include` config source (#419, #402, #397)
- Allow setting both `SPLUNK_CONFIG` and `--config` with priority given to `--config` (#450)
- Use internal pipelines for collector prometheus metrics (#469)

### 🧰 Bug fixes 🧰

- Correctly handle nil value on the config provider (#434)

## v0.26.0

This Splunk OpenTelemetry Collector release includes changes from the [opentelemetry-collector v0.26.0](https://github.com/open-telemetry/opentelemetry-collector/releases/tag/v0.26.0) and the [opentelemetry-collector-contrib v0.26.0](https://github.com/open-telemetry/opentelemetry-collector-contrib/releases/tag/v0.26.0) releases.

### 🚀 New components 🚀

- [kafkametrics](https://github.com/open-telemetry/opentelemetry-collector-contrib/tree/main/receiver/kafkametricsreceiver) receiver

### 💡 Enhancements 💡

- zookeeper config source (#318)
- etcd2 config source (#317)
- Enable primary cloud resource detection in the default agent config (#344)
- Unset exclusion and translations by default in gateway config (#350)
- Update bundled Smart Agent to [v5.10.2](https://github.com/signalfx/signalfx-agent/releases/tag/v5.10.2) (#354)
- Set PATH in the docker image to include Smart Agent bundled utilities (#313)
- Remove 55680 exposed port from the docker image (#371)
- Expose initial and effective config for debugging purposes (#325)
- Add a config source for env vars (#348)

### 🧰 Bug fixes 🧰

- `smartagent` receiver: Remove premature protection for Start/Stop, trust Service to start/stop once (#342)
- `smartagent` receiver and extension: Fix config parsing for structs and pointers to structs (#345)

## v0.25.0

This Splunk OpenTelemetry Collector release includes changes from the [opentelemetry-collector v0.25.0](https://github.com/open-telemetry/opentelemetry-collector/releases/tag/v0.25.0) and the [opentelemetry-collector-contrib v0.25.0](https://github.com/open-telemetry/opentelemetry-collector-contrib/releases/tag/v0.25.0) releases.

### 🚀 New components 🚀

- [filelog](https://github.com/open-telemetry/opentelemetry-collector-contrib/tree/main/receiver/filelogreceiver) receiver (#289)
- [probabilisticsampler](https://github.com/open-telemetry/opentelemetry-collector-contrib/tree/main/processor/probabilisticsamplerprocessor) processor (#300)

### 💡 Enhancements 💡

- Add the config source manager (#295, #303)

### 🧰 Bug fixes 🧰

- Correct Jaeger Thrift HTTP Receiver URL to /api/traces (#288)

## v0.24.3

### 💡 Enhancements 💡

- Add AKS resource detector (https://github.com/open-telemetry/opentelemetry-collector-contrib/pull/3035)

### 🧰 Bug fixes 🧰

- Fallback to `os.Hostname` when FQDN is not available (https://github.com/open-telemetry/opentelemetry-collector-contrib/pull/3099)

## v0.24.2

### 💡 Enhancements 💡

- Include smart agent bundle in docker image (#241)
- Use agent bundle-relative Collectd ConfigDir default (#263, #268)

### 🧰 Bug fixes 🧰

- Sanitize monitor IDs in SA receiver (#266, #269)

## v0.24.1

### 🧰 Bug fixes 🧰

- Fix HEC Exporter throwing 400s (https://github.com/open-telemetry/opentelemetry-collector-contrib/pull/3032)

### 💡 Enhancements 💡
- Remove unnecessary hostname mapping in fluentd configs (#250)
- Add OTLP HTTP exporter (#252)
- Env variable NO_WINDOWS_SERVICE to force interactive mode on Windows (#254)

## v0.24.0

### 🛑 Breaking changes 🛑

- Remove opencensus receiver (#230)
- Don't override system resource attrs in default config (#239)
  - Detectors run as part of the `resourcedetection` processor no longer overwrite resource attributes already present.

### 💡 Enhancements 💡

- Support gateway mode for Linux installer (#187)
- Support gateway mode for windows installer (#231)
- Add SignalFx forwarder to default configs (#218)
- Include Smart Agent bundle in msi (#222)
- Add Linux support bundle script (#208)
- Add Kafka receiver/exporter (#201)

### 🧰 Bug fixes 🧰

## v0.23.0

This Splunk OpenTelemetry Collector release includes changes from the [opentelemetry-collector v0.23.0](https://github.com/open-telemetry/opentelemetry-collector/releases/tag/v0.23.0) and the [opentelemetry-collector-contrib v0.23.0](https://github.com/open-telemetry/opentelemetry-collector-contrib/releases/tag/v0.23.0) releases.

### 🛑 Breaking changes 🛑

- Renamed default config from `splunk_config_linux.yaml` to `gateway_config.yaml` (#170)

### 💡 Enhancements 💡

- Include smart agent bundle in amd64 deb/rpm packages (#177)
- `smartagent` receiver: Add support for logs (#161) and traces (#192)

### 🧰 Bug fixes 🧰

- `smartagent` extension: Ensure propagation of collectd bundle dir (#180)
- `smartagent` receiver: Fix logrus logger hook data race condition (#181)<|MERGE_RESOLUTION|>--- conflicted
+++ resolved
@@ -2,12 +2,11 @@
 
 ## Unreleased
 
-<<<<<<< HEAD
 ### 🛑 Breaking changes 🛑
 
 - (Splunk) On Windows the `SPLUNK_*` environment variables were moved from the machine scope to the collector service scope.
 It is possible that some instrumentations are relying on the machine-wide environment variables set by the installation. ([#3930](https://github.com/signalfx/splunk-otel-collector/pull/3930))
-=======
+
 ## v0.90.0
 
 This Splunk OpenTelemetry Collector release includes changes from the [opentelemetry-collector v0.90.1](https://github.com/open-telemetry/opentelemetry-collector/releases/tag/v0.90.1) and the [opentelemetry-collector-contrib v0.90.0](https://github.com/open-telemetry/opentelemetry-collector-contrib/releases/tag/v0.90.0) releases where appropriate.
@@ -51,7 +50,6 @@
   This is supposed to be more accurate than just "free" memory.
   For reference, see the calculations [here](https://superuser.com/a/980821).
   See also `MemAvailable` in `/proc/meminfo`.
->>>>>>> d18ce8fd
 
 ### 🧰 Bug fixes 🧰
 
