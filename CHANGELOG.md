# Changelog

## Unreleased

<<<<<<< HEAD
## v0.121.0

This Splunk OpenTelemetry Collector release includes changes from the [opentelemetry-collector v0.121.0](https://github.com/open-telemetry/opentelemetry-collector/releases/tag/v0.121.0) and the [opentelemetry-collector-contrib v0.121.0](https://github.com/open-telemetry/opentelemetry-collector-contrib/releases/tag/v0.121.0) releases where appropriate.

### 🛑 Breaking changes 🛑

- (Core) `confighttp`: Make the client config options `max_idle_conns`, `max_idle_conns_per_host`, `max_conns_per_host`, and `idle_conn_timeout` integers ([#9478](https://github.com/open-telemetry/opentelemetry-collector/issues/9478))
  All four options can be set to `0` where they were previously set to `null`

- (Contrib) `awss3exporter`: Replaced the `s3_partition` option with `s3_partition_format` to provide more flexibility to users. ([#37915](https://github.com/open-telemetry/opentelemetry-collector-contrib/pull/37915), [#37503](https://github.com/open-telemetry/opentelemetry-collector-contrib/pull/37503))
  Users can provide custom file partitions using [strftime](https://www.man7.org/linux/man-pages/man3/strftime.3.html) formatting.
  The default value of `year=%Y/month=%m/day=%d/hour=%H/minute=%M` matches the older pattern (with `s3_partition: minute`)

  If users do not provide a value for `s3_prefix`, the exporter will not create a `/` folder in the bucket.

- (Contrib) `processor/k8sattributes`: Move k8sattr.fieldExtractConfigRegex.disallow feature gate to stable ([#25128](https://github.com/open-telemetry/opentelemetry-collector-contrib/pull/25128))
- (Contrib) `signalfxexporter`: Remove the deprecated configuration option `translation_rules` ([#35332](https://github.com/open-telemetry/opentelemetry-collector-contrib/pull/35332))
  Please use processors to handle desired metric transformations instead. Find migration guidance in the
  [translation rules migration guide](https://github.com/open-telemetry/opentelemetry-collector-contrib/blob/main/exporter/signalfxexporter/docs/translation_rules_migration_guide.md).

### 🚩 Deprecations 🚩

- (Core) `exporterhelper`: Deprecate `min_size_items` and `max_size_items` in favor of `min_size` and `max_size`. ([#12486](https://github.com/open-telemetry/opentelemetry-collector/pull/12486))

- (Contrib) `prometheusreceiver`: Deprecate metric start time adjustment in the prometheus receiver. It is being replaced by the metricstarttime processor. ([#37186](https://github.com/open-telemetry/opentelemetry-collector-contrib/pull/37186))
  Start time adjustment is still enabled by default. To disable it, enable the | receiver.prometheusreceiver.RemoveStartTimeAdjustment feature gate.

### 💡 Enhancements 💡

- (Core) `pipeline`: output pipeline name with signal as signal[/name] format in logs. ([#12410](https://github.com/open-telemetry/opentelemetry-collector/pull/12410))
- (Core) `memorylimiter`: Add support to configure min GC intervals for soft and hard limits. ([#12450](https://github.com/open-telemetry/opentelemetry-collector/pull/12450))
- (Core) `otlpexporter`: Update the stability level for logs, it has been as stable as traces and metrics for some time. ([#12423](https://github.com/open-telemetry/opentelemetry-collector/pull/12423))
- (Core) `service`: Create a new subcommand to dump the initial configuration after resolving/merging. ([#11479](https://github.com/open-telemetry/opentelemetry-collector/pull/11479))
  To use the `print-initial-config` subcommand, invoke the Collector with the subcommand and corresponding feature gate: `otelcol print-initial-config --feature-gates=otelcol.printInitialConfig --config=config.yaml`.
  Note that the feature gate enabling this flag is currently in alpha stability, and the subcommand may
  be changed in the future.
- (Core) `memorylimiterprocessor`: Add support for profiles. ([#12453](https://github.com/open-telemetry/opentelemetry-collector/pull/12453))
- (Core) `otelcol`: Converters are now available in the `components` command. ([#11900](https://github.com/open-telemetry/opentelemetry-collector/pull/11900), [#12385](https://github.com/open-telemetry/opentelemetry-collector/pull/12385))
- (Core) `confmap`: Surface YAML parsing errors when they happen at the top-level. ([#12180](https://github.com/open-telemetry/opentelemetry-collector/pull/12180))
  This adds context to some instances of the error "retrieved value (type=string) cannot be used as a Conf", which typically happens because of invalid YAML documents
- (Core) `pprofile`: Add LinkIndex attribute to the generated Sample type ([#12485](https://github.com/open-telemetry/opentelemetry-collector/pull/12485))
- (Core) `exporterhelper`: Stabilize exporter.UsePullingBasedExporterQueueBatcher and remove old batch sender ([#12425](https://github.com/open-telemetry/opentelemetry-collector/pull/12425))

- (Contrib) `processor/resourcedetection`: Introduce retry logic for failed resource detection. ([#34761](https://github.com/open-telemetry/opentelemetry-collector-contrib/pull/34761))
- (Contrib) `pkg/ottl`: Support dynamic indexing of math expressions in maps and slices ([#37644](https://github.com/open-telemetry/opentelemetry-collector-contrib/pull/37644))
- (Contrib) `receiver/sqlquery`: Add support for SapASE (sybase) database connections ([#36328](https://github.com/open-telemetry/opentelemetry-collector-contrib/pull/36328))

- (Contrib) `iisreceiver`: Added state and uptime metrics for application pools ([#34924](https://github.com/open-telemetry/opentelemetry-collector-contrib/pull/34924))
- (Contrib) `pkg/stanza`: Add entry's timestamp and attributes to errors logs from log transformers processors ([#37285](https://github.com/open-telemetry/opentelemetry-collector-contrib/pull/37285))
  When a log transformer processor fails to process an log entry it will include entry's timestamp and attributes in its own logs.
  With this information the user can more easily identify the log file and find the entry that's having issues.

- (Contrib) `kafkareceiver`: Add error backoff configuration to kafka receiver which allows to wait and retry a failed message when the next consumer returns some errors. ([#37009](https://github.com/open-telemetry/opentelemetry-collector-contrib/pull/37009))
- (Contrib) `receiver/kafkametricsreceiver`: Add `refresh_frequency` config to `kafkametricsreceiver`, to configure custom duration for cluster metadata refresh ([#37896](https://github.com/open-telemetry/opentelemetry-collector-contrib/pull/37896))
  - Helps fine tuning the refresh_frequency, and enables custom cluster metadata refresh intervals
  - Default refresh_frequency is set 10 minutes from Sarama library defaults

- (Contrib) `processor/resourcedetection`: Add k8s.cluster.uid to kubeadm detector ([#38207](https://github.com/open-telemetry/opentelemetry-collector-contrib/pull/38207))
- (Contrib) `mongodbreceiver`: Added mongodb replica metrics and routing logic for multiple mongodb instances ([#37517](https://github.com/open-telemetry/opentelemetry-collector-contrib/pull/37517))
- (Contrib) `pkg/ottl`: Add `event_index` to the available paths of the span event context ([#35778](https://github.com/open-telemetry/opentelemetry-collector-contrib/pull/35778))
- (Contrib) `pkg/ottl`: Introduce Weekday() converter function ([#38126](https://github.com/open-telemetry/opentelemetry-collector-contrib/pull/38126))
- (Contrib) `prometheusreceiver`: Make use of creation timestamp from prometheus ([#36473](https://github.com/open-telemetry/opentelemetry-collector-contrib/pull/36473))
- (Contrib) `processor/redaction`: Introduce 'blocked_key_patterns' parameter ([#35830](https://github.com/open-telemetry/opentelemetry-collector-contrib/pull/35830))

- (Contrib) `awss3exporter`: Added `acl` option ([#37935](https://github.com/open-telemetry/opentelemetry-collector-contrib/pull/37935))
- (Contrib) `receiver/sqlserverreceiver`: Add `server.address` and `server.port` resource attributes to SQL server receiver. ([#35183](https://github.com/open-telemetry/opentelemetry-collector-contrib/pull/35183))
  The new resource attributes are added to the SQL server receiver to distinguish metrics coming from different SQL server instances.
  - (Contrib) `server.address`: The address of the SQL server host, disabled by default.
  - (Contrib) `server.port`: The port of the SQL server host, disabled by default.

### 🧰 Bug fixes 🧰

- (Core) `service`: Fix crash at startup when converting from v0.2.0 to v0.3.0 ([#12438](https://github.com/open-telemetry/opentelemetry-collector/pull/12438))
- (Core) `service`: fix bug in parsing service::telemetry configuration ([#12437](https://github.com/open-telemetry/opentelemetry-collector/pull/12437))
- (Core) `exporterhelper`: Fix bug where the error logged when conversion of data fails is always nil ([#12510](https://github.com/open-telemetry/opentelemetry-collector/pull/12510))

- (Contrib) `ecsobserver`: Fixed ecs task tags not being included in metadata labels ([#38278](https://github.com/open-telemetry/opentelemetry-collector-contrib/pull/38278))
- (Contrib) `redactionprocessor`: Fix redaction processor to redact span event attributes ([#36633](https://github.com/open-telemetry/opentelemetry-collector-contrib/pull/36633))
- (Contrib) `azuremonitorreceiver`: Fix bug where the time grain wasn't honored ([#37337](https://github.com/open-telemetry/opentelemetry-collector-contrib/pull/37337))
- (Contrib) `exporter/splunk_hec`: Do not pass errors from draining the response body to the pipeline as a export failure. ([#38118](https://github.com/open-telemetry/opentelemetry-collector-contrib/pull/38118))
- (Contrib) `kafkametricsreceiver`: Fix incorrect cluster admin initialization in consumer scraper ([#36818](https://github.com/open-telemetry/opentelemetry-collector-contrib/pull/36818))
- (Contrib) `pkg/ottl`: Change the `ottlmetric` context to properly display the `TransformContext` value in debug logs ([#38103](https://github.com/open-telemetry/opentelemetry-collector-contrib/pull/38103))
- (Contrib) `redisreceiver`: Collect keyspace metrics even if reported dbs are nonsequential ([#38135](https://github.com/open-telemetry/opentelemetry-collector-contrib/pull/38135))
  If a redis instance has no activity on a db, the db number is not reported in the keyspace metrics.
  This change ensures that the keyspace metrics are collected even if the reported dbs have gaps.
=======
### 🛑 Breaking changes 🛑

- (Splunk) Support for Oracle Linux 7 has been dropped ([#5974](https://github.com/signalfx/splunk-otel-collector/pull/5974))
>>>>>>> e6a665a3

## v0.120.0

This Splunk OpenTelemetry Collector release includes changes from the [opentelemetry-collector v0.120.0](https://github.com/open-telemetry/opentelemetry-collector/releases/tag/v0.120.0) and the [opentelemetry-collector-contrib v0.120.1](https://github.com/open-telemetry/opentelemetry-collector-contrib/releases/tag/v0.120.1) releases where appropriate.

### 🛑 Breaking changes 🛑

- (Contrib) `receiver/prometheus`: Prometheus receiver now uses scrapers in Prometheus 3.0. ([#36873](https://github.com/open-telemetry/opentelemetry-collector-contrib/pull/36873))
  There are a number of breaking changes in Prometheus 3.0. Learn more about those changes and migration guide on https://prometheus.io/docs/prometheus/latest/migration/.
  As a result of [adding support for UTF-8 names](https://prometheus.io/docs/prometheus/latest/migration/#utf-8-names),
  the metrics and labels containing UTF-8 characters are no longer escaped. Consequently, the dots (.) in internal
  collector metrics and resource attributes scraped by Prometheus are no longer replaced with underscores (_).
  - The `service_name`, `service_instance_id`, and `service_version` resource attributes are now scraped as
    `service.name`, `service.instance.id`, and `service.version`, respectively.
  - The following metrics containing dots reported by several components are no longer escaped:
    - `filter` processor:
      - `processor_filter_datapoints_filtered` -> `processor_filter_datapoints.filtered`
      - `processor_filter_logs_filtered` -> `processor_filter_logs.filtered`
      - `processor_filter_spans_filtered` -> `processor_filter_spans.filtered`
    - `deltatocumulative` processor:
      - `deltatocumulative_streams_tracked` -> `deltatocumulative.streams.tracked`
      - `deltatocumulative_streams_tracked_linear` -> `deltatocumulative.streams.tracked.linear`
      - `deltatocumulative_streams_limit` -> `deltatocumulative.streams.limit`
      - `deltatocumulative_streams_evicted` -> `deltatocumulative.streams.evicted`
      - `deltatocumulative_streams_max_stale` -> `deltatocumulative.streams.max_stale`
      - `deltatocumulative_datapoints_processed` -> `deltatocumulative.datapoints.processed`
      - `deltatocumulative_datapoints_dropped` -> `deltatocumulative.datapoints.dropped`
      - `deltatocumulative_datapoints_linear` -> `deltatocumulative.datapoints.linear`
      - `deltatocumulative_gaps_length` -> `deltatocumulative.gaps.length`
    - `googlecloudpubsub` receiver:
      - `receiver_googlecloudpubsub_stream_restarts` -> `receiver.googlecloudpubsub.stream_restarts`

- (Contrib) `activedirectorydsreceiver`: Fixed typo in the attribute `distingushed_names`, renaming it to `distinguished_names`. ([#37606](https://github.com/open-telemetry/opentelemetry-collector-contrib/pull/37606))
- (Contrib) `receiver/hostmetrics`: Remove receiver.hostmetrics.normalizeProcessCPUUtilization feature gate ([#34763](https://github.com/open-telemetry/opentelemetry-collector-contrib/pull/34763))
- (Contrib) `tailsamplingprocessor`: Fix the decision timer metric to capture longer latencies beyond 50ms. ([#37722](https://github.com/open-telemetry/opentelemetry-collector-contrib/pull/37722))
  This changes the unit of the decision timer metric from microseconds to milliseconds.
- (Contrib) `routingconnector`: Remove `match_once` configuration parameter. ([#36824](https://github.com/open-telemetry/opentelemetry-collector-contrib/pull/36824))
- (Core) `service`: Align component logger attributes with those defined in RFC ([#12217](https://github.com/open-telemetry/opentelemetry-collector/pull/12217))
  See [Pipeline Component Telemetry RFC](https://github.com/open-telemetry/opentelemetry-collector/blob/main/docs/rfcs/component-universal-telemetry.md#attributes)

### 💡 Enhancements 💡

- (Splunk) Make Windows TA agnostic to Powershell ExecutionPolicy ([#5935](https://github.com/signalfx/splunk-otel-collector/pull/5935))
- (Contrib) `processor/transformprocessor`: Add support for global conditions and error mode overrides. ([#29017](https://github.com/open-telemetry/opentelemetry-collector-contrib/pull/29017))
  Global conditions are now available for context-inferred structured configurations, allowing the use of fully
  qualified paths. Additionally, a new configuration key called `error_mode` has been added to the context statements group.
  This key determines how the processor reacts to errors that occur while processing that specific group of statements.
  When provided, it overrides the top-level error mode, offering more granular control over error handling.

- (Contrib) `pkg/stanza`: Allow users to configure initial buffer size ([#37786](https://github.com/open-telemetry/opentelemetry-collector-contrib/pull/37786))
- (Contrib) `vcenterreceiver`: Adds three more vCenter virtual machine performance metrics ([#37488](https://github.com/open-telemetry/opentelemetry-collector-contrib/pull/37488))
- (Contrib) `k8sclusterreceiver`: Adds new descriptive attributes/metadata to the k8s.namespace and the container entity emitted from k8sclusterreceiver. ([#37580](https://github.com/open-telemetry/opentelemetry-collector-contrib/pull/37580))
  - Adds the following attributes to k8s.namespace entity:
    - k8s.namespace.phase: The phase of a namespace indicates where the namespace is in its lifecycle. E.g. 'active', 'terminating'
    - k8s.namespace.creation_timestamp: The time when the namespace object was created.
  - Adds the following attributes to container entity:
    - container.creation_timestamp: The time when the container was started. Only available if container is either in 'running' or 'terminated' state.

- (Contrib) `splunkenterprisereceiver`: Added a new `splunk.health` metric. ([#36695](https://github.com/open-telemetry/opentelemetry-collector-contrib/pull/36695))
- (Contrib) `resourcedetectionprocessor`: add the Dynatrace detector to the resource detection processor ([#37577](https://github.com/open-telemetry/opentelemetry-collector-contrib/pull/37577))
- (Contrib) `extension/oauth2clientauth`: Add `expiry_buffer` config to `oauth2client` extension, allowing token refresh before expiration with a default buffer of 5 minutes. ([#35148](https://github.com/open-telemetry/opentelemetry-collector-contrib/pull/35148))
  - Prevents authentication failures by refreshing the token early.
  - The default expiry buffer is set to 5 minutes, and users can adjust it as needed.

- (Contrib) `googlecloudpubsubreceiver`: Turn noisy `warn` log about Pub/Sub servers into `debug`, and turn the reset count into a metric ([#37571](https://github.com/open-telemetry/opentelemetry-collector-contrib/pull/37571))
  The receiver uses the Google Cloud Pub/Sub StreamingPull API and keeps a open connection. The Pub/Sub servers
  recurrently close the connection after a time period to avoid a long-running sticky connection. Before the
  receiver logged `warn` log lines everytime this happened. These log lines are moved to debug so that fleets with
  lots of collectors with the receiver don't span logs at warn level. To keep track of the resets, whenever a
  connection reset happens a `otelcol_receiver_googlecloudpubsub_stream_restarts` metric is increased by one.

- (Contrib) `processor/redaction`: Introduce 'allowed_values' parameter for allowed values of attributes ([#35840](https://github.com/open-telemetry/opentelemetry-collector-contrib/pull/35840))
- (Contrib) `routingconnector`: Avoid unnecessary copy of the data in routing connector ([#37946](https://github.com/open-telemetry/opentelemetry-collector-contrib/pull/37946))
- (Contrib) `awscontainerinsightreceiver`: Add support for HOST_PROC environment variable in AWS Container Insight Receiver. ([#35862](https://github.com/open-telemetry/opentelemetry-collector-contrib/pull/35862))
- (Contrib) `syslogreceiver`: Support setting `on_error` config for syslog receiver. ([#36906](https://github.com/open-telemetry/opentelemetry-collector-contrib/pull/36906))
- (Contrib) `processor/tailsampling`: Adds support for optionally recording the policy (and any composite policy) associated with an inclusive tail processor sampling decision.
  This functionality is disabled by default, you can enable it by passing the following feature flag to the collector: `+processor.tailsamplingprocessor.recordpolicy`
  ([#35180](https://github.com/open-telemetry/opentelemetry-collector-contrib/pull/35180))
- (Contrib) `tailsamplingprocessor`: makes the `numeric_attribute` more flexible and allows to set only `min_value` or `max_value`, without the need to set both ([#37328](https://github.com/open-telemetry/opentelemetry-collector-contrib/pull/37328))
  This is useful to have simple configurations like these:
  ```
  {
    type: numeric_attribute,
    numeric_attribute: {
      key: http.status_code,
      min_value: 400
    }
  }
  ```

- (Core) `otlpreceiver`: Update stability for logs ([#12335](https://github.com/open-telemetry/opentelemetry-collector/pull/12335))
- (Core) `exporterhelper`: Implement sync disabled queue used when batching is enabled. ([#12245](https://github.com/open-telemetry/opentelemetry-collector/pull/12245))
- (Core) `exporterhelper`: Enable the new pull-based batcher in exporterhelper ([#12291](https://github.com/open-telemetry/opentelemetry-collector/pull/12291))
- (Core) `exporterhelper`: Update queue size after the element is done exported ([#12399](https://github.com/open-telemetry/opentelemetry-collector/pull/12399))
  After this change the active queue size will include elements in the process of being exported.
- (Core) `otelcol`: Add featuregate command to display information about available features ([#11998](https://github.com/open-telemetry/opentelemetry-collector/pull/11998))
  The featuregate command allows users to view detailed information about feature gates
  including their status, stage, and description.

### 🧰 Bug fixes 🧰
- (Contrib) `azureeventhubreceiver`: Fix bug where persisted offset would be ignored after restart ([#37157](https://github.com/open-telemetry/opentelemetry-collector-contrib/pull/37157))
- (Contrib) `bearertokenauthextension`: Load token lazily for gRPC AUTH to fix token refresh issue ([#36749](https://github.com/open-telemetry/opentelemetry-collector-contrib/pull/36749))
- (Contrib) `k8sattributes`: Fix bug where `Filters.Labels` failed with when the `exists` or `not-exists` operations were used. ([#37913](https://github.com/open-telemetry/opentelemetry-collector-contrib/pull/37913))
- (Contrib) `prometheusreceiver`: Start time metric adjuster now handles reset points correctly ([#37717](https://github.com/open-telemetry/opentelemetry-collector-contrib/pull/37717))
- (Contrib) `awscontainerinsightreceiver`: Fix race condition in shutdown of AWS Container Insight receiver ([#37695](https://github.com/open-telemetry/opentelemetry-collector-contrib/pull/37695))
- (Core) `memorylimiter`: Logger no longer attributes to single signal, pipeline, or component. ([#12217](https://github.com/open-telemetry/opentelemetry-collector/pull/12217))
- (Core) `otlpreceiver`: Logger no longer attributes to random signal when receiving multiple signals. ([#12217](https://github.com/open-telemetry/opentelemetry-collector/pull/12217))
- (Core) `exporterhelper`: Fix undefined behavior access to request after send to next component. This causes random memory access. ([#12281](https://github.com/open-telemetry/opentelemetry-collector/pull/12281))
- (Core) `exporterhelper`: Fix default batcher to correctly call all done callbacks exactly once ([#12247](https://github.com/open-telemetry/opentelemetry-collector/pull/12247))
- (Core) `otlpreceiver`: Fix OTLP http receiver to correctly set Retry-After ([#12367](https://github.com/open-telemetry/opentelemetry-collector/pull/12367))
- (Core) `otlphttpexporter`: Fix parsing logic for Retry-After in OTLP http protocol. ([#12366](https://github.com/open-telemetry/opentelemetry-collector/pull/12366))
  The value of Retry-After field can be either an HTTP-date or delay-seconds and the current logic only parsed delay-seconds.

### 🚀 New components 🚀

- (Splunk) Add `influxdb` receiver ([#5925](https://github.com/signalfx/splunk-otel-collector/pull/5925))

## v0.119.0

This Splunk OpenTelemetry Collector release includes changes from the [opentelemetry-collector v0.119.0](https://github.com/open-telemetry/opentelemetry-collector/releases/tag/v0.119.0) and the [opentelemetry-collector-contrib v0.119.0](https://github.com/open-telemetry/opentelemetry-collector-contrib/releases/tag/v0.119.0) releases where appropriate.

### 🚩 Deprecations 🚩

- (Contrib) `signalfxreceiver`: `access_token_passthrough` is deprecated ([#37575](https://github.com/open-telemetry/opentelemetry-collector-contrib/issues/37575))
  Please use `include_metadata` in the receiver instead and add the following config to the batch processor:
    ```yaml
    batch:
      metadata_keys: [X-Sf-Token]
    ```

### 🛑 Breaking changes 🛑

- (Splunk) Deprecated ASP.NET and .NET SignalFx monitors are removed ([#5868](https://github.com/signalfx/splunk-otel-collector/pull/5868))
- (Core) `exporters`: Rename exporter span signal specific attributes (e.g. "sent_spans" / "send_failed_span") to "items.sent" / "items.failed". ([#12165](https://github.com/open-telemetry/opentelemetry-collector/issues/12165))
- (Core) `exporters`: Change exporter ID to be a Span level attribute instead on each event. ([#12164](https://github.com/open-telemetry/opentelemetry-collector/issues/12164))

### 💡 Enhancements 💡

- (Core) `configtls`: Allow users to mention their preferred curve types for ECDHE handshake ([#12174](https://github.com/open-telemetry/opentelemetry-collector/issues/12174))
- (Contrib) `processor/transformprocessor`: Add support for flat configuration style. ([#29017](https://github.com/open-telemetry/opentelemetry-collector-contrib/issues/29017))

  The flat configuration style allows users to configure statements by providing a list of statements instead of a
  structured configuration map. The statement's context is expressed by adding the context's name prefix to path names,
  which are used to infer and to select the appropriate context for the statement.

- (Contrib) `receiver/httpcheck`: Added support for specifying multiple endpoints in the `httpcheckreceiver` using the `endpoints` field. Users can now monitor multiple URLs with a single configuration block, improving flexibility and reducing redundancy. ([#37121](https://github.com/open-telemetry/opentelemetry-collector-contrib/issues/37121))
- (Contrib) `processor/resourcedetection`: Expose additional configuration parameters for the AWS metadata client used by the EC2 detector ([#35936](https://github.com/open-telemetry/opentelemetry-collector-contrib/issues/35936))

  In some cases, you might need to change the behavior of the AWS metadata client from the [standard retryer](https://docs.aws.amazon.com/sdk-for-go/v2/developer-guide/configure-retries-timeouts.html)
  By default, the client retries 3 times with a max backoff delay of 20s.
  We offer a limited set of options to override those defaults specifically, such that you can set the client to retry 10 times, for up to 5 minutes, for example:
  ```yaml
  processors:
    resourcedetection/ec2:
      detectors: ["ec2"]
      ec2:
        max_attempts: 10
        max_backoff: 5m
  ```

- (Contrib) `processor/cumulativetodelta`: Add metric type filter for cumulativetodelta processor ([#33673](https://github.com/open-telemetry/opentelemetry-collector-contrib/issues/33673))
- (Contrib) `processor/resourcedetection`: Add `fail_on_missing_metadata` option on EC2 detector ([#35936](https://github.com/open-telemetry/opentelemetry-collector-contrib/issues/35936))

  If the EC2 metadata endpoint is unavailable, the EC2 detector by default ignores the error.
  By setting `fail_on_missing_metadata` to true on the detector, the user will now trigger an error explicitly,
  which will stop the collector from starting.

- (Contrib) `processor/resourcedetection`: The `gcp` resource detector will now detect resource attributes identifying a GCE instance's managed instance group. ([#36142](https://github.com/open-telemetry/opentelemetry-collector-contrib/issues/36142))
- (Contrib) `receiver/jaeger`: Log the endpoints of different servers started by jaegerreceiver ([#36961](https://github.com/open-telemetry/opentelemetry-collector-contrib/issues/36961))

  This change logs the endpoints of different servers started by jaegerreceiver. It simplifies debugging by ensuring log messages match configuration settings.

- (Contrib) `receiver/hostmetrics/process`: Added support for tracking process.uptime ([#36667](https://github.com/open-telemetry/opentelemetry-collector-contrib/issues/36667))
- (Contrib) `receiver/googlecloudpubsub`: Added support for encoding extensions. ([#37109](https://github.com/open-telemetry/opentelemetry-collector-contrib/issues/37109))
- (Contrib) `processor/transform`: Replace parser collection implementations with `ottl.ParserCollection` and add initial support for expressing statement's context via path names. ([#29017](https://github.com/open-telemetry/opentelemetry-collector-contrib/issues/29017))
- (Contrib) `receiver/prometheus`: Add `receiver.prometheusreceiver.UseCollectorStartTimeFallback` featuregate for the start time metric adjuster to use the collector start time as an approximation of process start time as a fallback. ([#36364](https://github.com/open-telemetry/opentelemetry-collector-contrib/issues/36364))
- (Contrib) `processor/tailsampling`: Reworked the consume traces, sampling decision, and policy loading paths to improve performance and readability ([#37560](https://github.com/open-telemetry/opentelemetry-collector-contrib/issues/37560))

### 🧰 Bug fixes 🧰

- (Core) `exporters`: Fix bug that the exporter with new batcher may have been marked as non mutation. ([#12239](https://github.com/open-telemetry/opentelemetry-collector/issues/12239))
  Only affects users that manually turned on `exporter.UsePullingBasedExporterQueueBatcher` featuregate.
- (Core) `exporters`: Fix MergeSplit issue that ignores the initial message size. ([#12257](https://github.com/open-telemetry/opentelemetry-collector/issues/12257))
- (Core) `service-telemetry`: pass the missing async error channel into service telemetry settings ([#11417](https://github.com/open-telemetry/opentelemetry-collector/issues/11417))
- (Contrib) `receiver/filelog`: Fix issue where flushed tokens could be truncated. ([#35042](https://github.com/open-telemetry/opentelemetry-collector-contrib/issues/35042))
- (Contrib) `connector/routing`: Fix config validation with context other than `resource` ([#37410](https://github.com/open-telemetry/opentelemetry-collector-contrib/issues/37410))
- (Contrib) `processor/k8sattributes`: Wait for the other informers to complete their initial sync before starting the pod informers ([#37056](https://github.com/open-telemetry/opentelemetry-collector-contrib/issues/37056))
- (Contrib) `processor/metricsgeneration`: Generated metric name may not match metric being scaled ([#37474](https://github.com/open-telemetry/opentelemetry-collector-contrib/issues/37474))
- (Contrib) `connector/routing`: The connector splits the original payload so that it may be emitted in parts to each route. ([#37390](https://github.com/open-telemetry/opentelemetry-collector-contrib/issues/37390))
- (Contrib) `pkg/stanza`: Fix default source identifier in recombine operator ([#37210](https://github.com/open-telemetry/opentelemetry-collector-contrib/issues/37210))
  Its default value is now aligned with the semantic conventions: `attributes["log.file.path"]`
- (Contrib) `processor/tailsampling`: Fixed sampling decision metrics `otelcol_processor_tail_sampling_sampling_trace_dropped_too_early` and `otelcol_processor_tail_sampling_sampling_policy_evaluation_error_total`, these were sometimes overcounted. ([#37212](https://github.com/open-telemetry/opentelemetry-collector-contrib/issues/37212))

  As a result of this change non-zero values of `otelcol_processor_tail_sampling_sampling_trace_dropped_too_early`
  and `otelcol_processor_tail_sampling_sampling_policy_evaluation_error_total` metrics will be lower.
  Before this fix, errors got counted several times depending on the amount of traces being processed
  that tick and where in the batch the error happened.
  Zero values are unaffected.

- (Contrib) `exporter/signalfx`: Warn on dropping metric data points when they have more than allowed dimension count ([#37484](https://github.com/open-telemetry/opentelemetry-collector-contrib/issues/37484))
  
  The SignalFx exporter drops metric data points if they have more than 36 dimensions.
  Currently, the exporter logs at debug level when this occurs.
  With this change, the exporter will log at the warning level.

## v0.118.0

This Splunk OpenTelemetry Collector release includes changes from the [opentelemetry-collector v0.118.0](https://github.com/open-telemetry/opentelemetry-collector/releases/tag/v0.118.0) and the [opentelemetry-collector-contrib v0.118.0](https://github.com/open-telemetry/opentelemetry-collector-contrib/releases/tag/v0.118.0) releases where appropriate.

### 🛑 Breaking changes 🛑

- (Splunk) Stop supporting deprecated syntax for config source expansion ([#5832](https://github.com/signalfx/splunk-otel-collector/pull/5832))
  Use the following guidelines to update your configuration:
  - `$ENV` must be replaced with `${env:ENV}`
  - `$include:file_path` must be replaced with `${include:file_path}`. The same applied for any other config source.
    More information can be found in ([the upgrade guidelines](https://github.com/signalfx/splunk-otel-collector?tab=readme-ov-file#from-01170-to-01180)).
- (Contrib) `pkg/stanza`: Move `filelog.container.removeOriginalTimeField` feature gate to stable ([#33389](https://github.com/open-telemetry/opentelemetry-collector-contrib/issues/33389))
- (Contrib) `pkg/ottl`: Support dynamic indexing of maps and slices. ([#36644](https://github.com/open-telemetry/opentelemetry-collector-contrib/issues/36644))
- (Contrib) `routingconnector`: Disconnect `match_once` parameter from functionality. ([#29882](https://github.com/open-telemetry/opentelemetry-collector-contrib/issues/29882))
  The parameter will be ignored, except to trigger a warning log about its upcoming removal in v0.120.0.

### 💡 Enhancements 💡

- (Splunk) Turn on `splunk.continuousDiscovery` feature gate by default ([#5833](https://github.com/open-telemetry/opentelemetry-collector-contrib/pull/5832))
  This enables new way to discover third-party components and collect metrics from them:
  - It allows discovering services that were not available at the time of the collector startup but were started later.
  - Information about discovered services will be sent to Splunk Observability Cloud that can be found in "Discovered services" page.
  If you want to disable this feature and bring back the old behavior, add `--feature-gates=-splunk.continuousDiscovery` command line flag.
- (Contrib) `mysqlreceiver`: Add delete_multi, update_multi metrics to mysql.commands for mysqlreceiver ([#37301](https://github.com/open-telemetry/opentelemetry-collector-contrib/issues/37301))
- (Contrib) `pkg/ottl`: Add the `Nanosecond` converter to return the nanosecond component from the specified time.Time ([#37042](https://github.com/open-telemetry/opentelemetry-collector-contrib/issues/37042))
- (Contrib) `pkg/ottl`: Add the `Second` converter to return the second component from the specified time.Time ([#37042](https://github.com/open-telemetry/opentelemetry-collector-contrib/issues/37042))
- (Contrib) `vcenterreceiver`: Adds vCenter memory capacity for hosts and memory granted metric for VMs. ([#37257](https://github.com/open-telemetry/opentelemetry-collector-contrib/issues/37257))
- (Contrib) `awss3exporter`: Implement sending queue for S3 exporter ([#37274](https://github.com/open-telemetry/opentelemetry-collector-contrib/issues/37274), [#36264](https://github.com/open-telemetry/opentelemetry-collector-contrib/issues/36264))
- (Contrib) `resourcedetectionprocessor`: This enhancement detects AWS EKS cloud account ID ([#37179](https://github.com/open-telemetry/opentelemetry-collector-contrib/issues/37179))
- (Contrib) `k8sattributesprocessor`: For pods with only one container, the `container.id` and `k8s.container.name` are not longer required in the resource attributes to add the container attributes ([#34189](https://github.com/open-telemetry/opentelemetry-collector-contrib/issues/34189))
- (Contrib) `pkg/ottl`: Enhanced error messages for invalid cache access and introduced options to configure their values within the OTTL contexts. ([#29017](https://github.com/open-telemetry/opentelemetry-collector-contrib/issues/29017))
- (Contrib) `pkg/ottl`: Add the `FormatTime` function to convert `time.Time` values to human-readable strings ([#36870](https://github.com/open-telemetry/opentelemetry-collector-contrib/issues/36870))
- (Contrib) `resourcedetectionprocessor`: Introduce kubeadm detector to retrieve local cluster name. ([#35116](https://github.com/open-telemetry/opentelemetry-collector-contrib/issues/35116))
- (Contrib) `signalfxexporter`: Prioritize retrieving token from context when accesstokenpassthrough is enabled ([#37102](https://github.com/open-telemetry/opentelemetry-collector-contrib/issues/37102))
- (Core) `exporters`: Add blocking option to control queue behavior when full ([#12090](https://github.com/open-telemetry/opentelemetry-collector/issues/12090))
- (Core) `debugexporter`: Add EventName to debug exporter for Logs. EventName was added as top-level field in the LogRecord from 1.5.0 of proto definition. ([#11966](https://github.com/open-telemetry/opentelemetry-collector/issues/11966))
- (Core) `confighttp`: Added support for configuring compression levels. ([#10467](https://github.com/open-telemetry/opentelemetry-collector/issues/10467))
  A new configuration option called CompressionParams has been added to confighttp. | This allows users to configure the compression levels for the confighttp client.
- (Core) `exporters`: Change the memory queue implementation to not pre-allocate capacity objects. ([#12070](https://github.com/open-telemetry/opentelemetry-collector/issues/12070))
  This change improves memory usage of the collector under low utilization and is a prerequisite for supporting different other size limitations (number of items, bytes).

### 🧰 Bug fixes 🧰

- (Contrib) `googlecloudpubsubreceiver`: Fix a goroutine leak during shutdown. ([#30438](https://github.com/open-telemetry/opentelemetry-collector-contrib/issues/30438))
  A goroutine leak was found in the googlecloudpubsubreceiver.
  The goroutine leak was caused by the receiver not closing the underlying created gRPC client when using an insecure custom endpoint.

- (Contrib) `signalfxexporter`: Honor access_token_passthrough config option for sending events ([#37102](https://github.com/open-telemetry/opentelemetry-collector-contrib/issues/37102))
- (Contrib) `k8sattributesprocessor`: Ensure the pods gathered by the processor contain the information about their related replica sets and deployments after the initial sync ([#37056](https://github.com/open-telemetry/opentelemetry-collector-contrib/issues/37056))
- (Contrib) `pkg/ottl`: Fix bug with `replace_all_matches` and `replace_all_patterns` that caused non-string values to be changed to empty string when matching against empty string. ([#37071](https://github.com/open-telemetry/opentelemetry-collector-contrib/issues/37071))
- (Contrib) `tailsamplingprocessor`: Fixed sampling policy evaluation debug logging batch metrics (e.g. sampled). ([#37040](https://github.com/open-telemetry/opentelemetry-collector-contrib/issues/37040))
- (Contrib) `tailsamplingprocessor`: Late span age histogram should include sampled traces. ([#37180](https://github.com/open-telemetry/opentelemetry-collector-contrib/issues/37180))

## v0.117.0

This Splunk OpenTelemetry Collector release includes changes from the [opentelemetry-collector v0.117.0](https://github.com/open-telemetry/opentelemetry-collector/releases/tag/v0.117.0) and the [opentelemetry-collector-contrib v0.117.0](https://github.com/open-telemetry/opentelemetry-collector-contrib/releases/tag/v0.117.0) releases where appropriate.

### 🛑 Breaking changes 🛑

- (Contrib) `cloudfoundryreceiver`: Introduce a feature gate enable copying envelope tags to the metrics as resource attributes instead of datapoint attributes. ([#34824](https://github.com/open-telemetry/opentelemetry-collector-contrib/issues/34824))
- (Contrib) `pkg/ottl`: removed the ability to reference entire parent objects. ([#36872](https://github.com/open-telemetry/opentelemetry-collector-contrib/issues/36872))
  Statements like `set(cache["resource"], resource)` in non-resource contexts will no longer work.

- (Contrib) `routingconnector`: Change default value of `match_once` parameter to `true`. ([#29882](https://github.com/open-telemetry/opentelemetry-collector-contrib/issues/29882))
  This field was deprecated in v0.116.0 and will be removed in v0.120.0.

- (Core) `otelcol`: Remove warnings when 0.0.0.0 is used ([#11713](https://github.com/open-telemetry/opentelemetry-collector/issues/11713), [#8510](https://github.com/open-telemetry/opentelemetry-collector/issues/8510))


### 🚩 Deprecations 🚩

- (Contrib) `sapmexporter`: Deprecate SAPM exporter ([#36028](https://github.com/open-telemetry/opentelemetry-collector-contrib/issues/36028))
  The SAPM exporter is being marked as deprecated. Please use the `otlphttp` exporter with the configuration shown
  below. Also update your pipeline configuration for Traces accordingly.
  ```yaml
    exporters:
        otlphttp:
            traces_endpoint: "${SPLUNK_INGEST_URL}/v2/trace/otlp"
            headers:
                "X-SF-Token": "${SPLUNK_ACCESS_TOKEN}"
    ```

### 🚀 New components 🚀

- (Splunk) Add `metricsgeneration` processor ([#5769](https://github.com/signalfx/splunk-otel-collector/pull/5769))

### 💡 Enhancements 💡

- (Splunk) Add a new discovery bundle for Envoy proxy metrics ([#5780](https://github.com/signalfx/splunk-otel-collector/pull/5780))
- (Contrib) `k8sclusterreceiver`: Add additional attributes to node and pod entities ([#35879](https://github.com/open-telemetry/opentelemetry-collector-contrib/issues/35879))
  Adds the following attributes to node and pod metadata/entities:
    - `k8s.pod.phase`: The phase of a Pod indicates where the Pod is in its lifecycle. E.g. 'Pending', 'Running'
    - `k8s.pod.status_reason`: A brief message indicating details about why the pod is in this state. E.g. 'Evicted'
    - `k8s.node.condition_*`: The condition of a node. e.g. `k8s.node.condition_ready`. The value can be `true`, `false`, `unknown`.

- (Contrib) `receivercreator`: Add support for starting logs' collection based on provided k8s annotations' hints ([#34427](https://github.com/open-telemetry/opentelemetry-collector-contrib/issues/34427))
- (Contrib) `ottl`: Add a new ottl trim function that trims leading and trailing characters from a string (default- whitespace). ([#34100](https://github.com/open-telemetry/opentelemetry-collector-contrib/issues/34100))
- (Contrib) `sqlqueryreceiver`: Add instrumentation scope to SQL query receiver metrics and logs ([#31028](https://github.com/open-telemetry/opentelemetry-collector-contrib/issues/31028))
- (Contrib) `statsdreceiver`: Add UDS support to statsdreceiver ([#21385](https://github.com/open-telemetry/opentelemetry-collector-contrib/issues/21385))
- (Contrib) `tailsamplingprocessor`: Support hot sampling policy loading ([#37014](https://github.com/open-telemetry/opentelemetry-collector-contrib/issues/37014))

### 🧰 Bug fixes 🧰

- (Splunk) Fix deprecation warning for multiline config source calls ([#5829](https://github.com/signalfx/splunk-otel-collector/pull/5829))
- (Contrib) `receiver/azureeventhub`: Ensure that observed timestamp is set when unmarshaling logs. ([#36861](https://github.com/open-telemetry/opentelemetry-collector-contrib/issues/36861))
- (Contrib) `internal/docker`: Fix image matching regular expression to properly match SHA256 strings. ([#36239](https://github.com/open-telemetry/opentelemetry-collector-contrib/issues/36239))
  This affects the `docker_observer` extension.
- (Contrib) `k8sobjectsreceiver`: ensure the `k8s.namespace.name` attribute is set for objects retrieved using the `watch` mode ([#36352](https://github.com/open-telemetry/opentelemetry-collector-contrib/issues/36352))
- (Contrib) `mongodbatlasreceiver`: Update the mongoDB Atlas receiver to use the Default HTTP Transport that supports default proxy configuration ([#36412](https://github.com/open-telemetry/opentelemetry-collector-contrib/issues/36412))
- (Contrib) `mysqlreceiver`: Avoid recording a value for the MysqlBufferPoolPages metric when out-of-bounds. ([#35495](https://github.com/open-telemetry/opentelemetry-collector-contrib/issues/35495))
  When using compressed tables, Innodb_buffer_pool_pages_misc may report an out-of-bounds value.
  See https://bugs.mysql.com/bug.php?id=59550 for context.

- (Contrib) `pkg/ottl`: fix handling of nested maps within slices in the `flatten` function ([#36162](https://github.com/open-telemetry/opentelemetry-collector-contrib/issues/36162))
- (Contrib) `mysqlreceiver`: Divide large values directly in SQL queries to avoid int overflows ([#35495](https://github.com/open-telemetry/opentelemetry-collector-contrib/issues/35495))
- (Core) `internal/sharedcomponent`: Fixed bug where sharedcomponent would use too much memory remembering all the previously reported statuses ([#11826](https://github.com/open-telemetry/opentelemetry-collector/issues/11826))

## v0.116.0

This Splunk OpenTelemetry Collector release includes changes from the [opentelemetry-collector v0.116.0](https://github.com/open-telemetry/opentelemetry-collector/releases/tag/v0.116.0) and the [opentelemetry-collector-contrib v0.116.0](https://github.com/open-telemetry/opentelemetry-collector-contrib/releases/tag/v0.116.0) releases where appropriate.

### 🛑 Breaking changes 🛑

- (Contrib) `processor/tailsampling`: Reverts [#33671](https://github.com/open-telemetry/opentelemetry-collector-contrib/issues/33671), allowing for composite policies to specify inverted clauses in conjunction with other policies. This is a change bringing the previous state into place, breaking users who rely on what was introduced as part of [#33671](https://github.com/open-telemetry/opentelemetry-collector-contrib/issues/33671). ([#34085](https://github.com/open-telemetry/opentelemetry-collector-contrib/issues/34085))

### 🚀 New components 🚀

- (Splunk) Add `bearertokenauth` extension ([#5727](https://github.com/signalfx/splunk-otel-collector/pull/5727))
- (Splunk) Add `snowflake` receiver ([#5724](https://github.com/signalfx/splunk-otel-collector/pull/5724))
- (Splunk) Add `purefa` receiver ([#5731](https://github.com/signalfx/splunk-otel-collector/pull/5731))
- (Splunk) Add `sum` connector ([#5730 ](https://github.com/signalfx/splunk-otel-collector/pull/5730))

### 🚩 Deprecations 🚩

- (Contrib) `connector/routing`: Deprecate `match_once` parameter. ([#29882](https://github.com/open-telemetry/opentelemetry-collector-contrib/issues/29882))
- (Contrib) `routingprocessor`: Deprecated in favor of the routing connector. ([#36616](https://github.com/open-telemetry/opentelemetry-collector-contrib/issues/36616))
- (Contrib) `splunkhecexporter`: Add `otel_attrs_to_hec_metadata/*` config fields to replace `hec_metadata_to_otel_attrs/*` fields. ([#35092](https://github.com/open-telemetry/opentelemetry-collector-contrib/issues/35092))
  `otel_attrs_to_hec_metadata/*` config fields will replace the `hec_metadata_to_otel_attrs/*` fields in a later release.

### 💡 Enhancements 💡

- (Contrib) `purefareceiver`: Implements support for scraping Pure Storage FlashArray with Purity version 6.6.11+ ([#36251](https://github.com/open-telemetry/opentelemetry-collector-contrib/issues/36251))
- (Contrib) `azureeventhubreceiver`: support providing one or more time formats for timestamp parsing ([#36650](https://github.com/open-telemetry/opentelemetry-collector-contrib/issues/36650))
- (Contrib) `fileexporter`: Add support for profiles signal. ([#35978](https://github.com/open-telemetry/opentelemetry-collector-contrib/issues/35978))
- (Contrib) `pkg/ottl`: GetXML Converter now supports selecting text, CDATA, and attribute (value) content. ([#36821](https://github.com/open-telemetry/opentelemetry-collector-contrib/issues/36821))
- (Contrib) `kafkaexporter, kafkareceiver`: Add a new mechanism "AWS_MSK_IAM_OAUTHBEARER" for kafka exporter and kafka receiver. This mechanism use the AWS MSK IAM SASL Signer for Go https://github.com/aws/aws-msk-iam-sasl-signer-go. ([#19747](https://github.com/open-telemetry/opentelemetry-collector-contrib/issues/19747))
- (Contrib) `loadbalancingexporter`: Adds a an optional configuration to the k8s resolver which returns hostnames instead of IPs for headless services pointing at statefulsets ([#18412](https://github.com/open-telemetry/opentelemetry-collector-contrib/issues/18412))
- (Contrib) `mongodbatlasreceiver`: Adds additional metrics to the MongoDB Atlas receiver ([#36525](https://github.com/open-telemetry/opentelemetry-collector-contrib/issues/36525))
  Adds a number of new default disabled metrics to the MongoDB Atlas receiver. These metrics are:
  - mongodbatlas.disk.partition.queue.depth
  - mongodbatlas.disk.partition.throughput
  - mongodbatlas.process.cache.ratio
- (Contrib) `s3exporter`: Upgrading to adopt aws sdk v2 ([#36699](https://github.com/open-telemetry/opentelemetry-collector-contrib/issues/36699))

### 🧰 Bug fixes 🧰

- (Core) `exporters`: Fix memory leak at exporter shutdown ([#11401](https://github.com/open-telemetry/opentelemetry-collector/issues/11401))
- (Core) `sharedcomponent`: Remove race-condition and cleanup locking ([#11819](https://github.com/open-telemetry/opentelemetry-collector/issues/11819))
- (Contrib) `receiver/prometheusreceiver`: Metric adjuster no longer assumes that all metrics from a scrape come from the same resource ([#36477](https://github.com/open-telemetry/opentelemetry-collector-contrib/issues/36477))
- (Contrib) `k8sattributesprocessor`: Override extracted k8s attributes if original value has been empty ([#36373](https://github.com/open-telemetry/opentelemetry-collector-contrib/issues/36373))
- (Contrib) `k8sattributesprocessor`: Log any errors encountered during kube client initialisation ([#35879](https://github.com/open-telemetry/opentelemetry-collector-contrib/issues/35879))
  This addresses an issue where the collector, due to an error encountered during the kubernetes client initialisation,
  was reporting an 'unavailable' status via the health check extension without any further information to be found in the logs.
- (Contrib) `postgresqlreceiver`: Update the postgresqlreceiver to handle new table schema for the bgwriter metrics in pg17+ ([#36784](https://github.com/open-telemetry/opentelemetry-collector-contrib/issues/36784))
- (Contrib) `jaegerreceiver`: Remove ineffectual warning from jaegerreceiver ([#35894](https://github.com/open-telemetry/opentelemetry-collector-contrib/issues/35894))

## v0.115.0

### 🛑 Breaking changes 🛑

- (Splunk) Change default traces exporter to otlphttp exporter. ([#5588](https://github.com/signalfx/splunk-otel-collector/pull/5588)).
  See [the upgrade guidelines](https://github.com/signalfx/splunk-otel-collector?tab=readme-ov-file#from-01140-to-01150) on how to change existing configs to replace SAPM exporter.
- (Core) Change all logged timestamps to ISO8601 ([#10543](https://github.com/open-telemetry/opentelemetry-collector/pull/10543)).
  This makes log timestamps human-readable (as opposed to epoch seconds in
  scientific notation), but may break users trying to parse logged lines in the
  old format.
- (Contrib) `k8sattributesprocessor`: Move k8sattr.fieldExtractConfigRegex.disallow feature gate to Beta. ([#25128](https://github.com/open-telemetry/opentelemetry-collector-contrib/pull/25128))
  Disable the `k8sattr.fieldExtractConfigRegex.disallow` feature gate to get the old behavior.

### 🚀 New components 🚀

- (Splunk) Add `filestats` receiver ([#5229](https://github.com/signalfx/splunk-otel-collector/pull/5229))
- (Splunk) Add `iis` receiver ([#5717](https://github.com/signalfx/splunk-otel-collector/pull/5717))
- (Splunk) Add `bearertokenauth` extension ([#5727](https://github.com/signalfx/splunk-otel-collector/pull/5727))

### 💡 Enhancements 💡

- (Splunk) Automatic Discovery:
  - Switch bundled NGINX discovery to create [OpenTelemetry NGINX receiver](https://docs.splunk.com/observability/en/gdi/opentelemetry/components/nginx-receiver.html#nginx-receiver) instead of the Smart Agent NGINX monitor ([#5689](https://github.com/signalfx/splunk-otel-collector/pull/5689))
- (Splunk) Expose internal metrics at default `localhost:8888` address instead of `${SPLUNK_LISTEN_INTERFACE}:8888` ([#5706](https://github.com/signalfx/splunk-otel-collector/pull/5706))
  This can be changed in `service::telemetry::metrics` section:
  ```yaml
  service:
    telemetry:
      metrics:
        readers:
          - pull:
              exporter:
                prometheus:
                  host: localhost
                  port: 8888
  ```
  This also removes a warning about deprecated `service::telemetry::metrics::address`.
- (Splunk) Publish a FIPS-140 compliant Docker [images](https://quay.io/repository/signalfx/splunk-otel-collector-fips?tab=tags) and binaries for Linux and Windows. ([#5725](https://github.com/signalfx/splunk-otel-collector/pull/5725))
- (Core) `exporterqueue`: Introduce a feature gate exporter.UsePullingBasedExporterQueueBatcher to use the new pulling model in exporter queue batching. ([#8122](https://github.com/open-telemetry/opentelemetry-collector/pull/8122), [#10368](https://github.com/open-telemetry/opentelemetry-collector/pull/10368))
  If both queuing and batching is enabled for exporter, we now use a pulling model instead of a
  pushing model. num_consumer in queue configuration is now used to specify the maximum number of
  concurrent workers that are sending out the request.
- (Core) `service`: Add support for ca certificates in telemetry metrics otlp grpc exporter ([#11633](https://github.com/open-telemetry/opentelemetry-collector/pull/11633))
  Before this change the Certificate value in config was silently ignored.
- (Contrib) `postgresqlreceiver`: Added new postgresql metrics to achieve parity with Telegraf ([#36528](https://github.com/open-telemetry/opentelemetry-collector-contrib/pull/36528))
- (Contrib) `loadbalancingexporter`: Adding sending_queue, retry_on_failure and timeout settings to loadbalancing exporter configuration ([#35378](https://github.com/open-telemetry/opentelemetry-collector-contrib/pull/35378))
  When switching to top-level sending_queue configuration - users should carefully review queue size
  In some rare cases setting top-level queue size to n*queueSize might be not enough to prevent data loss
- (Contrib) `routingconnector`: Add abiilty to route by 'datapoint' context ([#36523](https://github.com/open-telemetry/opentelemetry-collector-contrib/pull/36523))
- (Contrib) `signalfxreceiver`: Follow receiver contract based on type of error ([#5909](https://github.com/open-telemetry/opentelemetry-collector-contrib/issues/5909))
  Use 503 error code for retryable and 400 error code for not-retryable errors instead of responding with a 500 unconditionally.

### 🧰 Bug fixes 🧰

- (Core) `service`: ensure OTLP emitted logs respect severity ([#11718](https://github.com/open-telemetry/opentelemetry-collector/pull/11718))
- (Core) `featuregate`: Fix an unfriendly display message `runtime error` when feature gate is used to display command line usage. ([#11651](https://github.com/open-telemetry/opentelemetry-collector/pull/11651))
- (Contrib) `exporter/pulsarexporter`: Change configuration option `map_connections_per_broker`, rename to `max_connections_per_broker`. ([#36579](https://github.com/open-telemetry/opentelemetry-collector-contrib/pull/36579))
- (Contrib) `processor/k8sattribute`: fixes parsing of k8s image names to support images with tags and digests. ([#36131](https://github.com/open-telemetry/opentelemetry-collector-contrib/pull/36131))
- (Contrib) `loadbalancingexporter`: The k8sresolver in loadbalancingexporter was triggering exporter churn in the way the change event was handled. ([#35658](https://github.com/open-telemetry/opentelemetry-collector-contrib/pull/35658))
- (Contrib) `vcenterreceiver`: The existing code did not honor TLS settings beyond 'insecure'. All TLS client config should now be honored. ([#36482](https://github.com/open-telemetry/opentelemetry-collector-contrib/pull/36482))

### 🚩Deprecations 🚩

- (Splunk) Deprecate the collectd/genericjmx monitor. Please use the [jmxreceiver](https://github.com/open-telemetry/opentelemetry-collector-contrib/tree/main/receiver/jmxreceiver) instead. ([#5539](https://github.com/signalfx/splunk-otel-collector/pull/5539))
- (Splunk) Deprecate the collectd/activemq monitor. Please use the [jmxreceiver](https://github.com/open-telemetry/opentelemetry-collector-contrib/tree/main/receiver/jmxreceiver) with the activemq target system instead. ([#5539](https://github.com/signalfx/splunk-otel-collector/pull/5539))
- (Splunk) Deprecate the collectd/cassandra monitor. Please use the [jmxreceiver](https://github.com/open-telemetry/opentelemetry-collector-contrib/tree/main/receiver/jmxreceiver) with the cassandra target system instead. ([#5539](https://github.com/signalfx/splunk-otel-collector/pull/5539))
- (Splunk) Deprecate the collectd/hadoop monitor. Please use the [jmxreceiver](https://github.com/open-telemetry/opentelemetry-collector-contrib/tree/main/receiver/jmxreceiver) with the hadoop target system instead. ([#5539](https://github.com/signalfx/splunk-otel-collector/pull/5539))
- (Splunk) Deprecate the collectd/kafka monitor. Please use the [jmxreceiver](https://github.com/open-telemetry/opentelemetry-collector-contrib/tree/main/receiver/jmxreceiver) with the kafka target system instead. ([#5539](https://github.com/signalfx/splunk-otel-collector/pull/5539))
- (Splunk) Deprecate the collectd/kafka-consumer monitor. Please use the [jmxreceiver](https://github.com/open-telemetry/opentelemetry-collector-contrib/tree/main/receiver/jmxreceiver) with the kafka-consumer target system instead. ([#5539](https://github.com/signalfx/splunk-otel-collector/pull/5539))
- (Splunk) Deprecate the collectd/kafka-producer monitor. Please use the [jmxreceiver](https://github.com/open-telemetry/opentelemetry-collector-contrib/tree/main/receiver/jmxreceiver) with the kafka-producer target system instead. ([#5539](https://github.com/signalfx/splunk-otel-collector/pull/5539))
- (Splunk) Deprecate the collectd/solr monitor. Please use the [jmxreceiver](https://github.com/open-telemetry/opentelemetry-collector-contrib/tree/main/receiver/jmxreceiver) with the solr target system instead. ([#5539](https://github.com/signalfx/splunk-otel-collector/pull/5539))
- (Splunk) Deprecate the collectd/tomcat monitor. Please use the [jmxreceiver](https://github.com/open-telemetry/opentelemetry-collector-contrib/tree/main/receiver/jmxreceiver) with the tomcat target system instead. ([#5539](https://github.com/signalfx/splunk-otel-collector/pull/5539))

## v0.114.0

### 💡 Enhancements 💡

- (Contrib) `processor/k8sattributes`: Add support for profiles signal ([#35983](https://github.com/open-telemetry/opentelemetry-collector-contrib/pull/35983))
- (Contrib) `receiver/k8scluster`: Add support for limiting observed resources to a specific namespace. ([#9401](https://github.com/open-telemetry/opentelemetry-collector-contrib/pull/9401))
  This change allows to make use of this receiver with `Roles`/`RoleBindings`, as opposed to giving the collector cluster-wide read access.
- (Contrib) `processor/resourcedetection`: Introduce support for Profiles signal type. ([#35980](https://github.com/open-telemetry/opentelemetry-collector-contrib/pull/35980))
- (Contrib) `connector/routing`: Add ability to route by metric context ([#36236](https://github.com/open-telemetry/opentelemetry-collector-contrib/pull/36236))
- (Contrib) `connector/routing`: Add ability to route by span context ([#36276](https://github.com/open-telemetry/opentelemetry-collector-contrib/pull/36276))
- (Contrib) `processor/spanprocessor`: Add a new configuration option to keep the original span name when extracting attributes from the span name. ([#36120](https://github.com/open-telemetry/opentelemetry-collector-contrib/pull/36120))
- (Contrib) `receiver/splunkenterprise`: Add new metrics for Splunk Enterprise dispatch artifacts caches ([#36181](https://github.com/open-telemetry/opentelemetry-collector-contrib/pull/36181))

### 🚩Deprecations 🚩

- (Splunk) `SPLUNK_TRACE_URL` environment variable is deprecated. It's replaced with `${SPLUNK_INGEST_URL}/v2/trace`
  in the default configs. Default value for `SPLUNK_TRACE_URL` is still set in the binary from `SPLUNK_REALM` or
  `SPLUNK_INGEST_URL` environment variables to not break existing configurations. However, it is recommended to
  update the configurations to use `${SPLUNK_INGEST_URL}/v2/trace` instead. ([#5672](https://github.com/signalfx/splunk-otel-collector/pull/5672)).

### 🛑 Breaking changes 🛑

- (Splunk) Given that `SPLUNK_TRACE_URL` environment variable is deprecated and replaced with
  `${SPLUNK_INGEST_URL}/v2/trace` in the default configurations, the option to set the Trace URL has been removed from
  all packaging and mass deployment solutions to an avoid confusion. ([#5672](https://github.com/signalfx/splunk-otel-collector/pull/5672)).

### 🧰 Bug fixes 🧰

- (Splunk) `receiver/journald`: Upgrade journald client libraries in the Collector docker image by taking them from latest Debian image.
  This fixes journald receiver on kubernetes nodes with recent versions of systemd ([#5664](https://github.com/signalfx/splunk-otel-collector/pull/5664)).
- (Core) scraperhelper: If the scraper shuts down, do not scrape first. ([#11632](https://github.com/open-telemetry/opentelemetry-collector-contrib/pull/11632))
  When the scraper is shutting down, it currently will scrape at least once. With this change, upon receiving a shutdown order, the receiver's scraperhelper will exit immediately.
- (Contrib) `pkg/stanza`: Ensure that time parsing happens before entry is sent to downstream operators ([#36213](https://github.com/open-telemetry/opentelemetry-collector-contrib/pull/36213))
- (Contrib) `processor/k8sattributes`: Block when starting until the metadata have been synced, to fix that some data couldn't be associated with metadata when the agent was just started. ([#32556](https://github.com/open-telemetry/opentelemetry-collector-contrib/pull/32556))
- (Contrib) `exporter/loadbalancing`: Shutdown exporters during collector shutdown. This fixes a memory leak. ([#36024](https://github.com/open-telemetry/opentelemetry-collector-contrib/pull/36024))
- (Contrib) `pkg/ottl`: Respect the `depth` option when flattening slices using `flatten` ([#36161](https://github.com/open-telemetry/opentelemetry-collector-contrib/pull/36161))
  The `depth` option is also now required to be at least `1`.
- (Contrib) `pkg/stanza`: Synchronous handling of entries passed from the log emitter to the receiver adapter ([#35453](https://github.com/open-telemetry/opentelemetry-collector-contrib/pull/35453))
- (Contrib) `receiver/prometheus`: Fix prometheus receiver to support static scrape config with Target Allocator ([#36062](https://github.com/open-telemetry/opentelemetry-collector-contrib/pull/36062))

## v0.113.0

This Splunk OpenTelemetry Collector release includes changes from the opentelemetry-collector v0.113.0 and the opentelemetry-collector-contrib v0.113.0 releases where appropriate.

### 🛑 Breaking changes 🛑

- (Contrib) `sapmreceiver`: Remove the deprecated access_token_passthrough from SAPM receiver. ([#35972](https://github.com/open-telemetry/opentelemetry-collector-contrib/pull/35972))
  Please use `include_metadata` instead with the following config option applied to the batch processor:
  batch:
    metadata_keys: [X-Sf-Token]

- (Contrib) `pkg/ottl`: Promote `processor.transform.ConvertBetweenSumAndGaugeMetricContext` feature gate to Stable ([#36216](https://github.com/open-telemetry/opentelemetry-collector-contrib/pull/36216))
  This gate can no longer be disabled. The `convert_sum_to_gauge` and `convert_gauge_to_sum` may now only be used with the `metric` context.


### 💡 Enhancements 💡

- (Contrib) `splunkenterprisereceiver`: Add telemetry around the Splunk Enterprise kv-store. ([#35445](https://github.com/open-telemetry/opentelemetry-collector-contrib/pull/35445))
- (Contrib) `journaldreceiver`: adds ability to parse journald's MESSAGE field as a string if desired ([#36005](https://github.com/open-telemetry/opentelemetry-collector-contrib/pull/36005))
- (Contrib) `journaldreceiver`: allows querying a journald namespace ([#36031](https://github.com/open-telemetry/opentelemetry-collector-contrib/pull/36031))
- (Contrib) `hostmetricsreceiver`: Add the system.uptime metric in the hostmetrics receiver ([#31627](https://github.com/open-telemetry/opentelemetry-collector-contrib/pull/31627))
  This metric is provided by the new `system` scraper.

- (Contrib) `hostmetrics`: Adjust scraper creation to make it so the scraper name is reported with hostmetrics scraper errors. ([#35814](https://github.com/open-telemetry/opentelemetry-collector-contrib/pull/35814))
- (Contrib) `pkg/ottl`: Add SliceToMap function ([#35256](https://github.com/open-telemetry/opentelemetry-collector-contrib/pull/35256))
- (Contrib) `journaldreceiver`: Restart journalctl if it exits unexpectedly ([#35635](https://github.com/open-telemetry/opentelemetry-collector-contrib/pull/35635))
- (Contrib) `routingconnector`: Add ability to route by request metadata. ([#19738](https://github.com/open-telemetry/opentelemetry-collector-contrib/pull/19738))
- (Contrib) `exporter/signalfx`: Enabling retrying for dimension properties update without tags in case of 400 response error. ([#36044](https://github.com/open-telemetry/opentelemetry-collector-contrib/pull/36044))
  Property and tag updates are done using the same API call. After this change, the exporter will retry once to sync
  properties in case of 400 response error.

- (Contrib) `signalfxexporter`: Add more default metrics related to Kubernetes cronjobs, jobs, statefulset, and hpa ([#36026](https://github.com/open-telemetry/opentelemetry-collector-contrib/pull/36026))
- (Contrib) `simpleprometheusreceiver`: Support to set `job_name` in config ([#31502](https://github.com/open-telemetry/opentelemetry-collector-contrib/pull/31502))
- (Contrib) `solacereceiver`: Add support to the Solace Receiver to convert the new `Move to Dead Message Queue` and new `Delete` spans generated by Solace Event Broker to OTLP. ([#36071](https://github.com/open-telemetry/opentelemetry-collector-contrib/pull/36071))
- (Contrib) `routingconnector`: Add ability to route log records individually using OTTL log record context. ([#35939](https://github.com/open-telemetry/opentelemetry-collector-contrib/pull/35939))
- (Contrib) `splunkenterprisereceiver`: Add new metrics for Splunk Enterprise dispatch artifacts ([#35950](https://github.com/open-telemetry/opentelemetry-collector-contrib/pull/35950))
- (Core) `batchprocessor`: Move single shard batcher creation to the constructor ([#11594](https://github.com/open-telemetry/opentelemetry-collector/issues/11594))
- (Core) `service`: add support for using the otelzap bridge and emit logs using the OTel Go SDK ([#10544](https://github.com/open-telemetry/opentelemetry-collector/issues/10544))

### 🧰 Bug fixes 🧰

- (Contrib) `receiver/windowseventlog`: Fix panic when rendering long event messages. ([#36179](https://github.com/open-telemetry/opentelemetry-collector-contrib/pull/36179))
- (Contrib) `hostmetricsreceiver`: Do not set the default value of HOST_PROC_MOUNTINFO to respect root_path ([#35990](https://github.com/open-telemetry/opentelemetry-collector-contrib/pull/35990))
- (Contrib) `prometheusexporter`: Fixes an issue where the prometheus exporter would not shut down the server when the collector was stopped. ([#35464](https://github.com/open-telemetry/opentelemetry-collector-contrib/pull/35464))
- (Contrib) `k8sobserver`: Enable observation of ingress objects if the `ObserveIngresses` config option is set to true ([#35324](https://github.com/open-telemetry/opentelemetry-collector-contrib/pull/35324))
- (Contrib) `pkg/stanza`: Fixed bug causing Operators with DropOnErrorQuiet to send log entries to the next operator. ([#35010](https://github.com/open-telemetry/opentelemetry-collector-contrib/pull/35010))
  This issue was introduced by a bug fix meant to ensure Silent Operators are not logging errors ([#35010](https://github.com/open-telemetry/opentelemetry-collector-contrib/pull/35010)). With this fix,
  this side effect bug has been resolved.

- (Contrib) `splunkhecreceiver`: Avoid a memory leak by changing how we record obsreports for logs and metrics. ([#35294](https://github.com/open-telemetry/opentelemetry-collector-contrib/pull/35294))
- (Contrib) `receiver/filelog`: fix record counting with header ([#35869](https://github.com/open-telemetry/opentelemetry-collector-contrib/pull/35869))
- (Contrib) `connector/routing`: Fix detection of duplicate conditions in routing table. ([#35962](https://github.com/open-telemetry/opentelemetry-collector-contrib/pull/35962))
- (Contrib) `solacereceiver`: The Solace receiver may unexpectedly terminate on reporting traces when used with a memory limiter processor and under high load ([#35958](https://github.com/open-telemetry/opentelemetry-collector-contrib/pull/35958))
- (Contrib) `pkg/stanza/operator`: Retain Operator should propagate the severity field ([#35832](https://github.com/open-telemetry/opentelemetry-collector-contrib/pull/35832))
  The retain operator should propagate the severity field like it does with timestamps.

- (Contrib) `pkg/stanza`: Handle error of callback function of `ParserOperator.ProcessWithCallback` ([#35769](https://github.com/open-telemetry/opentelemetry-collector-contrib/pull/35769))
  `ProcessWithCallback` of `ParserOperator` first calls the `ParseWith` method
  which properly handles errors with `HandleEntryError`.
  Then the callback function is called and its returned error should also
  be handled by the `HandleEntryError` ensuring a consistent experience.

- (Core) `service`: ensure traces and logs emitted by the otel go SDK use the same resource information ([#11578](https://github.com/open-telemetry/opentelemetry-collector/issues/11578))
- (Core) `config/configgrpc`: Patch for bug in the grpc-go NewClient that makes the way the hostname is resolved incompatible with the way proxy setting are applied. ([#11537](https://github.com/open-telemetry/opentelemetry-collector/issues/11537))

## v0.112.0

This Splunk OpenTelemetry Collector release includes changes from the opentelemetry-collector v0.112.0 and the opentelemetry-collector-contrib v0.112.0 releases where appropriate.

### 🛑 Breaking changes 🛑

- (Splunk) Remove httpsink exporter ([#5503](https://github.com/signalfx/splunk-otel-collector/pull/5503))
- (Splunk) Remove signalfx-metadata and collectd/metadata monitors ([#5508](https://github.com/signalfx/splunk-otel-collector/pull/5508))
  Both monitors are deprecated and replaced by the hostmetricsreceiver and processlist monitor.
- (Splunk) Remove deprecated collectd/etcd monitor. [Please use the etcd prometheus endpoint to scrape metrics.](https://etcd.io/docs/v3.5/metrics/) ([#5520](https://github.com/signalfx/splunk-otel-collector/pull/5520))
- (Splunk) Remove deprecated collectd/health-checker monitor. ([#5522](https://github.com/signalfx/splunk-otel-collector/pull/5522))
- (Splunk) Remove deprecated loggingexporter from the distribution ([#5551](https://github.com/signalfx/splunk-otel-collector/pull/5551))
- (Core) `service`: Remove stable gate component.UseLocalHostAsDefaultHost ([#11412](https://github.com/open-telemetry/opentelemetry-collector/pull/11412))

### 🚩Deprecations 🚩

- (Splunk) Deprecate cloudfoundry monitor ([#5495](https://github.com/signalfx/splunk-otel-collector/pull/5495))
- (Splunk) Deprecate the heroku observer. Use the [resource detection observer with heroku detector](https://github.com/open-telemetry/opentelemetry-collector-contrib/tree/main/processor/resourcedetectionprocessor#heroku) instead. ([#5496](https://github.com/signalfx/splunk-otel-collector/pull/5496))
- (Splunk) Deprecate mongodb atlas monitor. [Please use the mongodbatlasreceiver instead](https://docs.splunk.com/observability/en/gdi/opentelemetry/components/mongodb-atlas-receiver.html) ([#5500](https://github.com/signalfx/splunk-otel-collector/pull/5500))
- (Splunk) Deprecate python-monitor monitor ([#5501](https://github.com/signalfx/splunk-otel-collector/pull/5501))
- (Splunk) Deprecate windowslegacy monitor ([#5518](https://github.com/signalfx/splunk-otel-collector/pull/5518))
- (Splunk) Deprecate statsd monitor. Use the [statsd receiver](https://github.com/open-telemetry/opentelemetry-collector-contrib/tree/main/receiver/statsdreceiver) instead. ([#5513](https://github.com/signalfx/splunk-otel-collector/pull/5513))
- (Splunk) Deprecate the collectd/consul monitor. Please use the statsd or prometheus receiver instead. See https://developer.hashicorp.com/consul/docs/agent/monitor/telemetry for more information. ([#5521](https://github.com/signalfx/splunk-otel-collector/pull/5521))
- (Splunk) Deprecate collectd/mysql monitor. Use the [mysql receiver](https://github.com/open-telemetry/opentelemetry-collector-contrib/tree/main/receiver/mysqlreceiver) instead. ([#5538](https://github.com/signalfx/splunk-otel-collector/pull/5538))
- (Splunk) Deprecate the collectd/nginx monitor. Please use the [nginx receiver](https://github.com/open-telemetry/opentelemetry-collector-contrib/blob/main/receiver/nginxreceiver/) instead. ([#5537](https://github.com/signalfx/splunk-otel-collector/pull/5537))
- (Splunk) Deprecate the collectd/chrony monitor. Please use the [chronyreceiver](https://github.com/open-telemetry/opentelemetry-collector-contrib/tree/main/receiver/chronyreceiver) instead. ([#5536](https://github.com/signalfx/splunk-otel-collector/pull/5536))
- (Splunk) Deprecate the collectd/statsd monitor. Please use the [statsdreceiver](https://github.com/open-telemetry/opentelemetry-collector-contrib/tree/main/receiver/statsdreceiver) instead. ([#5542](https://github.com/signalfx/splunk-otel-collector/pull/5542))
- (Splunk) Deprecate the ecs-metadata monitor ([#5541](https://github.com/signalfx/splunk-otel-collector/pull/5541))
- (Splunk) Deprecate the collectd/statsd monitor. Please use the [statsdreceiver](https://github.com/open-telemetry/opentelemetry-collector-contrib/tree/main/receiver/statsdreceiver) instead. ([#](https://github.com/signalfx/splunk-otel-collector/pull/))
- (Splunk) Deprecate the haproxy monitor. Please use the [haproxyreceiver](https://github.com/open-telemetry/opentelemetry-collector-contrib/tree/main/receiver/haproxyreceiver) instead. ([#5543](https://github.com/signalfx/splunk-otel-collector/pull/5543))
- (Contrib) `sapmreceiver`: Deprecate SAPM receiver ([#32125](https://github.com/open-telemetry/opentelemetry-collector-contrib/pull/32125))

### 🚀 New components 🚀

- (Splunk) Add [chrony receiver](https://github.com/open-telemetry/opentelemetry-collector-contrib/tree/main/receiver/chronyreceiver) ([#5535](https://github.com/signalfx/splunk-otel-collector/pull/5535))

### 💡 Enhancements 💡

- (Splunk) Update Python to 3.13.0 ([5552](https://github.com/signalfx/splunk-otel-collector/pull/5552))
- (Core) `confighttp`: Adding support for lz4 compression into the project ([#9128](https://github.com/open-telemetry/opentelemetry-collector/pull/9128))
- (Core) `service`: Hide profiles support behind a feature gate while it remains alpha. ([#11477](https://github.com/open-telemetry/opentelemetry-collector/pull/11477))
- (Core) `exporters`: Retry sender will fail fast when the context timeout is shorter than the next retry interval. ([#11183](https://github.com/open-telemetry/opentelemetry-collector/pull/11183))
- (Contrib) `azureeventshubreceiver`: Updates the Azure Event Hub receiver to use the new Resource Logs translator. ([#35357](https://github.com/open-telemetry/opentelemetry-collector-contrib/pull/35357))
- (Contrib) `pkg/ottl`: Add ConvertAttributesToElementsXML Converter ([#35328](https://github.com/open-telemetry/opentelemetry-collector-contrib/pull/35328))
- (Contrib) `azureblobreceiver`: adds support for using azidentity default auth, enabling the use of Azure Managed Identities, e.g. Workload Identities on AKS ([#35636](https://github.com/open-telemetry/opentelemetry-collector-contrib/pull/35636))
  This change allows to use authentication type "default", which makes the receiver use azidentity default Credentials,
  which automatically picks up, identities assigned to e.g. a container or a VirtualMachine
- (Contrib) `k8sobserver`: Emit endpoint per Pod's container ([#35491](https://github.com/open-telemetry/opentelemetry-collector-contrib/pull/35491))
- (Contrib) `mongodbreceiver`: Add support for MongoDB direct connection ([#35427](https://github.com/open-telemetry/opentelemetry-collector-contrib/pull/35427))
- (Contrib) `chronyreceiver`: Move chronyreceiver to beta ([#35913](https://github.com/open-telemetry/opentelemetry-collector-contrib/pull/35913))
- (Contrib) `pkg/ottl`: Parsing invalid statements and conditions now prints all errors instead of just the first one found. ([#35728](https://github.com/open-telemetry/opentelemetry-collector-contrib/pull/35728))
- (Contrib) `pkg/ottl`: Add ParseSimplifiedXML Converter ([#35421](https://github.com/open-telemetry/opentelemetry-collector-contrib/pull/35421))
- (Contrib) `routingconnector`: Allow routing based on OTTL Conditions ([#35731](https://github.com/open-telemetry/opentelemetry-collector-contrib/pull/35731))
  Each route must contain either a statement or a condition.
- (Contrib) `sapmreceiver`: Respond 503 on non-permanent and 400 on permanent errors ([#35300](https://github.com/open-telemetry/opentelemetry-collector-contrib/pull/35300))
- (Contrib) `hostmetricsreceiver`: Use HOST_PROC_MOUNTINFO as part of configuration instead of environment variable ([#35504](https://github.com/open-telemetry/opentelemetry-collector-contrib/pull/35504))
- (Contrib) `pkg/ottl`: Add ConvertTextToElements Converter ([#35364](https://github.com/open-telemetry/opentelemetry-collector-contrib/pull/35364))

### 🧰 Bug fixes 🧰

- (Core) `processorhelper`: Fix issue where in/out parameters were not recorded when error was returned from consumer. ([#11351](https://github.com/open-telemetry/opentelemetry-collector/pull/11351))
- (Contrib) `metricstransform`: The previously removed functionality of aggregating against an empty label set is restored. ([#34430](https://github.com/open-telemetry/opentelemetry-collector-contrib/pull/34430))
- (Contrib) `filelogreceiver`: Supports `add_metadata_from_filepath` for Windows filepaths ([#35558](https://github.com/open-telemetry/opentelemetry-collector-contrib/pull/35558))
- (Contrib) `filelogreceiver`: Suppress errors on EBADF when unlocking files. ([#35706](https://github.com/open-telemetry/opentelemetry-collector-contrib/pull/35706))
  This error is harmless and happens regularly when delete_after_read is set. This is because we acquire the lock right at the start of the ReadToEnd function and then defer the unlock, but that function also performs the delete. So, by the time it returns and the defer runs the file descriptor is no longer valid.
- (Contrib) `kafkareceiver`: Fixes issue causing kafkareceiver to block during Shutdown(). ([#30789](https://github.com/open-telemetry/opentelemetry-collector-contrib/pull/30789))
- (Contrib) `hostmetrics receiver`: Fix duplicate filesystem metrics ([#34635](https://github.com/open-telemetry/opentelemetry-collector-contrib/pull/34635), [#34512](https://github.com/open-telemetry/opentelemetry-collector-contrib/pull/34512))
  The hostmetrics exposes duplicate metrics of identical mounts exposed in namespaces. The duplication causes errors in exporters that are sensitive to duplicate metrics. We can safely drop the duplicates as the metrics should be exactly the same.
- (Contrib) `pkg/ottl`: Allow indexing string slice type ([#29441](https://github.com/open-telemetry/opentelemetry-collector-contrib/pull/29441))
- (Contrib) `mysqlreceiver`: Add replica metric support for versions of MySQL earlier than 8.0.22. ([#35217](https://github.com/open-telemetry/opentelemetry-collector-contrib/pull/35217))
- (Contrib) `stanza/input/windows`: Close remote session while resubscribing ([#35577](https://github.com/open-telemetry/opentelemetry-collector-contrib/pull/35577))
- (Contrib) `receiver/windowseventlog`: Errors returned when passing data downstream will now be propagated correctly. ([#35461](https://github.com/open-telemetry/opentelemetry-collector-contrib/pull/35461))

## v0.111.0


This Splunk OpenTelemetry Collector release includes changes from the opentelemetry-collector v0.111.0 and the opentelemetry-collector-contrib v0.111.0 releases where appropriate.

### 🛑 Breaking changes 🛑

- (Contrib) signalfxexporter: Do not exclude the metric container.memory.working_set ([#35475](https://github.com/open-telemetry/opentelemetry-collector-contrib/pull/35475))
- (Contrib) sqlqueryreceiver: Fail if value for log column in result set is missing, collect errors ([#35068](https://github.com/open-telemetry/opentelemetry-collector-contrib/issues/35068))
- (Contrib) windowseventlogreceiver: The 'raw' flag no longer suppresses rendering info. ([#34720](https://github.com/open-telemetry/opentelemetry-collector-contrib/pull/34720))
- (Splunk) Remove deprecated memory ballast extension ([#5429](https://github.com/open-telemetry/opentelemetry-collector/pull/5429))

### 🚩Deprecations 🚩

- (Contrib) sapmreceiver: access_token_passthrough is deprecated ([#35330](https://github.com/open-telemetry/opentelemetry-collector-contrib/pull/35330))
- (Splunk) Remove ballast extension entirely from components  ([#5429](https://github.com/signalfx/splunk-otel-collector/pull/5429))
- (Splunk) Deprecate jaegergrpc monitor ([#5428](https://github.com/signalfx/splunk-otel-collector/pull/5428))
- (Splunk) Deprecate the jaegergrpc monitor ([#5428](https://github.com/signalfx/splunk-otel-collector/pull/5428))

### 💡 Enhancements 💡

- (Splunk) Initial release of standalone collector binaries for Linux (amd64/arm64) and Windows (amd64) with FIPS 140-2 support. These are experimental (alpha) binaries, and it is not suitable to use them in production environments. ([#5378](https://github.com/signalfx/splunk-otel-collector/pull/5378)):
  - `otelcol-fips_linux_<amd64|arm64>`: Built with [`GOEXPERIMENT=boringcrypto`](https://go.dev/src/crypto/internal/boring/README) and [`crypto/tls/fipsonly`](https://go.dev/src/crypto/tls/fipsonly/fipsonly.go).
  - `otelcol-fips_windows_amd64.exe`: Built with [`GOEXPERIMENT=cngcrypto`](https://github.com/microsoft/go/blob/microsoft/main/eng/doc/fips/README.md) and [`requirefips`](https://github.com/microsoft/go/blob/microsoft/main/eng/doc/fips/README.md#build-option-to-require-fips-mode) (the collector will panic if FIPS is not enabled on the Windows host).
  - Smart Agent components are not currently supported.
  - Download the binaries from the list of assets below.
- (Core) `confignet:` Add Profiles Marshaler to otlptext. ([#11161](https://github.com/open-telemetry/opentelemetry-collector/pull/11161))
- (Contrib) `receivercreator:` Validate endpoint's configuration before starting receivers ([#33145](https://github.com/open-telemetry/opentelemetry-collector-contrib/issues/33145))
- (Contrib) `receiver/statsd:` Add support for aggregating on Host/IP ([#23809](https://github.com/open-telemetry/opentelemetry-collector-contrib/issues/23809))
- (Contrib) `hostmetricsreceiver:` Add ability to mute all errors (mainly due to access rights) coming from process scraper of the hostmetricsreceiver ([#20435](https://github.com/open-telemetry/opentelemetry-collector-contrib/issues/20435))
- (Contrib) `kubeletstats:` Introduce feature gate for deprecation of container.cpu.utilization, k8s.pod.cpu.utilization and k8s.node.cpu.utilization metrics ([#35139](https://github.com/open-telemetry/opentelemetry-collector-contrib/pull/35139))
- (Contrib) `pkg/ottl:` Add InsertXML Converter ([#35436](https://github.com/open-telemetry/opentelemetry-collector-contrib/pull/35436))
- (Contrib) `pkg/ottl`: Add GetXML Converter ([#35462](https://github.com/open-telemetry/opentelemetry-collector-contrib/pull/35462))
- (Contrib) `pkg/ottl`: Add ToKeyValueString Converter ([#35334](https://github.com/open-telemetry/opentelemetry-collector-contrib/issues/35334))
- (Contrib) `pkg/ottl`: Add RemoveXML Converter ([#35301](https://github.com/open-telemetry/opentelemetry-collector-contrib/pull/35301))
- (Contrib) `sqlserverreceiver:` Add computer name resource attribute to relevant metrics ([#35040](https://github.com/open-telemetry/opentelemetry-collector-contrib/pull/35040))
- (Contrib) `windowseventlogreceiver:` Add 'suppress_rendering_info' option. ([#34720](https://github.com/open-telemetry/opentelemetry-collector-contrib/pull/34720))
- (Contrib) `receiver/awss3receiver:` Add ingest progress notifications via OpAMP ([#33980](https://github.com/open-telemetry/opentelemetry-collector-contrib/pull/33980))
- (Contrib) `receiver/azureblobreceiver:` support for default auth ([#35636](https://github.com/open-telemetry/opentelemetry-collector-contrib/pull/35636))
- (Contrib) update sapm-proto to 0.16.0 ([#35630](https://github.com/open-telemetry/opentelemetry-collector-contrib/pull/35630))


### 🧰 Bug fixes 🧰

- (Contrib) `windowseventlogreceiver:` While collecting from a remote windows host, the stanza operator will no longer log "subscription handle is already open" constantly during successful collection. ([#35520](https://github.com/open-telemetry/opentelemetry-collector-contrib/pull/35520))
- (Contrib) `windowseventlogreceiver:` If collecting from a remote host, the receiver will stop collecting if the host restarts. This change resubscribes when the host restarts. ([#35175](https://github.com/open-telemetry/opentelemetry-collector-contrib/pull/35175))
- (Contrib) `sqlqueryreceiver:` Fix reprocessing of logs when tracking_column type is timestamp ([#35194](https://github.com/open-telemetry/opentelemetry-collector-contrib/issues/35194))
- (Core) `processorhelper`: Fix bug where record in/out metrics were skipped ([#11360](https://github.com/open-telemetry/opentelemetry-collector/pull/11360))

## v0.110.0

This Splunk OpenTelemetry Collector release includes changes from the [opentelemetry-collector v0.110.0](https://github.com/open-telemetry/opentelemetry-collector/releases/tag/v0.110.0) and the [opentelemetry-collector-contrib v0.110.0](https://github.com/open-telemetry/opentelemetry-collector-contrib/releases/tag/v0.110.0) releases where appropriate.

Additionally, updates `splunk-otel-javaagent` to [`v2.8.1`](https://github.com/signalfx/splunk-otel-java/releases/tag/v2.8.1) and `jmx-metric-gatherer` to [`v1.39.0`](https://github.com/open-telemetry/opentelemetry-java-contrib/releases/tag/v1.39.0)

### 🛑 Breaking changes 🛑

- (Core) `processorhelper`: Update incoming/outgoing metrics to a single metric with `otel.signal` attributes. ([#11144](https://github.com/open-telemetry/opentelemetry-collector/pull/11144))
- (Core) processorhelper: Remove deprecated [Traces|Metrics|Logs]Inserted funcs ([#11151](https://github.com/open-telemetry/opentelemetry-collector/pull/11151))
- (Core) config: Mark UseLocalHostAsDefaultHostfeatureGate as stable  ([#11235](https://github.com/open-telemetry/opentelemetry-collector/pull/11235))
- (Contrib) `pkg/stanza`: Move filelog.container.removeOriginalTimeField feature gate to beta. Disable the filelog.container.removeOriginalTimeField feature gate to get the old behavior. ([#33389](https://github.com/open-telemetry/opentelemetry-collector-contrib/pull/33389))
- (Contrib) `resourcedetectionprocessor`: Move processor.resourcedetection.hostCPUSteppingAsString feature gate to stable. ([#31136](https://github.com/open-telemetry/opentelemetry-collector-contrib/pull/31136))
- (Contrib) `resourcedetectionprocessor`: Remove processor.resourcedetection.hostCPUModelAndFamilyAsString feature gate. ([#29025](https://github.com/open-telemetry/opentelemetry-collector-contrib/pull/29025))


### 🚩 Deprecations 🚩

- (Core) `processorhelper`: deprecate accepted/refused/dropped metrics ([#11201](https://github.com/open-telemetry/opentelemetry-collector-contrib/pull/11201))
- (Contrib) `hostmetricsreceiver`: Set the receiver.hostmetrics.normalizeProcessCPUUtilization feature gate to stable. ([#34763](https://github.com/open-telemetry/opentelemetry-collector-contrib/pull/34763))

### 💡 Enhancements 💡

- (Core) `confignet`: Mark module as Stable. ([#9801](https://github.com/open-telemetry/opentelemetry-collector/pull/9801))
- (Core) `confmap/provider/envprovider`: Support default values when env var is empty ([#5228](https://github.com/open-telemetry/opentelemetry-collector/pull/5228))
- (Core) `service/telemetry`: Mark useOtelWithSDKConfigurationForInternalTelemetry as stable ([#7532](https://github.com/open-telemetry/opentelemetry-collector/pull/7532))
- (Contrib) `processor/transform`: Add custom function to the transform processor to convert exponential histograms to explicit histograms. ([#33827](https://github.com/open-telemetry/opentelemetry-collector-contrib/pull/33827))
- (Contrib) `file_storage`: provide a new option to the user to create a directory on start ([#34939](https://github.com/open-telemetry/opentelemetry-collector-contrib/pull/34939))
- (Contrib) `headersetterextension`: adding default_value config. `default_value` config item applied in case context value is empty. ([#34412](https://github.com/open-telemetry/opentelemetry-collector-contrib/pull/34412))
- (Contrib) `kafkaexporter`: Add support for encoding extensions in the Kafka exporter. This change adds support for encoding extensions in the Kafka exporter. Loading extensions takes precedence over the internally supported encodings. ([#34384](https://github.com/open-telemetry/opentelemetry-collector-contrib/pull/34384))
- (Contrib) `kafkareceiver`: Add support for otlp_json encoding to Kafka receiver. The payload is deserialized into OpenTelemetry traces using JSON format. This encoding allows the Kafka receiver to handle trace data in JSON format, enabling integration with systems that export traces as JSON-encoded data. ([#33627](https://github.com/open-telemetry/opentelemetry-collector-contrib/pull/33627))
- (Contrib) `pkg/ottl`: Improved JSON unmarshaling performance by 10-20% by switching dependencies. ([#35130](https://github.com/open-telemetry/opentelemetry-collector-contrib/pull/35130))
- (Contrib) `pkg/ottl`: Added support for locale in the Time converter ([#32978](https://github.com/open-telemetry/opentelemetry-collector-contrib/pull/32978))
- (Contrib) `remotetapprocessor`: Origin header is no longer required for websocket connections ([#34925](https://github.com/open-telemetry/opentelemetry-collector-contrib/pull/34925))
- (Contrib) `transformprocessor`: Remove unnecessary data copy when transform sum to/from gauge ([#35177](https://github.com/open-telemetry/opentelemetry-collector-contrib/pull/35177))
- (Contrib) `sapmexporter`: Prioritize token in context when accesstokenpassthrough is enabled ([#35123](https://github.com/open-telemetry/opentelemetry-collector-contrib/pull/35123))
- (Contrib) `tailsamplingprocessor`: Fix the behavior for numeric tag filters with inverse_match set to true. ([#34296](https://github.com/open-telemetry/opentelemetry-collector-contrib/pull/34296))
- (Splunk) Update instruction for partial discovery ([#5402](https://github.com/signalfx/splunk-otel-collector/pull/5402))

### 🧰 Bug fixes 🧰

- (Core) `service`: Ensure process telemetry is registered when internal telemetry is configured with readers instead of an address. ([#11093](https://github.com/open-telemetry/opentelemetry-collector/pull/11093))
- (Contrib) `splunkenterprise`: Fix a flaky search related to iops metrics. ([#35081](https://github.com/open-telemetry/opentelemetry-collector-contrib/pull/35081))
- (Contrib) `azuremonitorexporter`: fix issue for property endpoint is ignored when using instrumentation_key ([#33971](https://github.com/open-telemetry/opentelemetry-collector-contrib/pull/33971))
- (Contrib) `pkg/stanza`: Do not get formatted message for Windows events without an event provider. Attempting to get the formatted message for Windows events without an event provider can result in an error being logged. This change ensures that the formatted message is not retrieved for such events. ([#35135](https://github.com/open-telemetry/opentelemetry-collector-contrib/pull/35135))
- (Contrib) `signalfxexporter`: Ensure token is not sent through for event data ([#35154](https://github.com/open-telemetry/opentelemetry-collector-contrib/pull/35154))
- (Contrib) `prometheusreceiver`: Fix the retrieval of scrape configurations by also considering scrape config files ([#34786](https://github.com/open-telemetry/opentelemetry-collector-contrib/pull/34786))
- (Contrib) `redactionprocessor`: Fix panic when using the redaction processor in a logs pipeline ([#35331](https://github.com/open-telemetry/opentelemetry-collector-contrib/pull/35331))
- (Contrib) `exporter/splunkhec`: Fix incorrect claim that the exporter doesn't mutate data when batching is enabled. The bug lead to runtime panics when the exporter was used with the batcher enabled in a fanout scenario. ([#35306](https://github.com/open-telemetry/opentelemetry-collector-contrib/pull/35306))
- (Splunk) Choco upgrade should preserve collector service custom env vars ([#5386](https://github.com/signalfx/splunk-otel-collector/pull/5386))
- (Splunk) `discoveryreceiver` with `splunk.continuousDiscovery` feature gate enabled: Remove redundant discovery.receiver.rule attribute ([#5403](https://github.com/signalfx/splunk-otel-collector/pull/5403))
- (Splunk) `discoveryreceiver` with `splunk.continuousDiscovery` feature gate enabled: Remove redundant resource attributes ([#5409](https://github.com/signalfx/splunk-otel-collector/pull/5409))

## v0.109.0

### 🛑 Breaking changes 🛑

- (Splunk) Update Python to 3.12.5 in the Smart Agent bundle for Linux and Windows. Check [What’s New In Python 3.12](https://docs.python.org/3/whatsnew/3.12.html) for details. ([#5298](https://github.com/signalfx/splunk-otel-collector/pull/5298))
- (Contrib) `spanmetricsconnector`: Improve consistency between metrics generated by spanmetricsconnector. Added traces.span.metrics as default namespace ([#33227](https://github.com/open-telemetry/opentelemetry-collector-contrib/issues/33227)
  Default namespace for the generated metrics is traces.span.metrics now. | The deprecated metrics are: calls, duration and events. | The feature flag connector.spanmetrics.legacyLatencyMetricNames was added to revert the behavior.
- (Contrib) `ottl`: Remove tracing from OTTL due to performance concerns ([#34910](https://github.com/open-telemetry/opentelemetry-collector-contrib/issues/34910)

### 🚀 New components 🚀

- (Splunk) Add `apachespark` receiver ([#5318](https://github.com/signalfx/splunk-otel-collector/pull/5318))
- (Splunk) Add `nop` receiver and exporter ([#5355](https://github.com/signalfx/splunk-otel-collector/pull/5355))

### 💡 Enhancements 💡

- (Splunk) Apache Web Server Auto Discovery: set the default discovered endpoint to match the OpenTelemetry `apachereceiver` default: `http://`endpoint`/server-status?auto` ([#5353](https://github.com/signalfx/splunk-otel-collector/pull/5353))
  If the collector is running as a process on the host OS and the Apache Web Server is in a Docker container add `--set=splunk.discovery.extensions.docker_observer.config.use_host_bindings=true` to the command-line arguments for the discovery to create the correct endpoint.
- (Splunk) Introduce continuous service discovery mode. This mode can be enabled with a feature gate by adding `--feature-gates=splunk.continuousDiscovery` command line argument. ([#5363](https://github.com/signalfx/splunk-otel-collector/pull/5363))
  The new mode does the following:
  - It allows discovering new services that were not available at the time of the collector startup. If discovery is
    successful, the metrics collection will be started.
  - Information about discovered services is being sent to Splunk Observability Cloud. The information will include
    instructions to complete discovery for particular services if the discovery was not successful out of the box.
- (Core) `service`: move `useOtelWithSDKConfigurationForInternalTelemetry` gate to beta ([#11091](https://github.com/open-telemetry/opentelemetry-collector/issues/11091))
- (Core) `service`: implement a no-op tracer provider that doesn't propagate the context ([#11026](https://github.com/open-telemetry/opentelemetry-collector/issues/11026))
  The no-op tracer provider supported by the SDK incurs a memory cost of propagating the context no matter
  what. This is not needed if tracing is not enabled in the Collector. This implementation of the no-op tracer
  provider removes the need to allocate memory when tracing is disabled.
- (Core) `processor`: Add incoming and outgoing counts for processors using processorhelper. ([#10910](https://github.com/open-telemetry/opentelemetry-collector/issues/10910))
  Any processor using the processorhelper package (this is most processors) will automatically report
  incoming and outgoing item counts. The new metrics are:
  - otelcol_processor_incoming_spans
  - otelcol_processor_outgoing_spans
  - otelcol_processor_incoming_metric_points
  - otelcol_processor_outgoing_metric_points
  - otelcol_processor_incoming_log_records
  - otelcol_processor_outgoing_log_records
- (Contrib) `pkg/ottl`: Added Decode() converter function ([#32493](https://github.com/open-telemetry/opentelemetry-collector-contrib/issues/32493)
- (Contrib) `filestorage`: Add directory validation for compaction on-rebound ([#35114](https://github.com/open-telemetry/opentelemetry-collector-contrib/issues/35114)
- (Contrib) `windowseventlogreceiver`: Avoid rendering the whole event to obtain the provider name ([#34755](https://github.com/open-telemetry/opentelemetry-collector-contrib/issues/34755)
- (Contrib) `splunkhecexporter`: Drop empty log events ([#34871](https://github.com/open-telemetry/opentelemetry-collector-contrib/issues/34871)
  Log records with no body are dropped by Splunk on reception as they contain no log message, albeit they may have attributes.
  This is in tune with the behavior of splunkhecreceiver, which refuses HEC events with no event ([#19769](https://github.com/open-telemetry/opentelemetry-collector-contrib/issues/19769)
- (Contrib) `transformprocessor`: Support aggregating metrics based on their attribute values and substituting the values with a new value. ([#16224](https://github.com/open-telemetry/opentelemetry-collector-contrib/issues/16224)
- (Contrib) `kafkareceiver`: Adds tunable fetch sizes to Kafka Receiver ([#22741](https://github.com/open-telemetry/opentelemetry-collector-contrib/issues/22741)
  Adds the ability to tune the minumum, default and maximum fetch sizes for the Kafka Receiver
- (Contrib) `kafkareceiver`: Add support for encoding extensions in the Kafka receiver. ([#33888](https://github.com/open-telemetry/opentelemetry-collector-contrib/issues/33888)
  This change adds support for encoding extensions in the Kafka receiver. Loading extensions takes precedence over the internally supported encodings.
- (Contrib) `pkg/ottl`: Add `Sort` function to sort array to ascending order or descending order ([#34200](https://github.com/open-telemetry/opentelemetry-collector-contrib/issues/34200)
- (Contrib) `redactionprocessor`: Add support for logs and metrics ([#34479](https://github.com/open-telemetry/opentelemetry-collector-contrib/issues/34479)
- (Contrib) `spanmetricsconnector`: Extract the `getDimensionValue` function as a common function. ([#34627](https://github.com/open-telemetry/opentelemetry-collector-contrib/issues/34627)
- (Contrib) `sqlqueryreceiver`: Support populating log attributes from sql query ([#24459](https://github.com/open-telemetry/opentelemetry-collector-contrib/issues/24459)

### 🧰 Bug fixes 🧰

- (Core) `configgrpc`: Change the value of max_recv_msg_size_mib from uint64 to int to avoid a case where misconfiguration caused an integer overflow. ([#10948](https://github.com/open-telemetry/opentelemetry-collector/issues/10948))
- (Core) `exporterqueue`: Fix a bug in persistent queue that Offer can becomes deadlocked when queue is almost full ([#11015](https://github.com/open-telemetry/opentelemetry-collector/issues/11015))
- (Contrib) `apachereceiver`: Fix panic on invalid endpoint configuration ([#34992](https://github.com/open-telemetry/opentelemetry-collector-contrib/issues/34992)
- (Contrib) `fileconsumer`: Fix bug where max_concurrent_files could not be set to 1. ([#35080](https://github.com/open-telemetry/opentelemetry-collector-contrib/issues/35080)
- (Contrib) `hostmetricsreceiver`: In filesystem scraper, do not prefix partitions when using the environment variable HOST_PROC_MOUNTINFO ([#35043](https://github.com/open-telemetry/opentelemetry-collector-contrib/issues/35043)
- (Contrib) `splunkhecreceiver`: Fix memory leak when the receiver is used for both metrics and logs at the same time ([#34886](https://github.com/open-telemetry/opentelemetry-collector-contrib/issues/34886)
- (Contrib) `pkg/stanza`: Synchronize shutdown in stanza adapter ([#31074](https://github.com/open-telemetry/opentelemetry-collector-contrib/issues/31074)
  Stanza-based receivers should now flush all data before shutting down
- (Contrib) `sqlserverreceiver`: Fix bug where metrics were being emitted with the wrong database name resource attribute ([#35036](https://github.com/open-telemetry/opentelemetry-collector-contrib/issues/35036)
- (Contrib) `signalfxexporter`: Fix memory leak by re-organizing the exporter's functionality lifecycle ([#32781](https://github.com/open-telemetry/opentelemetry-collector-contrib/issues/32781)
- (Contrib) `otlpjsonconnector`: Handle OTLPJSON unmarshal error ([#34782](https://github.com/open-telemetry/opentelemetry-collector-contrib/issues/34782)
- (Contrib) `mysqlreceiver`: mysql client raise error when the TABLE_ROWS column is NULL, convert NULL to int64 ([#34195](https://github.com/open-telemetry/opentelemetry-collector-contrib/issues/34195)
- (Contrib) `pkg/stanza`: An operator configured with silent errors shouldn't log errors while processing log entries. ([#35008](https://github.com/open-telemetry/opentelemetry-collector-contrib/issues/35008)

## v0.108.1

This Splunk OpenTelemetry Collector release includes changes from the [opentelemetry-collector v0.108.1](https://github.com/open-telemetry/opentelemetry-collector/releases/tag/v0.108.1) and the [opentelemetry-collector-contrib v0.108.0](https://github.com/open-telemetry/opentelemetry-collector-contrib/releases/tag/v0.108.0) releases where appropriate.

### 🚩Deprecations 🚩

- (Splunk) Deprecate the nagios monitor ([#5172](https://github.com/signalfx/splunk-otel-collector/pull/5172))

### 🧰 Bug fixes 🧰

- (Splunk) Discovery observers start failures should not stop the collector ([#5299](https://github.com/signalfx/splunk-otel-collector/pull/5299))

## v0.108.0

This Splunk OpenTelemetry Collector release includes changes from the [opentelemetry-collector v0.108.1](https://github.com/open-telemetry/opentelemetry-collector/releases/tag/v0.108.1) and the [opentelemetry-collector-contrib v0.108.0](https://github.com/open-telemetry/opentelemetry-collector-contrib/releases/tag/v0.108.0) releases where appropriate.

### 🛑 Breaking changes 🛑

- (Core) `confmap`: Mark `confmap.strictlyTypedInput` as stable ([#10552](https://github.com/open-telemetry/opentelemetry-collector/issues/10552))
- (Contrib) `splunkhecexporter`: The scope name has been updated from `otelcol/splunkhec` to `github.com/open-telemetry/opentelemetry-collector-contrib/exporter/splunkhecexporter` ([#34710](https://github.com/open-telemetry/opentelemetry-collector-contrib/issues/34710))
- (Contrib) `transformprocessor`: Promote processor.transform.ConvertBetweenSumAndGaugeMetricContext feature flag from alpha to beta ([#34567](https://github.com/open-telemetry/opentelemetry-collector-contrib/issues/34567))
- (Contrib) `vcenterreceiver`: Several host performance metrics now return 1 data point per time series instead of 5. ([#34708](https://github.com/open-telemetry/opentelemetry-collector-contrib/issues/34708))
  The 5 data points previously sent represented consecutive 20s sampling periods. Depending on the collection interval
  these could easily overlap. Sending just the latest of these data points is more in line with other performance metrics.

  This change also fixes an issue with the googlecloud exporter seeing these datapoints as duplicates.

  Following is the list of affected metrics which will now only report a single datapoint per set of unique attribute values.
  - vcenter.host.cpu.reserved
  - vcenter.host.disk.latency.avg
  - vcenter.host.disk.latency.max
  - vcenter.host.disk.throughput
  - vcenter.host.network.packet.drop.rate
  - vcenter.host.network.packet.error.rate
  - vcenter.host.network.packet.rate
  - vcenter.host.network.throughput
  - vcenter.host.network.usage

### 🚀 New components 🚀

- (Splunk) Add headersetterextension ([#5276](https://github.com/signalfx/splunk-otel-collector/pull/5276))
- (Splunk) Add `nginx` receiver ([5229](https://github.com/signalfx/splunk-otel-collector/pull/5229))

### 💡 Enhancements 💡

- (Core) `exporter/otlp`: Add batching option to otlp exporter ([#8122](https://github.com/open-telemetry/opentelemetry-collector/issues/8122))
- (Core) `service`: Adds `level` configuration option to `service::telemetry::trace` to allow users to disable the default TracerProvider ([#10892](https://github.com/open-telemetry/opentelemetry-collector/issues/10892))
  This replaces the feature gate `service.noopTracerProvider` introduced in v0.107.0
- (Contrib) `awss3receiver`: Enhance the logging of the AWS S3 Receiver in normal operation to make it easier for user to debug what is happening. ([#30750](https://github.com/open-telemetry/opentelemetry-collector-contrib/issues/30750))
- (Contrib) `filelogreceiver`: If acquire_fs_lock is true, attempt to acquire a shared lock before reading a file. ([#34801](https://github.com/open-telemetry/opentelemetry-collector-contrib/issues/34801))
  Unix only. If a lock cannot be acquired then the file will be ignored until the next poll cycle.
- (Contrib) `solacereceiver`: Updated the format for generated metrics. Included a `receiver_name` attribute that identifies the Solace receiver that generated the metrics ([#34541](https://github.com/open-telemetry/opentelemetry-collector-contrib/issues/34541))
- (Contrib) `prometheusreceiver`: Ensure Target Allocator's confighttp is used in the receiver's service discovery ([#33370](https://github.com/open-telemetry/opentelemetry-collector-contrib/issues/33370))
- (Contrib) `metricstransformprocessor`: Add scaling exponential histogram support ([#29803](https://github.com/open-telemetry/opentelemetry-collector-contrib/issues/29803))
- (Contrib) `pkg/ottl`: Introduce `UserAgent` converter to parse UserAgent strings ([#32434](https://github.com/open-telemetry/opentelemetry-collector-contrib/issues/32434))
- (Splunk) Update JMX Metric Gatherer to [v1.38.0](https://github.com/open-telemetry/opentelemetry-java-contrib/releases/tag/v1.37.0) ([#5287](https://github.com/signalfx/splunk-otel-collector/pull/5287))
- (Splunk) Auto Instrumentation for Linux ([#5243](https://github.com/signalfx/splunk-otel-collector/pull/5243))
  - Add support for the `OTEL_LOGS_EXPORTER` environment variable to `libsplunk.so` for system-wide auto instrumentation.
  - Linux installer script: Add the `--logs-exporter <value>` option:
    - Set the exporter for collected logs by all activated SDKs, for example `otlp`.
    - Set the value to `none` to disable collection and export of logs.
    - The value will be set to the `OTEL_LOGS_EXPORTER` environment variable.
    - Defaults to `''` (empty), i.e. defer to the default `OTEL_LOGS_EXPORTER` value for each activated SDK.

### 🧰 Bug fixes 🧰

- (Core) `batchprocessor`: Update units for internal telemetry ([#10652](https://github.com/open-telemetry/opentelemetry-collector/issues/10652))
- (Core) `confmap`: Fix bug where an unset env var used with a non-string field resulted in a panic ([#10950](https://github.com/open-telemetry/opentelemetry-collector/issues/10950))
- (Core) `service`: Fix memory leaks during service package shutdown ([#9165](https://github.com/open-telemetry/opentelemetry-collector/issues/9165))
- (Core) `confmap`: Use string representation for field types where all primitive types are strings. ([#10937](https://github.com/open-telemetry/opentelemetry-collector/issues/10937))
- (Core) `otelcol`: Preserve internal representation when unmarshaling component configs ([#10552](https://github.com/open-telemetry/opentelemetry-collector/issues/10552))
- (Contrib) `tailsamplingprocessor`: Update the `policy` value in metrics dimension value to be unique across multiple tail sampling components with the same policy name. ([#34192](https://github.com/open-telemetry/opentelemetry-collector-contrib/issues/34192))
  This change ensures that the `policy` value in the metrics exported by the tail sampling processor is unique across multiple tail sampling processors with the same policy name.
- (Contrib) `prometheusreceiver`: Group scraped metrics into resources created from `job` and `instance` label pairs ([#34237](https://github.com/open-telemetry/opentelemetry-collector-contrib/issues/34237))
  The receiver will now create a resource for each distinct job/instance label combination.
  In addition to the label/instance pairs detected from the scraped metrics, a resource representing the overall
  scrape configuration will be created. This additional resource will contain the scrape metrics, such as the number of scraped metrics, the scrape duration, etc.
- (Contrib) `tailsamplingprocessor`: Fix the behavior for numeric tag filters with `inverse_match` set to `true`. ([#34296](https://github.com/open-telemetry/opentelemetry-collector-contrib/issues/34296))
- (Contrib) `pkg/stanza`: fix nil value conversion ([#34672](https://github.com/open-telemetry/opentelemetry-collector-contrib/issues/34672))
- (Contrib) `k8sclusterreceiver`: Lower the log level of a message indicating a cache miss from WARN to DEBUG. ([#34817](https://github.com/open-telemetry/opentelemetry-collector-contrib/issues/34817))

## v0.107.0

This Splunk OpenTelemetry Collector release includes changes from the [opentelemetry-collector v0.107.0](https://github.com/open-telemetry/opentelemetry-collector/releases/tag/v0.107.0) and the [opentelemetry-collector-contrib v0.107.0](https://github.com/open-telemetry/opentelemetry-collector-contrib/releases/tag/v0.107.0) releases where appropriate.

This release fixes CVE-2024-42368 on the `bearerauthtokenextension` ([#34516](https://github.com/open-telemetry/opentelemetry-collector-contrib/pull/34516)). The Splunk distribution was not impacted by this CVE.

### 🛑 Breaking changes 🛑

- (Splunk) `confmap`: Do not expand special shell variable such as `$*` in configuration files. ([#5206](https://github.com/signalfx/splunk-otel-collector/pull/5206))
- (Splunk) Upgrade golang to 1.22 ([#5248](https://github.com/signalfx/splunk-otel-collector/pull/5248))

- (Core) `service`: Remove OpenCensus bridge completely, mark feature gate as stable. ([#10414](https://github.com/open-telemetry/opentelemetry-collector/pull/10414))

- (Contrib) Update the scope name for telemetry produce by components. The following table summarizes the changes:

| Component name | Previous scope | New scope |  PR number |
|----------------|----------------|-----------|------------|
| `azureeventhubreceiver` | `otelcol/azureeventhubreceiver` | `github.com/open-telemetry/opentelemetry-collector-contrib/receiver/azureeventhubreceiver` |  ([#34611](https://github.com/open-telemetry/opentelemetry-collector-contrib/pull/34611)) |
| `cloudfoundryreceiver` | `otelcol/cloudfoundry` | `github.com/open-telemetry/opentelemetry-collector-contrib/receiver/cloudfoundryreceiver` |  ([#34612](https://github.com/open-telemetry/opentelemetry-collector-contrib/pull/34612)) |
| `azuremonitorreceiver` | `otelcol/azuremonitorreceiver` | `github.com/open-telemetry/opentelemetry-collector-contrib/receiver/azuremonitorreceiver` |  ([#34618](https://github.com/open-telemetry/opentelemetry-collector-contrib/pull/34618)) |
| `fileconsumer` | `otelcol/fileconsumer` | `github.com/open-telemetry/opentelemetry-collector-contrib/pkg/stanza/fileconsumer` |  ([#34619](https://github.com/open-telemetry/opentelemetry-collector-contrib/pull/34619)) |
| `loadbalancingexporter` | `otelcol/loadbalancing` | `github.com/open-telemetry/opentelemetry-collector-contrib/exporter/loadbalancingexporter` |  ([#34429](https://github.com/open-telemetry/opentelemetry-collector-contrib/pull/34429)) |
| `apachereceiver` | `otelcol/apachereceiver` | `github.com/open-telemetry/opentelemetry-collector-contrib/receiver/apachereceiver` |  ([#34517](https://github.com/open-telemetry/opentelemetry-collector-contrib/pull/34517)) |
| `countconnector` | `otelcol/countconnector` | `github.com/open-telemetry/opentelemetry-collector-contrib/connector/countconnector` |  ([#34583](https://github.com/open-telemetry/opentelemetry-collector-contrib/pull/34583)) |
| `elasticsearchreceiver` | `otelcol/elasticsearchreceiver` | `github.com/open-telemetry/opentelemetry-collector-contrib/receiver/elasticsearchreceiver` |  ([#34529](https://github.com/open-telemetry/opentelemetry-collector-contrib/pull/34529)) |
| `filterprocessor` | `otelcol/filter` | `github.com/open-telemetry/opentelemetry-collector-contrib/processor/filterprocessor` |  ([#34550](https://github.com/open-telemetry/opentelemetry-collector-contrib/pull/34550)) |
| `fluentforwardreceiver` | `otelcol/fluentforwardreceiver` | `github.com/open-telemetry/opentelemetry-collector-contrib/receiver/fluentforwardreceiver` |  ([#34534](https://github.com/open-telemetry/opentelemetry-collector-contrib/pull/34534)) |
| `groupbyattrsprocessor` | `otelcol/groupbyattrs` | `github.com/open-telemetry/opentelemetry-collector-contrib/processor/groupbyattrsprocessor` |  ([#34550](https://github.com/open-telemetry/opentelemetry-collector-contrib/pull/34550)) |
| `haproxyreceiver` | `otelcol/haproxyreceiver` | `github.com/open-telemetry/opentelemetry-collector-contrib/receiver/haproxyreceiver` |  ([#34498](https://github.com/open-telemetry/opentelemetry-collector-contrib/pull/34498)) |
| `hostmetricsreceiver` receiver's scrapers | `otelcol/hostmetricsreceiver/*` | `github.com/open-telemetry/opentelemetry-collector-contrib/receiver/hostmetricsreceiver/internal/scraper/*` |  ([#34526](https://github.com/open-telemetry/opentelemetry-collector-contrib/pull/34526)) |
| `httpcheckreceiver` | `otelcol/httpcheckreceiver` | `github.com/open-telemetry/opentelemetry-collector-contrib/receiver/httpcheckreceiver` |  ([#34497](https://github.com/open-telemetry/opentelemetry-collector-contrib/pull/34497)) |
| `k8sattributesprocessor` | `otelcol/k8sattributes` | `github.com/open-telemetry/opentelemetry-collector-contrib/processor/k8sattributesprocessor` |  ([#34550](https://github.com/open-telemetry/opentelemetry-collector-contrib/pull/34550)) |
| `k8sclusterreceiver` | `otelcol/k8sclusterreceiver` | `github.com/open-telemetry/opentelemetry-collector-contrib/receiver/k8sclusterreceiver` |  ([#34536](https://github.com/open-telemetry/opentelemetry-collector-contrib/pull/34536)) |
| `kafkametricsreceiver` | `otelcol/kafkametricsreceiver` | `github.com/open-telemetry/opentelemetry-collector-contrib/receiver/kafkametricsreceiver` |  ([#34538](https://github.com/open-telemetry/opentelemetry-collector-contrib/pull/34538)) |
| `kafkareceiver` | `otelcol/kafkareceiver` | `github.com/open-telemetry/opentelemetry-collector-contrib/receiver/kafkareceiver` |  ([#34539](https://github.com/open-telemetry/opentelemetry-collector-contrib/pull/34539)) |
| `kubeletstatsreceiver` | `otelcol/kubeletstatsreceiver` | `github.com/open-telemetry/opentelemetry-collector-contrib/receiver/kubeletstatsreceiver` |  ([#34537](https://github.com/open-telemetry/opentelemetry-collector-contrib/pull/34537)) |
| `mongodbatlasreceiver` | `otelcol/mongodbatlasreceiver` | `github.com/open-telemetry/opentelemetry-collector-contrib/receiver/mongodbatlasreceiver` |  ([#34543](https://github.com/open-telemetry/opentelemetry-collector-contrib/pull/34543)) |
| `mongodbreceiver` | `otelcol/mongodbreceiver` | `github.com/open-telemetry/opentelemetry-collector-contrib/receiver/mongodbreceiver` |  ([#34544](https://github.com/open-telemetry/opentelemetry-collector-contrib/pull/34544)) |
| `mysqlreceiver` | `otelcol/mysqlreceiver` | `github.com/open-telemetry/opentelemetry-collector-contrib/receiver/mysqlreceiver` |  ([#34545](https://github.com/open-telemetry/opentelemetry-collector-contrib/pull/34545)) |
| `nginxreceiver` | `otelcol/nginxreceiver` | `github.com/open-telemetry/opentelemetry-collector-contrib/receiver/nginxreceiver` |  ([#34493](https://github.com/open-telemetry/opentelemetry-collector-contrib/pull/34493)) |
| `oracledbreceiver` | `otelcol/oracledbreceiver` | `github.com/open-telemetry/opentelemetry-collector-contrib/receiver/oracledbreceiver` |  ([#34491](https://github.com/open-telemetry/opentelemetry-collector-contrib/pull/34491)) |
| `postgresqlreceiver` | `otelcol/postgresqlreceiver` | `github.com/open-telemetry/opentelemetry-collector-contrib/receiver/postgresqlreceiver` |  ([#34476](https://github.com/open-telemetry/opentelemetry-collector-contrib/pull/34476)) |
| `probabilisticsamplerprocessor` | `otelcol/probabilisticsampler` | `github.com/open-telemetry/opentelemetry-collector-contrib/processor/probabilisticsamplerprocessor` |  ([#34550](https://github.com/open-telemetry/opentelemetry-collector-contrib/pull/34550)) |
| `prometheusreceiver` | `otelcol/prometheusreceiver` | `github.com/open-telemetry/opentelemetry-collector-contrib/receiver/prometheusreceiver` |  ([#34589](https://github.com/open-telemetry/opentelemetry-collector-contrib/pull/34589)) |
| `rabbitmqreceiver` | `otelcol/rabbitmqreceiver` | `github.com/open-telemetry/opentelemetry-collector-contrib/receiver/rabbitmqreceiver` |  ([#34475](https://github.com/open-telemetry/opentelemetry-collector-contrib/pull/34475)) |
| `sshcheckreceiver` | `otelcol/sshcheckreceiver` | `github.com/open-telemetry/opentelemetry-collector-contrib/receiver/sshcheckreceiver` |  ([#34448](https://github.com/open-telemetry/opentelemetry-collector-contrib/pull/34448)) |
| `vcenterreceiver` | `otelcol/vcenter` | `github.com/open-telemetry/opentelemetry-collector-contrib/receiver/vcenterreceiver` |  ([#34449](https://github.com/open-telemetry/opentelemetry-collector-contrib/pull/34449)) |
| `redisreceiver` | `otelcol/redisreceiver` | `github.com/open-telemetry/opentelemetry-collector-contrib/receiver/redisreceiver` |  ([#34470](https://github.com/open-telemetry/opentelemetry-collector-contrib/pull/34470)) |
| `routingprocessor` | `otelcol/routing` | `github.com/open-telemetry/opentelemetry-collector-contrib/processor/routingprocessor` |  ([#34550](https://github.com/open-telemetry/opentelemetry-collector-contrib/pull/34550)) |
| `solacereceiver` | `otelcol/solacereceiver` | `github.com/open-telemetry/opentelemetry-collector-contrib/receiver/solacereceiver` |  ([#34466](https://github.com/open-telemetry/opentelemetry-collector-contrib/pull/34466)) |
| `splunkenterprisereceiver` | `otelcol/splunkenterprisereceiver` | `github.com/open-telemetry/opentelemetry-collector-contrib/receiver/splunkenterprisereceiver` |  ([#34452](https://github.com/open-telemetry/opentelemetry-collector-contrib/pull/34452)) |
| `statsdreceiver` | `otelcol/statsdreceiver` | `github.com/open-telemetry/opentelemetry-collector-contrib/receiver/statsdreceiver` |  ([#34547](https://github.com/open-telemetry/opentelemetry-collector-contrib/pull/34547)) |
| `tailsamplingprocessor` | `otelcol/tailsampling` | `github.com/open-telemetry/opentelemetry-collector-contrib/processor/tailsamplingprocessor` |  ([#34550](https://github.com/open-telemetry/opentelemetry-collector-contrib/pull/34550)) |
| `sqlserverreceiver` | `otelcol/sqlserverreceiver` | `github.com/open-telemetry/opentelemetry-collector-contrib/receiver/sqlserverreceiver` |  ([#34451](https://github.com/open-telemetry/opentelemetry-collector-contrib/pull/34451)) |

- (Contrib) `elasticsearchreceiver`: Enable more index metrics by default ([#34396](https://github.com/open-telemetry/opentelemetry-collector-contrib/pull/34396))
  This enables the following metrics by default:
  `elasticsearch.index.documents`
  `elasticsearch.index.operations.merge.current`
  `elasticsearch.index.segments.count`
  To preserve previous behavior, update your Elasticsearch receiver configuration to disable these metrics.
- (Contrib) `vcenterreceiver`: Enables all of the vSAN metrics by default. ([#34409](https://github.com/open-telemetry/opentelemetry-collector-contrib/pull/34409))
  The following metrics will be enabled by default now:
  - vcenter.cluster.vsan.throughput
  - vcenter.cluster.vsan.operations
  - vcenter.cluster.vsan.latency.avg
  - vcenter.cluster.vsan.congestions
  - vcenter.host.vsan.throughput
  - vcenter.host.vsan.operations
  - vcenter.host.vsan.latency.avg
  - vcenter.host.vsan.congestions
  - vcenter.host.vsan.cache.hit_rate
  - vcenter.vm.vsan.throughput
  - vcenter.vm.vsan.operations
  - vcenter.vm.vsan.latency.avg
- (Contrib) `vcenterreceiver`: Several host performance metrics now return 1 data point per time series instead of 5. ([#34708](https://github.com/open-telemetry/opentelemetry-collector-contrib/pull/34708))
  The 5 data points previously sent represented consecutive 20s sampling periods. Depending on the collection interval
  these could easily overlap. Sending just the latest of these data points is more in line with other performance metrics.

  This change also fixes an issue with the googlecloud exporter seeing these datapoints as duplicates.

  Following is the list of affected metrics which will now only report a single datapoint per set of unique attribute values.
  - vcenter.host.cpu.reserved
  - vcenter.host.disk.latency.avg
  - vcenter.host.disk.latency.max
  - vcenter.host.disk.throughput
  - vcenter.host.network.packet.drop.rate
  - vcenter.host.network.packet.error.rate
  - vcenter.host.network.packet.rate
  - vcenter.host.network.throughput
  - vcenter.host.network.usage

- (Splunk) Remove converters helping with old breaking changes. If those changes were not addressed, the collector will fail to start. ([#5267](https://github.com/signalfx/splunk-otel-collector/pull/5267))
  - Moving TLS config options in HEC exporter under tls group
  - Moving TLS insecure option in OTLP exporter under tls group
  - Renaming processor: k8s_tagger -> k8sattributes
  - Deprecation and removal of `ballast` extension
  - Debug exporter: `loglevel` -> `verbosity` renaming

### 🚀 New components 🚀

- (Splunk) Add Azure Blob receiver ([#5200](https://github.com/signalfx/splunk-otel-collector/pull/5200))
- (Splunk) Add Google Cloud PubSub receiver ([#5200](https://github.com/signalfx/splunk-otel-collector/pull/5200))

### 💡 Enhancements 💡

- (Core) `confmap`: Allow using any YAML structure as a string when loading configuration. ([#10800](https://github.com/open-telemetry/opentelemetry-collector/pull/10800))
  Previous to this change, slices could not be used as strings in configuration.
- (Core) `client`: Mark module as stable. ([#10775](https://github.com/open-telemetry/opentelemetry-collector/pull/10775))

- (Contrib) `azureeventhubreceiver`: Added traces support in azureeventhubreceiver ([#33583](https://github.com/open-telemetry/opentelemetry-collector-contrib/pull/33583))
- (Contrib) `processor/k8sattributes`: Add support for `container.image.repo_digests` metadata ([#34029](https://github.com/open-telemetry/opentelemetry-collector-contrib/pull/34029))
- (Contrib) `hostmetricsreceiver`: add reporting interval to entity event ([#34240](https://github.com/open-telemetry/opentelemetry-collector-contrib/pull/34240))
- (Contrib) `elasticsearchreceiver`: Add metric for active index merges ([#34387](https://github.com/open-telemetry/opentelemetry-collector-contrib/pull/34387))
- (Contrib) `kafkaexporter`: add an ability to partition logs based on resource attributes. ([#33229](https://github.com/open-telemetry/opentelemetry-collector-contrib/pull/33229))
- (Contrib) `pkg/ottl`: Add support for map literals in OTTL ([#32388](https://github.com/open-telemetry/opentelemetry-collector-contrib/pull/32388))
- (Contrib) `pkg/ottl`: Introduce ExtractGrokPatterns converter ([#32593](https://github.com/open-telemetry/opentelemetry-collector-contrib/pull/32593))
- (Contrib) `pkg/ottl`: Add the `MD5` function to convert the `value` into a MD5 hash/digest ([#33792](https://github.com/open-telemetry/opentelemetry-collector-contrib/pull/33792))
- (Contrib) `pkg/ottl`: Introduce `sha512` converter to generate SHA-512 hash/digest from given payload. ([#34007](https://github.com/open-telemetry/opentelemetry-collector-contrib/pull/34007))
- (Contrib) `kafkametricsreceiver`: Add option to configure cluster alias name and add new metrics for kafka topic configurations ([#34148](https://github.com/open-telemetry/opentelemetry-collector-contrib/pull/34148))
- (Contrib) `receiver/splunkhec`: Add a regex to enforce metrics naming for Splunk events fields based on metrics documentation. ([#34275](https://github.com/open-telemetry/opentelemetry-collector-contrib/pull/34275))
- (Contrib) `filelogreceiver`: Check for unsupported fractional seconds directive when converting strptime time layout to native format ([#34390](https://github.com/open-telemetry/opentelemetry-collector-contrib/pull/34390))
- (Contrib) `windowseventlogreceiver`: Add remote collection support to Stanza operator windows pkg to support remote log collect for the Windows Event Log receiver. ([#33100](https://github.com/open-telemetry/opentelemetry-collector-contrib/pull/33100))
- (Contrib) `solacereceiver`: Updated the format for generated metrics. Included a `receiver_name` attribute that identifies the Solace receiver that generated the metrics ([#34541](https://github.com/open-telemetry/opentelemetry-collector-contrib/pull/34541))
- (Contrib) `metricstransformprocessor`: Add scaling exponential histogram support ([#29803](https://github.com/open-telemetry/opentelemetry-collector-contrib/pull/29803))

### 🧰 Bug fixes 🧰

- (Core) `configtelemetry`: Add 10s read header timeout on the configtelemetry Prometheus HTTP server. ([#5699](https://github.com/open-telemetry/opentelemetry-collector/pull/5699))
- (Core) `service`: Allow users to disable the tracer provider via the feature gate `service.noopTracerProvider` ([#10858](https://github.com/open-telemetry/opentelemetry-collector/pull/10858))
  The service is returning an instance of a SDK tracer provider regardless of whether there were any processors configured causing resources to be consumed unnecessarily.
- (Core) `processorhelper`: Fix processor metrics not being reported initially with 0 values. ([#10855](https://github.com/open-telemetry/opentelemetry-collector/pull/10855))
- (Core) `service`: Implement the `temporality_preference` setting for internal telemetry exported via OTLP ([#10745](https://github.com/open-telemetry/opentelemetry-collector/pull/10745))
- (Core) `configauth`: Fix unmarshaling of authentication in HTTP servers. ([#10750](https://github.com/open-telemetry/opentelemetry-collector/pull/10750))

- (Core) `component`: Allow component names of up to 1024 characters in length. ([#10816](https://github.com/open-telemetry/opentelemetry-collector/pull/10816))
- (Core) `service`: Fix memory leaks during service package shutdown ([#9241](https://github.com/open-telemetry/opentelemetry-collector/pull/9241))
- (Core) `batchprocessor`: Update units for internal telemetry ([#10652](https://github.com/open-telemetry/opentelemetry-collector/pull/10652))

- (Contrib) `configauth`: Fix unmarshaling of authentication in HTTP servers. ([#34325](https://github.com/open-telemetry/opentelemetry-collector-contrib/pull/34325))
  This brings in a bug fix from the core collector. See https://github.com/open-telemetry/opentelemetry-collector/issues/10750.
- (Contrib) `docker_observer`: Change default endpoint for `docker_observer` on Windows to `npipe:////./pipe/docker_engine` ([#34358](https://github.com/open-telemetry/opentelemetry-collector-contrib/pull/34358))
- (Contrib) `pkg/translator/jaeger`: Change the translation to jaeger spans to match semantic conventions. ([#34368](https://github.com/open-telemetry/opentelemetry-collector-contrib/pull/34368))
  `otel.library.name` is deprecated and replaced by `otel.scope.name`
  `otel.library.version` is deprecated and replaced by `otel.scope.version`

- (Contrib) `pkg/stanza`: Ensure that errors from `Process` and `Write` do not break for loops ([#34295](https://github.com/open-telemetry/opentelemetry-collector-contrib/pull/34295))
- (Contrib) `azuremonitorreceiver`: Add Azure China as a `cloud` option. ([#34315](https://github.com/open-telemetry/opentelemetry-collector-contrib/pull/34315))
- (Contrib) `postgresqlreceiver`: Support unix socket based replication by handling null values in the client_addr field ([#33107](https://github.com/open-telemetry/opentelemetry-collector-contrib/pull/33107))
- (Contrib) `splunkhecexporter`: Copy the bytes to be placed in the request body to avoid corruption on reuse ([#34357](https://github.com/open-telemetry/opentelemetry-collector-contrib/pull/34357))
  This bug is a manifestation of https://github.com/golang/go/issues/51907.
  Under high load, the pool of buffers used to send requests is reused enough
  that the same buffer is used concurrently to process data and be sent as request body.
  The fix is to copy the payload into a new byte array before sending it.
- (Contrib) `pkg/stanza`: fix nil value conversion ([#34672](https://github.com/open-telemetry/opentelemetry-collector-contrib/pull/34762))

## v0.106.1

This Splunk OpenTelemetry Collector release includes changes from the [opentelemetry-collector v0.106.1](https://github.com/open-telemetry/opentelemetry-collector/releases/tag/v0.106.1) and the [opentelemetry-collector-contrib v0.106.1](https://github.com/open-telemetry/opentelemetry-collector-contrib/releases/tag/v0.106.1) releases where appropriate.

### 🧰 Bug fixes 🧰

- (Splunk) Upgrade some `core` dependencies to proper `v0.106.1` version. ([#5203](https://github.com/signalfx/splunk-otel-collector/pull/5203))

## v0.106.0

This Splunk OpenTelemetry Collector release includes changes from the [opentelemetry-collector v0.106.0](https://github.com/open-telemetry/opentelemetry-collector/releases/tag/v0.106.0)-[v0.106.1](https://github.com/open-telemetry/opentelemetry-collector/releases/tag/v0.106.1) and the [opentelemetry-collector-contrib v0.106.0](https://github.com/open-telemetry/opentelemetry-collector-contrib/releases/tag/v0.106.0)-[v0.106.1](https://github.com/open-telemetry/opentelemetry-collector-contrib/releases/tag/v0.106.1) releases where appropriate.

Note: Some `core` dependencies were incorrectly still set to `v0.105.0` for this release.

### 🛑 Breaking changes 🛑

- (Core) `service`: Update all metrics to include `otelcol_` prefix to ensure consistency across OTLP and Prometheus metrics ([#9759](https://github.com/open-telemetry/opentelemetry-collector/pull/9759))
  This change is marked as a breaking change as anyone that was using OTLP for metrics will
  see the new prefix which was not present before. Prometheus generated metrics remain
  unchanged.
- (Core) `confighttp`: Delete `ClientConfig.CustomRoundTripper` ([#8627](https://github.com/open-telemetry/opentelemetry-collector/pull/8627))
  Set (*http.Client).Transport on the *http.Client returned from ToClient to configure this.
- (Core) `confmap`: When passing configuration for a string field using any provider, use the verbatim string representation as the value. ([#10605](https://github.com/open-telemetry/opentelemetry-collector/pull/10605), [#10405](https://github.com/open-telemetry/opentelemetry-collector/pull/10405))
  This matches the behavior of `${ENV}` syntax prior to the promotion of the `confmap.unifyEnvVarExpansion` feature gate
  to beta. It changes the behavior of the `${env:ENV}` syntax with escaped strings.
- (Core) `component`: Adds restrictions on the character set for component.ID name. ([#10673](https://github.com/open-telemetry/opentelemetry-collector/pull/10673))
- (Core) `processor/memorylimiter`: The memory limiter processor will no longer account for ballast size. ([#10696](https://github.com/open-telemetry/opentelemetry-collector/pull/10696))
  If you are already using GOMEMLIMIT instead of the ballast extension this does not affect you.
- (Core) `extension/memorylimiter`: The memory limiter extension will no longer account for ballast size. ([#10696](https://github.com/open-telemetry/opentelemetry-collector/pull/10696))
  If you are already using GOMEMLIMIT instead of the ballast extension this does not affect you.
- (Core) `service`: The service will no longer be able to get a ballast size from the deprecated ballast extension. ([#10696](https://github.com/open-telemetry/opentelemetry-collector/pull/10696))
  If you are already using GOMEMLIMIT instead of the ballast extension this does not affect you.
- (Contrib) `vcenterreceiver`: Enables various vCenter metrics that were disabled by default until v0.106.0 ([#33607](https://github.com/open-telemetry/opentelemetry-collector-contrib/pull/33607))
  The following metrics will be enabled by default "vcenter.datacenter.cluster.count", "vcenter.datacenter.vm.count", "vcenter.datacenter.datastore.count",
  "vcenter.datacenter.host.count", "vcenter.datacenter.disk.space", "vcenter.datacenter.cpu.limit", "vcenter.datacenter.memory.limit",
  "vcenter.resource_pool.memory.swapped", "vcenter.resource_pool.memory.ballooned", and "vcenter.resource_pool.memory.granted". The
  "resourcePoolMemoryUsageAttribute" has also been bumped up to release v.0.107.0
- (Contrib) `k8sattributesprocessor`: Deprecate `extract.annotations.regex` and `extract.labels.regex` config fields in favor of the `ExtractPatterns` function in the transform processor. The `FieldExtractConfig.Regex` parameter will be removed in version v0.111.0. ([#25128](https://github.com/open-telemetry/opentelemetry-collector-contrib/pull/25128))
  Deprecating of FieldExtractConfig.Regex parameter means that it is recommended to use the `ExtractPatterns` function from the transform processor instead. To convert your current configuration please check the `ExtractPatterns` function [documentation](https://github.com/open-telemetry/opentelemetry-collector-contrib/tree/main/pkg/ottl/ottlfuncs#extractpatterns). You should use the `pattern` parameter of `ExtractPatterns` instead of using the `FieldExtractConfig.Regex` parameter.

### 🚩Deprecations 🚩

- (Splunk) Deprecate the collectd/health-checker plugin ([#5167](https://github.com/signalfx/splunk-otel-collector/pull/5167))
- (Splunk) Deprecate the telegraf/exec monitor ([#5171](https://github.com/signalfx/splunk-otel-collector/pull/5171))

### 🚀 New components 🚀

- (Splunk) Add Elasticsearch receiver ([#5165](https://github.com/signalfx/splunk-otel-collector/pull/5165/))
- (Splunk) Add HAProxy receiver ([#5163](https://github.com/signalfx/splunk-otel-collector/pull/5163))

### 💡 Enhancements 💡

- (Splunk) Auto Discovery for Linux:
  - Bring Apache Web Server receiver into the discovery mode ([#5116](https://github.com/signalfx/splunk-otel-collector/pull/5116))
- (Splunk) linux installer script: decouple the endpoint and protocol options ([#5164](https://github.com/signalfx/splunk-otel-collector/pull/5164))
- (Splunk) Bump version of com.signalfx.public:signalfx-commons-protoc-java to 1.0.44 ([#5186](https://github.com/signalfx/splunk-otel-collector/pull/5186))
- (Splunk) Bump version of github.com/snowflakedb/gosnowflake from to 1.11.0 ([#5176](https://github.com/signalfx/splunk-otel-collector/pull/5176))
- (Core) `exporters`: Add data_type attribute to `otelcol_exporter_queue_size` metric to report the type of data being processed. ([#9943](https://github.com/open-telemetry/opentelemetry-collector/pull/9943))
- (Core) `confighttp`: Add option to include query params in auth context ([#4806](https://github.com/open-telemetry/opentelemetry-collector/pull/4806))
- (Core) `configgrpc`: gRPC auth errors now return gRPC status code UNAUTHENTICATED (16) ([#7646](https://github.com/open-telemetry/opentelemetry-collector/pull/7646))
- (Core) `httpprovider, httpsprovider`: Validate URIs in HTTP and HTTPS providers before fetching. ([#10468](https://github.com/open-telemetry/opentelemetry-collector/pull/10468))
- (Contrib) `processor/transform`: Add `scale_metric` function that scales all data points in a metric. ([#16214](https://github.com/open-telemetry/opentelemetry-collector-contrib/pull/16214))
- (Contrib) `vcenterreceiver`: Adds vCenter vSAN host metrics. ([#33556](https://github.com/open-telemetry/opentelemetry-collector-contrib/pull/33556))
  Introduces the following vSAN host metrics to the vCenter receiver:
  - vcenter.host.vsan.throughput
  - vcenter.host.vsan.iops
  - vcenter.host.vsan.congestions
  - vcenter.host.vsan.cache.hit_rate
  - vcenter.host.vsan.latency.avg
- (Contrib) `transformprocessor`: Support aggregating metrics based on their attributes. ([#16224](https://github.com/open-telemetry/opentelemetry-collector-contrib/pull/16224))
- (Contrib) `metricstransformprocessor`: Adds the 'median' aggregation type to the Metrics Transform Processor. Also uses the refactored aggregation business logic from internal/core package. ([#16224](https://github.com/open-telemetry/opentelemetry-collector-contrib/pull/16224))
- (Contrib) `hostmetricsreceiver`: allow configuring log pipeline to send host EntityState event ([#33927](https://github.com/open-telemetry/opentelemetry-collector-contrib/pull/33927))
- (Contrib) `windowsperfcountersreceiver`: Improve handling of non-existing instances for Windows Performance Counters ([#33815](https://github.com/open-telemetry/opentelemetry-collector-contrib/pull/33815))
  It is an expected that when querying Windows Performance Counters the targeted instances may not be present.
  The receiver will no longer require the use of `recreate_query` to handle non-existing instances.
  As soon as the instances are available, the receiver will start collecting metrics for them.
  There won't be warning log messages when there are no matches for the configured instances.
- (Contrib) `kafkareceiver`: Add settings session_timeout and heartbeat_interval to Kafka Receiver for group management facilities ([#28630](https://github.com/open-telemetry/opentelemetry-collector-contrib/pull/28630))
- (Contrib) `vcenterreceiver`: Adds a number of default disabled vSAN metrics for Clusters. ([#33556](https://github.com/open-telemetry/opentelemetry-collector-contrib/pull/33556))
- (Contrib) `vcenterreceiver`: Adds a number of default disabled vSAN metrics for Virtual Machines. ([#33556](https://github.com/open-telemetry/opentelemetry-collector-contrib/pull/33556))

### 🧰 Bug fixes 🧰

- (Core) `processorhelper`: update units for internal telemetry ([#10647](https://github.com/open-telemetry/opentelemetry-collector/pull/10647))
- (Core) `confmap`: Increase the amount of recursion and URI expansions allowed in a single line ([#10712](https://github.com/open-telemetry/opentelemetry-collector/pull/10712))
- (Core) `exporters`: There is no guarantee that after the exporters sends the plog/pmetric/ptrace data downstream that the data won't be mutated in some way. (e.g by the batch_sender) This mutation could result in the proceeding call to req.ItemsCount() to provide inaccurate information to be logged. ([#10033](https://github.com/open-telemetry/opentelemetry-collector/pull/10033))
- (Core) `exporters`: Update units for internal telemetry ([#10648](https://github.com/open-telemetry/opentelemetry-collector/pull/10648))
- (Core) `receiverhelper`: Update units for internal telemetry ([#10650](https://github.com/open-telemetry/opentelemetry-collector/pull/10650))
- (Core) `scraperhelper`: Update units for internal telemetry ([#10649](https://github.com/open-telemetry/opentelemetry-collector/pull/10649))
- (Core) `service`: Use Command/Version to populate service name/version attributes ([#10644](https://github.com/open-telemetry/opentelemetry-collector/pull/10644))
- (Core) `configauth`: Fix unmarshaling of authentication in HTTP servers. ([#10750](https://github.com/open-telemetry/opentelemetry-collector/pull/10750))
- (Contrib) `opencensusreceiver`: Do not report an error into resource status during receiver shutdown when the listener connection was closed. ([#33865](https://github.com/open-telemetry/opentelemetry-collector-contrib/pull/33865))
- (Contrib) `statsdeceiver`: Log only non-EOF errors when reading payload received via TCP. ([#33951](https://github.com/open-telemetry/opentelemetry-collector-contrib/pull/33951))
- (Contrib) `vcenterreceiver`: Adds destroys to the ContainerViews in the client. ([#34254](https://github.com/open-telemetry/opentelemetry-collector-contrib/pull/34254))
  This may not be necessary, but it should be better practice than not.

## v0.105.0

This Splunk OpenTelemetry Collector release includes changes from the [opentelemetry-collector v0.105.0](https://github.com/open-telemetry/opentelemetry-collector/releases/tag/v0.105.0) and the [opentelemetry-collector-contrib v0.105.0](https://github.com/open-telemetry/opentelemetry-collector-contrib/releases/tag/v0.105.0) releases where appropriate.

### 🛑 Breaking changes 🛑

- (Splunk) Don't expand environment variables starting with $$ in configuration files. This behavior was introduced
  in v0.42.0 to support a bug causing double expansion. $$ is treated as an escape sequence representing a literal
  $ character ([#5134](https://github.com/signalfx/splunk-otel-collector/pull/5134))
- (Core) `service`: add `service.disableOpenCensusBridge` feature gate which is enabled by default to remove the dependency on OpenCensus ([#10414](https://github.com/open-telemetry/opentelemetry-collector/pull/10414))
- (Core) `confmap`: Promote `confmap.strictlyTypedInput` feature gate to beta. ([#10552](https://github.com/open-telemetry/opentelemetry-collector/pull/10552))
  This feature gate changes the following:
  - Configurations relying on the implicit type casting behaviors listed on [#9532](https://github.com/open-telemetry/opentelemetry-collector/issues/9532) will start to fail.
  - Configurations using URI expansion (i.e. `field: ${env:ENV}`) for string-typed fields will use the value passed in `ENV` verbatim without intermediate type casting.
- (Contrib) `stanza`: errors from Operator.Process are returned instead of silently ignored. ([#33783](https://github.com/open-telemetry/opentelemetry-collector-contrib/pull/33783))
  This public function is affected: https://pkg.go.dev/github.com/open-telemetry/opentelemetry-collector-contrib/pkg/stanza@v0.104.0/operator/helper#WriterOperator.Write
- (Contrib) `vcenterreceiver`: Enables various vCenter metrics that were disabled by default until v0.105 ([#34022](https://github.com/open-telemetry/opentelemetry-collector-contrib/pull/34022))
  The following metrics will be enabled by default "vcenter.host.network.packet.drop.rate",
  "vcenter.vm.cpu.readiness", "vcenter.host.cpu.capacity", and "vcenter.host.cpu.reserved".

### 🚩Deprecations 🚩

- (Splunk) Deprecate usage of bare environment variables and config sources in configuration files ([#5153](https://github.com/signalfx/splunk-otel-collector/pull/5153))
  - Use `${env:VAR}` or `${VAR}` instead of `$VAR`.
  - Use `${uri:selector}` instead of `$uri:selector`, e.g. `${file:/path/to/file}` instead of `$file:/path/to/file`.

### 💡 Enhancements 💡
- (Splunk) Auto Discovery for Linux:
  - Bring SQL Server receiver into the discovery mode ([#5109](https://github.com/signalfx/splunk-otel-collector/pull/5109))
  - Bring Cassanda JMX receiver into the discovery mode ([#5112](https://github.com/signalfx/splunk-otel-collector/pull/5112))
  - Bring RabbitMQ receiver into the discovery mode ([#5051](https://github.com/signalfx/splunk-otel-collector/pull/5051))
- (Splunk) Update bundled OpenJDK to [11.0.24_8](https://github.com/adoptium/temurin11-binaries/releases/tag/jdk-11.0.24%2B8) ([#5113](https://github.com/signalfx/splunk-otel-collector/pull/5113), [#5119](https://github.com/signalfx/splunk-otel-collector/pull/5119))
- (Splunk) Upgrade github.com/hashicorp/vault to v1.17.2 ([#5089](https://github.com/signalfx/splunk-otel-collector/pull/5089))
- (Splunk) Upgrade github.com/go-zookeeper/zk to 1.0.4 ([#5146](https://github.com/signalfx/splunk-otel-collector/pull/5146))
- (Core) `configtls`: Mark module as stable. ([#9377](https://github.com/open-telemetry/opentelemetry-collector/pull/9377))
- (Core) `confmap`: Remove extra closing parenthesis in sub-config error ([#10480](https://github.com/open-telemetry/opentelemetry-collector/pull/10480))
- (Core) `configgrpc`: Update the default load balancer strategy to round_robin ([#10319](https://github.com/open-telemetry/opentelemetry-collector/pull/10319))
  To restore the behavior that was previously the default, set `balancer_name` to `pick_first`.
- (Core) `otelcol`: Add go module to components subcommand. ([#10570](https://github.com/open-telemetry/opentelemetry-collector/pull/10570))
- (Core) `confmap`: Add explanation to errors related to `confmap.strictlyTypedInput` feature gate. ([#9532](https://github.com/open-telemetry/opentelemetry-collector/pull/9532))
- (Core) `confmap`: Allow using `map[string]any` values in string interpolation ([#10605](https://github.com/open-telemetry/opentelemetry-collector/pull/10605))
- (Contrib) `pkg/ottl`: Added Hex() converter function ([#31929](https://github.com/open-telemetry/opentelemetry-collector-contrib/pull/31929))
- (Contrib) `pkg/ottl`: Add IsRootSpan() converter function. ([#32918](https://github.com/open-telemetry/opentelemetry-collector-contrib/pull/32918))
  Converter `IsRootSpan()` returns `true` if the span in the corresponding context is root, that means its `parent_span_id` equals to hexadecimal representation of zero. In all other scenarios function returns `false`.
- (Contrib) `vcenterreceiver`: Adds additional vCenter resource pool metrics and a memory_usage_type attribute for vcenter.resource_pool.memory.usage metric to use. ([#33607](https://github.com/open-telemetry/opentelemetry-collector-contrib/pull/33607))
  Added "vcenter.resource_pool.memory.swapped", "vcenter.resource_pool.memory.ballooned", and "vcenter.resource_pool.memory.granted"
  metrics. Also added an additional attribute, "memory_usage_type" for "vcenter.resource_pool.memory.usage" metric, which is currently under a feature gate.
- (Contrib) `kubeletstatsreceiver`: Add `k8s.pod.memory.node.utilization` and `k8s.container.memory.node.utilization` metrics ([#33591](https://github.com/open-telemetry/opentelemetry-collector-contrib/pull/33591))
- (Contrib) `vcenterreceiver`: Adds vCenter metrics at the datacenter level. ([#33607](https://github.com/open-telemetry/opentelemetry-collector-contrib/pull/33607))
  Introduces various datacenter metrics which work by aggregating stats from datastores, clusters, hosts, and VM's.
- (Contrib) `processor/resource, processor/attributes`: Add an option to extract value from a client address by specifying `client.address` value in the `from_context` field. (#34051) ([#33607](https://github.com/open-telemetry/opentelemetry-collector-contrib/pull/33607))
- (Contrib) `receiver/azuremonitorreceiver`: Add support for Managed Identity and Default Credential auth ([#31268](https://github.com/open-telemetry/opentelemetry-collector-contrib/pull/31268), [#33584](https://github.com/open-telemetry/opentelemetry-collector-contrib/pull/33584))
- (Contrib) `azuremonitorreceiver`: Add `maximum_number_of_records_per_resource` config parameter in order to overwrite default ([#32165](https://github.com/open-telemetry/opentelemetry-collector-contrib/pull/32165))
- (Contrib) `cloudfoundryreceiver`: Add support to receive CloudFoundry Logs ([#32671](https://github.com/open-telemetry/opentelemetry-collector-contrib/pull/32671))
- (Contrib) `cmd/opampsupervisor`: Adds support for forwarding custom messages to/from the agent ([#33575](https://github.com/open-telemetry/opentelemetry-collector-contrib/pull/33575))
- (Contrib) `splunkhecexporter`: Increase the performance of JSON marshaling ([#34011](https://github.com/open-telemetry/opentelemetry-collector-contrib/pull/34011))
- (Contrib) `loadbalancingexporter`: Adds a new streamID routingKey, which will route based on the datapoint ID. See updated README for details ([#32513](https://github.com/open-telemetry/opentelemetry-collector-contrib/pull/32513))
- (Contrib) `dockerobserver`: Add hint to error when using float for `api_version` field ([#34043](https://github.com/open-telemetry/opentelemetry-collector-contrib/pull/34043))
- (Contrib) `pkg/ottl`: Emit traces for statement sequence executions to troubleshoot OTTL statements/conditions ([#33433](https://github.com/open-telemetry/opentelemetry-collector-contrib/pull/33433))
- (Contrib) `pkg/stanza`: Bump 'logs.jsonParserArray' and 'logs.assignKeys' feature gates to beta. ([#33948](https://github.com/open-telemetry/opentelemetry-collector-contrib/pull/33948))
  - This enables the feature gates by default to allow use of the `json_array_parser` and `assign_keys` operations.
- (Contrib) `receiver/filelog`: Add filelog.container.removeOriginalTimeField feature-flag for removing original time field ([#33946](https://github.com/open-telemetry/opentelemetry-collector-contrib/pull/33946))
- (Contrib) `statsdreceiver`: Allow configuring summary percentiles ([#33701](https://github.com/open-telemetry/opentelemetry-collector-contrib/pull/33701))
- (Contrib) `pkg/stanza`: Switch to faster json parser lib for container operator ([#33929](https://github.com/open-telemetry/opentelemetry-collector-contrib/pull/33929))
- (Contrib) `telemetrygen`: telemetrygen `--rate` flag changed from Int64 to Float64 ([#33984](https://github.com/open-telemetry/opentelemetry-collector-contrib/pull/33984))
- (Contrib) `windowsperfcountersreceiver`: `windowsperfcountersreceiver` now appends an index number to additional instance names that share a name. An example of this is when scraping `process(*)` counters with multiple running instances of the same executable. ([#32319](https://github.com/open-telemetry/opentelemetry-collector-contrib/pull/32319))
  **NOTES**
  - This change can expose cardinality issues where the counters were previously collapsed under the non-indexed instance name.
  - The change mimics Windows Performance Monitor behavior: The first instance name remains unchanged, additional instances are suffixed with `#<N>` where `N=1` and is increased for each duplicate.
    - e.g. Given 3 powershell instances, this will return `powershell`, `powershell#1` and `powershell#2`.

### 🧰 Bug fixes 🧰
- (Splunk) Auto Discovery for Linux:
  - Fix kafkametrics k8s issues for Auto Discovery ([#5103](https://github.com/signalfx/splunk-otel-collector/pull/5103))
  - Reuse discovery receiver's obsreport for receivercreator ([#5111](https://github.com/signalfx/splunk-otel-collector/pull/5111))
- (Core) `confmap`: Fixes issue where confmap could not escape `$$` when `confmap.unifyEnvVarExpansion` is enabled. ([#10560](https://github.com/open-telemetry/opentelemetry-collector/pull/10560))
- (Core) `otlpreceiver`: Fixes a bug where the otlp receiver's http response was not properly translating grpc error codes to http status codes. ([#10574](https://github.com/open-telemetry/opentelemetry-collector/pull/10444))
- (Core) `exporters`: Fix incorrect deduplication of otelcol_exporter_queue_size and otelcol_exporter_queue_capacity metrics if multiple exporters are used. ([#10444](https://github.com/open-telemetry/opentelemetry-collector/pull/10226))
- (Core) `service/telemetry`: Add ability to set service.name for spans emitted by the Collector ([#10489](https://github.com/open-telemetry/opentelemetry-collector/pull/10489))
- (Core) `internal/localhostgate`: Correctly log info message when `component.UseLocalHostAsDefaultHost` is enabled ([#8510](https://github.com/open-telemetry/opentelemetry-collector/pull/8510))
- (Contrib) `countconnector`: Updating the stability to reflect that the component is shipped as part of contrib. ([#33903](https://github.com/open-telemetry/opentelemetry-collector-contrib/pull/33903))
- (Contrib) `httpcheckreceiver`: Updating the stability to reflect that the component is shipped as part of contrib. ([#33897](https://github.com/open-telemetry/opentelemetry-collector-contrib/pull/33897))
- (Contrib) `probabilisticsamplerprocessor`: Fix bug where log sampling was being reported by the counter `otelcol_processor_probabilistic_sampler_count_traces_sampled` ([#33874](https://github.com/open-telemetry/opentelemetry-collector-contrib/pull/33874))
- (Contrib) `processor/groupbyattrsprocessor`: Fix dropping of metadata fields when processing metrics. ([#33419](https://github.com/open-telemetry/opentelemetry-collector-contrib/pull/33419))
- (Contrib) `prometheusreceiver`: Fix hash computation to include non exported fields like regex in scrape configuration for TargetAllocator ([#29313](https://github.com/open-telemetry/opentelemetry-collector-contrib/pull/29313))
- (Contrib) `kafkametricsreceiver`: Fix issue with incorrect consumer offset ([#33309](https://github.com/open-telemetry/opentelemetry-collector-contrib/pull/33309))
- (Contrib) `sqlserverreceiver`: Enable default metrics to properly trigger SQL Server scrape ([#34065](https://github.com/open-telemetry/opentelemetry-collector-contrib/pull/34065))
- (Contrib) `syslogreceiver`: Allow to define `max_octets` for octet counting RFC5424 syslog parser ([#33182](https://github.com/open-telemetry/opentelemetry-collector-contrib/pull/33182))
- (Contrib) `windowsperfcountersreceiver`: Metric definitions with no matching performance counter are no longer included as metrics with zero datapoints in the scrape output. ([#4972](https://github.com/open-telemetry/opentelemetry-collector-contrib/pull/4972))

## v0.104.0

This Splunk OpenTelemetry Collector release includes changes from the [opentelemetry-collector v0.104.0](https://github.com/open-telemetry/opentelemetry-collector/releases/tag/v0.104.0) and the [opentelemetry-collector-contrib v0.104.0](https://github.com/open-telemetry/opentelemetry-collector-contrib/releases/tag/v0.104.0) releases where appropriate.

> :warning: In our efforts to align with the [goals](https://github.com/open-telemetry/opentelemetry-collector/blob/main/docs/rfcs/env-vars.md) defined upstream for environment variable resolution in the Collector's configuration, the Splunk OpenTelemetry Collector will be dropping support for expansion of BASH-style environment variables, such as `$FOO` in the configuration in an upcoming version. Users are advised to update their Collector's configuration to use `${env:FOO}` instead.

> 🚩 When setting properties for discovery receiver as environment variables (`SPLUNK_DISCOVERY_*`), the values cannot reference other environment variables without curly-braces. For example, user is trying to set discovery property `SPLUNK_DISCOVERY_EXTENSIONS_k8s_observer_ENABLED` to the value of another env var, `K8S_ENVIRONMENT`.
> For versions older than 0.104.0, setting it as `SPLUNK_DISCOVERY_EXTENSIONS_k8s_observer_ENABLED=\$K8S_ENVIRONMENT` (note the escaped variable name does not have curly braces) was valid. But from v0.104.0, env var names need to be passed with braces. For this example, user should modify it to `SPLUNK_DISCOVERY_EXTENSIONS_k8s_observer_ENABLED=\${K8S_ENVIRONMENT}`.

### ❗ Known Issues ❗

- A bug was discovered (and fixed in a future version) where expansion logic in confmaps wasn't correctly handling the escaping of $$ ([#10560](https://github.com/open-telemetry/opentelemetry-collector/pull/10560))
  - If you rely on the previous functionality, disable the `confmap.unifyEnvVarExpansion` feature gate. Note that this is a temporary workaround, and the root issue will be fixed in the next release by ([#10560](https://github.com/open-telemetry/opentelemetry-collector/pull/10560)).

### 🛑 Breaking changes 🛑

- (Splunk) Auto Discovery for Linux:
  - Update `splunk-otel-java` to v2.5.0 for the `splunk-otel-auto-instrumentation` deb/rpm packages. This is a major version bump that includes breaking changes. Check the [release notes](https://github.com/signalfx/splunk-otel-java/releases/tag/v2.5.0) for details about breaking changes.

- (Core) `filter`: Remove deprecated `filter.CombinedFilter` ([#10348](https://github.com/open-telemetry/opentelemetry-collector/pull/10348))

- (Core) `otelcol`: By default, `otelcol.NewCommand` and `otelcol.NewCommandMustSetProvider` will set the `DefaultScheme` to `env`. ([#10435](https://github.com/open-telemetry/opentelemetry-collector/pull/10435))

- (Core) `expandconverter`: By default expandconverter will now error if it is about to expand `$FOO` syntax. Update configuration to use `${env:FOO}` instead or disable the `confmap.unifyEnvVarExpansion` feature gate. ([#10435](https://github.com/open-telemetry/opentelemetry-collector/pull/10435))

- (Core) `otlpreceiver`: Switch to `localhost` as the default for all endpoints. ([#8510](https://github.com/open-telemetry/opentelemetry-collector/pull/8510))
  Disable the `component.UseLocalHostAsDefaultHost` feature gate to temporarily get the previous default.

- (Splunk) `discovery`: When setting properties for discovery receiver as environment variables (`SPLUNK_DISCOVERY_*`), the values cannot reference other escaped environment variables without braces. For example, when trying to set discovery property `SPLUNK_DISCOVERY_EXTENSIONS_k8s_observer_ENABLED` to the value of another env var, `K8S_ENVIRONMENT`. For versions older than 0.104.0, setting it as `SPLUNK_DISCOVERY_EXTENSIONS_k8s_observer_ENABLED=\$K8S_ENVIRONMENT` (note the escaped variable name does not have braces) was valid. But from v0.104.0, env var names need to be passed with braces. For this example, user should modify it to `SPLUNK_DISCOVERY_EXTENSIONS_k8s_observer_ENABLED=\${K8S_ENVIRONMENT}`

- (Contrib) `vcenterreceiver`: Drops support for vCenter 6.7 ([#33607](https://github.com/open-telemetry/opentelemetry-collector-contrib/pull/33607))

- (Contrib) `all`: Promote `component.UseLocalHostAsDefaultHost` feature gate to beta. This changes default endpoints from 0.0.0.0 to localhost ([#30702](https://github.com/open-telemetry/opentelemetry-collector-contrib/pull/30702))
  This change affects the following components:
    - extension/health_check
    - receiver/jaeger
    - receiver/sapm
    - receiver/signalfx
    - receiver/splunk_hec
    - receiver/zipkin

- (Contrib) `receiver/mongodb`: Graduate receiver.mongodb.removeDatabaseAttr feature gate to stable ([#24972](https://github.com/open-telemetry/opentelemetry-collector-contrib/pull/24972))

### 💡 Enhancements 💡

- (Splunk) Auto Discovery for Linux:
  - Linux installer script:
    - The default for the `--otlp-endpoint` option is now empty, i.e. defers to the default `OTEL_EXPORTER_OTLP_ENDPOINT` value for each activated SDK
    - Add new `--otlp-endpoint-protocol <protocol>` option to set the `OTEL_EXPORTER_OTLP_PROTOCOL` environment variable for the configured endpoint. Only applicable if the `--otlp-endpoint` option is also specified.
    - Add new `--metrics-exporter <exporter>` option to configure the `OTEL_METRICS_EXPORTER` environment variable for instrumentation metrics. Specify `none` to disable metric collection and export.
- (Splunk) Set Go garbage collection target percentage to 400% ([#5034](https://github.com/signalfx/splunk-otel-collector/pull/5034))
  After removal of memory_ballast extension in v0.97.0, the Go garbage collection is running more aggressively, which
  increased CPU usage and leads to reduced throughput of the collector. This change reduces the frequency of garbage
  collection cycles to improves performance of the collector for typical workloads. As a result, the collector will
  report higher memory usage, but it will be bound to the same configured limits. If you want to revert to the previous
  behavior, set the `GOGC` environment variable to `100`.
- (Splunk) Upgrade to golang 1.21.12 ([#5074](https://github.com/signalfx/splunk-otel-collector/pull/5074))
- (Core) `confighttp`: Add support for cookies in HTTP clients with `cookies::enabled`. ([#10175](https://github.com/open-telemetry/opentelemetry-collector/pull/10175))
  The method `confighttp.ToClient` will return a client with a `cookiejar.Jar` which will reuse cookies from server responses in subsequent requests.
- (Core) `exporter/debug`: In `normal` verbosity, display one line of text for each telemetry record (log, data point, span) ([#7806](https://github.com/open-telemetry/opentelemetry-collector/pull/7806))
- (Core) `exporter/debug`: Add option `use_internal_logger` ([#10226](https://github.com/open-telemetry/opentelemetry-collector/pull/10226))
- (Core) `configretry`: Mark module as stable. ([#10279](https://github.com/open-telemetry/opentelemetry-collector/pull/10279))
- (Core) `exporter/debug`: Print Span.TraceState() when present. ([#10421](https://github.com/open-telemetry/opentelemetry-collector/pull/10421))
  Enables viewing sampling threshold information (as by OTEP 235 samplers).
- (Core) `processorhelper`: Add \"inserted\" metrics for processors. ([#10353](https://github.com/open-telemetry/opentelemetry-collector/pull/10353))
  This includes the following metrics for processors:
  - `processor_inserted_spans`
  - `processor_inserted_metric_points`
  - `processor_inserted_log_records`
- (Contrib) `k8sattributesprocessor`: Add support for exposing `k8s.pod.ip` as a resource attribute ([#32960](https://github.com/open-telemetry/opentelemetry-collector-contrib/pull/32960))
- (Contrib) `vcenterreceiver`: Adds vCenter CPU readiness metric for VMs. ([#33607](https://github.com/open-telemetry/opentelemetry-collector-contrib/pull/33607))
- (Contrib) `receiver/mongodb`: Ensure support of 6.0 and 7.0 MongoDB versions with integration tests ([#32716](https://github.com/open-telemetry/opentelemetry-collector-contrib/pull/32716))
- (Contrib) `pkg/stanza`: Switch JSON parser used by json_parser to github.com/goccy/go-json ([#33784](https://github.com/open-telemetry/opentelemetry-collector-contrib/pull/33784))
- (Contrib) `k8sobserver`: Add support for k8s.ingress endpoint. ([#32971](https://github.com/open-telemetry/opentelemetry-collector-contrib/pull/32971))
- (Contrib) `statsdreceiver`: Optimize statsdreceiver to reduce object allocations ([#33683](https://github.com/open-telemetry/opentelemetry-collector-contrib/pull/33683))
- (Contrib) `routingprocessor`: Use mdatagen to define the component's telemetry ([#33526](https://github.com/open-telemetry/opentelemetry-collector-contrib/pull/33526))
- (Contrib) `receiver/mongodbreceiver`: Add `server.address` and `server.port` resource attributes to MongoDB receiver. ([#32810](https://github.com/open-telemetry/opentelemetry-collector-contrib/pull/32810),[#32350](https://github.com/open-telemetry/opentelemetry-collector-contrib/pull/32350))
  The new resource attributes are added to the MongoDB receiver to distinguish metrics coming from different MongoDB instances.
    - `server.address`: The address of the MongoDB host, enabled by default.
    - `server.port`: The port of the MongoDB host, disabled by default.

- (Contrib) `observerextension`: Expose host and port in endpoint's environment ([#33571](https://github.com/open-telemetry/opentelemetry-collector-contrib/pull/33571))
- (Contrib) `pkg/ottl`: Add a `schema_url` field to access the SchemaURL in resources and scopes on all signals ([#30229](https://github.com/open-telemetry/opentelemetry-collector-contrib/pull/30229))
- (Contrib) `sqlserverreceiver`: Enable more perf counter metrics when directly connecting to SQL Server ([#33420](https://github.com/open-telemetry/opentelemetry-collector-contrib/pull/33420))
  This enables the following metrics by default on non Windows-based systems:
  `sqlserver.batch.request.rate`
  `sqlserver.batch.sql_compilation.rate`
  `sqlserver.batch.sql_recompilation.rate`
  `sqlserver.page.buffer_cache.hit_ratio`
  `sqlserver.user.connection.count`
- (Contrib) `vcenterreceiver`: Adds vCenter CPU capacity and network drop rate metrics to hosts. ([#33607](https://github.com/open-telemetry/opentelemetry-collector-contrib/pull/33607))

### 🧰 Bug fixes 🧰

- (Splunk) `receiver/discovery`: Do not emit entity events for discovered endpoints that are not evaluated yet
  to avoid showing "unknown" services on the Service Inventory page ([#5032](https://github.com/open-telemetry/opentelemetry-collector/pull/5032))
- (Core) `otlpexporter`: Update validation to support both dns:// and dns:/// ([#10449](https://github.com/open-telemetry/opentelemetry-collector/pull/10449))
- (Core) `service`: Fixed a bug that caused otel-collector to fail to start with ipv6 metrics endpoint service telemetry. ([#10011](https://github.com/open-telemetry/opentelemetry-collector/pull/10011))
- (Contrib) `resourcedetectionprocessor`: Fetch CPU info only if related attributes are enabled ([#33774](https://github.com/open-telemetry/opentelemetry-collector-contrib/pull/33774))
- (Contrib) `tailsamplingprocessor`: Fix precedence of inverted match in and policy ([#33671](https://github.com/open-telemetry/opentelemetry-collector-contrib/pull/33671))
  Previously if the decision from a policy evaluation was `NotSampled` or `InvertNotSampled` it would return a `NotSampled` decision regardless, effectively downgrading the result.
  This was breaking the documented behaviour that inverted decisions should take precedence over all others.
- (Contrib) `vcenterreceiver`: Fixes errors in some of the client calls for environments containing multiple datacenters. ([#33734](https://github.com/open-telemetry/opentelemetry-collector-contrib/pull/33734))


## v0.103.0

This Splunk OpenTelemetry Collector release includes changes from the [opentelemetry-collector v0.103.0](https://github.com/open-telemetry/opentelemetry-collector/releases/tag/v0.103.0) and the [opentelemetry-collector-contrib v0.103.0](https://github.com/open-telemetry/opentelemetry-collector-contrib/releases/tag/v0.103.0) releases where appropriate.

### 🛑 Breaking changes 🛑

- (Core) `exporter/debug`: Disable sampling by default ([#9921](https://github.com/open-telemetry/opentelemetry-collector/pull/9921))
  To restore the behavior that was previously the default, set `sampling_thereafter` to `500`.
- (Contrib) `mongodbreceiver`: Now only supports `TCP` connections ([#32199](https://github.com/open-telemetry/opentelemetry-collector-contrib/pull/32199))
  This fixes a bug where hosts had to explicitly set `tcp` as the transport type. The `transport` option has been removed.
- (Contrib) `sqlserverreceiver`: sqlserver.database.io.read_latency has been renamed to sqlserver.database.latency with a `direction` attribute. ([#29865](https://github.com/open-telemetry/opentelemetry-collector-contrib/pull/29865))

### 🚀 New components 🚀

- (Splunk) Add Azure Monitor receiver ([#4971](https://github.com/signalfx/splunk-otel-collector/pull/4971))
- (Splunk) Add [upstream](https://github.com/open-telemetry/opentelemetry-collector-contrib/tree/main/receiver/rabbitmqreceiver) Opentelemetry Collector RabbitMQ receiver ([#4980](https://github.com/signalfx/splunk-otel-collector/pull/4980))
- (Splunk) Add Active Directory Domain Services receiver ([#4994](https://github.com/signalfx/splunk-otel-collector/pull/4994))
- (Splunk) Add Splunk Enterprise receiver ([#4998](https://github.com/signalfx/splunk-otel-collector/pull/4998))

### 💡 Enhancements 💡

- (Core) `otelcol/expandconverter`: Add `confmap.unifyEnvVarExpansion` feature gate to allow enabling Collector/Configuration SIG environment variable expansion rules. ([#10391](https://github.com/open-telemetry/opentelemetry-collector/pull/10391))
  When enabled, this feature gate will:
  - Disable expansion of BASH-style env vars (`$FOO`)
  - `${FOO}` will be expanded as if it was `${env:FOO}`
    See https://github.com/open-telemetry/opentelemetry-collector/blob/main/docs/rfcs/env-vars.md for more details.

- (Core) `confmap`: Add `confmap.unifyEnvVarExpansion` feature gate to allow enabling Collector/Configuration SIG environment variable expansion rules. ([#10259](https://github.com/open-telemetry/opentelemetry-collector/pull/10259))
  When enabled, this feature gate will:
  - Disable expansion of BASH-style env vars (`$FOO`)
  - `${FOO}` will be expanded as if it was `${env:FOO}`
    See https://github.com/open-telemetry/opentelemetry-collector/blob/main/docs/rfcs/env-vars.md for more details.

- (Core) `confighttp`: Allow the compression list to be overridden ([#10295](https://github.com/open-telemetry/opentelemetry-collector/pull/10295))
  Allows Collector administrators to control which compression algorithms to enable for HTTP-based receivers.
- (Core) `configgrpc`: Revert the zstd compression for gRPC to the third-party library we were using previously. ([#10394](https://github.com/open-telemetry/opentelemetry-collector/pull/10394))
  We switched back to our compression logic for zstd when a CVE was found on the third-party library we were using. Now that the third-party library has been fixed, we can revert to that one. For end-users, this has no practical effect. The reproducers for the CVE were tested against this patch, confirming we are not reintroducing the bugs.
- (Core) `confmap`: Adds alpha `confmap.strictlyTypedInput` feature gate that enables strict type checks during configuration resolution ([#9532](https://github.com/open-telemetry/opentelemetry-collector/pull/9532))
  When enabled, the configuration resolution system will:
  - Stop doing most kinds of implicit type casting when resolving configuration values
  - Use the original string representation of configuration values if the ${} syntax is used in inline position

- (Core) `confighttp`: Use `confighttp.ServerConfig` as part of zpagesextension. See [server configuration](https://github.com/open-telemetry/opentelemetry-collector/blob/main/config/confighttp/README.md#server-configuration) options. ([#9368](https://github.com/open-telemetry/opentelemetry-collector/pull/9368))

- (Contrib) `filelogreceiver`: If include_file_record_number is true, it will add the file record number as the attribute `log.file.record_number` ([#33530](https://github.com/open-telemetry/opentelemetry-collector-contrib/pull/33530))
- (Contrib) `filelogreceiver`: Add support for gzip compressed log files ([#2328](https://github.com/open-telemetry/opentelemetry-collector-contrib/pull/2328))
- (Contrib) `kubeletstats`: Add k8s.pod.cpu.node.utilization metric ([#33390](https://github.com/open-telemetry/opentelemetry-collector-contrib/pull/33390))
- (Contrib) `awss3exporter`: endpoint should contain the S3 bucket ([#32774](https://github.com/open-telemetry/opentelemetry-collector-contrib/pull/32774))
- (Contrib) `statsdreceiver`: update statsd receiver to use mdatagen ([#33524](https://github.com/open-telemetry/opentelemetry-collector-contrib/pull/33524))
- (Contrib) `statsdreceiver`: Added received/accepted/refused metrics ([#24278](https://github.com/open-telemetry/opentelemetry-collector-contrib/pull/24278))
- (Contrib) `metricstransformprocessor`: Adds the 'count' aggregation type to the Metrics Transform Processor. ([#24978](https://github.com/open-telemetry/opentelemetry-collector-contrib/pull/24978))
- (Contrib) `tailsamplingprocessor`: Simple LRU Decision Cache for "keep" decisions ([#31583](https://github.com/open-telemetry/opentelemetry-collector-contrib/pull/31583))
- (Contrib) `tailsamplingprocessor`: Migrates internal telemetry to OpenTelemetry SDK via mdatagen ([#31581](https://github.com/open-telemetry/opentelemetry-collector-contrib/pull/31581))
  The metric names and their properties, such as bucket boundaries for histograms, were kept like before, to keep backwards compatibility.
- (Contrib) `kafka`: Added `disable_fast_negotiation` configuration option for Kafka Kerberos authentication, allowing the disabling of PA-FX-FAST negotiation. ([#26345](https://github.com/open-telemetry/opentelemetry-collector-contrib/pull/26345))
- (Contrib) `pkg/ottl`: Added `keep_matching_keys` function to allow dropping all keys from a map that don't match the pattern. ([#32989](https://github.com/open-telemetry/opentelemetry-collector-contrib/pull/32989))
- (Contrib) `pkg/ottl`: Add debug logs to help troubleshoot OTTL statements/conditions ([#33274](https://github.com/open-telemetry/opentelemetry-collector-contrib/pull/33274))
- (Contrib) `pkg/ottl`: Introducing `append` function for appending items into an existing array ([#32141](https://github.com/open-telemetry/opentelemetry-collector-contrib/pull/32141))
- (Contrib) `pkg/ottl`: Introducing `Uri` converter parsing URI string into SemConv ([#32433](https://github.com/open-telemetry/opentelemetry-collector-contrib/pull/32433))
- (Contrib) `probabilisticsamplerprocessor`: Add Proportional and Equalizing sampling modes ([#31918](https://github.com/open-telemetry/opentelemetry-collector-contrib/pull/31918))
  Both the existing hash_seed mode and the two new modes use OTEP 235 semantic conventions to encode sampling probability.
- (Contrib) `prometheusreceiver`: Resource attributes produced by the prometheus receiver now include stable semantic conventions for `server` and `url`. ([#32814](https://github.com/open-telemetry/opentelemetry-collector-contrib/pull/32814))
  To migrate from the legacy net.host.name, net.host.port, and http.scheme resource attributes, migrate to server.address, server.port, and url.scheme, and then set the receiver.prometheus.removeLegacyResourceAttributes feature gate.

- (Contrib) `spanmetricsconnector`: Produce delta temporality span metrics with StartTimeUnixNano and TimeUnixNano values representing an uninterrupted series ([#31671](https://github.com/open-telemetry/opentelemetry-collector-contrib/pull/31671), [#30688](https://github.com/open-telemetry/opentelemetry-collector-contrib/pull/30688))
  This allows producing delta span metrics instead of the more memory-intensive cumulative metrics, specifically when a downstream component can convert the delta metrics to cumulative.
- (Contrib) `sqlserverreceiver`: Add support for more Database IO metrics ([#29865](https://github.com/open-telemetry/opentelemetry-collector-contrib/pull/29865))
  The following metrics have been added:
  - sqlserver.database.latency
  - sqlserver.database.io
  - sqlserver.database.operations

- (Contrib) `processor/transform`: Add `transform.flatten.logs` featuregate to give each log record a distinct resource and scope. ([#32080](https://github.com/open-telemetry/opentelemetry-collector-contrib/pull/32080))
  This option is useful when applying transformations which alter the resource or scope. e.g. `set(resource.attributes["to"], attributes["from"])`, which may otherwise result in unexpected behavior. Using this option typically incurs a performance penalty as the processor must compute many hashes and create copies of resource and scope information for every log record.

- (Contrib) `receiver/windowsperfcounters`: Counter configuration now supports recreating the underlying performance query at scrape time. ([#32798](https://github.com/open-telemetry/opentelemetry-collector-contrib/pull/32798))

### 🧰 Bug fixes 🧰

- (Core) `exporters`: Fix potential deadlock in the batch sender ([#10315](https://github.com/open-telemetry/opentelemetry-collector/pull/10315))
- (Core) `expandconverter`: Fix bug where an warning was logged incorrectly. ([#10392](https://github.com/open-telemetry/opentelemetry-collector/pull/10392))
- (Core) `exporters`: Fix a bug when the retry and timeout logic was not applied with enabled batching. ([#10166](https://github.com/open-telemetry/opentelemetry-collector/pull/10166))
- (Core) `exporters`: Fix a bug where an unstarted batch_sender exporter hangs on shutdown ([#10306](https://github.com/open-telemetry/opentelemetry-collector/pull/10306))
- (Core) `exporters`: Fix small batch due to unfavorable goroutine scheduling in batch sender ([#9952](https://github.com/open-telemetry/opentelemetry-collector/pull/9952))
- (Core) `confmap`: Fix issue where structs with only yaml tags were not marshaled correctly. ([#10282](https://github.com/open-telemetry/opentelemetry-collector/pull/10282))

- (Contrib) `filelogreceiver`: Container parser should add k8s metadata as resource attributes and not as log record attributes ([#33341](https://github.com/open-telemetry/opentelemetry-collector-contrib/pull/33341))
- (Contrib) `postgresqlreceiver`: Fix bug where `postgresql.rows` always returning 0 for `state="dead"` ([#33489](https://github.com/open-telemetry/opentelemetry-collector-contrib/pull/33489))
- (Contrib) `prometheusreceiver`: Fall back to scrape config job/instance labels for aggregated metrics without instance/job labels ([#32555](https://github.com/open-telemetry/opentelemetry-collector-contrib/pull/32555))

## v0.102.1

This Splunk OpenTelemetry Collector release includes changes from the [opentelemetry-collector v0.102.1](https://github.com/open-telemetry/opentelemetry-collector/releases/tag/v0.102.1) and the [opentelemetry-collector-contrib v0.102.0](https://github.com/open-telemetry/opentelemetry-collector-contrib/releases/tag/v0.102.0) releases where appropriate.

### 🧰 Bug fixes 🧰

- (Core) `configrpc`: **This release addresses [GHSA-c74f-6mfw-mm4v](https://github.com/open-telemetry/opentelemetry-collector/security/advisories/GHSA-c74f-6mfw-mm4v) for `configgrpc`.** ([#10323](https://github.com/open-telemetry/opentelemetry-collector/issues/10323))
Before this change, the zstd compressor that was used didn't respect the max message size. This addresses `GHSA-c74f-6mfw-mm4v` on configgrpc.

### 💡 Enhancements 💡

- (Splunk) Upgrade golang to 1.21.11

## v0.102.0

This Splunk OpenTelemetry Collector release includes changes from the [opentelemetry-collector v0.102.0](https://github.com/open-telemetry/opentelemetry-collector/releases/tag/v0.102.0) and the [opentelemetry-collector-contrib v0.102.0](https://github.com/open-telemetry/opentelemetry-collector-contrib/releases/tag/v0.102.0) releases where appropriate.

### 🛑 Breaking changes 🛑

- (Splunk) `receiver/discovery`: Replace `log_record` field with `message` in evaluation statements ([#4583](https://github.com/signalfx/splunk-otel-collector/pull/4583))
- (Core) `envprovider`: Restricts Environment Variable names.  Environment variable names must now be ASCII only and start with a letter or an underscore, and can only contain underscores, letters, or numbers. ([#9531](https://github.com/open-telemetry/opentelemetry-collector/issues/9531))
- (Core) `confighttp`: Apply MaxRequestBodySize to the result of a decompressed body [#10289](https://github.com/open-telemetry/opentelemetry-collector/pull/10289)
  When using compressed payloads, the Collector would verify only the size of the compressed payload.
  This change applies the same restriction to the decompressed content. As a security measure, a limit of 20 MiB was added, which makes this a breaking change.
  For most clients, this shouldn't be a problem, but if you often have payloads that decompress to more than 20 MiB, you might want to either configure your
  client to send smaller batches (recommended), or increase the limit using the MaxRequestBodySize option.
- (Contrib) `k8sattributesprocessor`: Move `k8sattr.rfc3339` feature gate to stable. ([#33304](https://github.com/open-telemetry/opentelemetry-collector-contrib/pull/33304))
- (Contrib) `extension/filestorage`: Replace path-unsafe characters in component names ([#3148](https://github.com/open-telemetry/opentelemetry-collector-contrib/pull/3148))
  The feature gate `extension.filestorage.replaceUnsafeCharacters` is now removed.
- (Contrib) `vcenterreceiver`: vcenterreceiver replaces deprecated packet metrics by removing them and enabling by default the newer ones. (([#32929](https://github.com/open-telemetry/opentelemetry-collector-contrib/pull/32929)),([#32835](https://github.com/open-telemetry/opentelemetry-collector-contrib/pull/32835))
  Removes the following metrics: `vcenter.host.network.packet.errors`, `vcenter.host.network.packet.count`, and
  `vcenter.vm.network.packet.count`.
  Also enables by default the following metrics: `vcenter.host.network.packet.error.rate`,
  `vcenter.host.network.packet.rate`, and `vcenter.vm.network.packet.rate`.

### 🧰 Bug fixes 🧰

- (Splunk) `discovery`: Fix crashing collector if discovered mongodb isn't reachable in Kubernetes ([#4911](https://github.com/signalfx/splunk-otel-collector/pull/4911))
- (Core) `batchprocessor`: ensure attributes are set on cardinality metadata metric [#9674](https://github.com/open-telemetry/opentelemetry-collector/pull/9674)
- (Core) `batchprocessor`: Fixing processor_batch_metadata_cardinality which was broken in v0.101.0 [#10231](https://github.com/open-telemetry/opentelemetry-collector/pull/10231)
- (Core) `batchprocessor`: respect telemetry level for all metrics [#10234](https://github.com/open-telemetry/opentelemetry-collector/pull/10234)
- (Core) `exporters`: Fix potential deadlocks in BatcherSender shutdown [#10255](https://github.com/open-telemetry/opentelemetry-collector/pull/10255)
- (Contrib) `receiver/mysql`: Remove the order by clause for the column that does not exist ([#33271](https://github.com/open-telemetry/opentelemetry-collector-contrib/pull/33271))
- (Contrib) `kafkareceiver`: Fix bug that was blocking shutdown ([#30789](https://github.com/open-telemetry/opentelemetry-collector-contrib/pull/30789))

### 🚩 Deprecations 🚩

- (Splunk) The following docker images/manifests are deprecated and may not be published in a future release:
  - `quay.io/signalfx/splunk-otel-collector:<version>-amd64`
  - `quay.io/signalfx/splunk-otel-collector:<version>-arm64`
  - `quay.io/signalfx/splunk-otel-collector:<version>-ppc64le`
  - `quay.io/signalfx/splunk-otel-collector-windows:<version>`
  - `quay.io/signalfx/splunk-otel-collector-windows:<version>-2019`
  - `quay.io/signalfx/splunk-otel-collector-windows:<version>-2022`

  Starting with this release, the `quay.io/signalfx/splunk-otel-collector:<version>` docker image manifest has been
  updated to support Windows (2019 amd64, 2022 amd64), in addition to Linux (amd64, arm64, ppc64le).

  Please update any configurations to use `quay.io/signalfx/splunk-otel-collector:<version>` for this and future releases.

### 💡 Enhancements 💡

- (Splunk) `discovery`: Update redis discovery instructions ([#4915](https://github.com/signalfx/splunk-otel-collector/pull/4915))
- (Splunk) `discovery`: Bring Kafkamatrics receiver into the discovery mode ([#4903](https://github.com/signalfx/splunk-otel-collector/pull/4903))
- (Contrib) `pkg/ottl`: Add the `Day` Converter to extract the int Day component from a time.Time ([#33106](https://github.com/open-telemetry/opentelemetry-collector-contrib/pull/33106))
- (Contrib) `pkg/ottl`: Adds `Month` converter to extract the int Month component from a time.Time (#33106) ([#33106](https://github.com/open-telemetry/opentelemetry-collector-contrib/pull/33106))
- (Contrib) `pkg/ottl`: Adds a `Year` converter for extracting the int year component from a time.Time ([#33106](https://github.com/open-telemetry/opentelemetry-collector-contrib/pull/33106))
- (Contrib) `filelogreceiver`: Log when files are rotated/moved/truncated ([#33237](https://github.com/open-telemetry/opentelemetry-collector-contrib/pull/33237))
- (Contrib) `stanza`: Add monitoring metrics for open and harvested files in fileconsumer ([#31256](https://github.com/open-telemetry/opentelemetry-collector-contrib/pull/31256))
- (Contrib) `prometheusreceiver`: Allow to configure http client used by target allocator generated scrape targets ([#18054](https://github.com/open-telemetry/opentelemetry-collector-contrib/pull/18054))
- (Contrib) `pkg/stanza`: Expose recombine max log size option in the container parser configuration ([#33186](https://github.com/open-telemetry/opentelemetry-collector-contrib/pull/33186))
- (Contrib) `processor/resourcedetectionprocessor`: Add support for Azure tags in ResourceDetectionProcessor. ([#32953](https://github.com/open-telemetry/opentelemetry-collector-contrib/pull/32953))
- (Contrib) `kubeletstatsreceiver`: Add k8s.container.cpu.node.utilization metric ([#27885](https://github.com/open-telemetry/opentelemetry-collector-contrib/pull/27885))
- (Contrib) `pkg/ottl`: Adds a `Minute` converter for extracting the int minute component from a time.Time ([#33106](https://github.com/open-telemetry/opentelemetry-collector-contrib/pull/33106))

## v0.101.0

This Splunk OpenTelemetry Collector release includes changes from the [opentelemetry-collector v0.101.0](https://github.com/open-telemetry/opentelemetry-collector/releases/tag/v0.101.0) and the [opentelemetry-collector-contrib v0.101.0](https://github.com/open-telemetry/opentelemetry-collector-contrib/releases/tag/v0.101.0) releases where appropriate.

### 🛑 Breaking changes 🛑

- (Splunk) `receiver/discovery`: Remove `append_pattern` option from log evaluation statements ([#4583](https://github.com/signalfx/splunk-otel-collector/pull/4583))
  - The matched log message is now set as `discovery.matched_log` entity attributes instead of being appended to
    the `discovery.message` attribute.
  - The matched log fields like `caller` and `stacktrace` are not sent as attributes anymore.
- (Contrib) `vcenterreceiver`: Removes vcenter.cluster.name attribute from vcenter.datastore metrics ([#32674](https://github.com/open-telemetry/opentelemetry-collector-contrib/issues/32674))
  If there were multiple Clusters, Datastore metrics were being repeated under Resources differentiated with a
  vcenter.cluster.name resource attribute. In the same vein, if there were standalone Hosts, in addition to
  clusters the metrics would be repeated under a Resource without the vcenter.cluster.name attribute. Now there
  will only be a single set of metrics for one Datastore (as there should be, as Datastores don't belong to
  Clusters).
- (Contrib) `resourcedetectionprocessor`: Move `processor.resourcedetection.hostCPUModelAndFamilyAsString` feature gate to stable. ([#29025](https://github.com/open-telemetry/opentelemetry-collector-contrib/issues/29025))
- (Contrib) `filelog`, `journald`, `tcp`, `udp`, `syslog`, `windowseventlog` receivers: The internal logger has been changed from `zap.SugaredLogger` to `zap.Logger`. ([#32177](https://github.com/open-telemetry/opentelemetry-collector-contrib/pull/32177))
  This should not have any meaningful impact on most users but the logging format for some logs may have changed.


### 🚀 New components 🚀

- (Splunk) Add HTTP check receiver ([#4843](https://github.com/signalfx/splunk-otel-collector/pull/4843))
- (Splunk) Add OAuth2 Client extension ([#4843](https://github.com/signalfx/splunk-otel-collector/pull/4843))

### 💡 Enhancements 💡

- (Splunk) [`splunk-otel-collector` Salt formula](https://github.com/signalfx/splunk-otel-collector/tree/main/deployments/salt): Initial support for
  Splunk OpenTelemetry [Node.js](https://github.com/signalfx/splunk-otel-js) and [.NET](https://github.com/signalfx/splunk-otel-dotnet) Auto Instrumentation on Linux
  - Both are activated by default if the `install_auto_instrumentation` option is set to `True`.
  - To skip Node.js auto instrumentation, configure the `auto_instrumentation_sdks` option without `nodejs`.
  - To skip .NET auto instrumentation, configure the `auto_instrumentation_sdks` option without `dotnet`.
  - `npm` is required to be pre-installed on the node to install the Node.js SDK. Configure the `auto_instrumentation_npm_path` option to specify the path to `npm`.
  - .NET auto instrumentation is currently only supported on amd64/x64_64.
- (Core) `confmap`: Allow Converters to write logs during startup ([#10135](https://github.com/open-telemetry/opentelemetry-collector/pull/10135))
- (Core) `otelcol`: Enable logging during configuration resolution ([#10056](https://github.com/open-telemetry/opentelemetry-collector/pull/10056))
- (Contrib) `filelogreceiver`: Add container operator parser ([#31959](https://github.com/open-telemetry/opentelemetry-collector-contrib/issues/31959))
- (Contrib) `extension/storage/filestorage`: New flag cleanup_on_start for the compaction section (default=false). ([#32863](https://github.com/open-telemetry/opentelemetry-collector-contrib/pull/32863))
  It will remove all temporary files in the compaction directory (those which start with `tempdb`),
  temp files will be left if a previous run of the process is killed while compacting.
- (Contrib) `vcenterreceiver`: Refactors how and when client makes calls in order to provide for faster collection times. ([#31837](https://github.com/open-telemetry/opentelemetry-collector-contrib/issues/31837))
- (Contrib) `resourcedetectionprocessor`: Support GCP Bare Metal Solution in resource detection processor. ([#32985](https://github.com/open-telemetry/opentelemetry-collector-contrib/pull/32985))
- (Contrib) `splunkhecreceiver`: Make the channelID header check case-insensitive and allow hecreceiver endpoints able to extract channelID from query params ([#32995](https://github.com/open-telemetry/opentelemetry-collector-contrib/issues/32995))
- (Contrib) `processor/transform`: Allow common where clause ([#27830](https://github.com/open-telemetry/opentelemetry-collector-contrib/issues/27830))
- (Contrib) `pkg/ottl`: Added support for timezone in Time converter ([#32140](https://github.com/open-telemetry/opentelemetry-collector-contrib/issues/32140))
- (Contrib) `probabilisticsamplerprocessor`: Adds the FailClosed flag to solidify current behavior when randomness source is missing. ([#31918](https://github.com/open-telemetry/opentelemetry-collector-contrib/issues/31918))
- (Contrib) `vcenterreceiver`: Changing various default configurations for vcenterreceiver and removing warnings about future release. ([#32803](https://github.com/open-telemetry/opentelemetry-collector-contrib/issues/32803), [#32805](https://github.com/open-telemetry/opentelemetry-collector-contrib/issues/32805), [#32821](https://github.com/open-telemetry/opentelemetry-collector-contrib/issues/32821), [#32531](https://github.com/open-telemetry/opentelemetry-collector-contrib/issues/32531), [#32557](https://github.com/open-telemetry/opentelemetry-collector-contrib/issues/32557))
  The resource attributes that will now be enabled by default are `vcenter.datacenter.name`, `vcenter.virtual_app.name`,
  `vcenter.virtual_app.inventory_path`, `vcenter.vm_template.name`, and `vcenter.vm_template.id`. The metric
  `vcenter.cluster.memory.used` will be removed.  The metrics `vcenter.cluster.vm_template.count` and
  `vcenter.vm.memory.utilization` will be enabled by default.

- (Contrib) `sqlserverreceiver`: Add metrics for database status ([#29865](https://github.com/open-telemetry/opentelemetry-collector-contrib/issues/29865))
- (Contrib) `sqlserverreceiver`: Add more metrics ([#29865](https://github.com/open-telemetry/opentelemetry-collector-contrib/issues/29865))
  Added metrics are:
  - sqlserver.resource_pool.disk.throttled.read.rate
  - sqlserver.resource_pool.disk.throttled.write.rate
  - sqlserver.processes.blocked
    These metrics are only available when directly connecting to the SQL server instance

### 🧰 Bug fixes 🧰

- `vcenterreceiver`: Adds inititially disabled packet drop rate metric for VMs. ([#32929](https://github.com/open-telemetry/opentelemetry-collector-contrib/issues/32929))
- `splunkhecreceiver`: Fix single metric value parsing ([#33084](https://github.com/open-telemetry/opentelemetry-collector-contrib/issues/33084))
- `vcenterreceiver`: vcenterreceiver client no longer returns error if no Virtual Apps are found. ([#33073](https://github.com/open-telemetry/opentelemetry-collector-contrib/issues/33073))
- `vcenterreceiver`: Adds inititially disabled new packet rate metrics to replace the existing ones for VMs & Hosts. ([#32835](https://github.com/open-telemetry/opentelemetry-collector-contrib/issues/32835))
- `resourcedetectionprocessor`: Change type of `host.cpu.stepping` from int to string. ([#31136](https://github.com/open-telemetry/opentelemetry-collector-contrib/issues/31136))
  - Disable the `processor.resourcedetection.hostCPUSteppingAsString` feature gate to get the old behavior.

- `pkg/ottl`: Fixes a bug where function name could be used in a condition, resulting in a cryptic error message. ([#33051](https://github.com/open-telemetry/opentelemetry-collector-contrib/pull/33051))

## v0.100.0

This Splunk OpenTelemetry Collector release includes changes from the [opentelemetry-collector v0.100.0](https://github.com/open-telemetry/opentelemetry-collector/releases/tag/v0.100.0) and the [opentelemetry-collector-contrib v0.100.0](https://github.com/open-telemetry/opentelemetry-collector-contrib/releases/tag/v0.100.0) releases where appropriate.

### 🛑 Breaking changes 🛑

- (Splunk) Linux installer script:
  - Removed support for the deprecated `--[no-]generate-service-name` and `--[enable|disable]-telemetry` options.
  - The minimum supported version for the `--instrumentation-version` option is `0.87.0`.
- (Contrib) `receiver/hostmetrics`: Enable feature gate `receiver.hostmetrics.normalizeProcessCPUUtilization` ([#31368](https://github.com/open-telemetry/opentelemetry-collector-contrib/issues/31368))

### 🚀 New components 🚀

- (Splunk) Add Redaction processor ([#4766](https://github.com/signalfx/splunk-otel-collector/pull/4766))

### 💡 Enhancements 💡

- (Splunk) Linux installer script: Initial support for [Splunk OpenTelemetry Auto Instrumentation for .NET](https://github.com/signalfx/splunk-otel-dotnet) (x86_64/amd64 only)
  - Activated by default when the `--with-instrumentation` or `--with-systemd-instrumentation` option is specified.
  - Use the `--without-instrumentation-sdk dotnet` option to skip activation.
- (Splunk) `receiver/discovery`: Update emitted entity events:
  - Record entity type ([#4761](https://github.com/signalfx/splunk-otel-collector/pull/4761))
  - Add service attributes ([#4760](https://github.com/signalfx/splunk-otel-collector/pull/4760))
  - Update entity events ID fields ([#4739](https://github.com/signalfx/splunk-otel-collector/pull/4739))
- (Contrib) `exporter/kafka`: Enable setting message topics using resource attributes. ([#31178](https://github.com/open-telemetry/)opentelemetry-collector-contrib/issues/31178)
- (Contrib) `exporter/kafka`: Add an ability to publish kafka messages with message key based on metric resource attributes - it will allow partitioning metrics in Kafka. ([#29433](https://github.com/open-telemetry/opentelemetry-collector-contrib/issues/29433), [#30666](https://github.com/open-telemetry/opentelemetry-collector-contrib/issues/30666), [#31675](https://github.com/open-telemetry/opentelemetry-collector-contrib/issues/31675))
- (Contrib) `exporter/splunkhec`: Add experimental exporter batcher config ([#32545](https://github.com/open-telemetry/opentelemetry-collector-contrib/issues/32545))
- (Contrib) `receiver/windowsperfcounters`: Returns partial errors for failures during scraping to prevent throwing out all successfully retrieved metrics ([#16712](https://github.com/open-telemetry/opentelemetry-collector-contrib/issues/16712))
- (Contrib) `receiver/prometheus`: Prometheus receivers and exporters now preserve 'unknown', 'info', and 'stateset' types. ([#16768](https://github.com/open-telemetry/opentelemetry-collector-contrib/issues/16768))
- (Contrib) `receiver/sqlserver`: Enable direct connection to SQL Server ([#30297](https://github.com/open-telemetry/opentelemetry-collector-contrib/issues/30297))
- (Contrib) `receiver/sshcheck`: Add support for running this receiver on Windows ([#30650](https://github.com/open-telemetry/opentelemetry-collector-contrib/issues/30650))

### 🧰 Bug fixes 🧰

- (Core) Fix `enabled` config option for batch sender ([#10076](https://github.com/open-telemetry/opentelemetry-collector/pull/10076))
- (Contrib) `receiver/k8scluster`: Fix container state metadata ([#32676](https://github.com/open-telemetry/opentelemetry-collector-contrib/issues/32676))
- (Contrib) `receiver/filelog`: When a flush timed out make sure we are at EOF (can't read more) ([#31512](https://github.com/open-telemetry/opentelemetry-collector-contrib/issues/31512), [#32170](https://github.com/open-telemetry/opentelemetry-collector-contrib/issues/32170))
- (Contrib) `receiver/vcenter`:
  - Adds the `vcenter.cluster.name` resource attribute to resource pool with a ClusterComputeResource parent ([#32535](https://github.com/open-telemetry/opentelemetry-collector-contrib/issues/32535))
  - Updates `vcenter.cluster.memory.effective` (primarily that the value was reporting MiB when it should have been bytes) ([#32782](https://github.com/open-telemetry/opentelemetry-collector-contrib/issues/32782))
  - Adds warning to vcenter.cluster.memory.used metric if configured about its future removal ([#32805](https://github.com/open-telemetry/opentelemetry-collector-contrib/issues/32805))
  - Updates the vcenter.cluster.vm.count metric to also report suspended VM counts ([#32803](https://github.com/open-telemetry/opentelemetry-collector-contrib/issues/32803))
  - Adds `vcenter.datacenter.name` attributes to all resource types to help with resource identification ([#32531](https://github.com/open-telemetry/opentelemetry-collector-contrib/issues/32531))
  - Adds `vcenter.cluster.name` attributes warning log related to Datastore resource ([#32674](https://github.com/open-telemetry/opentelemetry-collector-contrib/issues/32674))
  - Adds new `vcenter.virtual_app.name` and `vcenter.virtual_app.inventory_path` resource attributes to appropriate VM Resources ([#32557](https://github.com/open-telemetry/opentelemetry-collector-contrib/issues/32557))
  - Adds functionality for `vcenter.vm.disk.throughput` while also changing to a gauge. ([#32772](https://github.com/open-telemetry/opentelemetry-collector-contrib/issues/32772))
  - Adds initially disabled functionality for VM Templates ([#32821](https://github.com/open-telemetry/opentelemetry-collector-contrib/issues/32821))
- (Contrib) `connector/count`: Fix handling of non-string attributes in the count connector ([#30314](https://github.com/open-telemetry/opentelemetry-collector-contrib/issues/30314))

## v0.99.0

This Splunk OpenTelemetry Collector release includes changes from the [opentelemetry-collector v0.99.0](https://github.com/open-telemetry/opentelemetry-collector/releases/tag/v0.99.0) and the [opentelemetry-collector-contrib v0.99.0](https://github.com/open-telemetry/opentelemetry-collector-contrib/releases/tag/v0.99.0) releases where appropriate.

### 🛑 Breaking changes 🛑

- (Splunk) `receiver/discovery`: Update the component to emit entity events
  - The `log_endpoints` config option has been removed. Endpoints are now only reported if they match the configured receiver rules, and are now emitted as entity events.
    ([#4692](https://github.com/signalfx/splunk-otel-collector/pull/4692), [#4684](https://github.com/signalfx/splunk-otel-collector/pull/4684),
    [#4684](https://github.com/signalfx/splunk-otel-collector/pull/4684), and [#4691](https://github.com/signalfx/splunk-otel-collector/pull/4691))
- (Core) `telemetry`: Distributed internal metrics across different levels. ([#7890](https://github.com/open-telemetry/opentelemetry-collector/pull/7890))
  The internal metrics levels are updated along with reported metrics:
  - The default level is changed from `basic` to `normal`, which can be overridden with `service::telmetry::metrics::level` configuration.
  - Batch processor metrics are updated to be reported starting from `normal` level:
    - `processor_batch_batch_send_size`
    - `processor_batch_metadata_cardinality`
    - `processor_batch_timeout_trigger_send`
    - `processor_batch_size_trigger_send`
  - GRPC/HTTP server and client metrics are updated to be reported starting from `detailed` level:
    - http.client.* metrics
    - http.server.* metrics
    - rpc.server.* metrics
    - rpc.client.* metrics
  - Note: These metrics are all excluded by default in the Splunk distribution of the OpenTelemetry Collector.
    This change only affects users who have modified the default configuration's dropping rules (`metric_relabel_configs`)
    in the Prometheus receiver that scrapes internal metrics.
- (Contrib) `extension/filestorage`: Replace path-unsafe characters in component names ([#3148](https://github.com/open-telemetry/opentelemetry-collector-contrib/pull/3148))
  The feature gate `extension.filestorage.replaceUnsafeCharacters` is now stable and cannot be disabled.
  See the File Storage extension's README for details.
- (Contrib) `exporter/loadbalancing`: Change AWS Cloud map resolver config fields from camelCase to snake_case. ([#32331](https://github.com/open-telemetry/opentelemetry-collector-contrib/pull/32331))
  The snake_case is required in OTel Collector config fields. It used to be enforced by tests in cmd/oteltestbedcol,
  but we had to disable them. Now, the tests are going to be enforced on every component independently.
  Hence, the camelCase config fields recently added with the new AWS Cloud Map resolver has to be fixed.

- (Splunk) `smartagent/collectd-mongodb`: Monitor has been removed to resolve CVE-2024-21506 ([#4731](https://github.com/signalfx/splunk-otel-collector/pull/4731))

### 🚀 New components 🚀

- (Splunk) Add ack extension ([#4724](https://github.com/signalfx/splunk-otel-collector/pull/4724))

### 💡 Enhancements 💡

- (Splunk) Include [`splunk-otel-dotnet`](https://github.com/signalfx/splunk-otel-dotnet) in the `splunk-otel-auto-instrumentation` deb/rpm packages (x86_64/amd64 only) ([#4679](https://github.com/signalfx/splunk-otel-collector/pull/4679))
  - **Note**: Only manual activation/configuration for .NET auto instrumentation is currently supported. See [README.md](https://github.com/signalfx/splunk-otel-collector/blob/main/instrumentation/README.md) for details.
- (Splunk) Update splunk-otel-javaagent to `v1.32.0` ([#4715](https://github.com/signalfx/splunk-otel-collector/pull/4715))
- (Splunk) Enable collecting MSI information on Windows in the support bundle ([#4710](https://github.com/signalfx/splunk-otel-collector/pull/4710))
- (Splunk) Bump version of bundled Python to 3.11.9 ([#4729](https://github.com/signalfx/splunk-otel-collector/pull/4729))
- (Splunk) `receiver/mongodb`: Enable auto-discovery when TLS is disabled ([#4722](https://github.com/signalfx/splunk-otel-collector/pull/4722))
- (Core) `confighttp`: Disable concurrency in zstd compression ([#8216](https://github.com/open-telemetry/opentelemetry-collector/pull/8216))
- (Core) `cmd/mdatagen`: support excluding some metrics based on string and regexes in resource_attributes ([#9661](https://github.com/open-telemetry/opentelemetry-collector/pull/9661))
- (Contrib) `vcenterreceiver`: Changes process for collecting VMs & VM perf metrics used by the `vccenterreceiver` to be more efficient (one call now for all VMs) ([#31837](https://github.com/open-telemetry/opentelemetry-collector-contrib/pull/31837))
- (Contrib) `splunkhecreceiver`: adding support for ack in the splunkhecreceiver ([#26376](https://github.com/open-telemetry/opentelemetry-collector-contrib/pull/26376))
- (Contrib) `hostmetricsreceiver`: The hostmetricsreceiver now caches the system boot time at receiver start and uses it for all subsequent calls. The featuregate `hostmetrics.process.bootTimeCache` can be disabled to restore previous behaviour. ([#28849](https://github.com/open-telemetry/opentelemetry-collector-contrib/pull/28849))
  This change was made because it greatly reduces the CPU usage of the process and processes scrapers.
- (Contrib) `filelogreceiver`: Add `send_quiet` and `drop_quiet` options for `on_error` setting of operators ([#32145](https://github.com/open-telemetry/opentelemetry-collector-contrib/pull/32145))
- (Contrib) `pkg/ottl`: Add `IsList` OTTL Function ([#27870](https://github.com/open-telemetry/opentelemetry-collector-contrib/pull/27870))
- (Contrib) `filelogreceiver`: Add `exclude_older_than` configuration setting ([#31053](https://github.com/open-telemetry/opentelemetry-collector-contrib/pull/31053))
- (Contrib) `pkg/stanza/operator/transformer/recombine`: add a new "max_unmatched_batch_size" config parameter to configure the maximum number of consecutive entries that will be combined into a single entry before the match occurs ([#31653](https://github.com/open-telemetry/opentelemetry-collector-contrib/pull/31653))

### 🧰 Bug fixes 🧰

- (Splunk) `receiver/discovery`: Fix locking mechanism on attributes ([#4712](https://github.com/signalfx/splunk-otel-collector/pull/4712))
- (Splunk) Fix MSI installs that required elevation. ([#4688](https://github.com/signalfx/splunk-otel-collector/pull/4688))
- (Core) `exporter/otlp`: Allow DNS scheme to be used in endpoint ([#4274](https://github.com/open-telemetry/opentelemetry-collector/pull/4274))
- (Core) `service`: fix record sampler configuration ([#9968](https://github.com/open-telemetry/opentelemetry-collector/pull/9968))
- (Core) `service`: ensure the tracer provider is configured via go.opentelemetry.io/contrib/config ([#9967](https://github.com/open-telemetry/opentelemetry-collector/pull/9967))
- (Core) `otlphttpexporter`: Fixes a bug that was preventing the otlp http exporter from propagating status. ([#9892](https://github.com/open-telemetry/opentelemetry-collector/pull/9892))
- (Core) `confmap`: Fix decoding negative configuration values into uints ([#9060](https://github.com/open-telemetry/opentelemetry-collector/pull/9060))
- (Contrib) `receiver/hostmetricsreceiver`: do not extract the cpu count if the metric is not enabled; this will prevent unnecessary overhead, especially on windows ([#32133](https://github.com/open-telemetry/opentelemetry-collector-contrib/pull/32133))
- (Contrib) `pkg/stanza`: Fix race condition which prevented `jsonArrayParserFeatureGate` from working correctly. ([#32313](https://github.com/open-telemetry/opentelemetry-collector-contrib/pull/32313))
- (Contrib) `vcenterreceiver`: Remove the `vcenter.cluster.name` resource attribute from Host resources if the Host is standalone (no cluster) ([#32548](https://github.com/open-telemetry/opentelemetry-collector-contrib/pull/32548))
- (Contrib) `azureeventhubreceiver`: Fix memory leak on shutdown ([#32401](https://github.com/open-telemetry/opentelemetry-collector-contrib/pull/32401))
- (Contrib) `fluentforwardreceiver`: Fix memory leak ([#32363](https://github.com/open-telemetry/opentelemetry-collector-contrib/pull/32363))
- (Contrib) `processor/resourcedetection`: Fix memory leak on AKS ([#32574](https://github.com/open-telemetry/opentelemetry-collector-contrib/pull/32574))
- (Contrib) `mongodbatlasreceiver`: Fix memory leak by closing idle connections on shutdown ([#32206](https://github.com/open-telemetry/opentelemetry-collector-contrib/pull/32206))
- (Contrib) `spanmetricsconnector`: Discard counter span metric exemplars after each flush interval to avoid unbounded memory growth ([#31683](https://github.com/open-telemetry/opentelemetry-collector-contrib/pull/31683))
  This aligns exemplar discarding for counter span metrics with the existing logic for histogram span metrics
- (Contrib) `pkg/stanza`: Unmarshaling now preserves the initial configuration. ([#32169](https://github.com/open-telemetry/opentelemetry-collector-contrib/pull/32169))
- (Contrib) `resourcedetectionprocessor`: Update to ec2 scraper so that core attributes are not dropped if describeTags returns an error (likely due to permissions) ([#30672](https://github.com/open-telemetry/opentelemetry-collector-contrib/pull/30672))

## v0.98.0

This Splunk OpenTelemetry Collector release includes changes from the [opentelemetry-collector v0.98.0](https://github.com/open-telemetry/opentelemetry-collector/releases/tag/v0.98.0) and the [opentelemetry-collector-contrib v0.98.0](https://github.com/open-telemetry/opentelemetry-collector-contrib/releases/tag/v0.98.0) releases where appropriate.

### 🛑 Breaking changes 🛑

- (Splunk) Remove the `bash`, `curl`, `nc`, and `tar` command-line utilities from the collector packages/images and smart agent bundle ([#4646](https://github.com/signalfx/splunk-otel-collector/pull/4646))
- (Splunk) `receiver/discovery`: Update metrics and logs evaluation statements schema:
  - Remove `severity_text` field from log evaluation statements ([#4583](https://github.com/signalfx/splunk-otel-collector/pull/4583))
  - Remove `first_only`  field from match struct. Events are always emitted only once for first matching metric or log statement ([#4593](https://github.com/signalfx/splunk-otel-collector/pull/4593))
  - Combine matching conditions with different statuses in one list ([#4588](https://github.com/signalfx/splunk-otel-collector/pull/4588))
  - Apply entity events schema to the logs emitted by the receiver ([#4638](https://github.com/signalfx/splunk-otel-collector/pull/4638))
  - Emit only one log record per matched endpoint ([#4586](https://github.com/signalfx/splunk-otel-collector/pull/4586))
- (Core) `service`: emit internal collector metrics with _ instead of / with OTLP export ([#9774](https://github.com/open-telemetry/opentelemetry-collector/issues/9774))
- (Contrib) `oracledbreceiver`: Fix incorrect values being set for oracledb.tablespace_size.limit and oracledb.tablespace_size.usage ([#31451](https://github.com/open-telemetry/opentelemetry-collector-contrib/issues/31451))
- (Contrib) `pkg/stanza`: Revert recombine operator's 'overwrite_with' default value. ([#30783](https://github.com/open-telemetry/opentelemetry-collector-contrib/issues/30783))
- (Contrib) `processor/attributes, processor/resource`: Remove stable coreinternal.attraction.hash.sha256 feature gate. ([#31997](https://github.com/open-telemetry/opentelemetry-collector-contrib/pull/31997))

### 🚩 Deprecations 🚩

- (Contrib) `postgresqlreceiver`: Minimal supported PostgreSQL version will be updated from 9.6 to 12.0 in a future release. ([#30923](https://github.com/open-telemetry/opentelemetry-collector-contrib/issues/30923))
  Aligning on the supported versions as can be seen [in the PostgreSQL releases section](https://www.postgresql.org/support/versioning)

### 🚀 New components 🚀

- (Splunk) Add SQL Server receiver ([#4649](https://github.com/signalfx/splunk-otel-collector/pull/4649))

### 💡 Enhancements 💡

- (Splunk) Automatically set `splunk_otlp_histograms: true` for collector telemetry exported via `signalfx` metrics exporter ([#4655](https://github.com/signalfx/splunk-otel-collector/pull/4655))
- (Splunk) Windows installer now removes the unused configuration files from the installation directory ([#4645](https://github.com/signalfx/splunk-otel-collector/pull/4645))
- (Core) `otlpexporter`: Checks for port in the config validation for the otlpexporter ([#9505](https://github.com/open-telemetry/opentelemetry-collector/issues/9505))
- (Core) `service`: Validate pipeline type against component types ([#8007](https://github.com/open-telemetry/opentelemetry-collector/issues/8007))
- (Contrib) `ottl`: Add new Unix function to convert from epoch timestamp to time.Time ([#27868](https://github.com/open-telemetry/opentelemetry-collector-contrib/issues/27868))
- (Contrib) `filelogreceiver`: When reading a file on filelogreceiver not on windows, if include_file_owner_name is true, it will add the file owner name as the attribute `log.file.owner.name` and if include_file_owner_group_name is true, it will add the file owner group name as the attribute `log.file.owner.group.name`. ([#30775](https://github.com/open-telemetry/opentelemetry-collector-contrib/issues/30775))
- (Contrib) - `prometheusreceiver`: Allows receiving prometheus native histograms ([#26555](https://github.com/open-telemetry/opentelemetry-collector-contrib/issues/26555))
  - Native histograms are compatible with OTEL exponential histograms.
  - The feature can be enabled via the feature gate `receiver.prometheusreceiver.EnableNativeHistograms`.
    Run the collector with the command line option `--feature-gates=receiver.prometheusreceiver.EnableNativeHistograms`.
  - Currently the feature also requires that targets are scraped via the ProtoBuf format.
    To start scraping native histograms, set
    `config.global.scrape_protocols` to `[ PrometheusProto, OpenMetricsText1.0.0, OpenMetricsText0.0.1, PrometheusText0.0.4 ]` in the
    receiver configuration. This requirement will be lifted once Prometheus can scrape native histograms over text formats.
  - For more up to date information see the README.md file of the receiver at
    https://github.com/open-telemetry/opentelemetry-collector-contrib/blob/main/receiver/prometheusreceiver/README.md#prometheus-native-histograms.
- (Contrib) `spanmetricsconnector`: Change default value of metrics_flush_interval from 15s to 60s ([#31776](https://github.com/open-telemetry/opentelemetry-collector-contrib/issues/31776))
- (Contrib) `pkg/ottl`: Adding a string converter into pkg/ottl ([#27867](https://github.com/open-telemetry/opentelemetry-collector-contrib/issues/27867))
- (Contrib) `loadbalancingexporter`: Support the timeout period of k8s resolver list watch can be configured. ([#31757](https://github.com/open-telemetry/opentelemetry-collector-contrib/issues/31757))

### 🧰 Bug fixes 🧰

- (Splunk) `discovery`: Don't use component.MustNewIDWithName ([#4565](https://github.com/signalfx/splunk-otel-collector/pull/4565))
- (Core) `configtls`: Fix issue where `IncludeSystemCACertsPool` was not consistently used between `ServerConfig` and `ClientConfig`. ([#9835](https://github.com/open-telemetry/opentelemetry-collector/issues/9863))
- (Core) `component`: Fix issue where the `components` command wasn't properly printing the component type. ([#9856](https://github.com/open-telemetry/opentelemetry-collector/pull/9856))
- (Core) `otelcol`: Fix issue where the `validate` command wasn't properly printing valid component type. ([#9866](https://github.com/open-telemetry/opentelemetry-collector/pull/9866))
- (Core) `receiver/otlp`: Fix bug where the otlp receiver did not properly respond with a retryable error code when possible for http ([#9357](https://github.com/open-telemetry/opentelemetry-collector/pull/9357))
- (Contrib) `filelogreceiver`: Fix missing scope name and group logs based on scope ([#23387](https://github.com/open-telemetry/opentelemetry-collector-contrib/issues/23387))
- (Contrib) `jmxreceiver`: Fix memory leak during component shutdown ([#32289](https://github.com/open-telemetry/opentelemetry-collector-contrib/pull/32289))
- (Contrib) `k8sobjectsreceiver`: Fix memory leak caused by the pull mode's interval ticker ([#31919](https://github.com/open-telemetry/opentelemetry-collector-contrib/pull/31919))
- (Contrib) `kafkareceiver`: fix kafka receiver panic on shutdown ([#31926](https://github.com/open-telemetry/opentelemetry-collector-contrib/issues/31926))
- (Contrib) `prometheusreceiver`: Fix a bug where a new prometheus receiver with the same name cannot be created after the previous receiver is Shutdown ([#32123](https://github.com/open-telemetry/opentelemetry-collector-contrib/issues/32123))
- (Contrib) `resourcedetectionprocessor`: Only attempt to detect Kubernetes node resource attributes when they're enabled. ([#31941](https://github.com/open-telemetry/opentelemetry-collector-contrib/issues/31941))
- (Contrib) `syslogreceiver`: Fix issue where static resource and attributes were ignored ([#31849](https://github.com/open-telemetry/opentelemetry-collector-contrib/issues/31849))

## v0.97.0

This Splunk OpenTelemetry Collector release includes changes from the [opentelemetry-collector v0.97.0](https://github.com/open-telemetry/opentelemetry-collector/releases/tag/v0.97.0) and the [opentelemetry-collector-contrib v0.97.0](https://github.com/open-telemetry/opentelemetry-collector-contrib/releases/tag/v0.97.0) releases where appropriate.

### 🚀 New components 🚀

- (Splunk) Add AWS container insights receiver ([#4125](https://github.com/signalfx/splunk-otel-collector/pull/4125))
- (Splunk) Add AWS ECS container metrics receiver ([#4125](https://github.com/signalfx/splunk-otel-collector/pull/4125))
- (Splunk) Add Apache metrics receiver ([#4505](https://github.com/signalfx/splunk-otel-collector/pull/4505))

### 💡 Enhancements 💡

- (Splunk) `memory_ballast` has been removed. If GOMEMLIMIT env var is not set, then 90% of the total available memory limit is set by default. ([#4404](https://github.com/signalfx/splunk-otel-collector/pull/4404))
- (Splunk) Support Windows offline installations ([#4471](https://github.com/signalfx/splunk-otel-collector/pull/4471))
- (Core) `configtls`: Validates TLS min_version and max_version ([#9475](https://github.com/open-telemetry/opentelemetry-collector/issues/9475))
  Introduces `Validate()` method in TLSSetting.
- (Contrib) `exporter/loadbalancingexporter`: Adding AWS Cloud Map for service discovery of Collectors backend. ([#27241](https://github.com/open-telemetry/opentelemetry-collector-contrib/issues/27241))
- (Contrib) `awss3exporter`: add `compression` option to enable file compression on S3 ([#27872](https://github.com/open-telemetry/opentelemetry-collector-contrib/issues/27872))
    Add `compression` option to compress files using `compress/gzip` library before uploading to S3.
- (Contrib) `awss3exporter`: Add support for encoding extension to awss3exporter ([#30554](https://github.com/open-telemetry/opentelemetry-collector-contrib/issues/30554))
- (Contrib) `fileexporter`: Adopt the encoding extension with the file exporter. ([#31774](https://github.com/open-telemetry/opentelemetry-collector-contrib/issues/31774))
- (Contrib) `pkg/ottl`: Add `ParseXML` function for parsing XML from a target string. ([#31133](https://github.com/open-telemetry/opentelemetry-collector-contrib/issues/31133))
- (Contrib) `fileexporter`: Added the option to write telemetry data into multiple files, where the file path is based on a resource attribute. ([#24654](https://github.com/open-telemetry/opentelemetry-collector-contrib/issues/24654))
- (Contrib) `fileexporter`: File write mode is configurable now (truncate or append) ([#31364](https://github.com/open-telemetry/opentelemetry-collector-contrib/issues/31364))
- (Contrib) `k8sclusterreceiver`: add optional status_last_terminated_reason resource attribute ([#31282](https://github.com/open-telemetry/opentelemetry-collector-contrib/issues/31282))
- (Contrib) `prometheusreceiver`: Use confighttp for target allocator client ([#31449](https://github.com/open-telemetry/opentelemetry-collector-contrib/issues/31449))
- (Contrib) `spanmetricsconnector`: Add `metrics_expiration` option to enable expiration of metrics if spans are not received within a certain time frame. ([#30559](https://github.com/open-telemetry/opentelemetry-collector-contrib/issues/30559))
    The feature can be configured by specifying the desired duration in the `metrics_expiration` option. By default, the expiration is disabled (set to 0).

### 🛑 Breaking changes 🛑

- (Splunk) `collectd/kong`: Remove `collectd/kong`. Please use the [Prometheus receiver](https://docs.splunk.com/observability/en/gdi/monitors-cloud/kong.html) instead. ([#4420](https://github.com/signalfx/splunk-otel-collector/pull/4420))
- (Splunk) `spanmetricsprocessor`: Remove `spanmetricsprocessor`. Please use `spanmetrics` connector instead. ([#4454](https://github.com/signalfx/splunk-otel-collector/pull/4454))
- (Core) `telemetry`: Remove telemetry.useOtelForInternalMetrics stable feature gate ([#9752](https://github.com/open-telemetry/opentelemetry-collector/pull/9752))
- (Contrib) `receiver/postgresql`: Bump postgresqlreceiver.preciselagmetrics gate to beta ([#31220](https://github.com/open-telemetry/opentelemetry-collector-contrib/pull/31220))
- (Contrib) `receiver/vcenter`: Bump receiver.vcenter.emitPerfMetricsWithObjects feature gate to stable ([#31215](https://github.com/open-telemetry/opentelemetry-collector-contrib/pull/31215))
- (Contrib) `prometheusreceiver`: Remove enable_protobuf_negotiation option on the prometheus receiver. Use config.global.scrape_protocols = [ PrometheusProto, OpenMetricsText1.0.0, OpenMetricsText0.0.1, PrometheusText0.0.4 ] instead. ([#30883](https://github.com/open-telemetry/opentelemetry-collector-contrib/issues/30883))
  See https://prometheus.io/docs/prometheus/latest/configuration/configuration/#configuration-file for details on setting scrape_protocols.
- (Contrib) `vcenterreceiver`: Fixed the resource attribute model to more accurately support multi-cluster deployments ([#30879](https://github.com/open-telemetry/opentelemetry-collector-contrib/issues/30879))
  For more information on impacts please refer https://github.com/open-telemetry/opentelemetry-collector-contrib/pull/31113. The main impacts are that
  the `vcenter.resource_pool.name`, `vcenter.resource_pool.inventory_path`, and `vcenter.cluster.name` are reported with more accuracy on VM metrics.

### 🧰 Bug fixes 🧰

- (Splunk) `telemetry`: Simplify the config converter setting the `metric_relabel_configs` in the Prometheus receiver
  to remove the excessive internal metrics. Now, it only overrides the old default rule excluding `.*grpc_io.*` metrics.
  Any other custom setting is left untouched. Otherwise, customizing the `metric_relabel_configs` is very difficult.
  ([#4482](https://github.com/signalfx/splunk-otel-collector/pull/4482))
- (Core) `exporters`: Fix persistent queue size backup on reads.  ([#9740](https://github.com/open-telemetry/opentelemetry-collector/pull/9740))
- (Core) `processor/batch`: Prevent starting unnecessary goroutines.  ([#9739](https://github.com/open-telemetry/opentelemetry-collector/issues/9739))
- (Core) `otlphttpexporter`: prevent error on empty response body when content type is application/json  ([#9666](https://github.com/open-telemetry/opentelemetry-collector/issues/9666))
- (Core) `otelcol`: Respect telemetry configuration when running as a Windows service  ([#5300](https://github.com/open-telemetry/opentelemetry-collector/issues/5300))
- (Contrib) `carbonreceiver`: Do not report fatal error when closed normally ([#31913](https://github.com/open-telemetry/opentelemetry-collector-contrib/pull/31913))
- (Contrib)`exporter/loadbalancing`: Fix panic when a sub-exporter is shut down while still handling requests. ([#31410](https://github.com/open-telemetry/opentelemetry-collector-contrib/issues/31410))
- (Contrib) `hostmetricsreceiver`: Adds the receiver.hostmetrics.normalizeProcessCPUUtilization feature gate to optionally normalize process.cpu.utilization values. ([#31368](https://github.com/open-telemetry/opentelemetry-collector-contrib/issues/31368))
    When enabled, the receiver.hostmetrics.normalizeProcessCPUUtilization feature gate will cause process.cpu.utilization values to be divided by the number of logical cores on the system. This is necessary to produce a value on the interval of [0-1], as the description of process.cpu.utilization the metric says.
- (Contrib) `transformprocessor`: Change metric unit for metrics extracted with `extract_count_metric()` to be the default unit (`1`) ([#31575](https://github.com/open-telemetry/opentelemetry-collector-contrib/issues/31575))
  The original metric `unit` does not apply to extracted `count` metrics the same way it does to `sum`, `min` or `max`.
  Metrics extracted using `extract_count_metric()` now use the more appropriate default unit (`1`) instead.
- (Contrib) `loadbalancingexporter`: Fix memory leaks on shutdown ([#31050](https://github.com/open-telemetry/opentelemetry-collector-contrib/pull/31050))
- (Contrib) `signalfxexporter`: Fix memory leak in shutdown ([#30864](https://github.com/open-telemetry/opentelemetry-collector-contrib/pull/30864), [#30438](https://github.com/open-telemetry/opentelemetry-collector-contrib/issues/30438))
- (Contrib) `processor/k8sattributes`: Allows k8sattributes processor to work with k8s role/rolebindings when filter::namespace is set. ([#14742](https://github.com/open-telemetry/opentelemetry-collector-contrib/issues/14742))
- (Contrib) `sqlqueryreceiver`: Fix memory leak on shutdown for log telemetry ([#31782](https://github.com/open-telemetry/opentelemetry-collector-contrib/issues/31782))

## v0.96.1

This Splunk OpenTelemetry Collector release includes changes from the [opentelemetry-collector v0.96.0](https://github.com/open-telemetry/opentelemetry-collector/releases/tag/v0.96.0) and the [opentelemetry-collector-contrib v0.96.0](https://github.com/open-telemetry/opentelemetry-collector-contrib/releases/tag/v0.96.0) releases where appropriate.

### 🛑 Breaking changes 🛑

- (Core) `configgrpc`: Remove deprecated `GRPCClientSettings`, `GRPCServerSettings`, and `ServerConfig.ToListenerContext`. ([#9616](https://github.com/open-telemetry/opentelemetry-collector/pull/9616))
- (Core) `confighttp`: Remove deprecated `HTTPClientSettings`, `NewDefaultHTTPClientSettings`, and `CORSSettings`. ([#9625](https://github.com/open-telemetry/opentelemetry-collector/pull/9625))
- (Core) `confignet`: Removes deprecated `NetAddr` and `TCPAddr` ([#9614](https://github.com/open-telemetry/opentelemetry-collector/pull/9614))
- (Contrib) `spanmetricsprocessor`: Remove spanmetrics processor ([#29567](https://github.com/open-telemetry/opentelemetry-collector-contrib/pull/29567))
  - You can use the spanmetrics connector as a replacement
- (Contrib) `httpforwarder`: Remove extension named httpforwarder, use httpforwarderextension instead. ([#24171](https://github.com/open-telemetry/opentelemetry-collector-contrib/pull/24171))
- (Contrib) `k8sclusterreceiver`: Remove deprecated k8s.kubeproxy.version resource attribute ([#29748](https://github.com/open-telemetry/opentelemetry-collector-contrib/pull/29748))

### 💡 Enhancements 💡

- (Core) `configtls`: Add `include_system_ca_certs_pool` to configtls, allowing to load system certs and additional custom certs. ([#7774](https://github.com/open-telemetry/opentelemetry-collector/pull/7774))
- (Core) `otelcol`: Add `ConfigProviderSettings` to `CollectorSettings` ([#4759](https://github.com/open-telemetry/opentelemetry-collector/pull/4759))
  This allows passing a custom list of `confmap.Provider`s to `otelcol.NewCommand`.
- (Core) `pdata`: Update to OTLP v1.1.0 ([#9587](https://github.com/open-telemetry/opentelemetry-collector/pull/9587))
  Introduces Span and SpanLink flags.
- (Core) `confmap`: Update mapstructure to use a maintained fork, github.com/go-viper/mapstructure/v2. ([#9634](https://github.com/open-telemetry/opentelemetry-collector/pull/9634))
  See https://github.com/mitchellh/mapstructure/issues/349 for context.
- (Contrib) `statsdreceiver`: Add support for the latest version of DogStatsD protocol (v1.3) ([#31295](https://github.com/open-telemetry/opentelemetry-collector-contrib/pull/31295))
- (Contrib) `fileexporter`: Scope the behavior of the fileexporter to its lifecycle, so it is safe to shut it down or restart it. ([#27489](https://github.com/open-telemetry/opentelemetry-collector-contrib/pull/27489))
- (Contrib) `processor/resourcedetection`: Add `processor.resourcedetection.hostCPUSteppingAsString` feature gate to change the type of `host.cpu.stepping` from `int` to `string`. ([#31136](https://github.com/open-telemetry/opentelemetry-collector-contrib/pull/31136))
  This feature gate will graduate to beta in the next release.
- (Contrib) `routingconnector`: a warning is logged if there are two or more routing items with the same routing statement ([#30663](https://github.com/open-telemetry/opentelemetry-collector-contrib/pull/30663))
- (Contrib) `pkg/ottl`: Add new IsInt function to facilitate type checking. ([#27894](https://github.com/open-telemetry/opentelemetry-collector-contrib/pull/27894))
- (Contrib) `cmd/mdatagen`: Make lifecycle tests generated by default ([#31532](https://github.com/open-telemetry/opentelemetry-collector-contrib/pull/31532))
- (Contrib) `pkg/stanza`: Improve timestamp parsing documentation ([#31490](https://github.com/open-telemetry/opentelemetry-collector-contrib/pull/31490))
- (Contrib) `postgresqlreceiver`: Add `receiver.postgresql.connectionPool` feature gate to reuse database connections ([#30831](https://github.com/open-telemetry/opentelemetry-collector-contrib/pull/30831))
  The default implementation recreates and closes connections on each scrape per database configured/discovered.
  This change offers a feature gated alternative to keep connections open. Also, it exposes connection configuration to control the behavior of the pool.

### 🧰 Bug fixes 🧰

- (Core) `configretry`: Allow max_elapsed_time to be set to 0 for indefinite retries ([#9641](https://github.com/open-telemetry/opentelemetry-collector/pull/9641))
- (Core) `client`: Make `Metadata.Get` thread safe ([#9595](https://github.com/open-telemetry/opentelemetry-collector/pull/9595))
- (Contrib) `carbonreceiver`: Accept carbon metrics with float timestamps ([#31312](https://github.com/open-telemetry/opentelemetry-collector-contrib/pull/31312))
- (Contrib) `journaldreceiver`: Fix bug where failed startup could bury error message due to panic during shutdown ([#31476](https://github.com/open-telemetry/opentelemetry-collector-contrib/pull/31476))
- (Contrib) `loadbalancingexporter`: Fixes a bug where the endpoint become required, despite not being used by the load balancing exporter. ([#31371](https://github.com/open-telemetry/opentelemetry-collector-contrib/pull/31371))
- (Contrib) `oracledbreceiver`: Use metadata.Type for the scraper id to avoid invalid scraper IDs. ([#31457](https://github.com/open-telemetry/opentelemetry-collector-contrib/pull/31457))
- (Contrib) `filelogreceiver`: Fix bug where delete_after_read would cause panic ([#31383](https://github.com/open-telemetry/opentelemetry-collector-contrib/pull/31383))
- (Contrib) `receiver/filelog`: Fix issue where file fingerprint could be corrupted while reading. ([#22936](https://github.com/open-telemetry/opentelemetry-collector-contrib/pull/22936))

## v0.96.0

This Splunk OpenTelemetry Collector release includes changes from the [opentelemetry-collector v0.96.0](https://github.com/open-telemetry/opentelemetry-collector/releases/tag/v0.96.0) and the [opentelemetry-collector-contrib v0.96.0](https://github.com/open-telemetry/opentelemetry-collector-contrib/releases/tag/v0.96.0) releases where appropriate.

### 🚀 New components 🚀

- (Splunk) Add the `cumulativetodelta` processor ([#4401](https://github.com/signalfx/splunk-otel-collector/pull/4401))

### 💡 Enhancements 💡

- (Splunk) Bump github.com/prometheus/common from 0.46.0 to 0.49.0  ([#4353](https://github.com/signalfx/splunk-otel-collector/pull/4382))
- (Splunk) Bumps [aquasecurity/trivy-action](https://github.com/aquasecurity/trivy-action) from 0.17.0 to 0.18.0 ([#4382](https://github.com/signalfx/splunk-otel-collector/pull/4382))
- (Splunk) Update splunk-otel-javaagent to latest ([#4402](https://github.com/signalfx/splunk-otel-collector/pull/4402))
- (Splunk) Add X-SF-Token header to the configuration masked keys ([#4403](https://github.com/signalfx/splunk-otel-collector/pull/4403))
- (Splunk) Bump setuptools in /internal/signalfx-agent/bundle/script([#4330](https://github.com/signalfx/splunk-otel-collector/pull/4403))
- (Splunk) Rocky Linux installation support ([#4398](https://github.com/signalfx/splunk-otel-collector/pull/4398 ))
- (Splunk) Add a test to check what we choose to redact ([#4406](https://github.com/signalfx/splunk-otel-collector/pull/4406))
- (Splunk) Fixed high alert vulnerabity ([#4407](https://github.com/signalfx/splunk-otel-collector/pull/4407))
- (Splunk) Update pgproto to 2.3.3  ([#4409](https://github.com/signalfx/splunk-otel-collector/pull/4409))****

## v0.95.0

This Splunk OpenTelemetry Collector release includes changes from the [opentelemetry-collector v0.95.0](https://github.com/open-telemetry/opentelemetry-collector/releases/tag/v0.95.0) and the [opentelemetry-collector-contrib v0.95.0](https://github.com/open-telemetry/opentelemetry-collector-contrib/releases/tag/v0.95.0) releases where appropriate.

### 🛑 Breaking changes 🛑

- (Splunk/Core/Contrib) Bump minimum version to go 1.21 ([#4390](https://github.com/signalfx/splunk-otel-collector/pull/4390))
- (Core) `all`: scope name for all generated Meter/Tracer funcs now includes full package name ([#9494](https://github.com/open-telemetry/opentelemetry-collector/pull/9494))
- (Contrib) `receiver/mongodb`: Bump receiver.mongodb.removeDatabaseAttr feature gate to beta ([#31212](https://github.com/open-telemetry/opentelemetry-collector-contrib/pull/31212))
- (Contrib) `extension/filestorage`: The `filestorage` extension is now a standalone module. ([#31040](https://github.com/open-telemetry/opentelemetry-collector-contrib/pull/31040))

### 💡 Enhancements 💡

- (Splunk) MSI defaults to per machine install to avoid issues when different administrators install and update the collector on the same Windows machine ([#4352](https://github.com/signalfx/splunk-otel-collector/pull/4352))
- (Core) `confighttp`: Adds support for Snappy decompression of HTTP requests. ([#7632](https://github.com/open-telemetry/opentelemetry-collector/pull/7632))
- (Core) `configretry`: Validate `max_elapsed_time`, ensure it is larger than `max_interval` and `initial_interval` respectively. ([#9489](https://github.com/open-telemetry/opentelemetry-collector/pull/9489))
- (Core) `configopaque`: Mark module as stable ([#9167](https://github.com/open-telemetry/opentelemetry-collector/pull/9167))
- (Core) `otlphttpexporter`: Add support for json content encoding when exporting telemetry ([#6945](https://github.com/open-telemetry/opentelemetry-collector/pull/6945))
- (Core) `confmap/converter/expandconverter, confmap/provider/envprovider, confmap/provider/fileprovider, confmap/provider/httprovider, confmap/provider/httpsprovider, confmap/provider/yamlprovider`: Split confmap.Converter and confmap.Provider implementation packages out of confmap. ([#4759](https://github.com/open-telemetry/opentelemetry-collector/pull/4759), [#9460](https://github.com/open-telemetry/opentelemetry-collector/pull/9460))
- (Contrib) `hostmetricsreceiver`: Add a new optional resource attribute `process.cgroup` to the `process` scraper of the `hostmetrics` receiver. ([#29282](https://github.com/open-telemetry/opentelemetry-collector-contrib/pull/29282))
- (Contrib) `awss3exporter`: Add a marshaler that stores the body of log records in s3. ([#30318](https://github.com/open-telemetry/opentelemetry-collector-contrib/pull/30318))
- (Contrib) `pkg/ottl`: Adds a new ParseCSV converter that can be used to parse CSV strings. ([#30921](https://github.com/open-telemetry/opentelemetry-collector-contrib/pull/30921))
- (Contrib) `loadbalancingexporter`: Add benchmarks for Metrics and Traces ([#30915](https://github.com/open-telemetry/opentelemetry-collector-contrib/pull/30915))
- (Contrib) `pkg/ottl`: Add support to specify the format for a replacement string ([#27820](https://github.com/open-telemetry/opentelemetry-collector-contrib/pull/27820))
- (Contrib) `pkg/ottl`: Add `ParseKeyValue` function for parsing key value pairs from a target string ([#30998](https://github.com/open-telemetry/opentelemetry-collector-contrib/pull/30998))
- (Contrib) `receivercreator`: Remove use of `ReportFatalError` ([#30596](https://github.com/open-telemetry/opentelemetry-collector-contrib/pull/30596))
- (Contrib) `processor/tail_sampling`: Add metrics that measure the number of sampled spans and the number of spans that are dropped due to sampling decisions. ([#30482](https://github.com/open-telemetry/opentelemetry-collector-contrib/pull/30482))
- (Contrib) `exporter/signalfx`: Send histograms in otlp format with new config `send_otlp_histograms` option ([#26298](https://github.com/open-telemetry/opentelemetry-collector-contrib/pull/26298))
- (Contrib) `receiver/signalfx`: Accept otlp protobuf requests when content-type is "application/x-protobuf;format=otlp" ([#26298](https://github.com/open-telemetry/opentelemetry-collector-contrib/pull/26298))
- (Contrib) `signalfxreceiver`: Remove deprecated use of `host.ReportFatalError` ([#30598](https://github.com/open-telemetry/opentelemetry-collector-contrib/pull/30598))

### 🧰 Bug fixes 🧰

- (Contrib) `pkg/stanza`: Add 'allow_skip_pri_header' flag to syslog setting. ([#30397](https://github.com/open-telemetry/opentelemetry-collector-contrib/pull/30397))
  Allow parsing syslog records without PRI header. Currently pri header is beng enforced although it's not mandatory by the RFC standard. Since influxdata/go-syslog is not maintained we had to switch to haimrubinstein/go-syslog.

- (Contrib) `extension/storage`: Ensure fsync is turned on after compaction ([#20266](https://github.com/open-telemetry/opentelemetry-collector-contrib/pull/20266))
- (Contrib) `logstransformprocessor`: Fix potential panic on shutdown due to incorrect shutdown order ([#31139](https://github.com/open-telemetry/opentelemetry-collector-contrib/pull/31139))
- (Contrib) `receiver/prometheusreceiver`: prometheusreceiver fix translation of metrics with _created suffix ([#30309](https://github.com/open-telemetry/opentelemetry-collector-contrib/pull/30309))
- (Contrib) `pkg/stanza`: Fixed a bug in the keyvalue_parser where quoted values could be split if they contained a delimited. ([#31034](https://github.com/open-telemetry/opentelemetry-collector-contrib/pull/31034))

## v0.94.0

This Splunk OpenTelemetry Collector release includes changes from the [opentelemetry-collector v0.94.1](https://github.com/open-telemetry/opentelemetry-collector/releases/tag/v0.94.1) and the [opentelemetry-collector-contrib v0.94.0](https://github.com/open-telemetry/opentelemetry-collector-contrib/releases/tag/v0.94.0) releases where appropriate.

### 🛑 Breaking changes 🛑

- (Splunk) The Splunk OpenTelemetry Collector [Windows install script](https://docs.splunk.com/observability/en/gdi/opentelemetry/collector-windows/install-windows.html#install-the-collector-using-the-script)
  now installs the [Splunk Distribution of OpenTelemetry .NET](https://docs.splunk.com/observability/en/gdi/get-data-in/application/otel-dotnet/get-started.html#instrument-net-applications-for-splunk-observability-cloud-opentelemetry)
  instead of the [SignalFx Instrumentation for .NET](https://docs.splunk.com/observability/en/gdi/get-data-in/application/otel-dotnet/sfx/sfx-instrumentation.html#signalfx-instrumentation-for-net-deprecated)
  when the parameter `-with_dotnet_instrumentation` is set to `$true` ([#4343](https://github.com/signalfx/splunk-otel-collector/pull/4343))
- (Core) `receiver/otlp`: Update gRPC code from `codes.InvalidArgument` to `codes.Internal` when a permanent error doesn't contain a gRPC status ([#9415](https://github.com/open-telemetry/opentelemetry-collector/pull/#9415))
- (Contrib) `kafkareceiver`: standardizes the default topic name for metrics and logs receivers to the same topic name as the metrics and logs exporters of the kafkaexporter ([#27292](https://github.com/open-telemetry/opentelemetry-collector-contrib/pull/27292))
  If you are using the Kafka receiver in a logs and/or a metrics pipeline
  and you are not customizing the name of the topic to read from with the `topic` property,
  the receiver will now read from `otlp_logs` or `otlp_metrics` topic instead of `otlp_spans` topic.
  To maintain previous behavior, set the `topic` property to `otlp_spans`.

- (Contrib) `pkg/stanza`: Entries are no longer logged during error conditions. ([#26670](https://github.com/open-telemetry/opentelemetry-collector-contrib/pull/26670))
  This change is being made to ensure sensitive information contained in logs are never logged inadvertently.
  This change is a breaking change because it may change user expectations. However, it should require
  no action on the part of the user unless they are relying on logs from a few specific error cases.

- (Contrib) `pkg/stanza`: Invert recombine operator's 'overwrite_with' default value. ([#30783](https://github.com/open-telemetry/opentelemetry-collector-contrib/pull/30783))
  Previously, the default value was `oldest`, meaning that the recombine operator _should_ emit the
  first entry from each batch (with the recombined field). However, the actual behavior was inverted.
  This fixes the bug but also inverts the default setting so as to effectively cancel out the bug fix
  for users who were not using this setting. For users who were explicitly setting `overwrite_with`,
  this corrects the intended behavior.


### 🚩 Deprecations 🚩

- (Core) `configgrpc`: Deprecate GRPCClientSettings, use ClientConfig instead ([#6767](https://github.com/open-telemetry/opentelemetry-collector/pull/6767))

### 💡 Enhancements 💡

- (Splunk) Add a resource attribute to internal metrics to track discovery usage ([#4323](https://github.com/signalfx/splunk-otel-collector/pull/4323))
- (Splunk) Create a multi-architecture Windows docker image for the collector ([#4296](https://github.com/signalfx/splunk-otel-collector/pull/4296))
- (Splunk) Bump `splunk-otel-javaagent` to `v1.30.2` ([#4300](https://github.com/signalfx/splunk-otel-collector/pull/4300))
- (Core) `mdatagen`: Add a generated test that checks the config struct using `componenttest.CheckConfigStruct` ([#9438](https://github.com/open-telemetry/opentelemetry-collector/pull/9438))
- (Core) `component`: Add `component.UseLocalHostAsDefaultHost` feature gate that changes default endpoints from 0.0.0.0 to localhost ([#8510](https://github.com/open-telemetry/opentelemetry-collector/pull/8510))
  The only component in this repository affected by this is the OTLP receiver.
- (Core) `confighttp`: Add support of Host header ([#9395](https://github.com/open-telemetry/opentelemetry-collector/pull/9395))
- (Core) `mdatagen`: Remove use of ReportFatalError in generated tests ([#9439](https://github.com/open-telemetry/opentelemetry-collector/pull/9439))
- (Contrib) `receiver/journald`: add a new config option "all" that turns on full output from journalctl, including lines that are too long. ([#30920](https://github.com/open-telemetry/opentelemetry-collector-contrib/pull/30920))
- (Contrib) `pkg/stanza`: Add support in a header configuration for json array parser. ([#30321](https://github.com/open-telemetry/opentelemetry-collector-contrib/pull/30321))
- (Contrib) `awss3exporter`: Add the ability to export trace/log/metrics in OTLP ProtoBuf format. ([#30682](https://github.com/open-telemetry/opentelemetry-collector-contrib/pull/30682))
- (Contrib) `dockerobserver`: Upgrading Docker API version default from 1.22 to 1.24 ([#30900](https://github.com/open-telemetry/opentelemetry-collector-contrib/pull/30900))
- (Contrib) `filterprocessor`: move metrics from OpenCensus to OpenTelemetry ([#30736](https://github.com/open-telemetry/opentelemetry-collector-contrib/pull/30736))
- (Contrib) `groupbyattrsprocessor`: move metrics from OpenCensus to OpenTelemetry ([#30763](https://github.com/open-telemetry/opentelemetry-collector-contrib/pull/30763))
- (Contrib) `loadbalancingexporter`: Optimize metrics and traces export ([#30141](https://github.com/open-telemetry/opentelemetry-collector-contrib/pull/30141))
- (Contrib) `all`: Add `component.UseLocalHostAsDefaultHost` feature gate that changes default endpoints from 0.0.0.0 to localhost ([#30702](https://github.com/open-telemetry/opentelemetry-collector-contrib/pull/30702))
  This change affects the following components:
  - extension/health_check
  - receiver/jaeger
  - receiver/sapm
  - receiver/signalfx
  - receiver/splunk_hec
  - receiver/zipkin

- (Contrib) `processor/resourcedetectionprocessor`: Detect Azure cluster name from IMDS metadata ([#26794](https://github.com/open-telemetry/opentelemetry-collector-contrib/pull/26794))
- (Contrib) `processor/transform`: Add `copy_metric` function to allow duplicating a metric ([#30846](https://github.com/open-telemetry/opentelemetry-collector-contrib/pull/30846))

### 🧰 Bug fixes 🧰

- (Splunk) Fixes the value of a default environment variable used by Windows msi. ([#4361](https://github.com/signalfx/splunk-otel-collector/pull/4361))
- (Core) `service`: fix opencensus bridge configuration in periodic readers ([#9361](https://github.com/open-telemetry/opentelemetry-collector/pull/9361))
- (Core) `otlpreceiver`: Fix goroutine leak when GRPC server is started but HTTP server is unsuccessful ([#9165](https://github.com/open-telemetry/opentelemetry-collector/pull/9165))
- (Core) `otlpexporter`: PartialSuccess is treated as success, logged as warning. ([#9243](https://github.com/open-telemetry/opentelemetry-collector/pull/9243))

- (Contrib) `basicauthextension`: Accept empty usernames. ([#30470](https://github.com/open-telemetry/opentelemetry-collector-contrib/pull/30470))
  Per https://datatracker.ietf.org/doc/html/rfc2617#section-2, username and password may be empty strings ("").
  The validation used to enforce that usernames cannot be empty.

- (Contrib) `pkg/ottl`: Fix parsing of string escapes in OTTL ([#23238](https://github.com/open-telemetry/opentelemetry-collector-contrib/pull/23238))
- (Contrib) `pkg/stanza`: Recombine operator should always recombine partial logs ([#30797](https://github.com/open-telemetry/opentelemetry-collector-contrib/pull/30797))
  Previously, certain circumstances could result in partial logs being emitted without any
  recombiniation. This could occur when using `is_first_entry`, if the first partial log from
  a source was emitted before a matching "start of log" indicator was found. This could also
  occur when the collector was shutting down.

- (Contrib) `pkg/stanza`: Fix bug where recombine operator's 'overwrite_with' condition was inverted. ([#30783](https://github.com/open-telemetry/opentelemetry-collector-contrib/pull/30783))
- (Contrib) `exporter/signalfx`: Use "unknown" value for the environment correlation calls as fallback. ([#31052](https://github.com/open-telemetry/opentelemetry-collector-contrib/pull/31052))
  This fixed the APM/IM correlation in the Splunk Observability UI for the users that send traces with no "deployment.environment" resource attribute value set.

## v0.93.0

This Splunk OpenTelemetry Collector release includes changes from the [opentelemetry-collector v0.93.0](https://github.com/open-telemetry/opentelemetry-collector/releases/tag/v0.93.0) and the [opentelemetry-collector-contrib v0.93.0](https://github.com/open-telemetry/opentelemetry-collector-contrib/releases/tag/v0.93.0) releases where appropriate.

### 🛑 Breaking changes 🛑

- (Splunk) On Windows the `SPLUNK_*` environment variables were moved from the machine scope to the collector service scope This avoids collisions with other agents and instrumentation. If any of these environment variables are required by your apps, please adopt them directly. ([#3930](https://github.com/signalfx/splunk-otel-collector/pull/3930))
- (Splunk) `mysql` discovery now uses the OpenTelemetry Collector Contrib receiver by default instead of the smartagent receiver. ([#4231](https://github.com/signalfx/splunk-otel-collector/pull/4231))
- (Splunk) Stop sending internal Collector metrics from the batch processor. Drop them at the prometheus receiver level. ([#4273](https://github.com/signalfx/splunk-otel-collector/pull/4273))
- (Core) exporters: remove deprecated exporters.RetrySettings and exporters.NewDefaultRetrySettings ([#9256](https://github.com/open-telemetry/opentelemetry-collector/issues/9256))
- (Contrib) `vcenterreceiver`: "receiver.vcenter.emitPerfMetricsWithObjects" feature gate is beta and enabled by default ([#30615](https://github.com/open-telemetry/opentelemetry-collector-contrib/issues/30615))
- (Contrib) `docker`: Adopt api_version as strings to correct invalid float truncation ([#24025](https://github.com/open-telemetry/opentelemetry-collector-contrib/issues/24025))
- (Contrib) `extension/filestorage`: Replace path-unsafe characters in component names ([#3148](https://github.com/open-telemetry/opentelemetry-collector-contrib/issues/3148))
  The feature gate `extension.filestorage.replaceUnsafeCharacters` is now enabled by default.
  See the File Storage extension's README for details.
- (Contrib) `postgresqlreceiver`: add feature gate `receiver.postgresql.separateSchemaAttr` to include schema as separate attribute ([#29559](https://github.com/open-telemetry/opentelemetry-collector-contrib/issues/29559))
  Enabling the featuregate adds a new resource attribute to store the schema of the table or index
  Existing table attributes are adjusted to not include the schema, which was inconsistently used

### 💡 Enhancements 💡
- (Splunk) Update opentelemetry-jmx-metrics version to 1.32.0 ([#4201](https://github.com/signalfx/splunk-otel-collector/pull/4201))
- (Core) `configtls`: add `cipher_suites` to configtls. ([#8105](https://github.com/open-telemetry/opentelemetry-collector/issues/8105))
  Users can specify a list of cipher suites to pick from. If left blank, a safe default list is used.
- (Core) `service`: mark `telemetry.useOtelForInternalMetrics` as stable ([#816](https://github.com/open-telemetry/opentelemetry-collector/issues/816))
  (Splunk) Remove disabled `telemetry.useOtelForInternalMetrics` feature gate from our distribution. Some new internal metrics are now dropped at scrape time.
- (Core) `exporters`: Cleanup log messages for export failures ([#9219]((https://github.com/open-telemetry/opentelemetry-collector/issues/9219)))
  1. Ensure an error message is logged every time and only once when data is dropped/rejected due to export failure.
  2. Update the wording. Specifically, don't use "dropped" term when an error is reported back to the pipeline.
     Keep the "dropped" wording for failures happened after the enabled queue.
  3. Properly report any error reported by a queue. For example, a persistent storage error must be reported as a storage error, not as "queue overflow".
- (Contrib) `pkg/stanza`: Add a json array parser operator and an assign keys transformer. ([#30321](https://github.com/open-telemetry/opentelemetry-collector-contrib/issues/30321))
  Json array parser opreator can be used to parse a json array string input into a list of objects. |
  Assign keys transformer can be used to assigns keys from the configuration to an input list
- (Contrib) `splunkhecexporter`: Batch data according to access token and index, if present. ([#30404](https://github.com/open-telemetry/opentelemetry-collector-contrib/issues/30404))
- (Contrib) `k8sattributesprocessor`: Apply lifecycle tests to k8sprocessor, change its behavior to report fatal error ([#30387](https://github.com/open-telemetry/opentelemetry-collector-contrib/issues/30387))
- (Contrib) `k8sclusterreceiver`: add new disabled os.description, k8s.container_runtime.version resource attributes ([#30342](https://github.com/open-telemetry/opentelemetry-collector-contrib/issues/30342))
- (Contrib) `k8sclusterreceiver`: add os.type resource attribute ([#30342](https://github.com/open-telemetry/opentelemetry-collector-contrib/issues/30342))
- (Contrib) `kubeletstatsreceiver`: Add new `*.cpu.usage` metrics. ([#25901](https://github.com/open-telemetry/opentelemetry-collector-contrib/issues/25901))
- (Contrib) `pkg/ottl`: Add `flatten` function for flattening maps ([#30455](https://github.com/open-telemetry/opentelemetry-collector-contrib/issues/30455))
- (Contrib) `redisreciever`: adds metric for slave_repl_offset ([#6942](https://github.com/open-telemetry/opentelemetry-collector-contrib/issues/6942))
  also adds a shell script to set up docker-compose integration test
- (Contrib) `receiver/sqlquery`: Add debug log when running SQL query ([#29672](https://github.com/open-telemetry/opentelemetry-collector-contrib/issues/29672))

### 🧰 Bug fixes 🧰

- (Core) `otlpreceiver`: Ensure OTLP receiver handles consume errors correctly ([#4335]((https://github.com/open-telemetry/opentelemetry-collector/issues/4335)))
  Make sure OTLP receiver returns correct status code and follows the receiver contract (gRPC)
- (Core) `zpagesextension`: Remove mention of rpcz page from zpages extension ([#9328](https://github.com/open-telemetry/opentelemetry-collector/issues/9328))
- (Contrib) `kafkareceiver`: The Kafka receiver now exports some partition-specific metrics per-partition, with a `partition` tag ([#30177](https://github.com/open-telemetry/opentelemetry-collector-contrib/issues/30177))
  The following metrics now render per partition:
    - kafka_receiver_messages
    - kafka_receiver_current_offset
    - kafka_receiver_offset_lag

## v0.92.0

This Splunk OpenTelemetry Collector release includes changes from the [opentelemetry-collector v0.92.0](https://github.com/open-telemetry/opentelemetry-collector/releases/tag/v0.92.0) and the [opentelemetry-collector-contrib v0.92.0](https://github.com/open-telemetry/opentelemetry-collector-contrib/releases/tag/v0.92.0) releases where appropriate.

### 🛑 Breaking changes 🛑

- (Contrib) `httpforwarder`: Use confighttp.HTTPDefaultClientSettings when configuring the HTTPClientSettings for the httpforwarder extension. ([#6641](https://github.com/open-telemetry/opentelemetry-collector-contrib/issues/6641))
  By default, the HTTP forwarder extension will now use the defaults set in the extension:
  * The idle connection timeout is set to 90s.
  * The max idle connection count is set to 100.
- (Contrib) `pkg/ottl`: Now validates against extraneous path segments that a context does not know how to use. ([#30042](https://github.com/open-telemetry/opentelemetry-collector-contrib/pull/30042))
- (Contrib) `pkg/ottl`: Throw an error if keys are used on a path that does not allow them. ([#30162](https://github.com/open-telemetry/opentelemetry-collector-contrib/pull/30162))
- (Core) `exporters/sending_queue`: Do not re-enqueue failed batches, rely on the retry_on_failure strategy instead. ([#8382](https://github.com/open-telemetry/opentelemetry-collector/issues/8382))
  The current re-enqueuing behavior is not obvious and cannot be configured. It takes place only for persistent queue
  and only if `retry_on_failure::enabled=true` even if `retry_on_failure` is a setting for a different backoff retry
  strategy. This change removes the re-enqueuing behavior. Consider increasing `retry_on_failure::max_elapsed_time`
  to reduce chances of data loss or set it to 0 to keep retrying until requests succeed.
- (Core) `confmap`: Make the option `WithErrorUnused` enabled by default when unmarshaling configuration ([#7102](https://github.com/open-telemetry/opentelemetry-collector/issues/7102))
  The option `WithErrorUnused` is now enabled by default, and a new option `WithIgnoreUnused` is introduced to ignore
  errors about unused fields.

### 🚩 Deprecations 🚩

- (Contrib) `k8sclusterreceiver`: deprecate optional k8s.kubeproxy.version resource attribute ([#29748](https://github.com/open-telemetry/opentelemetry-collector-contrib/issues/29748))
- (Core) `exporters`: Deprecate exporters.RetrySettings in favor of configretry.BackOffConfig ([#9091](https://github.com/open-telemetry/opentelemetry-collector/pull/9091))
- (Core) `extension/ballast`: Deprecate `memory_ballast` extension. ([#8343](https://github.com/open-telemetry/opentelemetry-collector/issues/8343))
  Use `GOMEMLIMIT` environment variable instead.

### 💡 Enhancements 💡

- (Splunk) support core service validate command ([#4175](https://github.com/signalfx/splunk-otel-collector/pull/4175))
- (Splunk) Add routing connector to Splunk distribution ([#4167](https://github.com/signalfx/splunk-otel-collector/pull/4167))
- (Contrib) adopt splunkhec batch by token and index updates ([#4151](https://github.com/signalfx/splunk-otel-collector/pull/4151))
- (Contrib) `vcenterreceiver`: Add explicit statement of support for version 8 of ESXi and vCenter ([#30274](https://github.com/open-telemetry/opentelemetry-collector-contrib/pull/30274))
- (Contrib) `routingconnector`: routingconnector supports matching the statement only once ([#26353](https://github.com/open-telemetry/opentelemetry-collector-contrib/issues/26353))
- (Contrib) `filterprocessor`: Add telemetry for metrics, logs, and spans that were intentionally dropped via filterprocessor. ([#13169](https://github.com/open-telemetry/opentelemetry-collector-contrib/issues/13169))
- (Contrib) `pkg/ottl`: Add Hour OTTL Converter ([#29468](https://github.com/open-telemetry/opentelemetry-collector-contrib/issues/29468))
- (Contrib) `kafkaexporter`: add ability to publish kafka messages with message key of TraceID - it will allow partitioning of the kafka Topic. ([#12318](https://github.com/open-telemetry/opentelemetry-collector-contrib/issues/12318))
- (Contrib) `kafkareceiver`: Add three new metrics to record unmarshal errors. ([#29302](https://github.com/open-telemetry/opentelemetry-collector-contrib/issues/29302))
- (Contrib) `hostmetricsreceiver`: Add `system.memory.limit` metric reporting the total memory available. ([#30306](https://github.com/open-telemetry/opentelemetry-collector-contrib/pull/30306))
  This metric is opt-in. To enable it, set `scrapers::memory::metrics::system.memory.limit::enabled` to `true` in the hostmetrics config.
- (Contrib) `kafkaexporter`: Adds the ability to configure the Kafka client's Client ID. ([#30144](https://github.com/open-telemetry/opentelemetry-collector-contrib/issues/30144))
- (Contrib) `pkg/stanza`: Remove sampling policy from logger ([#23801](https://github.com/open-telemetry/opentelemetry-collector-contrib/issues/23801))
- (Contrib) `resourcedetectionprocessor`: Add "aws.ecs.task.id" attribute ([#8274](https://github.com/open-telemetry/opentelemetry-collector-contrib/issues/8274))
  Resourcedetectionprocessor now exports "aws.ecs.task.id" attribute, in addition to "aws.ecs.task.arn".
  This allows exporters like "awsemfexporter" to automatically pick up that attribute and make it available
  in templating (e.g. to use in CloudWatch log stream name).
- (Contrib) `spanmetricsconnector`: Fix OOM issue for spanmetrics by limiting the number of exemplars that can be added to a unique dimension set ([#27451](https://github.com/open-telemetry/opentelemetry-collector-contrib/issues/27451))
- (Contrib) `connector/spanmetrics`: Configurable resource metrics key attributes, filter the resource attributes used to create the resource metrics key. ([#29711](https://github.com/open-telemetry/opentelemetry-collector-contrib/pull/29711))
  This enhancement can be used to fix broken spanmetrics counters after a span producing service restart, when resource attributes contain dynamic/ephemeral values (e.g. process id).
- (Contrib) `splunkhecreceiver`: Returns json response in raw endpoint when it is successful ([#29875](https://github.com/open-telemetry/opentelemetry-collector-contrib/pull/29875))
- (Contrib) `sqlqueryreceiver`: Swap MS SQL Server driver from legacy 'denisenkom' to official Microsoft fork ([#27200](https://github.com/open-telemetry/opentelemetry-collector-contrib/issues/27200))
- (Core) `exporters`: Add RetrySettings validation function ([#9089](https://github.com/open-telemetry/opentelemetry-collector/pull/9089))
  Validate that time.Duration, multiplier values in configretry are non-negative, and randomization_factor is between 0 and 1
- (Core) `service`: Enable `telemetry.useOtelForInternalMetrics` by updating the flag to beta ([#7454](https://github.com/open-telemetry/opentelemetry-collector/issues/7454))
  The metrics generated should be consistent with the metrics generated
  previously with OpenCensus. Splunk note: this option is disabled in our distribution. Users can enable the behaviour
  by setting `--feature-gates +telemetry.useOtelForInternalMetrics` at collector start if the new histograms are desired.
- (Core) `confignet`: Add `dialer_timeout` config option. ([#9066](https://github.com/open-telemetry/opentelemetry-collector/pull/9066))
- (Core) `processor/memory_limiter`: Update config validation errors ([#9059](https://github.com/open-telemetry/opentelemetry-collector/pull/9059))
  - Fix names of the config fields that are validated in the error messages
  - Move the validation from start to the initialization phrase
- (Core) `exporters`: Add config Validate for TimeoutSettings ([#9104](https://github.com/open-telemetry/opentelemetry-collector/pull/9104))

### 🧰 Bug fixes 🧰

- (Contrib) `filterset`: Fix concurrency issue when enabling caching. ([#11829](https://github.com/open-telemetry/opentelemetry-collector-contrib/issues/11829))
- (Contrib) `pkg/ottl`: Fix issue with the hash value of a match subgroup in replace_pattern functions. ([#29409](https://github.com/open-telemetry/opentelemetry-collector-contrib/issues/29409))
- (Contrib) `prometheusreceiver`: Fix configuration validation to allow specification of Target Allocator configuration without providing scrape configurations ([#30135](https://github.com/open-telemetry/opentelemetry-collector-contrib/pull/30135))
- (Contrib) `wavefrontreceiver`: Return error if partially quoted ([#30315](https://github.com/open-telemetry/opentelemetry-collector-contrib/pull/30315))
- (Contrib) `hosmetricsreceiver`: change cpu.load.average metrics from 1 to {thread} ([#29914](https://github.com/open-telemetry/opentelemetry-collector-contrib/issues/29914))
- (Contrib) `pkg/ottl`: Fix bug where the Converter `IsBool` was not usable ([#30151](https://github.com/open-telemetry/opentelemetry-collector-contrib/pull/30151))
- (Contrib) `time`: The `%z` strptime format now correctly parses `Z` as a valid timezone ([#29929](https://github.com/open-telemetry/opentelemetry-collector-contrib/pull/29929))
  `strptime(3)` says that `%z` is "an RFC-822/ISO 8601 standard
  timezone specification", but the previous code did not allow the
  string "Z" to signify UTC time, as required by ISO 8601. Now, both
  `+0000` and `Z` are recognized as UTC times in all components that
  handle `strptime` format strings.
- (Core) `memorylimiterprocessor`: Fixed leaking goroutines from memorylimiterprocessor ([#9099](https://github.com/open-telemetry/opentelemetry-collector/issues/9099))
- (Core) `cmd/otelcorecol`: Fix the code detecting if the collector is running as a service on Windows. ([#7350](https://github.com/open-telemetry/opentelemetry-collector/issues/7350))
  Removed the `NO_WINDOWS_SERVICE` environment variable given it is not needed anymore.
- (Core) `otlpexporter`: remove dependency of otlphttpreceiver on otlpexporter ([#6454](https://github.com/open-telemetry/opentelemetry-collector/issues/6454))

## v0.91.3

- (Splunk) Properly sign and associate changelog to release.  This should be otherwise identical to v0.91.2

## v0.91.2

### 🛑 Breaking changes 🛑
- (Splunk) - `ecs-metadata` sync the `known_status` property on the `container_id` dimension instead of lower cardinality `container_name`. This can be prevented by configuring `dimensionToUpdate` to `container_name` ([#4091](https://github.com/signalfx/splunk-otel-collector/pull/4091))
- (Splunk) Removes `collectd/disk` monitor ([#3998](https://github.com/signalfx/splunk-otel-collector/pull/3998))
   This monitor has been deprecated in favor of the `disk-io` monitor.
   Note that the `disk-io` monitor has a different dimension (`disk`
   instead of `plugin_instance`) to specify the disk.
- (Splunk) Removes `collectd/df` monitor ([#3996](https://github.com/signalfx/splunk-otel-collector/pull/3996))
   The monitor is deprecated and the filesystems monitor should be used instead.
- (Splunk) Removes `netinterface` monitor ([#3991](https://github.com/signalfx/splunk-otel-collector/pull/3991))
   This monitor is deprecated in favor of the `net-io` monitor.
- (Splunk) Removes `collectd/vmem` monitor ([#3993](https://github.com/signalfx/splunk-otel-collector/pull/3993))
   This monitor is deprecated in favor of the `vmem` monitor.  The metrics should be fully compatible with this monitor.
- (Splunk) Removes `collectd/load` monitor ([#3995](https://github.com/signalfx/splunk-otel-collector/pull/3995))
   This monitor has been deprecated in favor of the `load` monitor. That monitor emits the same metrics and is fully compatible.
- (Splunk) Removes `collectd/postgresql` monitor ([#3994](https://github.com/signalfx/splunk-otel-collector/pull/3994))
   This monitor is deprecated in favor of the postgresql monitor.

### 💡 Enhancements 💡
- (Splunk) Adopt `vcenter` receiver ([#4291](https://github.com/signalfx/splunk-otel-collector/pull/4121))
- (Splunk) Adopt `sshcheck` receiver ([#4099](https://github.com/signalfx/splunk-otel-collector/pull/4099))
- (Splunk) Adopt `awss3` exporter ([#4117](https://github.com/signalfx/splunk-otel-collector/pull/4117))
- (Splunk) Convert loglevel to verbosity on logging exporter ([#4097](https://github.com/signalfx/splunk-otel-collector/pull/4097))

## v0.91.1

### 💡 Enhancements 💡

- (Splunk) Remove the project beta label ([#4070](https://github.com/signalfx/splunk-otel-collector/pull/4070))
- (Splunk) Source SPLUNK_LISTEN_INTERFACE on all host endpoints([#4065](https://github.com/signalfx/splunk-otel-collector/pull/4065))
- (Splunk) Add support for start timestamps when using the light prometheus receiver ([#4037](https://github.com/signalfx/splunk-otel-collector/pull/4037))
- (Splunk) Node.js Auto Instrumentation:
  - Update splunk-otel-js to [v2.6.0](https://github.com/signalfx/splunk-otel-js/releases/tag/v2.6.0) ([#4064](https://github.com/signalfx/splunk-otel-collector/pull/4064))
  - Update linux installer script to use `--global=false` for local npm versions and configurations ([#4068](https://github.com/signalfx/splunk-otel-collector/pull/4068))

### 🛑 Breaking changes 🛑

- `postgresql` Discovery now uses the OpenTelemetry Collector Contrib receiver by default instead of the smartagent receiver ([#3957](https://github.com/signalfx/splunk-otel-collector/pull/3957))

## v0.91.0

This Splunk OpenTelemetry Collector release includes changes from the [opentelemetry-collector v0.91.0](https://github.com/open-telemetry/opentelemetry-collector/releases/tag/v0.91.0) and the [opentelemetry-collector-contrib v0.91.0](https://github.com/open-telemetry/opentelemetry-collector-contrib/releases/tag/v0.91.0) releases where appropriate.

### 🛑 Breaking changes 🛑
- (Splunk) Node.js Auto Instrumentation:
  - The `NODE_OPTIONS` environment variable in the default config file has been updated to load the Node.js SDK from an absolute path (`/usr/lib/splunk-instrumentation/splunk-otel-js/node_modules/@splunk/otel/instrument`).
  - The Linux installer script now installs the Node.js SDK to `/usr/lib/splunk-instrumentation/splunk-otel-js` instead of globally.
  - The `--npm-command` Linux installer script option is no longer supported. To specify a custom path to `npm`, use the `--npm-path <path>` option.
- (Splunk) `translatesfx`: Remove `translatesfx` ([#4028](https://github.com/signalfx/splunk-otel-collector/pull/4028))
- (Splunk) `collectd/elasticsearch`: Remove `collectd/elasticsearch` monitor ([#3997](https://github.com/signalfx/splunk-otel-collector/pull/3997))

### 🚩 Deprecations 🚩

- (Splunk) `collectd/cpu`: Deprecate `collectd/cpu` explicitly. Please migrate to the `cpu` monitor ([#4036](https://github.com/signalfx/splunk-otel-collector/pull/4036))

### 💡 Enhancements 💡

- (Contrib) `spanmetricsconnector`: Add exemplars to sum metric ([#27451](https://github.com/open-telemetry/opentelemetry-collector-contrib/issues/27451))
- (Contrib) `jaegerreceiver`: mark featuregates to replace Thrift-gen with Proto-gen types for sampling strategies as stable ([#27636](https://github.com/open-telemetry/opentelemetry-collector-contrib/pull/27636))
  The following featuregate is stable:
    `receiver.jaegerreceiver.replaceThriftWithProto`
- (Contrib) `kafkareceiver`: Add the ability to consume logs from Azure Diagnostic Settings streamed through Event Hubs using the Kafka API. ([#18210](https://github.com/open-telemetry/opentelemetry-collector-contrib/issues/18210))
- (Contrib) `resourcedetectionprocessor`: Add detection of host.ip to system detector. ([#24450](https://github.com/open-telemetry/opentelemetry-collector-contrib/issues/24450))
- (Contrib) `resourcedetectionprocessor`: Add detection of host.mac to system detector. ([#29587](https://github.com/open-telemetry/opentelemetry-collector-contrib/issues/29587))
- (Contrib) `pkg/ottl`: Add silent ErrorMode to allow disabling logging of errors that are ignored. ([#29710](https://github.com/open-telemetry/opentelemetry-collector-contrib/issues/29710))
- (Contrib) `postgresqlreceiver`: Add config property for excluding specific databases from scraping ([#29605](https://github.com/open-telemetry/opentelemetry-collector-contrib/issues/29605))
- (Contrib) `redisreceiver`: Upgrade the redis library dependency to resolve security vulns in v7 ([#29600](https://github.com/open-telemetry/opentelemetry-collector-contrib/issues/29600))
- (Contrib) `signalfxexporter`: Enable HTTP/2 health check by default ([#29716](https://github.com/open-telemetry/opentelemetry-collector-contrib/issues/29716))
- (Contrib) `splunkhecexporter`: Enable HTTP/2 health check by default ([#29717](https://github.com/open-telemetry/opentelemetry-collector-contrib/issues/29717))
- (Contrib) `statsdreceiver`: Add support for 'simple' tags that do not have a defined value, to accommodate DogStatsD metrics that may utilize these. ([#29012](https://github.com/open-telemetry/opentelemetry-collector-contrib/issues/29012))
  This functionality is gated behind a new `enable_simple_tags` config boolean, as it is not part of the StatsD spec.
- (Core) `service`: add resource attributes as labels to otel metrics to ensures backwards compatibility with OpenCensus metrics. ([#9029](https://github.com/open-telemetry/opentelemetry-collector/issues/9029))
- (Core) `config/confighttp`: Exposes http/2 transport settings to enable health check and workaround golang http/2 issue https://github.com/golang/go/issues/59690 ([#9022](https://github.com/open-telemetry/opentelemetry-collector/issues/9022))

### 🧰 Bug fixes 🧰

- (Splunk) `migratecheckpoint`: Migrating offsets from SCK to SCK-Otel doesn't work. This is because of incorrect keys we use to populate the boltdb cache. ([#3879](https://github.com/signalfx/splunk-otel-collector/pull/3879))
- (Contrib) `connector/spanmetrics`: Fix memory leak when the cumulative temporality is used. ([#27654](https://github.com/open-telemetry/opentelemetry-collector-contrib/issues/27654))
- (Contrib) `splunkhecexporter`: Do not send null event field values in HEC events. Replace null values with an empty string. ([#29551](https://github.com/open-telemetry/opentelemetry-collector-contrib/issues/29551))
- (Contrib) `k8sobjectsreceiver`: fix k8sobjects receiver fails when some unrelated Kubernetes API is down ([#29706](https://github.com/open-telemetry/opentelemetry-collector-contrib/issues/29706))
- (Contrib) `resourcedetectionprocessor`: Change type of `host.cpu.model.id` and `host.cpu.model.family` from int to string. ([#29025](https://github.com/open-telemetry/opentelemetry-collector-contrib/issues/29025))
  Disable the `processor.resourcedetection.hostCPUModelAndFamilyAsString` feature gate to get the old behavior.
- (Contrib) `filelogreceiver`: Fix problem where checkpoints could be lost when collector is shutdown abruptly ([#29609](https://github.com/open-telemetry/opentelemetry-collector-contrib/issues/29609), [#29491](https://github.com/open-telemetry/opentelemetry-collector-contrib/issues/29491))
- (Contrib) `pkg/stanza`: Allow `key_value_parser` to parse values that contain the delimiter string. ([#29629](https://github.com/open-telemetry/opentelemetry-collector-contrib/issues/29629)
- (Core) `exporters`: fix missed metric aggregations ([#9048](https://github.com/open-telemetry/opentelemetry-collector/issues/9048))
  This ensures that context cancellation in the exporter doesn't interfere with metric aggregation. The OTel
  SDK currently returns if there's an error in the context used in `Add`. This means that if there's a
  cancelled context in an export, the metrics are now recorded.

## v0.90.0

This Splunk OpenTelemetry Collector release includes changes from the [opentelemetry-collector v0.90.1](https://github.com/open-telemetry/opentelemetry-collector/releases/tag/v0.90.1) and the [opentelemetry-collector-contrib v0.90.0](https://github.com/open-telemetry/opentelemetry-collector-contrib/releases/tag/v0.90.0) releases where appropriate.

### 🛑 Breaking changes 🛑

- (Core) `service`: To remain backwards compatible w/ the metrics generated today, otel generated metrics will be generated without the `_total` suffix ([#7454](https://github.com/open-telemetry/opentelemetry-collector/issues/7454))
- (Core) `service`: use WithNamespace instead of WrapRegistererWithPrefix ([#8988](https://github.com/open-telemetry/opentelemetry-collector/issues/8988))
  Using this functionality in the otel prom exporter fixes a bug where the
  target_info was prefixed as otelcol_target_info previously.

### 🚩 Deprecations 🚩

- (Splunk) Deprecate `collectd/marathon` ([#3992](https://github.com/signalfx/splunk-otel-collector/pull/3992))
- (Splunk) Add deprecation notice to `collectd/etcd` (use `etcd` instead) ([#3990](https://github.com/signalfx/splunk-otel-collector/pull/3990))
- (Splunk) Mark translatesfx as deprecated ([#3984](https://github.com/signalfx/splunk-otel-collector/pull/3984))

### 💡 Enhancements 💡

- (Splunk) `mysqlreceiver`: Add mysqlreceiver to the Splunk distribution ([#3989](https://github.com/signalfx/splunk-otel-collector/pull/3989))
- (Core) `exporter/debug`: Change default `verbosity` from `normal` to `basic` ([#8844](https://github.com/open-telemetry/opentelemetry-collector/issues/8844))
  This change has currently no effect, as `basic` and `normal` verbosity share the same behavior. This might change in the future though, with the `normal` verbosity being more verbose than it currently is (see https://github.com/open-telemetry/opentelemetry-collector/issues/7806). This is why we are changing the default to `basic`, which is expected to stay at the current level of verbosity (one line per batch).
- (Core) `exporters`: Fix shutdown logic in persistent queue to not require consumers to be closed first ([#8899](https://github.com/open-telemetry/opentelemetry-collector/issues/8899))
- (Core) `confighttp`: Support proxy configuration field in all exporters that support confighttp ([#5761](https://github.com/open-telemetry/opentelemetry-collector/issues/5761))
- (Contrib) `resourcedetectionprocessor`: Add k8s cluster name detection when running in EKS ([#26794](https://github.com/open-telemetry/opentelemetry-collector-contrib/issues/26794))
- (Contrib) `pkg/ottl`: Add new IsDouble function to facilitate type checking. ([#27895](https://github.com/open-telemetry/opentelemetry-collector-contrib/issues/27895))
- (Contrib) `mysqlreceiver`: expose tls in mysqlreceiver ([#29269](https://github.com/open-telemetry/opentelemetry-collector-contrib/pull/29269))
  If tls is not set, the default is to disable TLS connections.
- (Contrib) `processor/transform`: Convert between sum and gauge in metric context when alpha feature gate `processor.transform.ConvertBetweenSumAndGaugeMetricContext` enabled ([#20773](https://github.com/open-telemetry/opentelemetry-collector-contrib/issues/20773))
- (Contrib) `receiver/mongodbatlasreceiver`: adds project config to mongodbatlas metrics to filter by project name and clusters. ([#28865](https://github.com/open-telemetry/opentelemetry-collector-contrib/issues/28865))
- (Contrib) `pkg/stanza`: Add "namedpipe" operator. ([#27234](https://github.com/open-telemetry/opentelemetry-collector-contrib/issues/27234))
- (Contrib) `pkg/resourcetotelemetry`: Do not clone data in pkg/resourcetotelemetry by default ([#29327](https://github.com/open-telemetry/opentelemetry-collector-contrib/pull/29327))
  The resulting consumer will be marked as MutatesData instead
- (Contrib) `pkg/stanza`: Improve performance by not calling decode when nop encoding is defined ([#28899](https://github.com/open-telemetry/opentelemetry-collector-contrib/issues/28899))
- (Contrib) `receivercreator`: Added support for discovery of endpoints based on K8s services ([#29022](https://github.com/open-telemetry/opentelemetry-collector-contrib/pull/29022))
  By discovering endpoints based on K8s services, a dynamic probing of K8s service leveraging for example the httpcheckreceiver get enabled
- (Contrib) `signalfxexporter`: change default timeout to 10 seconds ([#29436](https://github.com/open-telemetry/opentelemetry-collector-contrib/pull/29436))
- (Contrib) `hostmetricsreceiver`: Add optional Linux-only metric system.linux.memory.available ([#7417](https://github.com/open-telemetry/opentelemetry-collector-contrib/pull/7417))
  This is an alternative to `system.memory.usage` metric with state=free.
  Linux starting from 3.14 exports "available" memory. It takes "free" memory as a baseline, and then factors in kernel-specific values.
  This is supposed to be more accurate than just "free" memory.
  For reference, see the calculations [here](https://superuser.com/a/980821).
  See also `MemAvailable` in `/proc/meminfo`.

### 🧰 Bug fixes 🧰

- (Splunk) `cmd/otelcol`: Fix the code detecting if the collector is running as a service on Windows. The fix should make
  setting the `NO_WINDOWS_SERVICE` environment variable unnecessary. ([#4002](https://github.com/signalfx/splunk-otel-collector/pull/4002))
- (Core) `exporters`: Fix invalid write index updates in the persistent queue ([#8115](https://github.com/open-telemetry/opentelemetry-collector/issues/8115))
- (Contrib) `filelogreceiver`: Fix issue where files were unnecessarily kept open on Windows ([#29149](https://github.com/open-telemetry/opentelemetry-collector-contrib/issues/29149))
- (Contrib) `mongodbreceiver`: add receiver.mongodb.removeDatabaseAttr Alpha feature gate to remove duplicate database name attribute ([#24972](https://github.com/open-telemetry/opentelemetry-collector-contrib/issues/24972))
- (Contrib) `pkg/stanza`: Fix panic during stop for udp async mode only. ([#29120](https://github.com/open-telemetry/opentelemetry-collector-contrib/issues/29120))

## v0.89.0

### 🛑 Breaking changes 🛑

- (Contrib) `pkg/stanza`/`receiver/windowseventlog`: Improve parsing of Windows Event XML by handling anonymous `Data` elements. ([#21491](https://github.com/open-telemetry/opentelemetry-collector-contrib/issues/21491))
  This improves the contents of Windows log events for which the publisher manifest is unavailable. Previously, anonymous `Data` elements were ignored. This is a breaking change for users who were relying on the previous data format.

- (Contrib) `processor/k8sattributes`: Graduate "k8sattr.rfc3339" feature gate to Beta. ([#28817](https://github.com/open-telemetry/opentelemetry-collector-contrib/issues/28817))
  Time format of `k8s.pod.start_time` attribute value migrated from RFC3339:
  Before: 2023-07-10 12:34:39.740638 -0700 PDT m=+0.020184946
  After: 2023-07-10T12:39:53.112485-07:00
  The feature gate can be temporary reverted back by adding `--feature-gate=-k8sattr.rfc3339` to the command line.

- (Contrib) `receiver/filelogreceiver`: Change "Started watching file" log behavior ([#28491](https://github.com/open-telemetry/opentelemetry-collector-contrib/issues/28491))
  Previously, every unique file path which was found by the receiver would be remembered indefinitely.
  This list was kept independently of the uniqueness / checkpointing mechanism (which does not rely on the file path).
  The purpose of this list was to allow us to emit a log whenever a path was seen for the first time.
  This removes the separate list and relies instead on the same mechanism as checkpointing. Now, a similar log is emitted
  any time a file is found which is not currently checkpointed. Because the checkpointing mechanism does not maintain history
  indefinitely, it is now possible that a log will be emitted for the same file path. This will happen when no file exists at
  the path for a period of time.

### 🚩 Deprecations 🚩

- (Contrib) `postgresqlreceiver`: Deprecation of postgresql replication lag metrics `postgresql.wal.lag` in favor of more precise 'postgresql.wal.delay' ([#26714](https://github.com/open-telemetry/opentelemetry-collector-contrib/issues/26714))

### 💡 Enhancements 💡

- (Splunk) `receiver/mongodbreceiver`: Adds mongobdreceiver in Splunk collector distro ([#3979](https://github.com/signalfx/splunk-otel-collector/pull/3979/))
- (Contrib) `processor/tailsampling`: adds optional upper bound duration for sampling ([#26115](https://github.com/open-telemetry/opentelemetry-collector-contrib/issues/26115))
- (Contrib) `collectdreceiver`: Add support of confighttp.HTTPServerSettings ([#28811](https://github.com/open-telemetry/opentelemetry-collector-contrib/issues/28811))
- (Contrib) `collectdreceiver`: Promote collectdreceiver as beta component ([#28658](https://github.com/open-telemetry/opentelemetry-collector-contrib/issues/28658))
- (Contrib) `receiver/hostmetricsreceiver`: Added support for host's cpuinfo frequnecies. ([#27445](https://github.com/open-telemetry/opentelemetry-collector-contrib/issues/27445))
  In Linux the current frequency is populated using the values from /proc/cpuinfo. An os specific implementation will be needed for Windows and others.
- (Contrib) `receiver/hostmetrics/scrapers/process`: add configuration option to mute `error reading username for process` ([#14311](https://github.com/open-telemetry/opentelemetry-collector-contrib/issues/14311), [#17187](https://github.com/open-telemetry/opentelemetry-collector-contrib/issues/17187))
- (Contrib) `azureevenhubreceiver`: Allow the Consumer Group to be set in the Configuration. ([#28633](https://github.com/open-telemetry/opentelemetry-collector-contrib/issues/28633))
- (Contrib) `spanmetricsconnector`: Add Events metric to span metrics connector that adds list of event attributes as dimensions ([#27451](https://github.com/open-telemetry/opentelemetry-collector-contrib/issues/27451))
- (Contrib) `processor/k8sattribute`: support adding labels and annotations from node ([#22620](https://github.com/open-telemetry/opentelemetry-collector-contrib/issues/22620))
- (Contrib) `windowseventlogreceiver`: Add parsing for Security and Execution event fields. ([#27810](https://github.com/open-telemetry/opentelemetry-collector-contrib/issues/27810))
- (Contrib) `filelogreceiver`: Add the ability to order files by mtime, to only read the most recently modified files ([#27812](https://github.com/open-telemetry/opentelemetry-collector-contrib/issues/27812))
- (Contrib) `wavefrontreceiver`: Wrap metrics receiver under carbon receiver instead of using export function ([#27248](https://github.com/open-telemetry/opentelemetry-collector-contrib/issues/27248))
- (Contrib) `pkg/ottl`: Add IsBool function into OTTL ([#27897](https://github.com/open-telemetry/opentelemetry-collector-contrib/issues/27897))
- (Contrib) `k8sclusterreceiver`: add k8s.node.condition metric ([#27617](https://github.com/open-telemetry/opentelemetry-collector-contrib/issues/27617))
- (Contrib) `kafkaexporter`/`kafkametricsreceiver`/`kafkareceiver`: Expose resolve_canonical_bootstrap_servers_only config ([#26022](https://github.com/open-telemetry/opentelemetry-collector-contrib/issues/26022))
- (Contrib) `receiver/mongodbatlasreceiver`: Enhanced collector logs to include more information about the MongoDB Atlas API calls being made during logs retrieval. ([#28851](https://github.com/open-telemetry/opentelemetry-collector-contrib/issues/28851))
- (Contrib) `receiver/mongodbatlasreceiver`: emit resource attributes "`mongodb_atlas.region.name`" and "`mongodb_atlas.provider.name`" on metric scrape. ([#28833](https://github.com/open-telemetry/opentelemetry-collector-contrib/issues/28833))
- (Contrib) `processor/resourcedetection`: Add `processor.resourcedetection.hostCPUModelAndFamilyAsString` feature gate to change the type of `host.cpu.family` and `host.cpu.model.id` attributes from `int` to `string`. ([#29025](https://github.com/open-telemetry/opentelemetry-collector-contrib/issues/29025))
  This feature gate will graduate to beta in the next release.
- (Contrib) `processor/tailsampling`: Optimize performance of tailsamplingprocessor ([#27889](https://github.com/open-telemetry/opentelemetry-collector-contrib/issues/27889))
- (Contrib) `redisreceiver`: include server.address and server.port resource attributes ([#22044](https://github.com/open-telemetry/opentelemetry-collector-contrib/issues/22044))
- (Contrib) `spanmetricsconnector`: Add exemplars to sum metric ([#27451](https://github.com/open-telemetry/opentelemetry-collector-contrib/issues/27451))
- (Core) `service/extensions`: Allow extensions to declare dependencies on other extensions and guarantee start/stop/notification order accordingly. ([#8732](https://github.com/open-telemetry/opentelemetry-collector/issues/8732))
- (Core) `exporters`: Log export errors when retry is not used by the component. ([#8791](https://github.com/open-telemetry/opentelemetry-collector/issues/8791))

### 🧰 Bug fixes 🧰

- (Splunk) `smartagent/processlist`: Reduce CPU usage when collecting process information on Windows ([#3980](https://github.com/signalfx/splunk-otel-collector/pull/3980))
- (Contrib) `filelogreceiver`: Fix issue where counting number of logs emitted could cause panic ([#27469](https://github.com/open-telemetry/opentelemetry-collector-contrib/issues/27469), [#29107](https://github.com/open-telemetry/opentelemetry-collector-contrib/issues/29107))
- (Contrib) `kafkareceiver`: Fix issue where counting number of logs emitted could cause panic ([#27469](https://github.com/open-telemetry/opentelemetry-collector-contrib/issues/27469), [#29107](https://github.com/open-telemetry/opentelemetry-collector-contrib/issues/29107))
- (Contrib) `k8sobjectsreceiver`: Fix issue where counting number of logs emitted could cause panic ([#27469](https://github.com/open-telemetry/opentelemetry-collector-contrib/issues/27469), [#29107](https://github.com/open-telemetry/opentelemetry-collector-contrib/issues/29107))
- (Contrib) `fluentforwardreceiver`: Fix issue where counting number of logs emitted could cause panic ([#27469](https://github.com/open-telemetry/opentelemetry-collector-contrib/issues/27469), [#29107](https://github.com/open-telemetry/opentelemetry-collector-contrib/issues/29107))
- (Contrib) `azureeventhubreceiver`: Updated documentation around Azure Metric to OTel mapping. ([#28622](https://github.com/open-telemetry/opentelemetry-collector-contrib/issues/28622))
- (Contrib) `receiver/hostmetrics`: Fix panic on load_scraper_windows shutdown ([#28678](https://github.com/open-telemetry/opentelemetry-collector-contrib/issues/28678))
- (Contrib) `splunkhecreceiver`: Do not encode JSON response objects as string. ([#27604](https://github.com/open-telemetry/opentelemetry-collector-contrib/issues/27604))
- (Contrib) `processor/k8sattributes`: Set attributes from namespace/node labels or annotations even if node/namespaces name attribute are not set. ([#28837](https://github.com/open-telemetry/opentelemetry-collector-contrib/issues/28837))
- (Contrib) `pkg/stanza`: Fix data-corruption/race-condition issue in udp async (reuse of buffer); use buffer pool instead. (#27613)
- (Contrib) `zipkinreceiver`: Return BadRequest in case of permanent errors ([#4335](https://github.com/open-telemetry/opentelemetry-collector-contrib/issues/4335))
- (Core) `exporters`: fix bug with queue size and capacity metrics ([#8682](https://github.com/open-telemetry/opentelemetry-collector/issues/8682))

## v0.88.0

This Splunk OpenTelemetry Collector release includes changes from the [opentelemetry-collector v0.88.0](https://github.com/open-telemetry/opentelemetry-collector/releases/tag/v0.88.0) and the [opentelemetry-collector-contrib v0.88.0](https://github.com/open-telemetry/opentelemetry-collector-contrib/releases/tag/v0.88.0) releases where appropriate.

### 🛑 Breaking changes 🛑

- (Splunk) `smartagent`: Respect `JAVA_HOME` environment variable instead of enforcing bundle-relative value ([#3877](https://github.com/signalfx/splunk-otel-collector/pull/3877))
- (Contrib) `k8sclusterreceiver`: Remove opencensus.resourcetype resource attribute ([#26487](https://github.com/open-telemetry/opentelemetry-collector-contrib/issues/26487))
- (Contrib) `splunkhecexporter`: Remove `max_connections` configuration setting. ([#27610](https://github.com/open-telemetry/opentelemetry-collector-contrib/issues/27610))
  - use `max_idle_conns` or `max_idle_conns_per_host` instead.
- (Contrib) `signalfxexporter`: Remove `max_connections` configuration setting. ([#27610](https://github.com/open-telemetry/opentelemetry-collector-contrib/issues/27610))
  - use `max_idle_conns` or `max_idle_conns_per_host` instead.
- (Core) `exporters`: make enqueue failures available for otel metrics ([#8673](https://github.com/open-telemetry/opentelemetry-collector/issues/8673)). This will prevent internal Collector `otelcol_exporter_enqueue_failed_<telemetry_type>` metrics from being reported unless greater than 0.


### 💡 Enhancements 💡
- (Splunk) Add an option, `-msi_public_properties`, to allow passing MSI public properties when installing the Splunk OpenTelemetry Collector using the Windows installer script ([#3921](https://github.com/signalfx/splunk-otel-collector/pull/3921))
- (Splunk) Add support for config map providers in discovery configuration. ([#3874](https://github.com/signalfx/splunk-otel-collector/pull/3874))
- (Splunk) Add zero config support for chef deployments ([#3903](https://github.com/signalfx/splunk-otel-collector/pull/3903))
- (Splunk) Add zero config support for puppet deployments ([#3922](https://github.com/signalfx/splunk-otel-collector/pull/3922))
- (Contrib) `receiver/prometheus`: Warn instead of failing when users rename using metric_relabel_configs in the prometheus receiver ([#5001](https://github.com/open-telemetry/opentelemetry-collector-contrib/issues/5001))
- (Contrib) `k8sobjectsreceiver`: Move k8sobjectsreceiver from Alpha stability to Beta stability for logs. ([#27635](https://github.com/open-telemetry/opentelemetry-collector-contrib/pull/27635))
- (Contrib) `pkg/ottl`: Add a double converter ([#22056](https://github.com/open-telemetry/opentelemetry-collector-contrib/issues/22056))
- (Contrib) `syslogreceiver`: validate protocol name ([#27581](https://github.com/open-telemetry/opentelemetry-collector-contrib/pull/27581))
- (Contrib) `entension/storage/filestorage`: Add support for setting bbolt fsync option ([#20266](https://github.com/open-telemetry/opentelemetry-collector-contrib/issues/20266))
- (Contrib) `filelogreceiver`: Add a new "top_n" option to specify the number of files to track when using ordering criteria ([#23788](https://github.com/open-telemetry/opentelemetry-collector-contrib/issues/23788))
- (Contrib) `k8sclusterreceiver`: add optional k8s.pod.qos_class resource attribute ([#27483](https://github.com/open-telemetry/opentelemetry-collector-contrib/issues/27483))
- (Contrib) `pkg/stanza`: Log warning, instead of error, when Windows Event Log publisher metadata is not available and cache the successfully retrieved ones. ([#27658](https://github.com/open-telemetry/opentelemetry-collector-contrib/pull/27658))
- (Contrib) `pkg/ottl`: Add optional Converter parameters to replacement Editors ([#27235](https://github.com/open-telemetry/opentelemetry-collector-contrib/pull/27235))
- (Contrib) `signalfxexporter`: Add an option to control the dimension client timeout ([#27815](https://github.com/open-telemetry/opentelemetry-collector-contrib/pull/27815))
- (Contrib) `signalfxexporter`: Add the build version to the user agent of the SignalFx exporter ([#16841](https://github.com/open-telemetry/opentelemetry-collector-contrib/issues/16841))

### 🧰 Bug fixes 🧰

- (Splunk) Fix Tanzu Tile to properly set proxy exclusions. ([#3902](https://github.com/signalfx/splunk-otel-collector/pull/3902))
- (Contrib) `syslog`: add integration tests and fix related bugs ([#21245](https://github.com/open-telemetry/opentelemetry-collector-contrib/issues/21245))
- (Contrib) `processor/resourcedetection`: Don't parse the field `cpuInfo.Model` if it's blank. ([#27678](https://github.com/open-telemetry/opentelemetry-collector-contrib/pull/27678))
- (Contrib) `k8sclusterreceiver`: Change clusterquota and resourcequota metrics to use {resource} unit ([#10553](https://github.com/open-telemetry/opentelemetry-collector-contrib/issues/10553))
- (Contrib) `pkg/ottl`: Fix bug where named parameters needed a space after the equal sign (`=`). ([#28511](https://github.com/open-telemetry/opentelemetry-collector-contrib/pull/28511))
- (Contrib) `filelogreceiver`: Fix issue where batching of files could result in ignoring start_at setting. ([#27773](https://github.com/open-telemetry/opentelemetry-collector-contrib/pull/27773))
- (Core) `exporters`: Fix nil pointer dereference when stopping persistent queue after a start encountered an error ([#8718](https://github.com/open-telemetry/opentelemetry-collector/pull/8718))


### 💡 Enhancements 💡

- (Splunk) Add an option, `-msi_public_properties`, to allow passing MSI public properties when installing the Splunk OpenTelemetry Collector using the Windows installer script ([#3921](https://github.com/signalfx/splunk-otel-collector/pull/3921))

## v0.87.0

This Splunk OpenTelemetry Collector release includes changes from the [opentelemetry-collector v0.87.0](https://github.com/open-telemetry/opentelemetry-collector/releases/tag/v0.87.0) and the [opentelemetry-collector-contrib v0.87.0](https://github.com/open-telemetry/opentelemetry-collector-contrib/releases/tag/v0.87.0) releases where appropriate.

### 🛑 Breaking changes 🛑

- (Splunk) Auto Instrumentation for Linux ([#3791](https://github.com/signalfx/splunk-otel-collector/pull/3791)):
  - The `/usr/lib/splunk-instrumentation/instrumentation.conf` config file is no longer
    supported, and is replaced by `/etc/splunk/zeroconfig/java.conf`. If the `splunk-otel-auto-instrumentation` deb/rpm
    package is manually upgraded, the options within `/usr/lib/splunk-instrumentation/instrumentation.conf` will need to
    be manually migrated to their corresponding environment variables within `/etc/splunk/zeroconfig/java.conf`.
  - Manual installation of the `splunk-otel-auto-instrumentation` deb/rpm package no longer automatically adds
    `/usr/lib/splunk-instrumentation/libsplunk.so` to `/etc/ld.so.preload`.
  - Manual upgrade of the `splunk-otel-auto-instrumentation` deb/rpm package will automatically remove
    `/usr/lib/splunk-instrumentation/libsplunk.so` from `/etc/ld.so.preload`.
  - The `splunk.linux-autoinstr.executions` metric is no longer generated by `libsplunk.so`.
  - See [Splunk OpenTelemetry Zero Configuration Auto Instrumentation for Linux](https://github.com/signalfx/splunk-otel-collector/blob/main/instrumentation/README.md)
    for manual installation/configuration details.
  - For users of the [Ansible](https://galaxy.ansible.com/ui/repo/published/signalfx/splunk_otel_collector/), [Chef](https://supermarket.chef.io/cookbooks/splunk_otel_collector), [Puppet](https://forge.puppet.com/modules/signalfx/splunk_otel_collector), or [Salt](https://github.com/signalfx/splunk-otel-collector/tree/main/deployments/salt) modules for Auto Instrumentation, it is recommended to update the following option in your configuration for version `0.86.0` or older until these modules are updated to manage these changes:
    - Ansible: `splunk_otel_auto_instrumentation_version`
    - Chef: `auto_instrumentation_version`
    - Puppet: `auto_instrumentation_version`
    - Salt: `auto_instrumentation_version`
- (Contrib) `kubeletstatsreceiver`: Fixes a bug where the "insecure_skip_verify" config was not being honored when "auth_type" is "serviceAccount" in kubelet client. ([#26319](https://github.com/open-telemetry/opentelemetry-collector-contrib/issues/26319))
  - Before the fix, the kubelet client was not verifying kubelet's certificate. The default value of the config is false,
    so with the fix the client will start verifying tls cert unless the config is explicitly set to true.
- (Contrib) `tailsamplingprocessor`: Improve counting for the `count_traces_sampled` metric ([#25882](https://github.com/open-telemetry/opentelemetry-collector-contrib/issues/25882))
- (Contrib) `extension/filestorage`: Replace path-unsafe characters in component names ([#3148](https://github.com/open-telemetry/opentelemetry-collector-contrib/issues/3148))
- (Core) `service/telemetry exporter/exporters`: Enable sampling logging by default and apply it to all components. ([#8134](https://github.com/open-telemetry/opentelemetry-collector/pull/8134))
  - The sampled logger configuration can be disabled easily by setting the `service::telemetry::logs::sampling::enabled` to `false`.

### 🚩 Deprecations 🚩

- (Splunk) The following Auto Instrumentation options for the Linux installer script are deprecated and will only apply if the `--instrumentation-version <version>`
  option is specified for version `0.86.0` or older:
  - `--[no-]generate-service-name`: `libsplunk.so` no longer generates service names for instrumented applications. The default behavior is for the activated Java
    and/or Node.js Auto Instrumentation agents to automatically generate service names. Use the `--service-name <name>` option to override the auto-generated service
    names for all instrumented applications.
  - `--[enable|disable]-telemetry`: `libsplunk.so` no longer generates the `splunk.linux-autoinstr.executions` telemetry metric.

### 🚀 New components 🚀

- (Splunk) Add the `loadbalancing` exporter ([#3825](https://github.com/signalfx/splunk-otel-collector/pull/3825))
- (Splunk) Add the `udplog` receiver ([#3826](https://github.com/signalfx/splunk-otel-collector/pull/3826))

### 💡 Enhancements 💡

- (Splunk) Update golang to 1.20.10 ([#3770](https://github.com/signalfx/splunk-otel-collector/pull/3770))
- (Splunk) Add debian 12 support to installer ([#3766](https://github.com/signalfx/splunk-otel-collector/pull/3766))
- (Splunk) Add new Auto Instrumentation options for the Linux installer script ([#3791](https://github.com/signalfx/splunk-otel-collector/pull/3791)):
  - `--with[out]-systemd-instrumentation`: Activate auto instrumentation for only `systemd` services without preloading
    the `libsplunk.so` shared object library (default: `--without-systemd-instrumentation`)
  - Initial support for [Splunk OpenTelemetry Auto Instrumentation for Node.js](https://github.com/signalfx/splunk-otel-js):
    - Activated by default if the `--with-instrumentation` or `--with-systemd-instrumentation` option is specified.
    - Use the `--without-instrumentation-sdk node` option to explicitly skip Node.js.
    - `npm` is required to install the Node.js Auto Instrumentation package. If `npm` is not installed, Node.js will
      be skipped automatically.
    - By default, the Node.js Auto Instrumentation package is installed with the `npm install --global` command. Use the
      `--npm-command "<command>"` option to specify a custom command.
    - Environment variables to activate and configure Node.js auto instrumentation are added to `/etc/splunk/zeroconfig/node.conf` (for `--with-instrumentation`) or
      `/usr/lib/systemd/system.conf.d/00-splunk-otel-auto-instrumentation.conf` (for `--with-systemd-instrumentation`) based on defaults and specified installation options.
  - Auto Instrumentation for Java is also activated by default if the `--with-instrumentation` or
    `--with-systemd-instrumentation` option is specified. Use the `--without-instrumentation-sdk java` option to skip Java.
  - `--otlp-endpoint host:port`: Set the OTLP gRPC endpoint for captured traces (default: `http://LISTEN_INTERFACE:4317`
    where `LISTEN_INTERFACE` is the value from the `--listen-interface` option if specified, or `127.0.0.1` otherwise)
  - See [Linux Installer Script](https://github.com/signalfx/splunk-otel-collector/blob/main/docs/getting-started/linux-installer.md)
    for more details.
- (Splunk) Update splunk-otel-javaagent to [v1.29.0](https://github.com/signalfx/splunk-otel-java/releases/tag/v1.29.0) ([#3788](https://github.com/signalfx/splunk-otel-collector/pull/3788))
- (Splunk) Redis discovery ([#3731](https://github.com/signalfx/splunk-otel-collector/pull/3731))
- (Splunk) Update Bundled OpenJDK to [11.0.21+9](https://github.com/adoptium/temurin11-binaries/releases/tag/jdk-11.0.21%2B9) ([#3819](https://github.com/signalfx/splunk-otel-collector/pull/3819))
- (Splunk) Oracledb discovery tweaks (remove static endpoint) ([#3836](https://github.com/signalfx/splunk-otel-collector/pull/3836))
- (Contrib) `probabilisticsamplerprocessor`: Allow non-bytes values to be used as the source for the sampling decision ([#18222](https://github.com/open-telemetry/opentelemetry-collector-contrib/issues/18222))
- (Contrib) `kafkareceiver`: Allow users to attach kafka header metadata with the log/metric/trace record in the pipeline. Introduce a new config param, 'header_extraction' and some examples. ([#24367](https://github.com/open-telemetry/opentelemetry-collector-contrib/pull/24367))
- (Contrib) `kafkaexporter`: Adding Zipkin encoding option for traces to kafkaexporter ([#21102](https://github.com/open-telemetry/opentelemetry-collector-contrib/issues/21102))
- (Contrib) `kubeletstatsreceiver`: Support specifying context for `kubeConfig` `auth_type` ([#26665](https://github.com/open-telemetry/opentelemetry-collector-contrib/issues/26665))
- (Contrib) `kubeletstatsreceiver`: Adds new `k8s.pod.cpu_limit_utilization`, `k8s.pod.cpu_request_utilization`, `k8s.container.cpu_limit_utilization`, and `k8s.container.cpu_request_utilization` metrics that represent the ratio of cpu used vs set limits and requests. ([#27276](https://github.com/open-telemetry/opentelemetry-collector-contrib/pull/27276))
- (Contrib) `kubeletstatsreceiver`: Adds new `k8s.pod.memory_limit_utilization`, `k8s.pod.memory_request_utilization`, `k8s.container.memory_limit_utilization`, and `k8s.container.memory_request_utilization` metrics that represent the ratio of memory used vs set limits and requests. ([#25894](https://github.com/open-telemetry/opentelemetry-collector-contrib/pull/25894))

### 🧰 Bug fixes 🧰

- (Contrib) `spanmetricsprocessor`: Prune histograms when dimension cache is pruned. ([#27080](https://github.com/open-telemetry/opentelemetry-collector-contrib/issues/27080))
  - Dimension cache was always pruned but histograms were not being pruned. This caused metric series created
    by processor/spanmetrics to grow unbounded.
- (Contrib) `splunkhecreceiver`: Fix receiver behavior when used for metrics and logs at the same time; metrics are no longer dropped. ([#27473](https://github.com/open-telemetry/opentelemetry-collector-contrib/issues/27473))
- (Contrib) `metricstransformprocessor`: Fixes a nil pointer dereference when copying an exponential histogram ([#27409](https://github.com/open-telemetry/opentelemetry-collector-contrib/issues/27409))
- (contrib) `k8sclusterreceiver`: change k8s.container.ready, k8s.pod.phase, k8s.pod.status_reason, k8s.namespace.phase units to empty ([#10553](https://github.com/open-telemetry/opentelemetry-collector-contrib/issues/10553))
- (Contrib) `k8sclusterreceiver`: Change k8s.node.condition* metric units to empty ([#10553](https://github.com/open-telemetry/opentelemetry-collector-contrib/issues/10553))
- (Contrib) `syslogreceiver`: Fix issue where long tokens would be truncated prematurely ([#27294](https://github.com/open-telemetry/opentelemetry-collector-contrib/pull/27294))
- (Core) `telemetry`: remove workaround to ignore errors when an instrument includes a `/` ([#8346](https://github.com/open-telemetry/opentelemetry-collector/issues/8346))

## v0.86.0

This Splunk OpenTelemetry Collector release includes changes from the [opentelemetry-collector v0.86.0](https://github.com/open-telemetry/opentelemetry-collector/releases/tag/v0.86.0) and the [opentelemetry-collector-contrib v0.86.0](https://github.com/open-telemetry/opentelemetry-collector-contrib/releases/tag/v0.86.0) releases where appropriate.

### 🛑 Breaking changes 🛑

- (Splunk) Set `SPLUNK_LISTEN_INTERFACE` environment variable value to 127.0.0.1 for [agent mode](https://docs.splunk.com/observability/en/gdi/opentelemetry/deployment-modes.html#host-monitoring-agent-mode) by default, as determined by config path. 0.0.0.0 will be set otherwise, with existing environment values respected. The installers have been updated to only set the environment variable for collector service if configured directly (e.g. via `--listen-interface <ip>` or `-network_interface "<ip>"` for Linux or Windows installer script options, respectively) ([#3732](https://github.com/signalfx/splunk-otel-collector/pull/3732))

### 🚩 Deprecations 🚩

- (Core) `loggingexporter`: Mark the logging exporter as deprecated, in favour of debug exporter ([#7769](https://github.com/open-telemetry/opentelemetry-collector/issues/7769))

### 🚀 New components 🚀

- (Splunk) enabling in-development `scriptedinputs` receiver in components ([#3627](https://github.com/signalfx/splunk-otel-collector/pull/3627))
- (Core) `debugexporter`: Add debug exporter, which replaces the logging exporter ([#7769](https://github.com/open-telemetry/opentelemetry-collector/issues/7769))

### 💡 Enhancements 💡

- (Splunk) Oracledb discovery ([#3633](https://github.com/signalfx/splunk-otel-collector/pull/3633))
- (Splunk) include debug exporter ([#3735](https://github.com/signalfx/splunk-otel-collector/pull/3735))
- (Splunk) Update bundled python to 3.11.6 ([#3727](https://github.com/signalfx/splunk-otel-collector/pull/3727))
- (Splunk) Switch pulsar exporter to contrib ([#3641](https://github.com/signalfx/splunk-otel-collector/pull/3641))
- (Splunk) demonstrate filelog receiver config equivalent to Splunk Addon for Unix and Linux File and Directory Inputs ([#3271](https://github.com/signalfx/splunk-otel-collector/pull/3271))
- (Splunk) remove unused Smart Agent package code (#3676, #3678, #3685, #3686, #3687, #3688, #3689, #3702, #3703, and #3706)
- (Contrib) `processor/tailsampling`: Allow sub-second decision wait time ([#26354](https://github.com/open-telemetry/opentelemetry-collector-contrib/issues/26354))
- (Contrib) `processor/resourcedetection`: Added support for host's cpuinfo attributes. ([#26532](https://github.com/open-telemetry/opentelemetry-collector-contrib/issues/26532))
  In Linux and Darwin all fields are populated. In Windows only family, vendor.id and model.name are populated.
- (Contrib) `pkg/stanza`: Add 'omit_pattern' setting to `split.Config`. ([#26381](https://github.com/open-telemetry/opentelemetry-collector-contrib/issues/26381))
  This can be used omit the start or end pattern from a log entry.
- (Contrib) `statsdreceiver`: Add TCP support to statsdreceiver ([#23327](https://github.com/open-telemetry/opentelemetry-collector-contrib/issues/23327))
- (Contrib) `statsdreceiver`: Allow for empty tag sets ([#27011](https://github.com/open-telemetry/opentelemetry-collector-contrib/pull/27011))
- (Contrib) `pkg/ottl`: Update contexts to set and get time.Time ([#22010](https://github.com/open-telemetry/opentelemetry-collector-contrib/issues/22010))
- (Contrib) `pkg/ottl`: Add a Now() function to ottl that returns the current system time ([#27038](https://github.com/open-telemetry/opentelemetry-collector-contrib/pull/27038), [#26507](https://github.com/open-telemetry/opentelemetry-collector-contrib/issues/26507))
- (Contrib) `filelogreceiver`: Log the globbing IO errors ([#23768](https://github.com/open-telemetry/opentelemetry-collector-contrib/issues/23768))
- (Contrib) `pkg/ottl`: Allow named arguments in function invocations ([#20879](https://github.com/open-telemetry/opentelemetry-collector-contrib/issues/20879))
  Arguments can now be specified by a snake-cased version of their name in the function's
  `Arguments` struct. Named arguments can be specified in any order, but must be specified
  after arguments without a name.
- (Contrib) `pkg/ottl`: Add new `TruncateTime` function to help with manipulation of timestamps ([#26696](https://github.com/open-telemetry/opentelemetry-collector-contrib/pull/26696))
- (Contrib) `pkg/stanza`: Add 'overwrite_text' option to severity parser. ([#26671](https://github.com/open-telemetry/opentelemetry-collector-contrib/issues/26671))
  Allows the user to overwrite the text of the severity parser with the official string representation of the severity level.
- (Contrib) `prometheusreceiver`: add a new flag, enable_protobuf_negotiation, which enables protobuf negotiation when scraping prometheus clients ([#27027](https://github.com/open-telemetry/opentelemetry-collector-contrib/issues/27027))
- (Contrib) `redisreceiver`: Added `redis.cmd.latency` metric. ([#6942](https://github.com/open-telemetry/opentelemetry-collector-contrib/issues/6942))
- (Contrib) `processor/resourcedetectionprocessor`: add k8snode detector to provide node metadata; currently the detector provides `k8d.node.uid` ([#26538](https://github.com/open-telemetry/opentelemetry-collector-contrib/issues/26538))
- (Contrib) `splunkhecreceiver`: Update splunk hec receiver to extract time query parameter if it is provided ([#27006](https://github.com/open-telemetry/opentelemetry-collector-contrib/issues/27006))
- (Contrib) `processor/k8sattributes`: allow metadata extractions to be set to empty list ([#14452](https://github.com/open-telemetry/opentelemetry-collector-contrib/issues/14452))

### 🧰 Bug fixes 🧰

- (Contrib) `processor/tailsampling`: Prevent the tail-sampling processor from accepting duplicate policy names ([#27016](https://github.com/open-telemetry/opentelemetry-collector-contrib/issues/27016))
- (Contrib) `k8sclusterreceiver`: Change k8s.deployment.available and k8s.deployment.desired metric units to {pod} ([#10553](https://github.com/open-telemetry/opentelemetry-collector-contrib/issues/10553))
- (Contrib) `k8sclusterreceiver`: Change k8scluster receiver metric units to follow otel semantic conventions ([#10553](https://github.com/open-telemetry/opentelemetry-collector-contrib/issues/10553))
- (Contrib) `pkg/stanza`: Fix bug where force_flush_period not applied ([#26691](https://github.com/open-telemetry/opentelemetry-collector-contrib/issues/26691))
- (Contrib) `filelogreceiver`: Fix issue where truncated file could be read incorrectly. ([#27037](https://github.com/open-telemetry/opentelemetry-collector-contrib/issues/27037))
- (Contrib) `receiver/hostmetricsreceiver`: Make sure the process scraper uses the gopsutil context, respecting the `root_path` configuration. ([#24777](https://github.com/open-telemetry/opentelemetry-collector-contrib/issues/24777))
- (Contrib) `k8sclusterreceiver`: change k8s.container.restarts unit from 1 to {restart} ([#10553](https://github.com/open-telemetry/opentelemetry-collector-contrib/issues/10553))
- (Core) `configtls`: fix incorrect use of fsnotify ([#8438](https://github.com/open-telemetry/opentelemetry-collector/issues/8438))

## v0.85.0

***ADVANCED NOTICE - SPLUNK_LISTEN_INTERFACE DEFAULTS***

Starting with version 0.86.0 (next release), the collector installer will change the default value of the network listening interface option from `0.0.0.0` to `127.0.0.1`.

### 🛑 Breaking changes 🛑

- (Contrib) `k8sclusterreceiver`: Remove deprecated Kubernetes API resources ([#23612](https://github.com/open-telemetry/opentelemetry-collector-contrib/issues/23612), [#26551](https://github.com/open-telemetry/opentelemetry-collector-contrib/issues/26551))
Drop support of `HorizontalPodAutoscaler` `v2beta2` version and `CronJob` `v1beta1` version.
Note that metrics for those resources will not be emitted anymore on Kubernetes 1.22 and older.
- (Contrib) `prometheusexporters`: Append prometheus type and unit suffixes by default in prometheus exporters. ([#26488](https://github.com/open-telemetry/opentelemetry-collector-contrib/issues/26488))
Suffixes can be disabled by setting add_metric_suffixes to false on the exporter.
- (Contrib) `attributesprocessor`, `resourceprocessor`: Transition featuregate `coreinternal.attraction.hash.sha256` to stable ([#4759](https://github.com/open-telemetry/opentelemetry-collector-contrib/issues/4759))

### 💡 Enhancements 💡

- (Splunk) `wavefrontreceiver`: Add wavefrontreceiver ([#3629](https://github.com/signalfx/splunk-otel-collector/pull/3629))
- (Splunk) Update `splunk-otel-javaagent` to 1.28.0 ([#3647](https://github.com/signalfx/splunk-otel-collector/pull/3647))
- (Contrib) `postgresqlreceiver`: Added postgresql.database.locks metric. ([#26317](https://github.com/open-telemetry/opentelemetry-collector-contrib/issues/26317))
- (Contrib) `receiver/statsdreceiver`: Add support for distribution type metrics in the statsdreceiver. ([#24768](https://github.com/open-telemetry/opentelemetry-collector-contrib/issues/24768))
- (Contrib) `pkg/ottl`: Add converters to convert time to unix nanoseconds, unix microseconds, unix milliseconds or unix seconds ([#24686](https://github.com/open-telemetry/opentelemetry-collector-contrib/issues/24686))
- (Contrib) `receiver/hostmetrics`: Don't collect connections data from the host if system.network.connections metric is disabled to not waste CPU cycles. ([#25815](https://github.com/open-telemetry/opentelemetry-collector-contrib/issues/25815))
- (Contrib) `jaegerreceiver`,`jaegerremotesamplingextension`: Add featuregates to replace Thrift-gen with Proto-gen types for sampling strategies ([#18401](https://github.com/open-telemetry/opentelemetry-collector-contrib/issues/18401))

  Available featuregates are:
  * `extension.jaegerremotesampling.replaceThriftWithProto`
  *  `receiver.jaegerreceiver.replaceThriftWithProto`
- (Contrib) `k8sclusterreceiver`: Add optional `k8s.kubelet.version`, `k8s.kubeproxy.version` node resource attributes ([#24835](https://github.com/open-telemetry/opentelemetry-collector-contrib/issues/24835))
- (Contrib) `k8sclusterreceiver`: Add `k8s.pod.status_reason` option metric ([#24034](https://github.com/open-telemetry/opentelemetry-collector-contrib/issues/24034))
- (Contrib) `k8sobjectsreceiver`: Adds logic to properly handle 410 response codes when watching. This improves the reliability of the receiver. ([#26098](https://github.com/open-telemetry/opentelemetry-collector-contrib/pull/26098))
- (Contrib) `k8sobjectreceiver`: Adds option to exclude event types (`MODIFIED`, `DELETED`, etc) in watch mode. ([#26042](https://github.com/open-telemetry/opentelemetry-collector-contrib/pull/26042))
- (Core) `confighttp`: Add option to disable HTTP keep-alives ([#8260](https://github.com/open-telemetry/opentelemetry-collector/issues/8260))

### 🧰 Bug fixes 🧰

- (Splunk) `fluentd`: Update fluentd url for windows ([#3635](https://github.com/signalfx/splunk-otel-collector/pull/3635))
- (Contrib) `processor/routing`: When using attributes instead of resource attributes, the routing processor would crash the collector. This does not affect the connector version of this component. ([#26462](https://github.com/open-telemetry/opentelemetry-collector-contrib/issues/26462))
- (Contrib) `processor/tailsampling`: Added saving instrumentation library information for tail-sampling ([#13642](https://github.com/open-telemetry/opentelemetry-collector-contrib/issues/13642))
- (Contrib) `receiver/kubeletstats`: Fixes client to refresh service account token when authenticating with kubelet ([#26120](https://github.com/open-telemetry/opentelemetry-collector-contrib/issues/26120))
- (Contrib) `filelogreceiver`: Fix the behavior of the add operator to continue to support `EXPR(env("MY_ENV_VAR"))` expressions ([#26373](https://github.com/open-telemetry/opentelemetry-collector-contrib/issues/26373))
- (Contrib) `pkg/stanza`: Fix issue unsupported type 'syslog_parser' ([#26452](https://github.com/open-telemetry/opentelemetry-collector-contrib/issues/26452))
- (Core) `confmap`: fix bugs of unmarshalling slice values ([#4001](https://github.com/open-telemetry/opentelemetry-collector/issues/4001))

## v0.84.0

### 🛑 Breaking changes 🛑

- (Contrib) `jaegerreceiver`: Deprecate remote_sampling config in the jaeger receiver ([#24186](https://github.com/open-telemetry/opentelemetry-collector-contrib/issues/24186))
  The jaeger receiver will fail to start if remote_sampling config is specified in it.  The `receiver.jaeger.DisableRemoteSampling` feature gate can be set to let the receiver start and treat  remote_sampling config as no-op. In a future version this feature gate will be removed and the receiver will always  fail when remote_sampling config is specified.

### 💡 Enhancements 💡

- (Splunk) `jmxreceiver`: Bundle latest [JMX Metric Gatherer](https://github.com/open-telemetry/opentelemetry-java-contrib/tree/main/jmx-metrics) in installer packages and images for Windows and Linux ([#3262](https://github.com/signalfx/splunk-otel-collector/pull/3262))
- (Splunk) `solacereceiver`: Added solace receiver to the splunk otel collector ([#3590](https://github.com/signalfx/splunk-otel-collector/pull/3590))
- (Splunk) `receiver/smartagent`: Move to gopsutil 3.23.7 and remove the need to set environment variables ([#3509](https://github.com/signalfx/splunk-otel-collector/pull/3509))
- (Splunk) Update splunk-otel-javaagent to 1.27.0 ([#3537](https://github.com/signalfx/splunk-otel-collector/pull/3537))
- (Splunk) `receiver/smartagent`: Use `Leases` instead of `ConfigMapLeases` for leader-election in k8s. ([#3521](https://github.com/signalfx/splunk-otel-collector/pull/3521))
- (Splunk) Update bundled python to 3.11.5 ([#3543](https://github.com/signalfx/splunk-otel-collector/pull/3543))
- (Contrib) `redisreceiver`: Adding username parameter for connecting to redis ([#24408](https://github.com/open-telemetry/opentelemetry-collector-contrib/issues/24408))
- (Contrib) `postgresqlreceiver`: Added `postgresql.temp_files` metric. ([#26080](https://github.com/open-telemetry/opentelemetry-collector-contrib/issues/26080))
- (Contrib) `signalfxexporter`: Added a mechanism to drop histogram buckets ([#25845](https://github.com/open-telemetry/opentelemetry-collector-contrib/issues/25845))
- (Contrib) `journaldreceiver`: add support for identifiers ([#20295](https://github.com/open-telemetry/opentelemetry-collector-contrib/issues/20295))
- (Contrib) `journaldreceiver`: add support for dmesg ([#20295](https://github.com/open-telemetry/opentelemetry-collector-contrib/issues/20295))
- (Contrib) `pkg/ottl`: Add converters to covert duration to nanoseconds, microseconds, milliseconds, seconds, minutes or hours ([#24686](https://github.com/open-telemetry/opentelemetry-collector-contrib/issues/24686))
- (Contrib) `snmpreceiver`: Support scalar OID resource attributes ([#23373](https://github.com/open-telemetry/opentelemetry-collector-contrib/issues/23373))
  Add column and scalar OID metrics to resources that have scalar OID attributes
- (Contrib) `kubeletstatsreceiver`: Add a new `uptime` metric for nodes, pods, and containers to track how many seconds have passed since the object started  ([#25867](https://github.com/open-telemetry/opentelemetry-collector-contrib/issues/25867))
- (Contrib) `pkg/ottl`: Add new `ExtractPatterns` converter that extract regex pattern from string.  ([#25834](https://github.com/open-telemetry/opentelemetry-collector-contrib/issues/25834), [#25856](https://github.com/open-telemetry/opentelemetry-collector-contrib/issues/25856))
- (Contrib) `pkg/ottl`: Add support for Log, Metric and Trace Slices to `Len` converter ([#25868](https://github.com/open-telemetry/opentelemetry-collector-contrib/issues/25868))
- (Contrib) `postgresqlreceiver`: Added `postgresql.deadlocks` metric. ([#25688](https://github.com/open-telemetry/opentelemetry-collector-contrib/issues/25688))
- (Contrib) `postgresqlreceiver`: Added `postgresql.sequential_scans` metric. ([#26096](https://github.com/open-telemetry/opentelemetry-collector-contrib/issues/26096))
- (Contrib) `prometheusreceiver`: The otel_scope_name and otel_scope_version labels are used to populate scope name and version. otel_scope_info is used to populate scope attributes. ([#25870](https://github.com/open-telemetry/opentelemetry-collector-contrib/issues/20295))
- (Contrib) `receiver/prometheus`: translate units from prometheus to UCUM ([#23208](https://github.com/open-telemetry/opentelemetry-collector-contrib/issues/23208))
- (Core) `loggingexporter`: Adds exemplars logging to the logging exporter when `detailed` verbosity level is set. ([#7912](https://github.com/open-telemetry/opentelemetry-collector/issues/7912))
- (Core) `configgrpc`: Allow any registered gRPC load balancer name to be used. ([#8262](https://github.com/open-telemetry/opentelemetry-collector/issues/8262))
- (Core) `service`: add OTLP export for internal traces ([#8106](https://github.com/open-telemetry/opentelemetry-collector/issues/8106))
- (Core) `configgrpc`: Add support for :authority pseudo-header in grpc client ([#8228](https://github.com/open-telemetry/opentelemetry-collector/issues/8228))

### 🧰 Bug fixes 🧰

- (Core) `otlphttpexporter`: Fix the handling of the HTTP response to ignore responses not encoded as protobuf ([#8263](https://github.com/open-telemetry/opentelemetry-collector/issues/8263))
- (Contrib) `receiver_creator`: Update expr and relocate breaking `type` function to `typeOf` ([#26038](https://github.com/open-telemetry/opentelemetry-collector-contrib/issues/26038))
- (Splunk) `deployment/cloudfoundry`: Add missing system resource detection ([#3541](https://github.com/signalfx/splunk-otel-collector/pull/3541))

## v0.83.0

### 🛑 Breaking changes 🛑

- (Splunk) Fluentd installation ***disabled*** by default for the [`splunk-otel-collector` salt formula](https://github.com/signalfx/splunk-otel-collector/tree/main/deployments/salt) ([#3448](https://github.com/signalfx/splunk-otel-collector/pull/3448))
  - Specify the `install_fluentd: True` attribute in your pillar to enable installation
- (Splunk/Contrib) Removes the deprecated `receiver/prometheus_exec` receiver. Please see [migration guide](docs/deprecations/migrating-from-prometheus-exec-to-prometheus.md) for further details. ([#24740](https://github.com/open-telemetry/opentelemetry-collector-contrib/pull/24740)) ([#3512](https://github.com/signalfx/splunk-otel-collector/pull/3512))
- (Contrib) `receiver/k8scluster`: Unify predefined and custom node metrics. ([#24776](https://github.com/open-telemetry/opentelemetry-collector-contrib/pull/24776))
  - Update metrics description and units to be consistent
  - Remove predefined metrics definitions from metadata.yaml because they are controlled by `node_conditions_to_report`
    and `allocatable_types_to_report` config options.

### 💡 Enhancements 💡

- (Splunk) Use `SPLUNK_LISTEN_INTERFACE` and associated installer option to configure the network interface used by the collector for default configurations ([#3421](https://github.com/signalfx/splunk-otel-collector/pull/3421))
  - Existing installations will rely on the default value of `SPLUNK_LISTEN_INTERFACE` set to `0.0.0.0`. Users must add `SPLUNK_LISTEN_INTERFACE` to their collector configuration to take advantage of this new option.
- (Contrib) `receiver/collectdreceiver`: Migrate from opencensus to pdata, change collectd, test to match pdata format. ([#20760](https://github.com/open-telemetry/opentelemetry-collector-contrib/issues/20760))
- (Contrib) `pkg/ottl`: Add support for using addition and subtraction with time and duration ([#22009](https://github.com/open-telemetry/opentelemetry-collector-contrib/issues/22009))
- (Contrib) `transformprocessor`: Add extract_count_metric OTTL function to transform processor ([#22853](https://github.com/open-telemetry/opentelemetry-collector-contrib/issues/22853))
- (Contrib) `transformprocessor`: Add extract_sum_metric OTTL function to transform processor ([#22853](https://github.com/open-telemetry/opentelemetry-collector-contrib/issues/22853))
- (Contrib) `prometheusreceiver`: Don't drop histograms without buckets ([#22070](https://github.com/open-telemetry/opentelemetry-collector-contrib/issues/22070))
- (Contrib) `pkg/ottl`: Add a new Function Getter to the OTTL package, to allow passing Converters as literal parameters. ([#22961](https://github.com/open-telemetry/opentelemetry-collector-contrib/issues/22961))
  Currently OTTL provides no way to use any defined Converter within another Editor/Converter.
  Although Converters can be passed as a parameter, they are always executed and the result is what is actually passed as the parameter.
  This allows OTTL to pass Converters themselves as a parameter so they can be executed within the function.
- (Contrib) `resourcedetectionprocessor`: GCP resource detection processor can automatically add `gcp.gce.instance.hostname` and `gcp.gce.instance.name` attributes. ([#24598](https://github.com/open-telemetry/opentelemetry-collector-contrib/pull/24598))
- `splunkhecexporter`: Add heartbeat check while startup and new config param, heartbeat/startup (defaults to false). This is different than the healtcheck_startup, as the latter doesn't take token or index into account. ([#24411](https://github.com/open-telemetry/opentelemetry-collector-contrib/issues/24411))
- (Contrib) `hostmetricsreceiver`: Report  logical and physical number of CPUs as metric. ([#22099](https://github.com/open-telemetry/opentelemetry-collector-contrib/issues/22099))
  - Use the `system.cpu.logical.count::enabled` and `system.cpu.physical.count::enabled` flags to enable them
- (Contrib) `k8sclusterreceiver`: Allows disabling metrics and resource attributes ([#24568](https://github.com/open-telemetry/opentelemetry-collector-contrib/issues/24568))
- (Contrib) `k8sclusterreceiver`: Reduce memory utilization ([#24769](https://github.com/open-telemetry/opentelemetry-collector-contrib/pull/24769))
- (Contrib) `k8sattributes`: Added k8s.cluster.uid to k8sattributes processor to add cluster uid ([#21974](https://github.com/open-telemetry/opentelemetry-collector-contrib/issues/21974))
- (Contrib) `resourcedetectionprocessor`: Collect heroku metadata available instead of exiting early. Log at debug level if metadata is missing to help troubleshooting. ([#25059](https://github.com/open-telemetry/opentelemetry-collector-contrib/pull/25059))
- (Contrib) `hostmetricsreceiver`: Improved description of the system.cpu.utilization metrics. ([#25115](https://github.com/open-telemetry/opentelemetry-collector-contrib/pull/25115))
- (Contrib) `cmd/mdatagen`: Avoid reusing the same ResourceBuilder instance for multiple ResourceMetrics ([#24762](https://github.com/open-telemetry/opentelemetry-collector-contrib/pull/24762))
- (Contrib) `resourcedetectionprocessor`: Add detection of os.description to system detector ([#24541](https://github.com/open-telemetry/opentelemetry-collector-contrib/issues/24541))
- (Contrib) `filelogreceiver`: Bump 'filelog.allowHeaderMetadataParsing' feature gate to beta ([#18198](https://github.com/open-telemetry/opentelemetry-collector-contrib/issues/18198))
- (Contrib) `receiver/prometheusreceiver`: Add config `report-extra-scrape-metrics` to report additional prometheus scraping metrics ([#21040](https://github.com/open-telemetry/opentelemetry-collector-contrib/issues/21040))
  - Emits additional metrics - scrape_body_size_bytes, scrape_sample_limit, scrape_timeout_seconds. scrape_body_size_bytes metric can be used for checking failed scrapes due to body-size-limit.
- (Contrib) `receiver/sqlquery`: Set ObservedTimestamp on collected logs ([#23776](https://github.com/open-telemetry/opentelemetry-collector-contrib/issues/23776))
- (Core) `extension`: Add optional `ConfigWatcher` interface ([#6596](https://github.com/open-telemetry/opentelemetry-collector/issues/6596))
  - Extensions implementing this interface will be notified of the Collector's effective config.
- (Core) `otelcol`: Add optional `ConfmapProvider` interface for Config Providers ([#6596](https://github.com/open-telemetry/opentelemetry-collector/issues/6596))
  - This allows providing the Collector's configuration as a marshaled confmap.Conf object from a ConfigProvider
- (Core) `service`: Add `CollectorConf` field to `service.Settings` ([#6596](https://github.com/open-telemetry/opentelemetry-collector/issues/6596))
  This field is intended to be used by the Collector to pass its effective configuration to the service.

### 🧰 Bug fixes 🧰

- (Contrib) `carbonreceiver`: Fix Carbon receiver obsrecv operations memory leak ([#24275](https://github.com/open-telemetry/opentelemetry-collector-contrib/issues/24275))
  - The carbonreceiver has a memory leak where it will repeatedly open new obsrecv operations but not close them afterwards. Those operations eventually create a burden. The fix is to make sure the receiver only creates an operation per interaction over TCP.
- (Contrib) `pkg/stanza`: Create a new decoder for each TCP/UDP connection to prevent concurrent write to buffer. ([#24980](https://github.com/open-telemetry/opentelemetry-collector-contrib/issues/24980))
- (Contrib) `exporter/kafkaexporter`: Fixes a panic when SASL configuration is not present ([#24797](https://github.com/open-telemetry/opentelemetry-collector-contrib/issues/24797))
- (Contrib) `receiver/k8sobjects`: Fix bug where duplicate data would be ingested for watch mode if the client connection got reset. ([#24806](https://github.com/open-telemetry/opentelemetry-collector-contrib/pull/24806))
- (Contrib) `zipkinreceiver`: Respects zipkin's serialised status tags to be converted to span status ([#14965](https://github.com/open-telemetry/opentelemetry-collector-contrib/issues/14965))
- (Contrib) `processor/resourcedetection`: Do not drop all system attributes if `host.id` cannot be fetched. ([#24669](https://github.com/open-telemetry/opentelemetry-collector-contrib/issues/24669))
- (Contrib) `signalfxexporter`: convert vmpage_io* translated metrics to pages ([#25064](https://github.com/open-telemetry/opentelemetry-collector-contrib/pull/25064))
- (Contrib) `splunkhecreceiver`: aligns success resp body w/ splunk enterprise ([#19219](https://github.com/open-telemetry/opentelemetry-collector-contrib/issues/19219))
  - changes resp from plaintext "ok" to json {"text"："success", "code"：0}

## v0.82.0

### 🛑 Breaking changes 🛑

- (Splunk) Fluentd installation ***disabled*** by default for the Linux and Windows installer scripts ([#3369](https://github.com/signalfx/splunk-otel-collector/pull/3369))
  - Specify the `--with-fluentd` (Linux) or `with_fluentd = 1` (Windows) option to enable installation
- (Splunk) Fluentd installation ***disabled*** by default for the Windows Chocolatey package ([#3377](https://github.com/signalfx/splunk-otel-collector/pull/3377))
  - Specify the `/WITH_FLUENTD:true` parameter to enable installation
- (Contrib) `receiver/prometheus`: Remove unused `buffer_period` and `buffer_count` configuration options ([#24258](https://github.com/open-telemetry/opentelemetry-collector-contrib/issues/24258))
- (Contrib) `receiver/prometheus`: Add the `trim_metric_suffixes` configuration option to allow enable metric suffix trimming.  ([#21743](https://github.com/open-telemetry/opentelemetry-collector-contrib/issues/21743), [#8950](https://github.com/open-telemetry/opentelemetry-collector-contrib/issues/8950))
  - When enabled, suffixes for unit and type are trimmed from metric names. If you previously enabled the `pkg.translator.prometheus.NormalizeName` feature gate, you will need to enable this option to have suffixes trimmed.

### 💡 Enhancements 💡

- (Core) `service`: Add support for exporting internal metrics to the console ([#7641](https://github.com/open-telemetry/opentelemetry-collector/issues/7641))
  - Internal collector metrics can now be exported to the console using the otel-go stdout exporter.
- (Core) `service`: Add support for interval and timeout configuration in periodic reader ([#7641](https://github.com/open-telemetry/opentelemetry-collector/issues/7641))
- (Core) `service`: Add support for OTLP export for internal metrics ([#7641](https://github.com/open-telemetry/opentelemetry-collector/issues/7641))
  - Internal collector metrics can now be exported via OTLP using the otel-go otlpgrpc and otlphttp exporters.
- (Core) `scraperhelper`: Adding optional timeout field to scrapers ([#7951](https://github.com/open-telemetry/opentelemetry-collector/pull/7951))
- (Core) `receiver/otlp`: Add http url paths per signal config options to otlpreceiver ([#7511](https://github.com/open-telemetry/opentelemetry-collector/issues/7511))
- (Core) `exporter/otlphttp`: Add support for trailing slash in endpoint URL ([#8084](https://github.com/open-telemetry/opentelemetry-collector/issues/8084))
  - URLs like http://localhost:4318/ will now be treated as if they were http://localhost:4318
- (Contrib) `processor/resourcedetection`: Add an option to add `host.arch` resource attributio in `system` detector semantic convention ([#22939](https://github.com/open-telemetry/opentelemetry-collector-contrib/issues/22939))
- (Contrib) `pkg/ottl`: Add new Len converter that computes the length of strings, slices, and maps. ([#23847](https://github.com/open-telemetry/opentelemetry-collector-contrib/issues/23847))
- (Contrib) `pkg/ottl`: Improve error reporting for errors during statement parsing ([#23840](https://github.com/open-telemetry/opentelemetry-collector-contrib/pull/23840))
  - Failures are now printed for all statements within a context, and the statements are printed next to the errors.
  - Erroneous values found during parsing are now quoted in error logs.
- (Contrib) `processor/routing`: Enables processor to extract metadata from client.Info ([#20913](https://github.com/open-telemetry/opentelemetry-collector-contrib/issues/20913))
- (Contrib) `processor/transform`: Report all errors from parsing OTTL statements ([#24245](https://github.com/open-telemetry/opentelemetry-collector-contrib/pull/24245))

### 🧰 Bug fixes 🧰

- (Contrib) `receiver/prometheus`: Don't fail the whole scrape on invalid data ([#24030](https://github.com/open-telemetry/opentelemetry-collector-contrib/issues/24030))
- (Contrib) `pkg/stanza`: Fix issue where nil body would be converted to string ([#24017](https://github.com/open-telemetry/opentelemetry-collector-contrib/issues/24017))
- (Contrib) `pkg/stanza`: Fix issue where syslog input ignored enable_octet_counting setting ([#24073](https://github.com/open-telemetry/opentelemetry-collector-contrib/issues/24073))
- (Contrib) `receiver/filelog`: Fix issue where files were deduplicated unnecessarily ([#24235](https://github.com/open-telemetry/opentelemetry-collector-contrib/pull/24235))
- (Contrib) `processor/tailsamplingprocessor`: Fix data race when accessing spans during policies evaluation ([#24283](https://github.com/open-telemetry/opentelemetry-collector-contrib/issues/24283))
- (Contrib) `zipkintranslator`: Stop dropping error tags from Zipkin spans. The old code removes all errors from those spans, rendering them useless if an actual error happened. In addition, no longer delete error tags if they contain useful information ([#16530](https://github.com/open-telemetry/opentelemetry-collector-contrib/issues/16530))

## v0.81.1

### 🧰 Bug fixes 🧰

- (Splunk) Discovery mode: Ensure all successful observers are used in resulting receiver creator instance ([#3391](https://github.com/signalfx/splunk-otel-collector/pull/3391))
- (Contrib) `processor/resourcedetection`: Fix panic when AKS detector is used. ([#24549](https://github.com/open-telemetry/opentelemetry-collector-contrib/pull/24549))
- (Contrib) `processor/resourcedetection`: Avoid returning empty `host.id` by the `system` detector. ([#24230](https://github.com/open-telemetry/opentelemetry-collector-contrib/issues/24230))
- (Contrib) `processor/resourcedetection`: Disable `host.id` by default on the `system` detector. This restores the behavior prior to v0.72.0 when using the `system` detector together with other detectors that set `host.id`. ([#21233](https://github.com/open-telemetry/opentelemetry-collector-contrib/issues/21233))
  To re-enable `host.id` on the `system` detector set `system::resource_attributes::host.id::enabled` to `true`:
  ```
  resourcedetection:
    detectors: [system]
    system:
      resource_attributes:
        host.id:
          enabled: true
  ```
- (Contrib) `processor/resourcedetection`: Fix docker detector not setting any attributes. ([#24280](https://github.com/open-telemetry/opentelemetry-collector-contrib/issues/24280))
- (Contrib) `processor/resourcedetection`: Fix Heroku config option for the `service.name` and `service.version` attributes. ([#24355](https://github.com/open-telemetry/opentelemetry-collector-contrib/pull/24355))

### 💡 Enhancements 💡

- (Splunk) Add support for basicauth extension. ([#3413](https://github.com/signalfx/splunk-otel-collector/pull/3413))
- (Splunk) `receiver/databricks`: Add retry/backoff on http 429s. ([#3374](https://github.com/signalfx/splunk-otel-collector/pull/3374))
- (Contrib) `processor/resourcedetection`: The system detector now can optionally set the `host.arch` resource attribute. ([#22939](https://github.com/open-telemetry/opentelemetry-collector-contrib/issues/22939))

## v0.81.0

This Splunk OpenTelemetry Collector release includes changes from the [opentelemetry-collector v0.81.0](https://github.com/open-telemetry/opentelemetry-collector/releases/tag/v0.81.0) and the [opentelemetry-collector-contrib v0.81.0](https://github.com/open-telemetry/opentelemetry-collector-contrib/releases/tag/v0.81.0) releases where appropriate.

### 🛑 Breaking changes 🛑
- (Core) `service`: Remove 'service.connectors' featuregate ([#7952](https://github.com/open-telemetry/opentelemetry-collector/pull/7952))
- (Contrib) `receiver/mongodbatlas`: Change the types of `Config.PrivateKey` and `Config.Alerts.Secret` to be `configopaque.String` ([#17273](https://github.com/open-telemetry/opentelemetry-collector-contrib/issues/17273))

### 🚩 Deprecations 🚩

- `mysqlreceiver`: set `mysql.locked_connects` as optional in order to remove it in next release ([#14138](https://github.com/open-telemetry/opentelemetry-collector-contrib/issues/14138), [#23274](https://github.com/open-telemetry/opentelemetry-collector-contrib/issues/23274))

### 💡 Enhancements 💡

- (Splunk) Package default discovery configuration in reference form in `/etc/otel/collector/config.d` ([#3311](https://github.com/signalfx/splunk-otel-collector/pull/3311))
- (Splunk) Add bundled collectd/nginx Smart Agent receiver discovery rules ([#3321](https://github.com/signalfx/splunk-otel-collector/pull/3321))
- (Splunk) Support custom `--discovery-properties` file ([#3334](https://github.com/signalfx/splunk-otel-collector/pull/3334))
- (Splunk) Add `--discovery` to the Linux installer script ([#3365](https://github.com/signalfx/splunk-otel-collector/pull/3365))
- (Splunk) Starting from this version the logs pipeline is split in the default configuration in a way that profiling
  data is always sent to Splunk Observability endpoint while other logs can be sent to another hec endpoint configured
  with `SPLUNK_HEC_URL` and `SPLUNK_HEC_TOKEN` environment variables ([#3330](https://github.com/signalfx/splunk-otel-collector/pull/3330))
- (Core) `HTTPServerSettings`: Add zstd support to HTTPServerSettings ([#7927](https://github.com/open-telemetry/opentelemetry-collector/pull/7927))
  This adds ability to decompress zstd-compressed HTTP requests to| all receivers that use HTTPServerSettings.
- (Core) `confighttp`: Add `response_headers` configuration option on HTTPServerSettings. It allows for additional headers to be attached to each HTTP response sent to the client ([#7328](https://github.com/open-telemetry/opentelemetry-collector/issues/7328))
- (Core) `otlpreceiver, otlphttpexporter, otlpexporter, configgrpc`: Upgrade github.com/mostynb/go-grpc-compression and switch to nonclobbering imports ([#7920](https://github.com/open-telemetry/opentelemetry-collector/issues/7920))
  consumers of this library should not have their grpc codecs overridden
- (Core) `otlphttpexporter`: Treat partial success responses as errors ([#6686](https://github.com/open-telemetry/opentelemetry-collector/issues/6686))
- (Contrib) `sqlqueryreceiver`: Add support of Start and End Timestamp Column in Metric Configuration. ([#18925](https://github.com/open-telemetry/opentelemetry-collector-contrib/issues/18925), [#14146](https://github.com/open-telemetry/opentelemetry-collector-contrib/issues/14146))
- (Contrib) `filelogreceiver`: Add support for tracking the current file in filelogreceiver ([#22998](https://github.com/open-telemetry/opentelemetry-collector-contrib/issues/22998))
- (Contrib) `pkg/ottl`: Adds new `Time` converter to convert a string to a Golang time struct based on a supplied format ([#22007](https://github.com/open-telemetry/opentelemetry-collector-contrib/issues/22007))
- (Contrib) `hostmetricsreceiver`: Add new Windows-exclusive process.handles metric. ([#21379](https://github.com/open-telemetry/opentelemetry-collector-contrib/issues/21379))
- (Contrib) `resourcedetectionprocessor`: Adds a way to configure the list of added resource attributes by the processor ([#21482](https://github.com/open-telemetry/opentelemetry-collector-contrib/issues/21482))
  Users can now configure what resource attributes are gathered by specific detectors.
  Example configuration:

  ```
  resourcedetection:
    detectors: [system, ec2]
    system:
      resource_attributes:
        host.name:
          enabled: true
        host.id:
          enabled: false
    ec2:
      resource_attributes:
        host.name:
          enabled: false
        host.id:
          enabled: true
  ```

  For example, this config makes `host.name` being set by `system` detector, and `host.id` by `ec2` detector.
  Moreover:
  - Existing behavior remains unaffected as all attributes are currently enabled by default.
  - The default attributes 'enabled' values are defined in `metadata.yaml`.
  - Future releases will introduce changes to resource_attributes `enabled` values.
  - Users can tailor resource detection process to their needs and environment.
- (Contrib) `k8sclusterreceiver`: Switch k8s.pod and k8s.container metrics to use pdata. ([#23441](https://github.com/open-telemetry/opentelemetry-collector-contrib/issues/23441))

### 🧰 Bug fixes 🧰

- (Contrib) `k8sclusterreceiver`: Add back all other vendor-specific node conditions, and report them even if missing, as well as all allocatable node metrics if present,  to the list of Kubernetes node metrics available, which went missing during the pdata translation ([#23839](https://github.com/open-telemetry/opentelemetry-collector-contrib/issues/23839))
- (Contrib) `k8sclusterreceiver`: Add explicitly `k8s.node.allocatable_pods` to the list of Kubernetes node metrics available, which went missing during the pdata translation ([#23839](https://github.com/open-telemetry/opentelemetry-collector-contrib/issues/23839))
- (Contrib) `receiver/kafkametricsreceiver`: Updates certain metrics in kafkametricsreceiver to function as non-monotonic sums. ([#4327](https://github.com/open-telemetry/opentelemetry-collector-contrib/issues/4327))
  Update the metrics type in KafkaMetricsReceiver from "gauge" to "nonmonotonic sum". Changes metrics are, kafka.brokers, kafka.topic.partitions, kafka.partition.replicas, kafka.partition.replicas_in_sync, kafka.consumer_group.members.
- (Contrib) `windowseventlogreceiver`: Fix buffer overflow when ingesting large raw Events ([#23677](https://github.com/open-telemetry/opentelemetry-collector-contrib/issues/23677))
- (Contrib) `pkg/stanza`: adding octet counting event breaking for syslog parser ([#23577](https://github.com/open-telemetry/opentelemetry-collector-contrib/issues/23577))

## v0.80.0

This Splunk OpenTelemetry Collector release includes changes from the [opentelemetry-collector v0.80.0](https://github.com/open-telemetry/opentelemetry-collector/releases/tag/v0.80.0) and the [opentelemetry-collector-contrib v0.80.0](https://github.com/open-telemetry/opentelemetry-collector-contrib/releases/tag/v0.80.0) releases where appropriate.

### 🛑 Breaking changes 🛑
- (Contrib) `redisreceiver`: Updates metric unit from no unit to Bytes. ([#23454](https://github.com/open-telemetry/opentelemetry-collector-contrib/pull/23454))
  Affected metrics can be found below.
  - redis.clients.max_input_buffer
  - redis.clients.max_output_buffer
  - redis.replication.backlog_first_byte_offset
  - redis.replication.offset
- (Splunk) Embed observer configuration in `observer.discovery.yaml` `config` mapping. This is only a breaking change if you have written your own custom discovery mode observer configuration ([#3277](https://github.com/signalfx/splunk-otel-collector/pull/3277)).

### 💡 Enhancements 💡

- (Contrib) `resourcedetectionprocessor`: use opentelemetry-go library for `host.id` detection in the `system` detector ([#18533](https://github.com/open-telemetry/opentelemetry-collector-contrib/pull/18533))
- (Contrib) `k8sattributesprocessor`: Store only necessary ReplicaSet and Pod data ([#23226](https://github.com/open-telemetry/opentelemetry-collector-contrib/pull/23226))
- (Contrib) `k8sclusterreceiver`: Do not store unused data in the k8s API cache to reduce RAM usage ([#23433](https://github.com/open-telemetry/opentelemetry-collector-contrib/pull/23433))
- (Contrib) `pkg/ottl`: Add new `IsString` and `IsMap` functions to facilitate type checking. ([#22750](https://github.com/open-telemetry/opentelemetry-collector-contrib/pull/22750))
  Especially useful for checking log body type before parsing.
- (Contrib) `pkg/ottl`: Adds `StandardFuncs` and `StandardConverters` to facilitate function map generation. ([#23190](https://github.com/open-telemetry/opentelemetry-collector-contrib/pull/23190))
  This change means that new functions added to ottlfuncs get automatically added to Cotnrib components that use OTTL
- (Contrib) `pkg/ottl`: Change replacement functions to accept a path expression as a replacement ([#22787](https://github.com/open-telemetry/opentelemetry-collector-contrib/pull/22787))
  The following replacement functions now accept a path expression as a replacement:
  - replace_match
  - replace_pattern
  - replace_all_matches
  - replace_all_patterns
- (Contrib) `sapmexporter`: sapm exporter now supports `compression` config option to specify either gzip or zstd compression to use. ([#23257](https://github.com/open-telemetry/opentelemetry-collector-contrib/pull/23257))
- (Contrib) `sapmreceiver`: sapm receiver now accepts requests in compressed with zstd. ([#23257](https://github.com/open-telemetry/opentelemetry-collector-contrib/pull/23257))
- (Contrib) `exporter/signalfx`: Do not drop container.cpu.time metric in the default translations so it can be enabled in the include_metrics config. ([#23403](https://github.com/open-telemetry/opentelemetry-collector-contrib/pull/23403))
- (Contrib) `sqlqueryreceiver`: Add support for logs ([#20284](https://github.com/open-telemetry/opentelemetry-collector-contrib/pull/20284))
- (Contrib) `k8sclusterreceiver`: Switch k8s.deployment metrics to use pdata. ([#23416](https://github.com/open-telemetry/opentelemetry-collector-contrib/pull/23416))
- (Contrib) `k8sclusterreceiver`: Switch k8s.hpa metrics to use pdata. ([#18250](https://github.com/open-telemetry/opentelemetry-collector-contrib/pull/18250))
- (Contrib) `k8sclusterreceiver`: Switch k8s.namespace metrics to use pdata. ([#23437](https://github.com/open-telemetry/opentelemetry-collector-contrib/pull/23437))
- (Contrib) `k8sclusterreceiver`: Switch k8s.node metrics to use pdata. ([#23438](https://github.com/open-telemetry/opentelemetry-collector-contrib/pull/23438))
- (Contrib) `k8sclusterreceiver`: Switch k8s.rq metrics to use pdata. ([#23419](https://github.com/open-telemetry/opentelemetry-collector-contrib/pull/23419))
- (Contrib) `k8sclusterreceiver`: Switch k8s.ss metrics to use pdata. ([#23420](https://github.com/open-telemetry/opentelemetry-collector-contrib/pull/23420))
- (Contrib) `carbonreceiver`: Remove use of opencensus model in carbonreceiver ([#20759](https://github.com/open-telemetry/opentelemetry-collector-contrib/pull/20759))
- (Core) `service`: Added dry run flag to validate config file without running collector. ([#4671](https://github.com/open-telemetry/opentelemetry-collector/issues/4671))
- (Core) `configtls`: Allow TLS Settings to be provided in memory in addition to filepath. ([#7313](https://github.com/open-telemetry/opentelemetry-collector/issues/7313))
- (Core) `connector`: Updates the way connector nodes are built to always pass a fanoutconsumer to their factory functions. ([#7672](https://github.com/open-telemetry/opentelemetry-collector/issues/7672), [#7673](https://github.com/open-telemetry/opentelemetry-collector/issues/7673))
- (Core) `otlp`: update otlp protos to v0.20.0 ([#7839](https://github.com/open-telemetry/opentelemetry-collector/issues/7839))
- (Core) `config`: Split config into more granular modules ([#7895](https://github.com/open-telemetry/opentelemetry-collector/issues/7895))
- (Core) `connector`: Split connector into its own module ([#7895](https://github.com/open-telemetry/opentelemetry-collector/issues/7895))
- (Core) `extension`: split extension and `extension/auth` into its own module ([#7306](https://github.com/open-telemetry/opentelemetry-collector/issues/7306), [#7054](https://github.com/open-telemetry/opentelemetry-collector/issues/7054))
- (Core) `processor`: Split the processor into its own go module ([#7307](https://github.com/open-telemetry/opentelemetry-collector/issues/7307))
- (Core) `confighttp`: Avoid re-creating the compressors for every request. ([#7859](https://github.com/open-telemetry/opentelemetry-collector/issues/7859))
- (Core) `otlpexporter`: Treat partial success responses as errors ([#6686](https://github.com/open-telemetry/opentelemetry-collector/issues/6686))
- (Core) `service/pipelines`: Add pipelines.Config to remove duplicate of the pipelines configuration ([#7854](https://github.com/open-telemetry/opentelemetry-collector/issues/7854))

### 🧰 Bug fixes 🧰

- (Contrib) `otel-collector`: Fix cri-o log format time layout ([#23027](https://github.com/open-telemetry/opentelemetry-collector-contrib/pull/23027))
- (Contrib) `receiver/hostmetricsreceiver`: Fix not sending `process.cpu.utilization` when `process.cpu.time` is disabled. ([#23450](https://github.com/open-telemetry/opentelemetry-collector-contrib/pull/23450))
- (Contrib) `receiver/kafkametricsreceiver`: Updates certain metrics in kafkametricsreceiver to function as non-monotonic sums. ([#4327](https://github.com/open-telemetry/opentelemetry-collector-contrib/pull/4327))
  Update the metric type in KafkaMetricsReceiver from "gauge" to "nonmonotonic sum".
- (Contrib) `receiver/hostmetrics`: Fix issue where receiver fails to read parent-process information for some processes on Windows ([#14679](https://github.com/open-telemetry/opentelemetry-collector-contrib/pull/14679))
- (Contrib) `k8sclusterreceiver`: Fix empty k8s.namespace.name attribute in k8s.namespace.phase metric ([#23452](https://github.com/open-telemetry/opentelemetry-collector-contrib/pull/23452))
- (Contrib) `splunkhecexporter`: Apply multi-metric merge at the level of the whole batch rather than within events emitted for one metric. ([#23365](https://github.com/open-telemetry/opentelemetry-collector-contrib/pull/23365))

## v0.79.1

### 🛑 Breaking changes 🛑

- (Contrib) Set `pkg.translator.prometheus.NormalizeName` feature gate back to Alpha state since it was enabled
  prematurely. Metrics coming from Prometheus receiver will not be normalized by default, specifically `_total` suffix
  will not be removed from metric names. To maintain the current behavior (drop the `_total` suffix), you can enable
  the feature gate using the `--feature-gates=pkg.translator.prometheus.NormalizeName` command argument. However, note
  that the translation in the prometheus receiver is a subject to possible future changes.
  ([#23229](https://github.com/open-telemetry/opentelemetry-collector-contrib/pull/23229))

### 💡 Enhancements 💡

- (Splunk) Add spanmetric and count connectors ([#3300](https://github.com/signalfx/splunk-otel-collector/pull/3300))
- (Splunk) Upgrade builds to use golang 1.20.5 ([#3299](https://github.com/signalfx/splunk-otel-collector/pull/3299))
- (Splunk) `receiver/smartagent`: Add `scrapeFailureLogLevel` config field to `prometheus-exporter` and its sourcing monitors to determine the log level for reported scrape failures ([#3260](https://github.com/signalfx/splunk-otel-collector/pull/3260))

### 🧰 Bug fixes 🧰

- (Splunk) Correct imported Contrib `pkg/translator/prometheus` dependency for `pkg.translator.prometheus.NormalizeName` Alpha state ([#3303](https://github.com/signalfx/splunk-otel-collector/pull/3303))

## v0.79.0

This Splunk OpenTelemetry Collector release includes changes from the [opentelemetry-collector v0.79.0](https://github.com/open-telemetry/opentelemetry-collector/releases/tag/v0.79.0) and the [opentelemetry-collector-contrib v0.79.0](https://github.com/open-telemetry/opentelemetry-collector-contrib/releases/tag/v0.79.0) releases where appropriate.

### 🛑 Breaking changes 🛑

- (Contrib) ~~Set `pkg.translator.prometheus.NormalizeName` feature gate back to Alpha state since it was enabled prematurely.~~ edit: This was an incomplete adoption, addressed in release v0.79.1.
- (Contrib) `attributesprocessor`: Enable SHA-256 as hashing algorithm by default for attributesprocessor hashing action ([#4759](https://github.com/open-telemetry/opentelemetry-collector-contrib/issues/4759))
- (Contrib) `windowseventlogreceiver`: Emit raw Windows events as strings instead of byte arrays ([#22704](https://github.com/open-telemetry/opentelemetry-collector-contrib/issues/22704))
- (Contrib) `pkg/ottl`: Removes `StandardTypeGetter` in favor of `StandardStringGetter`, `StandardIntGetter`, `StandardFloatGetter`, and `StandardPMapGetter`, which handle converting pcommon.Values of the proper type. ([#22763](https://github.com/open-telemetry/opentelemetry-collector-contrib/pull/22763))
  This is only a breaking change for users using OTTL in custom components. For all Contrib components this is an enhancement.
- (Contrib) `postgresqlreceiver`: Remove resource attribute feature gates ([#22479](https://github.com/open-telemetry/opentelemetry-collector-contrib/pull/22479))

### 💡 Enhancements 💡

- (Splunk) `smartagentreceiver`: Add `kubernetes-cluster` config option to sync node labels as properties on the `kubernetes_node` dimension ([#3267](https://github.com/signalfx/splunk-otel-collector/pull/3267))
- (Splunk) Discovery mode: Support `splunk.discovery` mapping in properties.discovery.yaml ([#3238](https://github.com/signalfx/splunk-otel-collector/pull/3238))
- (Splunk) Upgrade to the latest Java agent version [v1.25.0](https://github.com/signalfx/splunk-otel-java/releases/tag/v1.25.0) ([#3272](https://github.com/signalfx/splunk-otel-collector/pull/3272))
- (Contrib) `jmxreceiver`: Add the JMX metrics gatherer version 1.26.0-alpha to the supported jars hash list ([#22042](https://github.com/open-telemetry/opentelemetry-collector-contrib/pull/22042))
- (Contrib) `receivers`: Adding `initial_delay` to receivers to control when scraping interval starts ([#23030](https://github.com/open-telemetry/opentelemetry-collector-contrib/pull/23030))
  The updated receivers are:
  - `oracledb`
  - `postgresql`
  - `sqlquery`
  - `windowsperfcounters`
- (Contrib) `oracledbreceiver`: Add a simpler alternative configuration option ([#22087](https://github.com/open-telemetry/opentelemetry-collector-contrib/pull/22087))
- (Contrib) `pkg/ottl`: Add `body.string` accessor to ottllog ([#22786](https://github.com/open-telemetry/opentelemetry-collector-contrib/pull/22786))
- (Contrib) `pkg/ottl`: Allow indexing map and slice log bodies ([#17396](https://github.com/open-telemetry/opentelemetry-collector-contrib/issues/17396), [#22068](https://github.com/open-telemetry/opentelemetry-collector-contrib/issues/22068))
- (Contrib) `pkg/ottl`: Add hash converters/functions for OTTL ([#22725](https://github.com/open-telemetry/opentelemetry-collector-contrib/issues/22725))
- (Contrib) `splunkhecreceiver`: Support different strategies for splitting payloads when receiving a request with the Splunk HEC receiver ([#22788](https://github.com/open-telemetry/opentelemetry-collector-contrib/issues/22788))
- (Contrib) `exporter/splunk_hec`: Apply compression to Splunk HEC payload unconditionally if it's enabled in the config ([#22969](https://github.com/open-telemetry/opentelemetry-collector-contrib/pull/22969), [#22018](https://github.com/open-telemetry/opentelemetry-collector-contrib/issues/22018))
  The compression used to be enabled only if the payload size was greater than 1.5KB which significantly
  complicated the logic and made it hard to test. This change makes the compression unconditionally applied to
  the payload if it's enabled in the config. The benchmarking shows improvements in the throughput and CPU usage for
  large payloads and expected degradation for small payloads which is acceptable given that it's not a common case.
- (Core) `otelcol`: Add connectors to output of the `components` command ([#7809](https://github.com/open-telemetry/opentelemetry-collector/pull/7809))
- (Core) `scraperhelper`: Will start calling scrapers on component start. ([#7635](https://github.com/open-telemetry/opentelemetry-collector/pull/7635))
  The change allows scrapes to perform their initial scrape on component start
  and provide an initial delay. This means that scrapes will be delayed by `initial_delay`
  before first scrape and then run on `collection_interval` for each consecutive interval.
- (Core) `batchprocessor`: Change multiBatcher to use sync.Map, avoid global lock on fast path ([#7714](https://github.com/open-telemetry/opentelemetry-collector/pull/7714))
- (Core, Contrib, Splunk) Third-party dependency updates.

### 🧰 Bug fixes 🧰

- (Splunk) `smartagentreceiver` add missing `monitorID` logger field to `http` monitor ([#3261](https://github.com/signalfx/splunk-otel-collector/pull/3261))
- (Contrib) `jmxreceiver`: Fixed the issue where the JMX receiver's subprocess wasn't canceled upon shutdown, resulting in a rogue java process. ([#23051](https://github.com/open-telemetry/opentelemetry-collector-contrib/pull/23051))
- (Contrib) `internal/filter/filterlog`: fix filtering non-string body by bodies property ([#22736](https://github.com/open-telemetry/opentelemetry-collector-contrib/issues/22736))
  Affects `filterprocessor` and `attributesprocessor`.
- (Contrib) `prometheusreceiver`: Remove sd_file validations from config.go in Prometheus Receiver to avoid failing Collector with error as this behaviour is incompatible with the Prometheus. ([#21509](https://github.com/open-telemetry/opentelemetry-collector-contrib/issues/21509))
- (Contrib) `fileexporter`: Fixes broken lines when rotation is set. ([#22747](https://github.com/open-telemetry/opentelemetry-collector-contrib/issues/22747))
- (Contrib) `exporter/splunk_hec`: Make sure the `max_event_size` option is used to drop events larger than `max_event_size` instead of using it for batch size. ([#18066](https://github.com/open-telemetry/opentelemetry-collector-contrib/issues/18066))
- (Contrib) `postgresqlreceiver`: Fix race condition when capturing errors from multiple requests simultaneously ([#23026](https://github.com/open-telemetry/opentelemetry-collector-contrib/issues/23026))
- (Contrib) `prometheusreceiver`: The prometheus receiver now sets a full, versioned user agent. ([#21910](https://github.com/open-telemetry/opentelemetry-collector-contrib/issues/21910))
- (Contrib) `splunkhecreceiver`: Fix reusing the same splunkhecreiver between logs and metrics ([#22848](https://github.com/open-telemetry/opentelemetry-collector-contrib/pull/22848))
- (Core) `connectors`: When replicating data to connectors, consider whether the next pipeline will mutate data ([#7776](https://github.com/open-telemetry/opentelemetry-collector/issues/7776))

## v0.78.1

### 🧰 Bug fixes 🧰

- (Contrib) `receiver/filelog` Account for empty files ([#22815](https://github.com/open-telemetry/opentelemetry-collector-contrib/issues/22815))

### 💡 Enhancements 💡
- (Core, Contrib, Splunk) Third-party dependency updates.

## v0.78.0

This Splunk OpenTelemetry Collector release includes changes from the [opentelemetry-collector v0.78.2](https://github.com/open-telemetry/opentelemetry-collector/releases/tag/v0.78.2) and the [opentelemetry-collector-contrib v0.78.0](https://github.com/open-telemetry/opentelemetry-collector-contrib/releases/tag/v0.78.0) releases where appropriate.

### 🛑 Breaking changes 🛑

- (Contrib) `receiver/mongodbatlas`: Update emitted Scope name to "otelcol/mongodbatlasreceiver" ([#21382](https://github.com/open-telemetry/opentelemetry-collector-contrib/issues/21382))
- (Contrib) `receivers`: Updating receivers that run intervals to use standard interval by default ([#22138](https://github.com/open-telemetry/opentelemetry-collector-contrib/pull/22138))
- (Contrib) `pkg/ottl`: Updates the `Int` converter to use a new `IntLikeGetter` which will error if the value cannot be converted to an int. ([#22059](https://github.com/open-telemetry/opentelemetry-collector-contrib/pull/22059))
  Affected components: transformprocessor, filterprocessor, routingprocessor, tailsamplingprocessor, countconnector. It is HIGHLY recommended to use each component's error_mode configuration option to handle errors returned by `Int`.

### 💡 Enhancements 💡

- (Splunk) Add `enabled` field support to `*.discovery.yaml` config ([#3207](https://github.com/signalfx/splunk-otel-collector/pull/3207))
- (Contrib) `jmxreceiver`: Add the JMX metrics gatherer version 1.26.0-alpha to the supported jars hash list ([#22042](https://github.com/open-telemetry/opentelemetry-collector-contrib/pull/22042))
- (Contrib) `receivercreator`: add logs and traces support to receivercreator ([#19205](https://github.com/open-telemetry/opentelemetry-collector-contrib/issues/19205), [#19206](https://github.com/open-telemetry/opentelemetry-collector-contrib/issues/19206))
- (Contrib) `pkg/ottl`: Add Log function ([#18076](https://github.com/open-telemetry/opentelemetry-collector-contrib/issues/18076))
- (Contrib) `oracledbreceiver`: Adds support for `consistent gets` and `db block gets` metrics. Disabled by default. ([#21215](https://github.com/open-telemetry/opentelemetry-collector-contrib/issues/21215))
- (Contrib) `pkg/batchperresourceattr`: Mark as not mutating as it does defensive copying. ([#21885](https://github.com/open-telemetry/opentelemetry-collector-contrib/pull/21885))
- (Contrib) `receiver/kafkareceiver`: Support configuration of initial offset strategy to allow consuming form latest or earliest offset ([#14976](https://github.com/open-telemetry/opentelemetry-collector-contrib/issues/14976))
- (Contrib) `internal/filter`: Add `Log`, `UUID`, and `ParseJSON` converters to filterottl standard functions ([#21970](https://github.com/open-telemetry/opentelemetry-collector-contrib/pull/21970))
- (Contrib) `pkg/stanza`: aggregate the latter part of the split-log due to triggering the size limit ([#21241](https://github.com/open-telemetry/opentelemetry-collector-contrib/issues/21241))
- (Contrib) `cmd/mdatagen`: Allow setting resource_attributes without introducing the metrics builder. ([#21516](https://github.com/open-telemetry/opentelemetry-collector-contrib/pull/21516))
- (Contrib) `receiver/mongodbatlasreceiver`: Allow collection of MongoDB Atlas Access Logs as a new feature of the MongoDBAtlas receiver. ([#21182](https://github.com/open-telemetry/opentelemetry-collector-contrib/issues/21182))
- (Contrib) `pkg/ottl`: Add `FloatLikeGetter` and `FloatGetter` to facilitate float retrival for functions. ([#21896](https://github.com/open-telemetry/opentelemetry-collector-contrib/pull/21896))
- (Contrib) `pkg/ottl`: Add access to get and set span kind using a string ([#21773](https://github.com/open-telemetry/opentelemetry-collector-contrib/pull/21773))
- (Contrib) `processor/routingprocessor`: Instrument the routing processor with non-routed spans/metricpoints/logrecords counters (OTel SDK). ([#21476](https://github.com/open-telemetry/opentelemetry-collector-contrib/pull/21476))
- (Contrib) `exporter/splunkhec`: Improve performance and reduce memory consumption. ([#22018](https://github.com/open-telemetry/opentelemetry-collector-contrib/issues/22018))
- (Contrib) `processor/transform`: Add access to the Log function ([#22014](https://github.com/open-telemetry/opentelemetry-collector-contrib/pull/22014))
- (Core) `batchprocessor`: Add support for batching by metadata keys. ([#4544](https://github.com/open-telemetry/opentelemetry-collector/issues/4544))
- (Core) `service`: Add feature gate `telemetry.useOtelWithSDKConfigurationForInternalTelemetry` that will add support for configuring the export of internal telemetry to additional destinations in future releases ([#7678](https://github.com/open-telemetry/opentelemetry-collector/pull/7678), [#7641](https://github.com/open-telemetry/opentelemetry-collector/pull/7641))
- (Core) `forwardconnector`: Promote to beta ([#7579](https://github.com/open-telemetry/opentelemetry-collector/pull/7579))
- (Core) `featuregate`: Promote `featuregate` to the stable module-set ([#7693](https://github.com/open-telemetry/opentelemetry-collector/pull/7693))
- (Core, Contrib, Splunk) Third-party dependency updates.

### 🧰 Bug fixes 🧰

- (Splunk) Evaluate `--set` properties as yaml values ([#3175](https://github.com/signalfx/splunk-otel-collector/pull/3175))
- (Splunk) Evaluate config converter updates to `--dry-run` content ([#3176](https://github.com/signalfx/splunk-otel-collector/pull/3176))
- (Splunk) Support config provider uris in `--config` option values ([#3182](https://github.com/signalfx/splunk-otel-collector/pull/3182))
- (Splunk) `receiver/smartagent`: Don't attempt to expand observer `endpoint` fields if host and port are unsupported ([#3187](https://github.com/signalfx/splunk-otel-collector/pull/3187))
- (Splunk) Replace deprecated `loglevel: debug` logging exporter field with `verbosity: detailed` in default configs ([#3189](https://github.com/signalfx/splunk-otel-collector/pull/3189))
- (Contrib) `statsdreceiver`: Handles StatsD server not running when shutting down to avoid NPE ([#22004](https://github.com/open-telemetry/opentelemetry-collector-contrib/issues/22004))
- (Contrib) `pkg/ottl`: Fix the factory name for the limit function ([#21920](https://github.com/open-telemetry/opentelemetry-collector-contrib/issues/21920))
- (Contrib) `processor/filter`: Fix issue where the OTTL function `HasAttributeKeyOnDatapoint` was not usable. ([#22057](https://github.com/open-telemetry/opentelemetry-collector-contrib/pull/22057))
- (Contrib) `pkg/ottl`: Allow using capture groups in `replace_all_patterns` when replacing map keys ([#22094](https://github.com/open-telemetry/opentelemetry-collector-contrib/issues/22094))
- (Contrib) `exporter/splunkhec`: Fix a bug causing incorrect data in the partial error returned by the exporter ([#21720](https://github.com/open-telemetry/opentelemetry-collector-contrib/pull/21720))
- (Core) `batchprocessor`: Fix return error for batch processor when consuming Metrics and Logs ([#7711](https://github.com/open-telemetry/opentelemetry-collector/pull/7711))
- (Core) `batchprocessor`: Fix start/stop logic for batch processor ([#7708](https://github.com/open-telemetry/opentelemetry-collector/pull/7708))
- (Core) `featuregate`: Fix issue where `StageDeprecated` was not usable ([#7586](https://github.com/open-telemetry/opentelemetry-collector/pull/7586))
- (Core) `exporters`: Fix persistent storage behaviour with no available space on device ([#7198](https://github.com/open-telemetry/opentelemetry-collector/issues/7198))

## v0.77.0

This Splunk OpenTelemetry Collector release includes changes from the [opentelemetry-collector v0.77.0](https://github.com/open-telemetry/opentelemetry-collector/releases/tag/v0.77.0) and the [opentelemetry-collector-contrib v0.77.0](https://github.com/open-telemetry/opentelemetry-collector-contrib/releases/tag/v0.77.0) releases where appropriate.

### 💡 Enhancements 💡

- `connector/forward` - Add support for the forward connector ([#3100](https://github.com/signalfx/splunk-otel-collector/pull/3100))
- `receiver/signalfxgatewayprometheusremotewritereceiver` - Add new receiver that aims to be an otel-native version of
  the SignalFx [Prometheus remote write](https://github.com/signalfx/gateway/blob/main/protocol/prometheus/prometheuslistener.go)
  [gateway](https://github.com/signalfx/gateway/blob/main/README.md) ([#3064](https://github.com/signalfx/splunk-otel-collector/pull/3064))
- `signalfx-agent`: Relocate to be internal to the collector ([#3052](https://github.com/signalfx/splunk-otel-collector/pull/3052))

## v0.76.1

### 💡 Enhancements 💡

- `receiver/jmxreceiver`: Add OpenTelemetry JMX receiver to the distribution ([#3068](https://github.com/signalfx/splunk-otel-collector/pull/3068))
- Update Java auto-instrumentation library to 1.23.1 ([#3055](https://github.com/signalfx/splunk-otel-collector/pull/3055))
- Update installer script to check system architecture ([#2888](https://github.com/signalfx/splunk-otel-collector/pull/2888))

## v0.76.0

This Splunk OpenTelemetry Collector release includes changes from the [opentelemetry-collector v0.76.1](https://github.com/open-telemetry/opentelemetry-collector/releases/tag/v0.76.1) and the [opentelemetry-collector-contrib v0.76.3](https://github.com/open-telemetry/opentelemetry-collector-contrib/releases/tag/v0.76.3) releases where appropriate.

### 💡 Enhancements 💡

- `receiver/lightprometheus`: Limit default resource attributes ([#3042](https://github.com/signalfx/splunk-otel-collector/pull/3042))
- `receiver/discovery`: exposed JSON-encoded evaluated statement zap fields ([#3004](https://github.com/signalfx/splunk-otel-collector/pull/3004), [#3032](https://github.com/signalfx/splunk-otel-collector/pull/3032))
- `receiver/smartagent`: Update bundled python to 3.11.3 ([#3002](https://github.com/signalfx/splunk-otel-collector/pull/3002))
- Update token verification failure message for installer scripts ([#2991](https://github.com/signalfx/splunk-otel-collector/pull/2991))
- `exporter/httpsink`: Add support for metrics and filtering ([#2959](https://github.com/signalfx/splunk-otel-collector/pull/2959))
- `--discovery`: Add `k8sobserver` support for `smartagent/postgresql` ([#3023](https://github.com/signalfx/splunk-otel-collector/pull/3023))
- `--discovery`: Append discovered components to existing metrics pipeline ([#2986](https://github.com/signalfx/splunk-otel-collector/pull/2986))
- `receiver/smartagent`: add `isolatedCollectd` option for native collectd monitors ([#2957](https://github.com/signalfx/splunk-otel-collector/pull/2957))
- Third party dependency updates

### 🧰 Bug fixes 🧰

- `receiver/smartagent`: Don't set `monitorID` attribute if set by monitor ([#3031](https://github.com/signalfx/splunk-otel-collector/pull/3031))
- `receiver/smartagent`: set `sql` monitor logger type from config ([#3001](https://github.com/signalfx/splunk-otel-collector/pull/3001))

## v0.75.0

This Splunk OpenTelemetry Collector release includes changes from the [opentelemetry-collector v0.75.0](https://github.com/open-telemetry/opentelemetry-collector/releases/tag/v0.75.0) and the [opentelemetry-collector-contrib v0.75.0](https://github.com/open-telemetry/opentelemetry-collector-contrib/releases/tag/v0.75.0) releases where appropriate.

### 💡 Enhancements 💡

- New [light prometheus receiver](https://github.com/signalfx/splunk-otel-collector/pull/2921) we're prototyping

### 🧰 Bug fixes 🧰

- Cherry-pick [fluentforward receiver fix](https://github.com/open-telemetry/opentelemetry-collector-contrib/pull/20721)
  from upstream which fixes a performance regression introduced in v0.73.0.
- Fixed sendLoadState, sendSubState and sendActiveState options for [systemd metadata](https://github.com/signalfx/splunk-otel-collector/pull/2929)


## v0.74.0

This Splunk OpenTelemetry Collector release includes changes from the [opentelemetry-collector v0.74.0](https://github.com/open-telemetry/opentelemetry-collector/releases/tag/v0.74.0) and the [opentelemetry-collector-contrib v0.74.0](https://github.com/open-telemetry/opentelemetry-collector-contrib/releases/tag/v0.74.0) releases where appropriate.

### 💡 Enhancements 💡
- [Relocate agent codebase into pkg/signalfx-agent](https://github.com/signalfx/splunk-otel-collector/pull/2717)
- [Tanzu Tile implementation and documentation](https://github.com/signalfx/splunk-otel-collector/pull/2726)
- [Mark our internal pulsar exporter as deprecated](https://github.com/signalfx/splunk-otel-collector/pull/2873)

### 🧰 Bug fixes 🧰
- [Add shutdown method to hostmetadata monitor](https://github.com/signalfx/splunk-otel-collector/pull/2917)
- [Support core file and env config provider directive resolution](https://github.com/signalfx/splunk-otel-collector/pull/2893)

## v0.73.0

This Splunk OpenTelemetry Collector release includes changes from the [opentelemetry-collector v0.73.0](https://github.com/open-telemetry/opentelemetry-collector/releases/tag/v0.73.0) and the [opentelemetry-collector-contrib v0.73.0](https://github.com/open-telemetry/opentelemetry-collector-contrib/releases/tag/v0.73.0) releases where appropriate.

### 💡 Enhancements 💡
- [Build experimental linux arm64 agent-bundle](https://github.com/signalfx/splunk-otel-collector/pull/2671)
- Added profiling, JVM metrics, and service name generation options for zero configuration auto instrumentation of Java apps (Linux only):
  - [Installer script](https://github.com/signalfx/splunk-otel-collector/pull/2718)
  - [Ansible v0.16.0](https://github.com/signalfx/splunk-otel-collector/pull/2729)
  - [Chef v0.5.0](https://github.com/signalfx/splunk-otel-collector/pull/2733)
  - [Puppet v0.9.0](https://github.com/signalfx/splunk-otel-collector/pull/2734)
  - [Salt](https://github.com/signalfx/splunk-otel-collector/pull/2735)
- [update translation rule to use a copy of system.cpu.time and leave the original one intact](https://github.com/open-telemetry/opentelemetry-collector-contrib/pull/19743)

## v0.72.0

This Splunk OpenTelemetry Collector release includes changes from the [opentelemetry-collector v0.72.0](https://github.com/open-telemetry/opentelemetry-collector/releases/tag/v0.72.0) and the [opentelemetry-collector-contrib v0.72.0](https://github.com/open-telemetry/opentelemetry-collector-contrib/releases/tag/v0.72.0) releases where appropriate.

### 💡 Enhancements 💡
- [Added discoverybundler, initial embedded bundle.d and enabled properties for discovery mode](https://github.com/signalfx/splunk-otel-collector/pull/2601)
- [Updated pulsarexporter configuration to prepare for using exporter from contrib](https://github.com/signalfx/splunk-otel-collector/pull/2650)
- [Corrected module names for directory locations in examples](https://github.com/signalfx/splunk-otel-collector/pull/2665)
- [Built linux and windows amd64 agent bundles](https://github.com/signalfx/splunk-otel-collector/pull/2649)
- Third party dependency updates

## v0.71.0

This Splunk OpenTelemetry Collector release includes changes from the [opentelemetry-collector v0.71.0](https://github.com/open-telemetry/opentelemetry-collector/releases/tag/v0.71.0) and the [opentelemetry-collector-contrib v0.71.0](https://github.com/open-telemetry/opentelemetry-collector-contrib/releases/tag/v0.71.0) releases where appropriate.

### 💡 Enhancements 💡
- [Added the fluentforwarder receiver to the default ECS/EC2 configuration.](https://github.com/signalfx/splunk-otel-collector/pull/2537)
- [Added the PostgreSQL receiver](https://github.com/signalfx/splunk-otel-collector/pull/2564)
- [Zero config support added for always on profiling.](https://github.com/signalfx/splunk-otel-collector/pull/2538)
- [Upgraded to include changes from SignalFx Smart Agent v5.27.3](https://github.com/signalfx/signalfx-agent/releases/tag/v5.27.3)
- [Upgraded to the latest Java agent version v1.21.0](https://github.com/signalfx/splunk-otel-java/releases/tag/v1.21.0)
- Third party dependency updates.

### 🧰 Bug fixes 🧰
- [Added the smartagent extension to the default agent config to properly source environment variables.](https://github.com/signalfx/splunk-otel-collector/pull/2599)

## v0.70.0

This Splunk OpenTelemetry Collector release includes changes from the [opentelemetry-collector v0.70.0](https://github.com/open-telemetry/opentelemetry-collector/releases/tag/v0.70.0) and the [opentelemetry-collector-contrib v0.70.0](https://github.com/open-telemetry/opentelemetry-collector-contrib/releases/tag/v0.70.0) releases where appropriate.

### 💡 Enhancements 💡

- Initial [Discovery properties provider](https://github.com/signalfx/splunk-otel-collector/pull/2494) and config incorporation for the discovery mode.
- Third-party dependency updates.

### 🧰 Bug fixes 🧰

- [Addressed SignalFx exporter deferred metadata client initialization](https://github.com/open-telemetry/opentelemetry-collector-contrib/commit/f607cb47c8d972febb9d9d215e0029b3e8cb9884) causing [issues in the Smart Agent receiver](https://github.com/signalfx/splunk-otel-collector/issues/2508).

## v0.69.0

This Splunk OpenTelemetry Collector release includes changes from the [opentelemetry-collector v0.69.1](https://github.com/open-telemetry/opentelemetry-collector/releases/tag/v0.69.1) and the [opentelemetry-collector-contrib v0.69.0](https://github.com/open-telemetry/opentelemetry-collector-contrib/releases/tag/v0.69.0) releases where appropriate.

### 💡 Enhancements 💡
- Upgraded to the latest [Java agent version (v1.20.0)](https://github.com/signalfx/splunk-otel-collector/pull/2487)
- Upgrade to include changes from [SignalFx Smart Agent v5.27.2](https://github.com/signalfx/signalfx-agent/releases/tag/v5.27.2)
- [Added a variable for Ansible deployments to set NO_PROXY](https://github.com/signalfx/splunk-otel-collector/pull/2482)
- [Updated configuration file for the upstream Collector to enable sync of host metadata](https://github.com/signalfx/splunk-otel-collector/pull/2491)

### 🛑 Breaking changes 🛑
Resource detection for `gke`/`gce` have been combined into the `gcp` resource detector.  While the Splunk Distribution of the Opentelemetry Collector will currently automatically detect and translate any "deprecated" configuration using `gke`/`gce`, [we recommend users with affected configurations specify the new `gcp` detector](https://github.com/signalfx/splunk-otel-collector/pull/2488)

### 🧰 Bug fixes 🧰

- [Added check for nil for k8s attribute, fixing issue causing a core dump on startup](https://github.com/signalfx/splunk-otel-collector/pull/2489)
- [Removed containerd override to address CVE](https://github.com/signalfx/splunk-otel-collector/pull/2466)
- [Updated golang to 1.19.4 to address CVE](https://github.com/signalfx/splunk-otel-collector/pull/2493)

## v0.68.1

This Splunk OpenTelemetry Collector release includes changes from the [opentelemetry-collector v0.68.0](https://github.com/open-telemetry/opentelemetry-collector/releases/tag/v0.68.0) and the [opentelemetry-collector-contrib v0.68.0](https://github.com/open-telemetry/opentelemetry-collector-contrib/releases/tag/v0.68.0) releases where appropriate.

### 💡 Enhancements 💡

- [Added the Windows Log Event Receiver](https://github.com/signalfx/splunk-otel-collector/pull/2449)
- [Ensure config values aren't expanded in discovery mode](https://github.com/signalfx/splunk-otel-collector/pull/2445)
- [Added an example of how to use the recombine operator](https://github.com/signalfx/splunk-otel-collector/pull/2451)

### 🧰 Bug fixes 🧰

- [Fixed link to Java instrumentation agent](https://github.com/signalfx/splunk-otel-collector/pull/2458)

## v0.68.0 (Broken)

### Instrumentation packages are incomplete. Please use release v0.68.1 instead.

This Splunk OpenTelemetry Collector release includes changes from the [opentelemetry-collector v0.68.0](https://github.com/open-telemetry/opentelemetry-collector/releases/tag/v0.68.0) and the [opentelemetry-collector-contrib v0.68.0](https://github.com/open-telemetry/opentelemetry-collector-contrib/releases/tag/v0.68.0) releases where appropriate.

### 💡 Enhancements 💡

- [Moved to upstream Oracle DB receiver(alpha) that captures telemetry such as instance and session specific metrics from an Oracle Database](https://github.com/signalfx/splunk-otel-collector/pull/2381)
- [Upgraded to the latest Java agent version (v1.19.0) for zero configuration auto instrumentation via the Collector](https://github.com/signalfx/splunk-otel-collector/pull/2375)
- [Ensuring the Collector dry run option does not provide expanded final config values](https://github.com/signalfx/splunk-otel-collector/pull/2439)
- [Added capability to disable service name generation for zero configuration auto instrumentation via the Collector](https://github.com/signalfx/splunk-otel-collector/pull/2410)
- [Added upstream Redis receiver (alpha) along with an example; supports TLS](https://github.com/signalfx/splunk-otel-collector/pull/2096)

### 🧰 Bug fixes 🧰

- [Downgrading gopsutil to v3.22.10](https://github.com/signalfx/splunk-otel-collector/pull/2400)
- [Fixed a warning for Salt deployments to set the ballast memory size under an extension instead of memory_limiter processor](https://github.com/signalfx/splunk-otel-collector/pull/2379)

## v0.67.0

This Splunk OpenTelemetry Collector release includes changes from the [opentelemetry-collector v0.67.0](https://github.com/open-telemetry/opentelemetry-collector/releases/tag/v0.67.0) and the [opentelemetry-collector-contrib v0.67.0](https://github.com/open-telemetry/opentelemetry-collector-contrib/releases/tag/v0.67.0) releases where appropriate.

### 💡 Enhancements 💡

- [add README to packaging/choco directory](https://github.com/signalfx/splunk-otel-collector/pull/2328)
- [Add Azure Eventhub receiver](https://github.com/signalfx/splunk-otel-collector/pull/2342)
- [add support for proxy as part of bosh deployment](https://github.com/signalfx/splunk-otel-collector/pull/2273)
- [PPC support](https://github.com/signalfx/splunk-otel-collector/pull/2308)
- [Add logstransformprocessor from contrib](https://github.com/signalfx/splunk-otel-collector/pull/2246)

### 🧰 Bug fixes 🧰

- [fix image filter to regex match the tag](https://github.com/signalfx/splunk-otel-collector/pull/2357)
- [Rework command line arguments parsing](https://github.com/signalfx/splunk-otel-collector/pull/2343)
- [Temporarily add a no-op flag --metrics-addr](https://github.com/signalfx/splunk-otel-collector/pull/2363)
- [Remove handling of unsupported --mem-ballast-size-mib command line argument](https://github.com/signalfx/splunk-otel-collector/pull/2339)
- [fix digest artifact path](https://github.com/signalfx/splunk-otel-collector/pull/2301)

## v0.66.0

This Splunk OpenTelemetry Collector release includes changes from the [opentelemetry-collector v0.65.0](https://github.com/open-telemetry/opentelemetry-collector/releases/tag/v0.65.0), which has the same content as [opentelemetry-collector v0.66.0](https://github.com/open-telemetry/opentelemetry-collector/releases/tag/v0.66.0), the [opentelemetry-collector-contrib v0.65.0](https://github.com/open-telemetry/opentelemetry-collector-contrib/releases/tag/v0.65.0), and the [opentelemetry-collector-contrib v0.66.0](https://github.com/open-telemetry/opentelemetry-collector-contrib/releases/tag/v0.66.0) releases where appropriate.

### 💡 Enhancements 💡

- Add alpha `k8sobjects` receiver [#2270](https://github.com/signalfx/splunk-otel-collector/pull/2270)
- Add Windows 2022 Docker image support [#2269](https://github.com/signalfx/splunk-otel-collector/pull/2269)
- Update internal config source logic better adopt upstream components [#2267](https://github.com/signalfx/splunk-otel-collector/pull/2267) and [#2271](https://github.com/signalfx/splunk-otel-collector/pull/2271)
- Third-party dependency updates

## v0.65.0 (Skipped)

There is no Splunk OpenTelemetry Collector release v0.65.0. The Contrib project [retracted this release](https://github.com/open-telemetry/opentelemetry-collector-contrib/pull/16457) for mismatched component dependency versions.

## v0.64.0

This Splunk OpenTelemetry Collector release includes changes from the [opentelemetry-collector v0.64.0](https://github.com/open-telemetry/opentelemetry-collector/releases/tag/v0.64.0), the [opentelemetry-collector v0.64.1](https://github.com/open-telemetry/opentelemetry-collector/releases/tag/v0.64.1), and the [opentelemetry-collector-contrib v0.64.0](https://github.com/open-telemetry/opentelemetry-collector-contrib/releases/tag/v0.64.0) releases where appropriate.

### 💡 Enhancements 💡

- Add Zero Config support for installing signalfx-dotnet-tracing instrumentation (#2068)
- Upgrade to Smart Agent release 5.26.0 (#2251)
- Remove usage of opentelemetry-collector experimental config source package (#2267)
- Third-party dependency updates

## v0.63.0

This Splunk OpenTelemetry Collector release includes changes from the [opentelemetry-collector v0.63.0](https://github.com/open-telemetry/opentelemetry-collector/releases/tag/v0.63.0) and the [opentelemetry-collector-contrib v0.63.0](https://github.com/open-telemetry/opentelemetry-collector-contrib/releases/tag/v0.63.0) releases, and the [opentelemetry-collector v0.63.1](https://github.com/open-telemetry/opentelemetry-collector/releases/tag/v0.63.1) and the [opentelemetry-collector-contrib v0.63.1](https://github.com/open-telemetry/opentelemetry-collector-contrib/releases/tag/v0.63.1) releases where appropriate.

### 💡 Enhancements 💡

- Experimental --discovery and --dry-run functionality [#2195](https://github.com/signalfx/splunk-otel-collector/pull/2195)
- Upgrade to smart agent release 5.25.0 (#2226)
- unify <ANY> and <VERSION_FROM_BUILD> values and checks[#2179](https://github.com/signalfx/splunk-otel-collector/pull/2179)
- Fix example config for Pulsar exporter, units are nanoseconds [#2185](https://github.com/signalfx/splunk-otel-collector/pull/2185)
- Fix-sa-receiver-link [#2193](https://github.com/signalfx/splunk-otel-collector/pull/2193)
- make dependabot updates weekly [#2215](https://github.com/signalfx/splunk-otel-collector/pull/2215)

## v0.62.0

This Splunk OpenTelemetry Collector release includes changes from the [opentelemetry-collector v0.62.0](https://github.com/open-telemetry/opentelemetry-collector/releases/tag/v0.62.0) and the [opentelemetry-collector-contrib v0.62.0](https://github.com/open-telemetry/opentelemetry-collector-contrib/releases/tag/v0.62.0) releases.

### 💡 Enhancements 💡

- Increase number of queue consumers in gateway default configuration (#2084)
- Add a new Oracle database receiver (#2011)
- Upgrade to java agent 1.17 (#2161)
- Upgrade to smart agent release 5.24.0 (#2161)
- Update include config source to beta (#2093)

## v0.61.0

This Splunk OpenTelemetry Collector release includes changes from the [opentelemetry-collector v0.61.0](https://github.com/open-telemetry/opentelemetry-collector/releases/tag/v0.61.0) and the [opentelemetry-collector-contrib v0.61.0](https://github.com/open-telemetry/opentelemetry-collector-contrib/releases/tag/v0.61.0) releases.

### 💡 Enhancements 💡

- `signalfx` exporter: Drop datapoints with more than 36 dimensions [#14625](https://github.com/open-telemetry/opentelemetry-collector-contrib/pull/14625)
- Security updates for third-party dependencies

### 🧰 Bug fixes 🧰

- `smartagent` receiver: Reduce severity of logged unsupported config fields warning [#2072](https://github.com/signalfx/splunk-otel-collector/pull/2072)

## v0.60.0

This Splunk OpenTelemetry Collector release includes changes from the [opentelemetry-collector v0.60.0](https://github.com/open-telemetry/opentelemetry-collector/releases/tag/v0.60.0) and the [opentelemetry-collector-contrib v0.60.0](https://github.com/open-telemetry/opentelemetry-collector-contrib/releases/tag/v0.60.0) releases.

### 💡 Enhancements 💡

- Update auto instrumentation java agent to [v1.16.0](https://github.com/signalfx/splunk-otel-java/releases/tag/v1.16.0)
- Replace usage of Map.Insert* and Map.Update* with Map.Upsert (#1957)
- Refactor main flags as settings.Settings (#1952)
- Support installing with ansible and skipping restart of services (#1930)

## v0.59.1

### 💡 Enhancements 💡

- Upgrade to include changes from [SignalFx Smart Agent v5.23.0](https://github.com/signalfx/signalfx-agent/releases/tag/v5.23.0)
- Add `processlist` and `resourcedetection` to default config

## v0.59.0

This Splunk OpenTelemetry Collector release includes changes from the [opentelemetry-collector v0.59.0](https://github.com/open-telemetry/opentelemetry-collector/releases/tag/v0.59.0) and the [opentelemetry-collector-contrib v0.59.0](https://github.com/open-telemetry/opentelemetry-collector-contrib/releases/tag/v0.59.0) releases.

### 💡 Enhancements 💡

- Upgrade Golang to 1.19
- debug/configz: Address multiple confmap.Providers for service config and index debug/configz/initial by provider scheme.
- Add tar.gz distribution of Splunk Collector
- Update default gateway config to sync host metadata by default

## v0.58.0

This Splunk OpenTelemetry Collector release includes changes from the [opentelemetry-collector v0.58.0](https://github.com/open-telemetry/opentelemetry-collector/releases/tag/v0.58.0) and the [opentelemetry-collector-contrib v0.58.0](https://github.com/open-telemetry/opentelemetry-collector-contrib/releases/tag/v0.58.0) releases.

### 💡 Enhancements 💡

- Update auto instrumentation java agent to [v1.14.2](https://github.com/signalfx/splunk-otel-java/releases/tag/v1.14.2)

## v0.57.0

This Splunk OpenTelemetry Collector release includes changes from the [opentelemetry-collector v0.57.2](https://github.com/open-telemetry/opentelemetry-collector/releases/tag/v0.57.2) and the [opentelemetry-collector-contrib v0.57.2](https://github.com/open-telemetry/opentelemetry-collector-contrib/releases/tag/v0.57.2) releases.

### 💡 Enhancements 💡

- Include [`sqlquery` receiver](https://github.com/open-telemetry/opentelemetry-collector-contrib/blob/v0.57.2/receiver/sqlqueryreceiver/README.md)(#1833)
- Security updates for third-party dependencies

## v0.56.0

This Splunk OpenTelemetry Collector release includes changes from the [opentelemetry-collector v0.56.0](https://github.com/open-telemetry/opentelemetry-collector/releases/tag/v0.56.0) and the [opentelemetry-collector-contrib v0.56.0](https://github.com/open-telemetry/opentelemetry-collector-contrib/releases/tag/v0.56.0) releases.

### 💡 Enhancements 💡

- Add the `--collector-config` option to the Linux installer script to allow a custom config file path (#1806)
- Update auto instrumentation java agent to [v1.14.0](https://github.com/signalfx/splunk-otel-java/releases/tag/v1.14.0)
- Update bundled Smart Agent to [v5.22.0](https://github.com/signalfx/signalfx-agent/releases/tag/v5.22.0)

### 🧰 Bug fixes 🧰

- `signalfx` exporter: Fix invalid error response message [#12654](https://github.com/open-telemetry/opentelemetry-collector-contrib/pull/12654)

## v0.55.1

### 🧰 Bug fixes 🧰

- `pulsar` exporter: Removed pulsar producer name from config to avoid producer name conflict (#1782)

## v0.55.0

This Splunk OpenTelemetry Collector release includes changes from the [opentelemetry-collector v0.55.0](https://github.com/open-telemetry/opentelemetry-collector/releases/tag/v0.55.0) and the [opentelemetry-collector-contrib v0.55.0](https://github.com/open-telemetry/opentelemetry-collector-contrib/releases/tag/v0.55.0) releases.

### 💡 Enhancements 💡

- Update default `td-agent` version to 4.3.2 in the [Linux installer script](https://github.com/signalfx/splunk-otel-collector/blob/main/docs/getting-started/linux-installer.md) to support log collection with fluentd on Ubuntu 22.04
- Include [tail_sampling](https://github.com/open-telemetry/opentelemetry-collector-contrib/tree/main/processor/tailsamplingprocessor) and [span_metrics](https://github.com/open-telemetry/opentelemetry-collector-contrib/tree/v0.95.0/processor/spanmetricsprocessor) in our distribution

### 🧰 Bug fixes 🧰

- Correct invalid environment variable expansion for ECS task metadata endpoints on EC2 (#1764)
- Adopt [metricstransformprocessor empty metrics fix](https://github.com/open-telemetry/opentelemetry-collector-contrib/pull/12211)

## v0.54.0

This Splunk OpenTelemetry Collector release includes changes from the [opentelemetry-collector v0.54.0](https://github.com/open-telemetry/opentelemetry-collector/releases/tag/v0.54.0) and the [opentelemetry-collector-contrib v0.54.0](https://github.com/open-telemetry/opentelemetry-collector-contrib/releases/tag/v0.54.0) releases.

### 💡 Enhancements 💡

- Only use config server if env var unset (#1728)
- Update bundled Smart Agent to [v5.21.0](https://github.com/signalfx/signalfx-agent/releases/tag/v5.21.0)

### 🧰 Bug fixes 🧰

- Wrap log messages for windows support bundle (#1725)

## v0.53.1

### 🧰 Bug fixes 🧰

- Upgrade [`metricstransform`
  processor](https://github.com/open-telemetry/opentelemetry-collector-contrib/tree/main/processor/metricstransformprocessor)
  to pick up [migration from OpenCensus data model to
  OTLP](https://github.com/open-telemetry/opentelemetry-collector-contrib/pull/10817) that fixes a few issues with
  the processor.

## v0.53.0

This Splunk OpenTelemetry Collector release includes changes from the [opentelemetry-collector v0.53.0](https://github.com/open-telemetry/opentelemetry-collector/releases/tag/v0.53.0) and the [opentelemetry-collector-contrib v0.53.0](https://github.com/open-telemetry/opentelemetry-collector-contrib/releases/tag/v0.53.0) releases.

### 🚀 New components 🚀

- [`k8sevents` receiver](https://github.com/open-telemetry/opentelemetry-collector-contrib/tree/main/receiver/k8seventsreceiver)
  to collect Kubernetes events in OpenTelemetry semantics (#1641)
- **Experimental**: [`pulsar` exporter](https://github.com/signalfx/splunk-otel-collector/tree/main/internal/exporter/pulsarexporter) to export metrics to Pulsar (#1683)

## v0.52.2

### 💡 Enhancements 💡

- Upgrade Golang to 1.18.3 (#1633)
- Support multiple `--config` command-line arguments (#1576)

### 🧰 Bug fixes 🧰

- [`kubeletstats` receiver](https://github.com/open-telemetry/opentelemetry-collector-contrib/tree/main/receiver/kubeletstatsreceiver) introduced a regression in version 52.0 that can break metrics for Kubernetes pods and containers, pinning this receiver's version to v0.51.0 until the regression is resolved (#1638)

## v0.52.1

### 🚀 New components 🚀

- [`transform` processor](https://github.com/open-telemetry/opentelemetry-collector-contrib/tree/main/processor/transformprocessor) to modify telemetry based on configuration using the [Telemetry Transformation Language](https://github.com/open-telemetry/opentelemetry-collector-contrib/blob/main/pkg/ottl) (Alpha)

### 💡 Enhancements 💡

- Initial release of [Chef cookbook](https://supermarket.chef.io/cookbooks/splunk_otel_collector) for Linux and Windows

## v0.52.0

This Splunk OpenTelemetry Collector release includes changes from the [opentelemetry-collector v0.52.0](https://github.com/open-telemetry/opentelemetry-collector/releases/tag/v0.52.0) and the [opentelemetry-collector-contrib v0.52.0](https://github.com/open-telemetry/opentelemetry-collector-contrib/releases/tag/v0.52.0) releases.

### 💡 Enhancements 💡

- Add Ubuntu 22.04 support to the [Linux installer script](https://github.com/signalfx/splunk-otel-collector/blob/main/docs/getting-started/linux-installer.md), [Ansible playbook](https://github.com/signalfx/splunk-otel-collector/tree/main/deployments/ansible), [Puppet module](https://github.com/signalfx/splunk-otel-collector/tree/main/deployments/puppet), and [Salt formula](https://github.com/signalfx/splunk-otel-collector/tree/main/deployments/salt) (collector only; log collection with Fluentd [not currently supported](https://www.fluentd.org/blog/td-agent-v4.3.1-has-been-released))

## v0.51.0

This Splunk OpenTelemetry Collector release includes changes from the [opentelemetry-collector v0.51.0](https://github.com/open-telemetry/opentelemetry-collector/releases/tag/v0.51.0) and the [opentelemetry-collector-contrib v0.51.0](https://github.com/open-telemetry/opentelemetry-collector-contrib/releases/tag/v0.51.0) releases.

Additionally, this release includes [an update to the `resourcedetection` processor](https://github.com/open-telemetry/opentelemetry-collector-contrib/pull/10015) to support "cname" and "lookup" hostname sources.

### 🛑 Breaking changes 🛑

- Removed Debian 8 (jessie) support from the [Linux installer script](https://github.com/signalfx/splunk-otel-collector/blob/main/docs/getting-started/linux-installer.md) (#1354), [Ansible playbook](https://github.com/signalfx/splunk-otel-collector/tree/main/deployments/ansible) (#1547), and [Puppet module](https://github.com/signalfx/splunk-otel-collector/tree/main/deployments/puppet) (#1545)

### 💡 Enhancements 💡

- Added Debian 11 (bullseye) support to the [Linux installer script](https://github.com/signalfx/splunk-otel-collector/blob/main/docs/getting-started/linux-installer.md) (#1354), [Ansible playbook](https://github.com/signalfx/splunk-otel-collector/tree/main/deployments/ansible) (#1547), [Puppet module](https://github.com/signalfx/splunk-otel-collector/tree/main/deployments/puppet) (#1545), and [Salt formula](https://github.com/signalfx/splunk-otel-collector/tree/main/deployments/salt) (#1546)
- Upgrade Golang to 1.18.2 (#1551)

## v0.50.1

### 💡 Enhancements 💡

- Security updates for third-party dependencies
- Update bundled Smart Agent to [v5.20.1](https://github.com/signalfx/signalfx-agent/releases/tag/v5.20.1)

## v0.50.0

This Splunk OpenTelemetry Collector release includes changes from the [opentelemetry-collector v0.50.0](https://github.com/open-telemetry/opentelemetry-collector/releases/tag/v0.50.0) and the [opentelemetry-collector-contrib v0.50.0](https://github.com/open-telemetry/opentelemetry-collector-contrib/releases/tag/v0.50.0) releases.

Additionally, this release includes [an update to `k8scluster` receiver](https://github.com/open-telemetry/opentelemetry-collector-contrib/pull/9523) that allows it to run on older k8s clusters (1.20-).

## v0.49.0

This Splunk OpenTelemetry Collector release includes changes from the [opentelemetry-collector v0.49.0](https://github.com/open-telemetry/opentelemetry-collector/releases/tag/v0.49.0) and the [opentelemetry-collector-contrib v0.49.0](https://github.com/open-telemetry/opentelemetry-collector-contrib/releases/tag/v0.49.0) releases.

### 🚀 New components 🚀

- [`syslog` receiver](https://github.com/open-telemetry/opentelemetry-collector-contrib/tree/main/receiver/syslogreceiver) parses Syslogs from tcp/udp using the [opentelemetry-log-collection](https://github.com/open-telemetry/opentelemetry-log-collection) library

### 💡 Enhancements 💡

- Upgrade to Go 1.18.1 (#1464)
- Initial support for [Cloud Foundry Buildpack](https://github.com/signalfx/splunk-otel-collector/tree/main/deployments/cloudfoundry/buildpack) (#1404)
- Initial support for [BOSH Release](https://github.com/signalfx/splunk-otel-collector/tree/main/deployments/cloudfoundry/bosh) (#1480)
- Update bundled Smart Agent to [v5.20.0](https://github.com/signalfx/signalfx-agent/releases/tag/v5.20.0)

## v0.48.0

This Splunk OpenTelemetry Collector release includes changes from the [opentelemetry-collector v0.48.0](https://github.com/open-telemetry/opentelemetry-collector/releases/tag/v0.48.0) and the [opentelemetry-collector-contrib v0.48.0](https://github.com/open-telemetry/opentelemetry-collector-contrib/releases/tag/v0.48.0) releases.

### 🚀 New components 🚀

- [`cloudfoundry` receiver](https://github.com/open-telemetry/opentelemetry-collector-contrib/tree/main/receiver/cloudfoundryreceiver)
  to receive metrics from Cloud Foundry deployments and services.

## v0.47.1

### 🧰 Bug fixes 🧰

- Remove `signalfx` exporter from traces pipeline in default gateway config (#1393)
- Update `github.com/open-telemetry/opentelemetry-log-collection` to [v0.27.1](https://github.com/open-telemetry/opentelemetry-log-collection/releases/tag/v0.27.1) to fix logging pipeline issues after upgrading to Go 1.18 (#1418)

## v0.47.0

This Splunk OpenTelemetry Collector release includes changes from the [opentelemetry-collector v0.47.0](https://github.com/open-telemetry/opentelemetry-collector/releases/tag/v0.47.0) and the [opentelemetry-collector-contrib v0.47.0](https://github.com/open-telemetry/opentelemetry-collector-contrib/releases/tag/v0.47.0) releases.

### 🚀 New components 🚀

- [`tcplog` receiver](https://github.com/open-telemetry/opentelemetry-collector-contrib/tree/main/receiver/tcplogreceiver) to receive logs from tcp using the [opentelemetry-log-collection](https://github.com/open-telemetry/opentelemetry-log-collection) library

### 💡 Enhancements 💡

- Upgrade to Go 1.18 (#1380)

### 🧰 Bug fixes 🧰

- Update core version during build (#1379)
- Update SA event type to fix processlist (#1385)

## v0.46.0

This Splunk OpenTelemetry Collector release includes changes from the [opentelemetry-collector v0.46.0](https://github.com/open-telemetry/opentelemetry-collector/releases/tag/v0.46.0) and the [opentelemetry-collector-contrib v0.46.0](https://github.com/open-telemetry/opentelemetry-collector-contrib/releases/tag/v0.46.0) releases.

### 💡 Enhancements 💡

- Upgrade `hostmetrics` receiver dependency (#1341)
- Update Linux installer script to fail immediately if running on an unsupported Linux distribution (#1351)
- Update bundled Smart Agent to [v5.19.1](https://github.com/signalfx/signalfx-agent/releases/tag/v5.19.1)

### 🧰 Bug fixes 🧰

- As a bug fix for hosts number miscalculation in Splunk Observability Cloud, Splunk OpenTelemetry Collector running in
  agent mode now is configured to override `host.name` attribute of all signals sent from instrumentation libraries by
  default (#1307)

## v0.45.0

This Splunk OpenTelemetry Collector release includes changes from the [opentelemetry-collector v0.45.0](https://github.com/open-telemetry/opentelemetry-collector/releases/tag/v0.45.0) and the [opentelemetry-collector-contrib v0.45.1](https://github.com/open-telemetry/opentelemetry-collector-contrib/releases/tag/v0.45.1) releases.

### 💡 Enhancements 💡

- Upgrade golang to 1.17.7 (#1294)

### 🧰 Bug fixes 🧰

- Correct collectd/hadoopjmx monitor type in windows Smart Agent receiver config validation [#1254](https://github.com/signalfx/splunk-otel-collector/pull/1254)

## v0.44.0

This Splunk OpenTelemetry Collector release includes changes from the [opentelemetry-collector v0.44.0](https://github.com/open-telemetry/opentelemetry-collector/releases/tag/v0.44.0) and the [opentelemetry-collector-contrib v0.44.0](https://github.com/open-telemetry/opentelemetry-collector-contrib/releases/tag/v0.44.0) releases.

### 🚀 New components 🚀

- [`databricks` receiver](https://github.com/signalfx/splunk-otel-collector/tree/main/internal/receiver/databricksreceiver) to generate metrics about the operation of a Databricks instance (Alpha)

### 💡 Enhancements 💡

- Bump default `td-agent` version to 4.3.0 in installer scripts (#1205)
- Enable shared pipeline for profiling by default (#1181)
- Update bundled Smart Agent to [v5.19.0](https://github.com/signalfx/signalfx-agent/releases/tag/v5.19.0)

## v0.43.0

This Splunk OpenTelemetry Collector release includes changes from the [opentelemetry-collector v0.43.1](https://github.com/open-telemetry/opentelemetry-collector/releases/tag/v0.43.1) and the [opentelemetry-collector-contrib v0.43.0](https://github.com/open-telemetry/opentelemetry-collector-contrib/releases/tag/v0.43.0) releases.

### 🧰 Bug fixes 🧰

- Provide informative unsupported monitor error on Windows for Smart Agent receiver [#1150](https://github.com/signalfx/splunk-otel-collector/pull/1150)
- Fix Windows support bundle script if fluentd is not installed (#1162)

## v0.42.0

This Splunk OpenTelemetry Collector release includes changes from the [opentelemetry-collector v0.42.0](https://github.com/open-telemetry/opentelemetry-collector/releases/tag/v0.42.0) and the [opentelemetry-collector-contrib v0.42.0](https://github.com/open-telemetry/opentelemetry-collector-contrib/releases/tag/v0.42.0) releases.

### 🛑 Breaking changes 🛑

- This version adopts OpenTelemetry Core version 0.42.0, and in doing so the configuration parsing process has changed slightly. The Splunk OpenTelemetry Collector used to [evaluate user configuration twice](https://github.com/signalfx/splunk-otel-collector/issues/628) and this required escaping desired `$` literals with an additional `$` character to prevent unwanted environment variable expansion. This version no longer doubly evaluates configuration so any `$$` instances in your configuration as a workaround should be updated to `$`.  [Config source directives](./internal/configsource) that include an additional `$` are provided with a temporary, backward-compatible `$${config_source:value}` and `$$config_source:value` parsing rule controlled by `SPLUNK_DOUBLE_DOLLAR_CONFIG_SOURCE_COMPATIBLE` environment variable (default `"true"`) to migrate them to single `$` usage to continue supporting the updating configs from [#930](https://github.com/signalfx/splunk-otel-collector/pull/930) and [#935](https://github.com/signalfx/splunk-otel-collector/pull/935). This functionality will be removed in a future release (#1099)

### 🚀 New components 🚀

- [`docker_observer`](https://github.com/open-telemetry/opentelemetry-collector-contrib/tree/main/extension/observer/dockerobserver) to detect and create container endpoints, to be used with the [`receiver_creator`](https://github.com/open-telemetry/opentelemetry-collector-contrib/tree/main/receiver/receivercreator) (#1044)
- [`ecs_task_observer`](https://github.com/open-telemetry/opentelemetry-collector-contrib/tree/main/extension/observer/ecstaskobserver) to detect and create ECS task container endpoints, to be used with the [`receiver_creator`](https://github.com/open-telemetry/opentelemetry-collector-contrib/tree/main/receiver/receivercreator) (#1125)

### 💡 Enhancements 💡

- Initial [salt module](https://github.com/signalfx/splunk-otel-collector/tree/main/deployments/salt) for Linux (#1050)
- Update bundled Smart Agent to [v5.18.0](https://github.com/signalfx/signalfx-agent/releases/tag/v5.18.0)

### 🧰 Bug fixes 🧰

- [`smartagent` receiver](https://github.com/signalfx/splunk-otel-collector/tree/v0.42.0/internal/receiver/smartagentreceiver) will now attempt to create _any_ monitor from a Receiver Creator instance, disregarding its provided `endpoint`. Previously would error out if a monitor did not accept endpoints ([#1107](https://github.com/signalfx/splunk-otel-collector/pull/1107))
- Remove `$$`-escaped `env` config source usage in ECS configs ([#1139](https://github.com/signalfx/splunk-otel-collector/pull/1139)).

## v0.41.1

- Upgrade golang to 1.17.6 (#1088)

## v0.41.0

This Splunk OpenTelemetry Collector release includes changes from the [opentelemetry-collector v0.41.0](https://github.com/open-telemetry/opentelemetry-collector/releases/tag/v0.41.0) and the [opentelemetry-collector-contrib v0.41.0](https://github.com/open-telemetry/opentelemetry-collector-contrib/releases/tag/v0.41.0) releases.

### 🚀 New components 🚀

- [`journald` receiver](https://github.com/open-telemetry/opentelemetry-collector-contrib/tree/main/receiver/journaldreceiver) to parse journald events from systemd journal

### 💡 Enhancements 💡

- Update bundled Smart Agent to [v5.17.1](https://github.com/signalfx/signalfx-agent/releases/tag/v5.17.1)
- Update OTLP HTTP receiver endpoint to use port 4318 in default configuration files (#1017)

## v0.40.0

This Splunk OpenTelemetry Collector release includes changes from the [opentelemetry-collector v0.40.0](https://github.com/open-telemetry/opentelemetry-collector/releases/tag/v0.40.0) and the [opentelemetry-collector-contrib v0.40.0](https://github.com/open-telemetry/opentelemetry-collector-contrib/releases/tag/v0.40.0) releases.

### 🚀 New components 🚀

- [mongodbatlas](https://github.com/open-telemetry/opentelemetry-collector-contrib/tree/main/receiver/mongodbatlasreceiver) receiver to receive metrics from MongoDB Atlas via their monitoring APIs (#997)
- [routing](https://github.com/open-telemetry/opentelemetry-collector-contrib/tree/main/processor/routingprocessor) processor to route logs, metrics or traces to specific exporters (#982)

## v0.39.0

This Splunk OpenTelemetry Collector release includes changes from the [opentelemetry-collector v0.39.0](https://github.com/open-telemetry/opentelemetry-collector/releases/tag/v0.39.0) and the [opentelemetry-collector-contrib v0.39.0](https://github.com/open-telemetry/opentelemetry-collector-contrib/releases/tag/v0.39.0) releases.

### 💡 Enhancements 💡

- Initial [Chocolatey package](https://github.com/signalfx/splunk-otel-collector/blob/main/docs/getting-started/windows-manual.md#chocolatey-installation) release
- Update bundled Smart Agent to [v5.16.0](https://github.com/signalfx/signalfx-agent/releases/tag/v5.16.0)

### 🧰 Bug fixes 🧰

- Fix token passthrough for splunkhec receiver/exporter ([#5435](https://github.com/open-telemetry/opentelemetry-collector-contrib/pull/5435))
- Fix --set command line flag functionality (#939)

## v0.38.1

### 🧰 Bug fixes 🧰

- Fix evaluating env variables in ecs ec2 configs (#930)
- Correct certifi CA bundle removal from Smart Agent bundle (#933)
- Fix evaluating env variables in fargate config (#935)

## v0.38.0

This Splunk OpenTelemetry Collector release includes changes from the [opentelemetry-collector v0.38.0](https://github.com/open-telemetry/opentelemetry-collector/releases/tag/v0.38.0) and the [opentelemetry-collector-contrib v0.38.0](https://github.com/open-telemetry/opentelemetry-collector-contrib/releases/tag/v0.38.0) releases.

### 💡 Enhancements 💡

- Initial release of multi-arch manifest for amd64 and arm64 linux docker images (#866)
  - **Note:** The Smart Agent and Collectd bundle is only included with the amd64 image
- Enable otlp receiver in the gateway logs pipeline (#903)
- Update bundled Smart Agent to [v5.15.0](https://github.com/signalfx/signalfx-agent/releases/tag/v5.15.0)

## v0.37.1

### 💡 Enhancements 💡

- Initial release of [`migratecheckpoint`](https://github.com/signalfx/splunk-otel-collector/tree/main/cmd/migratecheckpoint) to migrate Fluentd's position file to Otel checkpoints
- Upgrade golang to v1.17.2 for CVE-2021-38297
- Upgrade `github.com/hashicorp/consul/api` to v1.11.0 for CVE-2021-37219
- Upgrade `github.com/hashicorp/vault` to v1.7.2 for CVE-2021-27400, CVE-2021-29653, and CVE-2021-32923
- Upgrade `github.com/jackc/pgproto3/v2` to v2.1.1
- Upgrade `go.etcd.io/etcd` to `go.etcd.io/etcd/client/v2` for CVE-2020-15114
- Remove test certs from the smart agent bundle (#861)
- Run the `otelcol` container process as non-root user in provided docker image (#864)

### 🧰 Bug fixes 🧰

- Temporarily downgrade `gopsutil` dep to avoid errors in k8s deployment (#877)

## v0.37.0

This Splunk OpenTelemetry Connector release includes changes from the [opentelemetry-collector v0.37.0](https://github.com/open-telemetry/opentelemetry-collector/releases/tag/v0.37.0) and the [opentelemetry-collector-contrib v0.37.1](https://github.com/open-telemetry/opentelemetry-collector-contrib/releases/tag/v0.37.1) releases. Due to go modules dep issues, the Collector Contrib release 0.37.0 has been retracted in favor of 0.37.1.

### 💡 Enhancements 💡

- `signalfx` exporter: Add support for per cpu metrics [#5756](https://github.com/open-telemetry/opentelemetry-collector-contrib/pull/5756)
- Add [Hashicorp Nomad](https://github.com/signalfx/splunk-otel-collector/tree/main/deployments/nomad) support (#819)
- Add config converter function to unsquash Splunk HEC exporter tls fields (#832)
- Rename `k8s_tagger` processor config entries to [`k8sattributes`](https://github.com/open-telemetry/opentelemetry-collector-contrib/pull/5384) (#848)
- Update bundled Smart Agent to [v5.14.2](https://github.com/signalfx/signalfx-agent/releases/tag/v5.14.2)

## v0.36.1

### 🚀 New components 🚀

- [`httpsink` exporter](https://github.com/signalfx/splunk-otel-collector/tree/main/internal/exporter/httpsinkexporter) to make span data available via a HTTP endpoint
- Initial release of [`translatesfx`](https://github.com/signalfx/splunk-otel-collector/tree/main/cmd/translatesfx) to translate a SignalFx Smart Agent configuration file into a configuration that can be used by an OpenTelemetry Collector

### 🛑 Breaking changes 🛑

- Reorder detectors in default configs, moving the `system` detector to the
  end of the list. Applying this change to a pre-existing config in an EC2
  or Azure deployment will change both the `host.name` dimension and the
  resource ID dimension on some MTSes, possibly causing detectors to fire.
  (#822)

### 💡 Enhancements 💡

- Add `--skip-collector-repo` and `--skip-fluentd-repo` options to the Linux installer script to skip apt/yum/zypper repo config (#801)
- Add `collector_msi_url` and `fluentd_msi_url` options to the Windows installer script to allow custom URLs for downloading MSIs (#803)
- Start collector service after deb/rpm install or upgrade if env file exists (#805)

### 🧰 Bug fixes 🧰

- Allow the version flag without environment variables (#800)
- Fix Linux installer to set `SPLUNK_MEMORY_TOTAL_MIB` in the environment file if `--ballast` option is specified (#807)

## v0.36.0

This Splunk OpenTelemetry Connector release includes changes from the [opentelemetry-collector v0.36.0](https://github.com/open-telemetry/opentelemetry-collector/releases/tag/v0.36.0) and the [opentelemetry-collector-contrib v0.36.0](https://github.com/open-telemetry/opentelemetry-collector-contrib/releases/tag/v0.36.0) releases.

### 💡 Enhancements 💡

- Handle backwards compatibility of internal ballast removal (#759)
- Update bundled Smart Agent to [v5.14.1](https://github.com/signalfx/signalfx-agent/releases/tag/v5.14.1)
- Automatically relocate removed OTLP exporter "insecure" field (#783)

### 🧰 Bug fixes 🧰

- Move Heroku buildpack to [https://github.com/signalfx/splunk-otel-collector-heroku](https://github.com/signalfx/splunk-otel-collector-heroku) (#755)
- Fix rpm installation conflicts with the Smart Agent rpm (#773)

## v0.35.0

This Splunk OpenTelemetry Connector release includes changes from the [opentelemetry-collector v0.35.0](https://github.com/open-telemetry/opentelemetry-collector/releases/tag/v0.35.0) and the [opentelemetry-collector-contrib v0.35.0](https://github.com/open-telemetry/opentelemetry-collector-contrib/releases/tag/v0.35.0) releases.

### 🚀 New components 🚀

- [`groupbyattrs` processor](https://github.com/open-telemetry/opentelemetry-collector-contrib/tree/main/processor/groupbyattrsprocessor)

### 💡 Enhancements 💡

- Update bundled Smart Agent to [v5.13.0](https://github.com/signalfx/signalfx-agent/releases/tag/v5.13.0) (#738)
- Add SUSE support to [Linux installer script](https://github.com/signalfx/splunk-otel-collector/blob/main/docs/getting-started/linux-installer.md) (collector only, log collection with Fluentd not yet supported) (#720)
- Add SUSE support to [puppet module](https://forge.puppet.com/modules/signalfx/splunk_otel_collector) (collector only, log collection with Fluentd not yet supported) (#737)

### 🧰 Bug fixes 🧰

- `smartagent` receiver: Properly parse receiver creator endpoints (#718)

## v0.34.1

### 💡 Enhancements 💡

- Automatically add `system.type` dimension to all `smartagent` receiver datapoints (#702)
- Include ECS EC2 config in docker images (#713)

## v0.34.0

This Splunk OpenTelemetry Connector release includes changes from the [opentelemetry-collector v0.34.0](https://github.com/open-telemetry/opentelemetry-collector/releases/tag/v0.34.0) and the [opentelemetry-collector-contrib v0.34.0](https://github.com/open-telemetry/opentelemetry-collector-contrib/releases/tag/v0.34.0) releases.

### 💡 Enhancements 💡

- Add [Amazon ECS EC2](https://github.com/signalfx/splunk-otel-collector/tree/main/deployments/ecs/ec2) deployment support (#642)
- Enable `memory_ballast` extension in Fargate config (#675)
- Initial [support bundle PowerShell script](https://github.com/signalfx/splunk-otel-collector/blob/main/packaging/msi/splunk-support-bundle.ps1); included in the Windows MSI (#654)
- Remove strict `libcap` dependency from the collector RPM (#676)
  - Allows installation on Linux distros without the `libcap` package.
  - If installing the collector RPM manually, `libcap` will now need to be installed separately as a prerequisite.  See [linux-manual.md](https://github.com/signalfx/splunk-otel-collector/blob/main/docs/getting-started/linux-manual.md#deb-and-rpm-packages) for details.

### 🧰 Bug fixes 🧰

- Use system env vars for default paths in the Windows installer script (#667)

## v0.33.1

### 💡 Enhancements 💡

- Initial release of the `quay.io/signalfx/splunk-otel-collector-windows` [docker image for Windows](https://github.com/signalfx/splunk-otel-collector/blob/main/docs/getting-started/windows-manual.md#docker)
- Upgrade to Go 1.17 (#650)
- Update bundled Smart Agent to [v5.12.0](https://github.com/signalfx/signalfx-agent/releases/tag/v5.12.0)

## v0.33.0

This Splunk OpenTelemetry Connector release includes changes from the [opentelemetry-collector v0.33.0](https://github.com/open-telemetry/opentelemetry-collector/releases/tag/v0.33.0) and the [opentelemetry-collector-contrib v0.33.0](https://github.com/open-telemetry/opentelemetry-collector-contrib/releases/tag/v0.33.0) releases.

### 💡 Enhancements 💡

- `smartagent` receiver: `signalfx-forwarder` now works with `k8s_tagger` processor. (#590)
- Add [Fargate](https://github.com/signalfx/splunk-otel-collector/blob/main/deployments/fargate/README.md) deployment support
- Update bundled Smart Agent to [v5.11.4](https://github.com/signalfx/signalfx-agent/releases/tag/v5.11.4)

### 🧰 Bug fixes 🧰

- `smartagent` receiver: Set redirected logrus logger level (#593)

## v0.31.0

This Splunk OpenTelemetry Connector release includes changes from the [opentelemetry-collector v0.31.0](https://github.com/open-telemetry/opentelemetry-collector/releases/tag/v0.31.0) and the [opentelemetry-collector-contrib v0.31.0](https://github.com/open-telemetry/opentelemetry-collector-contrib/releases/tag/v0.31.0) releases.

### 🚀 New components 🚀

- [`file_storage` extension](https://github.com/open-telemetry/opentelemetry-collector-contrib/tree/main/extension/storage/filestorage)

### 🛑 Breaking changes 🛑

- Change default config server port to 55554 (#579)

### 💡 Enhancements 💡

- Add support for non-persisted journald in the default fluentd config (#516)
- Add `SPLUNK_CONFIG_YAML` env var support for storing configuration YAML (#462)
- Initial puppet support for windows (#524)
- Update to use the `memory_ballast` extension instead of the `--mem-ballast-size-mib` flag (#567)
- Add Heroku buildpack (#571)
- Set required URL and TOKEN env vars for agent config (#572)

### 🧰 Bug fixes 🧰

- Remove SAPM receiver from default configuration (#517)
- `zookeeper` config source: Remove config validation for zk endpoints (#533)
- Fix memory limit calculation for deployments with 20Gi+ of total memory (#558)
- Set path ownership on deb/rpm postinstall (#582)

## v0.29.0

This Splunk OpenTelemetry Connector release includes changes from the [opentelemetry-collector v0.29.0](https://github.com/open-telemetry/opentelemetry-collector/releases/tag/v0.29.0) and the [opentelemetry-collector-contrib v0.29.0](https://github.com/open-telemetry/opentelemetry-collector-contrib/releases/tag/v0.29.0) releases.

### 💡 Enhancements 💡

- Add OTLP to logs pipeline for agent (#495)
- Enable collecting in memory config locally by default (#497)
- Enable host metadata updates by default (#513)

## v0.28.1

- Update bundled Smart Agent to [v5.11.0](https://github.com/signalfx/signalfx-agent/releases/tag/v5.11.0) (#487)
- Document APM infra correlation (#458)
- Alpha translatesfx feature additions.

## v0.28.0

This Splunk OpenTelemetry Collector release includes changes from the [opentelemetry-collector v0.28.0](https://github.com/open-telemetry/opentelemetry-collector/releases/tag/v0.28.0) and the [opentelemetry-collector-contrib v0.28.0](https://github.com/open-telemetry/opentelemetry-collector-contrib/releases/tag/v0.28.0) releases.

### 💡 Enhancements 💡

- Initial puppet module for linux (#405)
- Add `include` config source (#419, #402, #397)
- Allow setting both `SPLUNK_CONFIG` and `--config` with priority given to `--config` (#450)
- Use internal pipelines for collector prometheus metrics (#469)

### 🧰 Bug fixes 🧰

- Correctly handle nil value on the config provider (#434)

## v0.26.0

This Splunk OpenTelemetry Collector release includes changes from the [opentelemetry-collector v0.26.0](https://github.com/open-telemetry/opentelemetry-collector/releases/tag/v0.26.0) and the [opentelemetry-collector-contrib v0.26.0](https://github.com/open-telemetry/opentelemetry-collector-contrib/releases/tag/v0.26.0) releases.

### 🚀 New components 🚀

- [kafkametrics](https://github.com/open-telemetry/opentelemetry-collector-contrib/tree/main/receiver/kafkametricsreceiver) receiver

### 💡 Enhancements 💡

- zookeeper config source (#318)
- etcd2 config source (#317)
- Enable primary cloud resource detection in the default agent config (#344)
- Unset exclusion and translations by default in gateway config (#350)
- Update bundled Smart Agent to [v5.10.2](https://github.com/signalfx/signalfx-agent/releases/tag/v5.10.2) (#354)
- Set PATH in the docker image to include Smart Agent bundled utilities (#313)
- Remove 55680 exposed port from the docker image (#371)
- Expose initial and effective config for debugging purposes (#325)
- Add a config source for env vars (#348)

### 🧰 Bug fixes 🧰

- `smartagent` receiver: Remove premature protection for Start/Stop, trust Service to start/stop once (#342)
- `smartagent` receiver and extension: Fix config parsing for structs and pointers to structs (#345)

## v0.25.0

This Splunk OpenTelemetry Collector release includes changes from the [opentelemetry-collector v0.25.0](https://github.com/open-telemetry/opentelemetry-collector/releases/tag/v0.25.0) and the [opentelemetry-collector-contrib v0.25.0](https://github.com/open-telemetry/opentelemetry-collector-contrib/releases/tag/v0.25.0) releases.

### 🚀 New components 🚀

- [filelog](https://github.com/open-telemetry/opentelemetry-collector-contrib/tree/main/receiver/filelogreceiver) receiver (#289)
- [probabilisticsampler](https://github.com/open-telemetry/opentelemetry-collector-contrib/tree/main/processor/probabilisticsamplerprocessor) processor (#300)

### 💡 Enhancements 💡

- Add the config source manager (#295, #303)

### 🧰 Bug fixes 🧰

- Correct Jaeger Thrift HTTP Receiver URL to /api/traces (#288)

## v0.24.3

### 💡 Enhancements 💡

- Add AKS resource detector (https://github.com/open-telemetry/opentelemetry-collector-contrib/pull/3035)

### 🧰 Bug fixes 🧰

- Fallback to `os.Hostname` when FQDN is not available (https://github.com/open-telemetry/opentelemetry-collector-contrib/pull/3099)

## v0.24.2

### 💡 Enhancements 💡

- Include smart agent bundle in docker image (#241)
- Use agent bundle-relative Collectd ConfigDir default (#263, #268)

### 🧰 Bug fixes 🧰

- Sanitize monitor IDs in SA receiver (#266, #269)

## v0.24.1

### 🧰 Bug fixes 🧰

- Fix HEC Exporter throwing 400s (https://github.com/open-telemetry/opentelemetry-collector-contrib/pull/3032)

### 💡 Enhancements 💡
- Remove unnecessary hostname mapping in fluentd configs (#250)
- Add OTLP HTTP exporter (#252)
- Env variable NO_WINDOWS_SERVICE to force interactive mode on Windows (#254)

## v0.24.0

### 🛑 Breaking changes 🛑

- Remove opencensus receiver (#230)
- Don't override system resource attrs in default config (#239)
  - Detectors run as part of the `resourcedetection` processor no longer overwrite resource attributes already present.

### 💡 Enhancements 💡

- Support gateway mode for Linux installer (#187)
- Support gateway mode for windows installer (#231)
- Add SignalFx forwarder to default configs (#218)
- Include Smart Agent bundle in msi (#222)
- Add Linux support bundle script (#208)
- Add Kafka receiver/exporter (#201)

### 🧰 Bug fixes 🧰

## v0.23.0

This Splunk OpenTelemetry Collector release includes changes from the [opentelemetry-collector v0.23.0](https://github.com/open-telemetry/opentelemetry-collector/releases/tag/v0.23.0) and the [opentelemetry-collector-contrib v0.23.0](https://github.com/open-telemetry/opentelemetry-collector-contrib/releases/tag/v0.23.0) releases.

### 🛑 Breaking changes 🛑

- Renamed default config from `splunk_config_linux.yaml` to `gateway_config.yaml` (#170)

### 💡 Enhancements 💡

- Include smart agent bundle in amd64 deb/rpm packages (#177)
- `smartagent` receiver: Add support for logs (#161) and traces (#192)

### 🧰 Bug fixes 🧰

- `smartagent` extension: Ensure propagation of collectd bundle dir (#180)
- `smartagent` receiver: Fix logrus logger hook data race condition (#181)<|MERGE_RESOLUTION|>--- conflicted
+++ resolved
@@ -2,12 +2,13 @@
 
 ## Unreleased
 
-<<<<<<< HEAD
 ## v0.121.0
 
 This Splunk OpenTelemetry Collector release includes changes from the [opentelemetry-collector v0.121.0](https://github.com/open-telemetry/opentelemetry-collector/releases/tag/v0.121.0) and the [opentelemetry-collector-contrib v0.121.0](https://github.com/open-telemetry/opentelemetry-collector-contrib/releases/tag/v0.121.0) releases where appropriate.
 
 ### 🛑 Breaking changes 🛑
+
+- (Splunk) Support for Oracle Linux 7 has been dropped ([#5974](https://github.com/signalfx/splunk-otel-collector/pull/5974))
 
 - (Core) `confighttp`: Make the client config options `max_idle_conns`, `max_idle_conns_per_host`, `max_conns_per_host`, and `idle_conn_timeout` integers ([#9478](https://github.com/open-telemetry/opentelemetry-collector/issues/9478))
   All four options can be set to `0` where they were previously set to `null`
@@ -88,11 +89,6 @@
 - (Contrib) `redisreceiver`: Collect keyspace metrics even if reported dbs are nonsequential ([#38135](https://github.com/open-telemetry/opentelemetry-collector-contrib/pull/38135))
   If a redis instance has no activity on a db, the db number is not reported in the keyspace metrics.
   This change ensures that the keyspace metrics are collected even if the reported dbs have gaps.
-=======
-### 🛑 Breaking changes 🛑
-
-- (Splunk) Support for Oracle Linux 7 has been dropped ([#5974](https://github.com/signalfx/splunk-otel-collector/pull/5974))
->>>>>>> e6a665a3
 
 ## v0.120.0
 
