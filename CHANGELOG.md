# Changelog

## Unreleased

<<<<<<< HEAD
### 🚀 New components 🚀

- (Splunk) Add Redaction processor ([#4766](https://github.com/signalfx/splunk-otel-collector/pull/4766))
=======
### 🛑 Breaking changes 🛑

- (Splunk) Linux installer script:
  - Removed support for the deprecated `--[no-]generate-service-name` and `--[enable|disable]-telemetry` options.
  - The minimum supported version for the `--instrumentation-version` option is `0.87.0`.

### 💡 Enhancements 💡

- (Splunk) Linux installer script: Initial support for [Splunk OpenTelemetry Auto Instrumentation for .NET](https://github.com/signalfx/splunk-otel-dotnet) (x86_64/amd64 only)
  - Activated by default when the `--with-instrumentation` or `--with-systemd-instrumentation` option is specified.
  - Use the `--without-instrumentation-sdk dotnet` option to skip activation.
>>>>>>> 00f88238

## v0.99.0

### 🛑 Breaking changes 🛑

- (Splunk) `receiver/discovery`: Update the component to emit entity events 
  - The `log_endpoints` config option has been removed. Endpoints are now only reported if they match the configured receiver rules, and are now emitted as entity events.
    ([#4692](https://github.com/signalfx/splunk-otel-collector/pull/4692), [#4684](https://github.com/signalfx/splunk-otel-collector/pull/4684),
    [#4684](https://github.com/signalfx/splunk-otel-collector/pull/4684), and [#4691](https://github.com/signalfx/splunk-otel-collector/pull/4691))
- (Core) `telemetry`: Distributed internal metrics across different levels. ([#7890](https://github.com/open-telemetry/opentelemetry-collector/pull/7890))
  The internal metrics levels are updated along with reported metrics:
  - The default level is changed from `basic` to `normal`, which can be overridden with `service::telmetry::metrics::level` configuration.
  - Batch processor metrics are updated to be reported starting from `normal` level:
    - `processor_batch_batch_send_size`
    - `processor_batch_metadata_cardinality`
    - `processor_batch_timeout_trigger_send`
    - `processor_batch_size_trigger_send`
  - GRPC/HTTP server and client metrics are updated to be reported starting from `detailed` level:
    - http.client.* metrics
    - http.server.* metrics
    - rpc.server.* metrics
    - rpc.client.* metrics
  - Note: These metrics are all excluded by default in the Splunk distribution of the OpenTelemetry Collector.
    This change only affects users who have modified the default configuration's dropping rules (`metric_relabel_configs`)
    in the Prometheus receiver that scrapes internal metrics.
- (Contrib) `extension/filestorage`: Replace path-unsafe characters in component names ([#3148](https://github.com/open-telemetry/opentelemetry-collector-contrib/pull/3148))
  The feature gate `extension.filestorage.replaceUnsafeCharacters` is now stable and cannot be disabled.
  See the File Storage extension's README for details.
- (Contrib) `exporter/loadbalancing`: Change AWS Cloud map resolver config fields from camelCase to snake_case. ([#32331](https://github.com/open-telemetry/opentelemetry-collector-contrib/pull/32331))
  The snake_case is required in OTel Collector config fields. It used to be enforced by tests in cmd/oteltestbedcol,
  but we had to disable them. Now, the tests are going to be enforced on every component independently.
  Hence, the camelCase config fields recently added with the new AWS Cloud Map resolver has to be fixed.

- (Splunk) `smartagent/collectd-mongodb`: Monitor has been removed to resolve CVE-2024-21506 ([#4731](https://github.com/signalfx/splunk-otel-collector/pull/4731))

### 🚀 New components 🚀

- (Splunk) Add ack extension ([#4724](https://github.com/signalfx/splunk-otel-collector/pull/4724))

### 💡 Enhancements 💡

- (Splunk) Include [`splunk-otel-dotnet`](https://github.com/signalfx/splunk-otel-dotnet) in the `splunk-otel-auto-instrumentation` deb/rpm packages (x86_64/amd64 only) ([#4679](https://github.com/signalfx/splunk-otel-collector/pull/4679))
  - **Note**: Only manual activation/configuration for .NET auto instrumentation is currently supported. See [README.md](https://github.com/signalfx/splunk-otel-collector/blob/main/instrumentation/README.md) for details.
- (Splunk) Update splunk-otel-javaagent to `v1.32.0` ([#4715](https://github.com/signalfx/splunk-otel-collector/pull/4715))
- (Splunk) Enable collecting MSI information on Windows in the support bundle ([#4710](https://github.com/signalfx/splunk-otel-collector/pull/4710))
- (Splunk) Bump version of bundled Python to 3.11.9 ([#4729](https://github.com/signalfx/splunk-otel-collector/pull/4729))
- (Splunk) `receiver/mongodb`: Enable auto-discovery when TLS is disabled ([#4722](https://github.com/signalfx/splunk-otel-collector/pull/4722))
- (Core) `confighttp`: Disable concurrency in zstd compression ([#8216](https://github.com/open-telemetry/opentelemetry-collector/pull/8216))
- (Core) `cmd/mdatagen`: support excluding some metrics based on string and regexes in resource_attributes ([#9661](https://github.com/open-telemetry/opentelemetry-collector/pull/9661))
- (Contrib) `vcenterreceiver`: Changes process for collecting VMs & VM perf metrics used by the `vccenterreceiver` to be more efficient (one call now for all VMs) ([#31837](https://github.com/open-telemetry/opentelemetry-collector-contrib/pull/31837))
- (Contrib) `splunkhecreceiver`: adding support for ack in the splunkhecreceiver ([#26376](https://github.com/open-telemetry/opentelemetry-collector-contrib/pull/26376))
- (Contrib) `hostmetricsreceiver`: The hostmetricsreceiver now caches the system boot time at receiver start and uses it for all subsequent calls. The featuregate `hostmetrics.process.bootTimeCache` can be disabled to restore previous behaviour. ([#28849](https://github.com/open-telemetry/opentelemetry-collector-contrib/pull/28849))
  This change was made because it greatly reduces the CPU usage of the process and processes scrapers.
- (Contrib) `filelogreceiver`: Add `send_quiet` and `drop_quiet` options for `on_error` setting of operators ([#32145](https://github.com/open-telemetry/opentelemetry-collector-contrib/pull/32145))
- (Contrib) `pkg/ottl`: Add `IsList` OTTL Function ([#27870](https://github.com/open-telemetry/opentelemetry-collector-contrib/pull/27870))
- (Contrib) `filelogreceiver`: Add `exclude_older_than` configuration setting ([#31053](https://github.com/open-telemetry/opentelemetry-collector-contrib/pull/31053))
- (Contrib) `pkg/stanza/operator/transformer/recombine`: add a new "max_unmatched_batch_size" config parameter to configure the maximum number of consecutive entries that will be combined into a single entry before the match occurs ([#31653](https://github.com/open-telemetry/opentelemetry-collector-contrib/pull/31653))

### 🧰 Bug fixes 🧰

- (Splunk) `receiver/discovery`: Fix locking mechanism on attributes ([#4712](https://github.com/signalfx/splunk-otel-collector/pull/4712))
- (Splunk) Fix MSI installs that required elevation. ([#4688](https://github.com/signalfx/splunk-otel-collector/pull/4688))
- (Core) `exporter/otlp`: Allow DNS scheme to be used in endpoint ([#4274](https://github.com/open-telemetry/opentelemetry-collector/pull/4274))
- (Core) `service`: fix record sampler configuration ([#9968](https://github.com/open-telemetry/opentelemetry-collector/pull/9968))
- (Core) `service`: ensure the tracer provider is configured via go.opentelemetry.io/contrib/config ([#9967](https://github.com/open-telemetry/opentelemetry-collector/pull/9967))
- (Core) `otlphttpexporter`: Fixes a bug that was preventing the otlp http exporter from propagating status. ([#9892](https://github.com/open-telemetry/opentelemetry-collector/pull/9892))
- (Core) `confmap`: Fix decoding negative configuration values into uints ([#9060](https://github.com/open-telemetry/opentelemetry-collector/pull/9060))
- (Contrib) `receiver/hostmetricsreceiver`: do not extract the cpu count if the metric is not enabled; this will prevent unnecessary overhead, especially on windows ([#32133](https://github.com/open-telemetry/opentelemetry-collector-contrib/pull/32133))
- (Contrib) `pkg/stanza`: Fix race condition which prevented `jsonArrayParserFeatureGate` from working correctly. ([#32313](https://github.com/open-telemetry/opentelemetry-collector-contrib/pull/32313))
- (Contrib) `vcenterreceiver`: Remove the `vcenter.cluster.name` resource attribute from Host resources if the Host is standalone (no cluster) ([#32548](https://github.com/open-telemetry/opentelemetry-collector-contrib/pull/32548))
- (Contrib) `azureeventhubreceiver`: Fix memory leak on shutdown ([#32401](https://github.com/open-telemetry/opentelemetry-collector-contrib/pull/32401))
- (Contrib) `fluentforwardreceiver`: Fix memory leak ([#32363](https://github.com/open-telemetry/opentelemetry-collector-contrib/pull/32363))
- (Contrib) `processor/resourcedetection`: Fix memory leak on AKS ([#32574](https://github.com/open-telemetry/opentelemetry-collector-contrib/pull/32574))
- (Contrib) `mongodbatlasreceiver`: Fix memory leak by closing idle connections on shutdown ([#32206](https://github.com/open-telemetry/opentelemetry-collector-contrib/pull/32206))
- (Contrib) `spanmetricsconnector`: Discard counter span metric exemplars after each flush interval to avoid unbounded memory growth ([#31683](https://github.com/open-telemetry/opentelemetry-collector-contrib/pull/31683))
  This aligns exemplar discarding for counter span metrics with the existing logic for histogram span metrics
- (Contrib) `pkg/stanza`: Unmarshaling now preserves the initial configuration. ([#32169](https://github.com/open-telemetry/opentelemetry-collector-contrib/pull/32169))
- (Contrib) `resourcedetectionprocessor`: Update to ec2 scraper so that core attributes are not dropped if describeTags returns an error (likely due to permissions) ([#30672](https://github.com/open-telemetry/opentelemetry-collector-contrib/pull/30672))

## v0.98.0

### 🛑 Breaking changes 🛑

- (Splunk) Remove the `bash`, `curl`, `nc`, and `tar` command-line utilities from the collector packages/images and smart agent bundle ([#4646](https://github.com/signalfx/splunk-otel-collector/pull/4646))
- (Splunk) `receiver/discovery`: Update metrics and logs evaluation statements schema:
  - Remove `severity_text` field from log evaluation statements ([#4583](https://github.com/signalfx/splunk-otel-collector/pull/4583))
  - Remove `first_only`  field from match struct. Events are always emitted only once for first matching metric or log statement ([#4593](https://github.com/signalfx/splunk-otel-collector/pull/4593))
  - Combine matching conditions with different statuses in one list ([#4588](https://github.com/signalfx/splunk-otel-collector/pull/4588))
  - Apply entity events schema to the logs emitted by the receiver ([#4638](https://github.com/signalfx/splunk-otel-collector/pull/4638))
  - Emit only one log record per matched endpoint ([#4586](https://github.com/signalfx/splunk-otel-collector/pull/4586))
- (Core) `service`: emit internal collector metrics with _ instead of / with OTLP export ([#9774](https://github.com/open-telemetry/opentelemetry-collector/issues/9774))
- (Contrib) `oracledbreceiver`: Fix incorrect values being set for oracledb.tablespace_size.limit and oracledb.tablespace_size.usage ([#31451](https://github.com/open-telemetry/opentelemetry-collector-contrib/issues/31451))
- (Contrib) `pkg/stanza`: Revert recombine operator's 'overwrite_with' default value. ([#30783](https://github.com/open-telemetry/opentelemetry-collector-contrib/issues/30783))
- (Contrib) `processor/attributes, processor/resource`: Remove stable coreinternal.attraction.hash.sha256 feature gate. ([#31997](https://github.com/open-telemetry/opentelemetry-collector-contrib/pull/31997))

### 🚩 Deprecations 🚩

- (Contrib) `postgresqlreceiver`: Minimal supported PostgreSQL version will be updated from 9.6 to 12.0 in a future release. ([#30923](https://github.com/open-telemetry/opentelemetry-collector-contrib/issues/30923))
  Aligning on the supported versions as can be seen [in the PostgreSQL releases section](https://www.postgresql.org/support/versioning)

### 🚀 New components 🚀

- (Splunk) Add SQL Server receiver ([#4649](https://github.com/signalfx/splunk-otel-collector/pull/4649))

### 💡 Enhancements 💡

- (Splunk) Automatically set `splunk_otlp_histograms: true` for collector telemetry exported via `signalfx` metrics exporter ([#4655](https://github.com/signalfx/splunk-otel-collector/pull/4655))
- (Splunk) Windows installer now removes the unused configuration files from the installation directory ([#4645](https://github.com/signalfx/splunk-otel-collector/pull/4645))
- (Core) `otlpexporter`: Checks for port in the config validation for the otlpexporter ([#9505](https://github.com/open-telemetry/opentelemetry-collector/issues/9505))
- (Core) `service`: Validate pipeline type against component types ([#8007](https://github.com/open-telemetry/opentelemetry-collector/issues/8007))
- (Contrib) `ottl`: Add new Unix function to convert from epoch timestamp to time.Time ([#27868](https://github.com/open-telemetry/opentelemetry-collector-contrib/issues/27868))
- (Contrib) `filelogreceiver`: When reading a file on filelogreceiver not on windows, if include_file_owner_name is true, it will add the file owner name as the attribute `log.file.owner.name` and if include_file_owner_group_name is true, it will add the file owner group name as the attribute `log.file.owner.group.name`. ([#30775](https://github.com/open-telemetry/opentelemetry-collector-contrib/issues/30775))
- (Contrib) - `prometheusreceiver`: Allows receiving prometheus native histograms ([#26555](https://github.com/open-telemetry/opentelemetry-collector-contrib/issues/26555))
  - Native histograms are compatible with OTEL exponential histograms.
  - The feature can be enabled via the feature gate `receiver.prometheusreceiver.EnableNativeHistograms`.
    Run the collector with the command line option `--feature-gates=receiver.prometheusreceiver.EnableNativeHistograms`.
  - Currently the feature also requires that targets are scraped via the ProtoBuf format.
    To start scraping native histograms, set
    `config.global.scrape_protocols` to `[ PrometheusProto, OpenMetricsText1.0.0, OpenMetricsText0.0.1, PrometheusText0.0.4 ]` in the
    receiver configuration. This requirement will be lifted once Prometheus can scrape native histograms over text formats.
  - For more up to date information see the README.md file of the receiver at
    https://github.com/open-telemetry/opentelemetry-collector-contrib/blob/main/receiver/prometheusreceiver/README.md#prometheus-native-histograms.
- (Contrib) `spanmetricsconnector`: Change default value of metrics_flush_interval from 15s to 60s ([#31776](https://github.com/open-telemetry/opentelemetry-collector-contrib/issues/31776))
- (Contrib) `pkg/ottl`: Adding a string converter into pkg/ottl ([#27867](https://github.com/open-telemetry/opentelemetry-collector-contrib/issues/27867))
- (Contrib) `loadbalancingexporter`: Support the timeout period of k8s resolver list watch can be configured. ([#31757](https://github.com/open-telemetry/opentelemetry-collector-contrib/issues/31757))

### 🧰 Bug fixes 🧰

- (Splunk) `discovery`: Don't use component.MustNewIDWithName ([#4565](https://github.com/signalfx/splunk-otel-collector/pull/4565))
- (Core) `configtls`: Fix issue where `IncludeSystemCACertsPool` was not consistently used between `ServerConfig` and `ClientConfig`. ([#9835](https://github.com/open-telemetry/opentelemetry-collector/issues/9863))
- (Core) `component`: Fix issue where the `components` command wasn't properly printing the component type. ([#9856](https://github.com/open-telemetry/opentelemetry-collector/pull/9856))
- (Core) `otelcol`: Fix issue where the `validate` command wasn't properly printing valid component type. ([#9866](https://github.com/open-telemetry/opentelemetry-collector/pull/9866))
- (Core) `receiver/otlp`: Fix bug where the otlp receiver did not properly respond with a retryable error code when possible for http ([#9357](https://github.com/open-telemetry/opentelemetry-collector/pull/9357))
- (Contrib) `filelogreceiver`: Fix missing scope name and group logs based on scope ([#23387](https://github.com/open-telemetry/opentelemetry-collector-contrib/issues/23387))
- (Contrib) `jmxreceiver`: Fix memory leak during component shutdown ([#32289](https://github.com/open-telemetry/opentelemetry-collector-contrib/pull/32289))
- (Contrib) `k8sobjectsreceiver`: Fix memory leak caused by the pull mode's interval ticker ([#31919](https://github.com/open-telemetry/opentelemetry-collector-contrib/pull/31919))
- (Contrib) `kafkareceiver`: fix kafka receiver panic on shutdown ([#31926](https://github.com/open-telemetry/opentelemetry-collector-contrib/issues/31926))
- (Contrib) `prometheusreceiver`: Fix a bug where a new prometheus receiver with the same name cannot be created after the previous receiver is Shutdown ([#32123](https://github.com/open-telemetry/opentelemetry-collector-contrib/issues/32123))
- (Contrib) `resourcedetectionprocessor`: Only attempt to detect Kubernetes node resource attributes when they're enabled. ([#31941](https://github.com/open-telemetry/opentelemetry-collector-contrib/issues/31941))
- (Contrib) `syslogreceiver`: Fix issue where static resource and attributes were ignored ([#31849](https://github.com/open-telemetry/opentelemetry-collector-contrib/issues/31849))

## v0.97.0

### 🚀 New components 🚀

- (Splunk) Add AWS container insights receiver ([#4125](https://github.com/signalfx/splunk-otel-collector/pull/4125))
- (Splunk) Add AWS ECS container metrics receiver ([#4125](https://github.com/signalfx/splunk-otel-collector/pull/4125))
- (Splunk) Add Apache metrics receiver ([#4505](https://github.com/signalfx/splunk-otel-collector/pull/4505))

### 💡 Enhancements 💡

- (Splunk) `memory_ballast` has been removed. If GOMEMLIMIT env var is not set, then 90% of the total available memory limit is set by default. ([#4404](https://github.com/signalfx/splunk-otel-collector/pull/4404))
- (Splunk) Support Windows offline installations ([#4471](https://github.com/signalfx/splunk-otel-collector/pull/4471))
- (Core) `configtls`: Validates TLS min_version and max_version ([#9475](https://github.com/open-telemetry/opentelemetry-collector/issues/9475))
  Introduces `Validate()` method in TLSSetting.
- (Contrib) `exporter/loadbalancingexporter`: Adding AWS Cloud Map for service discovery of Collectors backend. ([#27241](https://github.com/open-telemetry/opentelemetry-collector-contrib/issues/27241))
- (Contrib) `awss3exporter`: add `compression` option to enable file compression on S3 ([#27872](https://github.com/open-telemetry/opentelemetry-collector-contrib/issues/27872))
    Add `compression` option to compress files using `compress/gzip` library before uploading to S3.
- (Contrib) `awss3exporter`: Add support for encoding extension to awss3exporter ([#30554](https://github.com/open-telemetry/opentelemetry-collector-contrib/issues/30554))
- (Contrib) `deltatocumulativeprocessor`: introduce configurable stream limit ([#31488](https://github.com/open-telemetry/opentelemetry-collector-contrib/pull/31488))
    Adds `max_streams` option that allows to set upper bound (default = unlimited)
    to the number of tracked streams. Any additional streams exceeding the limit
    are dropped.
- (Contrib) `fileexporter`: Adopt the encoding extension with the file exporter. ([#31774](https://github.com/open-telemetry/opentelemetry-collector-contrib/issues/31774))
- (Contrib) `pkg/ottl`: Add `ParseXML` function for parsing XML from a target string. ([#31133](https://github.com/open-telemetry/opentelemetry-collector-contrib/issues/31133))
- (Contrib) `fileexporter`: Added the option to write telemetry data into multiple files, where the file path is based on a resource attribute. ([#24654](https://github.com/open-telemetry/opentelemetry-collector-contrib/issues/24654))
- (Contrib) `fileexporter`: File write mode is configurable now (truncate or append) ([#31364](https://github.com/open-telemetry/opentelemetry-collector-contrib/issues/31364))
- (Contrib) `k8sclusterreceiver`: add optional status_last_terminated_reason resource attribute ([#31282](https://github.com/open-telemetry/opentelemetry-collector-contrib/issues/31282))
- (Contrib) `prometheusreceiver`: Use confighttp for target allocator client ([#31449](https://github.com/open-telemetry/opentelemetry-collector-contrib/issues/31449))
- (Contrib) `spanmetricsconnector`: Add `metrics_expiration` option to enable expiration of metrics if spans are not received within a certain time frame. ([#30559](https://github.com/open-telemetry/opentelemetry-collector-contrib/issues/30559))
    The feature can be configured by specifiying the desired duration in the `metrics_expiration` option. By default, the expiration is disabled (set to 0).

### 🛑 Breaking changes 🛑

- (Splunk) `collectd/kong`: Remove `collectd/kong`. Please use the [Prometheus receiver](https://docs.splunk.com/observability/en/gdi/monitors-cloud/kong.html) instead. ([#4420](https://github.com/signalfx/splunk-otel-collector/pull/4420))
- (Splunk) `spanmetricsprocessor`: Remove `spanmetricsprocessor`. Please use `spanmetrics` connector instead. ([#4454](https://github.com/signalfx/splunk-otel-collector/pull/4454))
- (Core) `telemetry`: Remove telemetry.useOtelForInternalMetrics stable feature gate ([#9752](https://github.com/open-telemetry/opentelemetry-collector/pull/9752))
- (Contrib) `receiver/postgresql`: Bump postgresqlreceiver.preciselagmetrics gate to beta ([#31220](https://github.com/open-telemetry/opentelemetry-collector-contrib/pull/31220))
- (Contrib) `receiver/vcenter`: Bump receiver.vcenter.emitPerfMetricsWithObjects feature gate to stable ([#31215](https://github.com/open-telemetry/opentelemetry-collector-contrib/pull/31215))
- (Contrib) `prometheusreceiver`: Remove enable_protobuf_negotiation option on the prometheus receiver. Use config.global.scrape_protocols = [ PrometheusProto, OpenMetricsText1.0.0, OpenMetricsText0.0.1, PrometheusText0.0.4 ] instead. ([#30883](https://github.com/open-telemetry/opentelemetry-collector-contrib/issues/30883))
  See https://prometheus.io/docs/prometheus/latest/configuration/configuration/#configuration-file for details on setting scrape_protocols.
- (Contrib) `vcenterreceiver`: Fixed the resource attribute model to more accurately support multi-cluster deployments ([#30879](https://github.com/open-telemetry/opentelemetry-collector-contrib/issues/30879))
  For more information on impacts please refer https://github.com/open-telemetry/opentelemetry-collector-contrib/pull/31113. The main impacts are that
  the `vcenter.resource_pool.name`, `vcenter.resource_pool.inventory_path`, and `vcenter.cluster.name` are reported with more accuracy on VM metrics.

### 🧰 Bug fixes 🧰

- (Splunk) `telemetry`: Simplify the config converter setting the `metric_relabel_configs` in the Prometheus receiver
  to remove the excessive internal metrics. Now, it only overrides the old default rule excluding `.*grpc_io.*` metrics.
  Any other custom setting is left untouched. Otherwise, customizing the `metric_relabel_configs` is very difficult.
  ([#4482](https://github.com/signalfx/splunk-otel-collector/pull/4482))
- (Core) `exporterhelper`: Fix persistent queue size backup on reads.  ([#9740](https://github.com/open-telemetry/opentelemetry-collector/pull/9740))
- (Core) `processor/batch`: Prevent starting unnecessary goroutines.  ([#9739](https://github.com/open-telemetry/opentelemetry-collector/issues/9739))
- (Core) `otlphttpexporter`: prevent error on empty response body when content type is application/json  ([#9666](https://github.com/open-telemetry/opentelemetry-collector/issues/9666))
- (Core) `otelcol`: Respect telemetry configuration when running as a Windows service  ([#5300](https://github.com/open-telemetry/opentelemetry-collector/issues/5300))
- (Contrib) `carbonreceiver`: Do not report fatal error when closed normally ([#31913](https://github.com/open-telemetry/opentelemetry-collector-contrib/pull/31913))
- (Contrib)`exporter/loadbalancing`: Fix panic when a sub-exporter is shut down while still handling requests. ([#31410](https://github.com/open-telemetry/opentelemetry-collector-contrib/issues/31410))
- (Contrib) `hostmetricsreceiver`: Adds the receiver.hostmetrics.normalizeProcessCPUUtilization feature gate to optionally normalize process.cpu.utilization values. ([#31368](https://github.com/open-telemetry/opentelemetry-collector-contrib/issues/31368))
    When enabled, the receiver.hostmetrics.normalizeProcessCPUUtilization feature gate will cause process.cpu.utilization values to be divided by the number of logical cores on the system. This is necessary to produce a value on the interval of [0-1], as the description of process.cpu.utilization the metric says.
- (Contrib) `transformprocessor`: Change metric unit for metrics extracted with `extract_count_metric()` to be the default unit (`1`) ([#31575](https://github.com/open-telemetry/opentelemetry-collector-contrib/issues/31575))
  The original metric `unit` does not apply to extracted `count` metrics the same way it does to `sum`, `min` or `max`.
  Metrics extracted using `extract_count_metric()` now use the more appropriate default unit (`1`) instead.
- (Contrib) `loadbalancingexporter`: Fix memory leaks on shutdown ([#31050](https://github.com/open-telemetry/opentelemetry-collector-contrib/pull/31050))
- (Contrib) `signalfxexporter`: Fix memory leak in shutdown ([#30864](https://github.com/open-telemetry/opentelemetry-collector-contrib/pull/30864), [#30438](https://github.com/open-telemetry/opentelemetry-collector-contrib/issues/30438))
- (Contrib) `processor/k8sattributes`: Allows k8sattributes processor to work with k8s role/rolebindings when filter::namespace is set. ([#14742](https://github.com/open-telemetry/opentelemetry-collector-contrib/issues/14742))
- (Contrib) `sqlqueryreceiver`: Fix memory leak on shutdown for log telemetry ([#31782](https://github.com/open-telemetry/opentelemetry-collector-contrib/issues/31782))
  
## v0.96.1

This Splunk OpenTelemetry Collector release includes changes from the [opentelemetry-collector v0.96.0](https://github.com/open-telemetry/opentelemetry-collector/releases/tag/v0.96.0) and the [opentelemetry-collector-contrib v0.96.0](https://github.com/open-telemetry/opentelemetry-collector-contrib/releases/tag/v0.96.0) releases where appropriate.

### 🛑 Breaking changes 🛑

- (Core) `configgrpc`: Remove deprecated `GRPCClientSettings`, `GRPCServerSettings`, and `ServerConfig.ToListenerContext`. ([#9616](https://github.com/open-telemetry/opentelemetry-collector/pull/9616))
- (Core) `confighttp`: Remove deprecated `HTTPClientSettings`, `NewDefaultHTTPClientSettings`, and `CORSSettings`. ([#9625](https://github.com/open-telemetry/opentelemetry-collector/pull/9625))
- (Core) `confignet`: Removes deprecated `NetAddr` and `TCPAddr` ([#9614](https://github.com/open-telemetry/opentelemetry-collector/pull/9614))
- (Contrib) `spanmetricsprocessor`: Remove spanmetrics processor ([#29567](https://github.com/open-telemetry/opentelemetry-collector-contrib/pull/29567))
  - You can use the spanmetrics connector as a replacement
- (Contrib) `httpforwarder`: Remove extension named httpforwarder, use httpforwarderextension instead. ([#24171](https://github.com/open-telemetry/opentelemetry-collector-contrib/pull/24171))
- (Contrib) `k8sclusterreceiver`: Remove deprecated k8s.kubeproxy.version resource attribute ([#29748](https://github.com/open-telemetry/opentelemetry-collector-contrib/pull/29748))

### 💡 Enhancements 💡

- (Core) `configtls`: Add `include_system_ca_certs_pool` to configtls, allowing to load system certs and additional custom certs. ([#7774](https://github.com/open-telemetry/opentelemetry-collector/pull/7774))
- (Core) `otelcol`: Add `ConfigProviderSettings` to `CollectorSettings` ([#4759](https://github.com/open-telemetry/opentelemetry-collector/pull/4759))
  This allows passing a custom list of `confmap.Provider`s to `otelcol.NewCommand`.
- (Core) `pdata`: Update to OTLP v1.1.0 ([#9587](https://github.com/open-telemetry/opentelemetry-collector/pull/9587))
  Introduces Span and SpanLink flags.
- (Core) `confmap`: Update mapstructure to use a maintained fork, github.com/go-viper/mapstructure/v2. ([#9634](https://github.com/open-telemetry/opentelemetry-collector/pull/9634))
  See https://github.com/mitchellh/mapstructure/issues/349 for context.
- (Contrib) `statsdreceiver`: Add support for the latest version of DogStatsD protocol (v1.3) ([#31295](https://github.com/open-telemetry/opentelemetry-collector-contrib/pull/31295))
- (Contrib) `fileexporter`: Scope the behavior of the fileexporter to its lifecycle, so it is safe to shut it down or restart it. ([#27489](https://github.com/open-telemetry/opentelemetry-collector-contrib/pull/27489))
- (Contrib) `processor/resourcedetection`: Add `processor.resourcedetection.hostCPUSteppingAsString` feature gate to change the type of `host.cpu.stepping` from `int` to `string`. ([#31136](https://github.com/open-telemetry/opentelemetry-collector-contrib/pull/31136))
  This feature gate will graduate to beta in the next release.
- (Contrib) `routingconnector`: a warning is logged if there are two or more routing items with the same routing statement ([#30663](https://github.com/open-telemetry/opentelemetry-collector-contrib/pull/30663))
- (Contrib) `pkg/ottl`: Add new IsInt function to facilitate type checking. ([#27894](https://github.com/open-telemetry/opentelemetry-collector-contrib/pull/27894))
- (Contrib) `cmd/mdatagen`: Make lifecycle tests generated by default ([#31532](https://github.com/open-telemetry/opentelemetry-collector-contrib/pull/31532))
- (Contrib) `pkg/stanza`: Improve timestamp parsing documentation ([#31490](https://github.com/open-telemetry/opentelemetry-collector-contrib/pull/31490))
- (Contrib) `postgresqlreceiver`: Add `receiver.postgresql.connectionPool` feature gate to reuse database connections ([#30831](https://github.com/open-telemetry/opentelemetry-collector-contrib/pull/30831))
  The default implementation recreates and closes connections on each scrape per database configured/discovered.
  This change offers a feature gated alternative to keep connections open. Also, it exposes connection configuration to control the behavior of the pool.

### 🧰 Bug fixes 🧰

- (Core) `configretry`: Allow max_elapsed_time to be set to 0 for indefinite retries ([#9641](https://github.com/open-telemetry/opentelemetry-collector/pull/9641))
- (Core) `client`: Make `Metadata.Get` thread safe ([#9595](https://github.com/open-telemetry/opentelemetry-collector/pull/9595))
- (Contrib) `carbonreceiver`: Accept carbon metrics with float timestamps ([#31312](https://github.com/open-telemetry/opentelemetry-collector-contrib/pull/31312))
- (Contrib) `journaldreceiver`: Fix bug where failed startup could bury error message due to panic during shutdown ([#31476](https://github.com/open-telemetry/opentelemetry-collector-contrib/pull/31476))
- (Contrib) `loadbalancingexporter`: Fixes a bug where the endpoint become required, despite not being used by the load balancing exporter. ([#31371](https://github.com/open-telemetry/opentelemetry-collector-contrib/pull/31371))
- (Contrib) `oracledbreceiver`: Use metadata.Type for the scraper id to avoid invalid scraper IDs. ([#31457](https://github.com/open-telemetry/opentelemetry-collector-contrib/pull/31457))
- (Contrib) `filelogreceiver`: Fix bug where delete_after_read would cause panic ([#31383](https://github.com/open-telemetry/opentelemetry-collector-contrib/pull/31383))
- (Contrib) `receiver/filelog`: Fix issue where file fingerprint could be corrupted while reading. ([#22936](https://github.com/open-telemetry/opentelemetry-collector-contrib/pull/22936))

## v0.96.0

This Splunk OpenTelemetry Collector release includes changes from the [opentelemetry-collector v0.96.0](https://github.com/open-telemetry/opentelemetry-collector/releases/tag/v0.96.0) and the [opentelemetry-collector-contrib v0.96.0](https://github.com/open-telemetry/opentelemetry-collector-contrib/releases/tag/v0.96.0) releases where appropriate.

### 🚀 New components 🚀

- (Splunk) Add the `cumulativetodelta` processor ([#4401](https://github.com/signalfx/splunk-otel-collector/pull/4401))

### 💡 Enhancements 💡

- (Splunk) Bump github.com/prometheus/common from 0.46.0 to 0.49.0  ([#4353](https://github.com/signalfx/splunk-otel-collector/pull/4382))
- (Splunk) Bumps [aquasecurity/trivy-action](https://github.com/aquasecurity/trivy-action) from 0.17.0 to 0.18.0 ([#4382](https://github.com/signalfx/splunk-otel-collector/pull/4382))
- (Splunk) Update splunk-otel-javaagent to latest ([#4402](https://github.com/signalfx/splunk-otel-collector/pull/4402))
- (Splunk) Add X-SF-Token header to the configuration masked keys ([#4403](https://github.com/signalfx/splunk-otel-collector/pull/4403))
- (Splunk) Bump setuptools in /internal/signalfx-agent/bundle/script([#4330](https://github.com/signalfx/splunk-otel-collector/pull/4403))
- (Splunk) Rocky Linux installation support ([#4398](https://github.com/signalfx/splunk-otel-collector/pull/4398 ))
- (Splunk) Add a test to check what we choose to redact ([#4406](https://github.com/signalfx/splunk-otel-collector/pull/4406))
- (Splunk) Fixed high alert vulnerabity ([#4407](https://github.com/signalfx/splunk-otel-collector/pull/4407))
- (Splunk) Update pgproto to 2.3.3  ([#4409](https://github.com/signalfx/splunk-otel-collector/pull/4409))****

## v0.95.0

This Splunk OpenTelemetry Collector release includes changes from the [opentelemetry-collector v0.95.0](https://github.com/open-telemetry/opentelemetry-collector/releases/tag/v0.95.0) and the [opentelemetry-collector-contrib v0.95.0](https://github.com/open-telemetry/opentelemetry-collector-contrib/releases/tag/v0.95.0) releases where appropriate.

### 🛑 Breaking changes 🛑

- (Splunk/Core/Contrib) Bump minimum version to go 1.21 ([#4390](https://github.com/signalfx/splunk-otel-collector/pull/4390))
- (Core) `all`: scope name for all generated Meter/Tracer funcs now includes full package name ([#9494](https://github.com/open-telemetry/opentelemetry-collector/pull/9494))
- (Contrib) `receiver/mongodb`: Bump receiver.mongodb.removeDatabaseAttr feature gate to beta ([#31212](https://github.com/open-telemetry/opentelemetry-collector-contrib/pull/31212))
- (Contrib) `extension/filestorage`: The `filestorage` extension is now a standalone module. ([#31040](https://github.com/open-telemetry/opentelemetry-collector-contrib/pull/31040))

### 💡 Enhancements 💡

- (Splunk) MSI defaults to per machine install to avoid issues when different administrators install and update the collector on the same Windows machine ([#4352](https://github.com/signalfx/splunk-otel-collector/pull/4352))
- (Core) `confighttp`: Adds support for Snappy decompression of HTTP requests. ([#7632](https://github.com/open-telemetry/opentelemetry-collector/pull/7632))
- (Core) `configretry`: Validate `max_elapsed_time`, ensure it is larger than `max_interval` and `initial_interval` respectively. ([#9489](https://github.com/open-telemetry/opentelemetry-collector/pull/9489))
- (Core) `configopaque`: Mark module as stable ([#9167](https://github.com/open-telemetry/opentelemetry-collector/pull/9167))
- (Core) `otlphttpexporter`: Add support for json content encoding when exporting telemetry ([#6945](https://github.com/open-telemetry/opentelemetry-collector/pull/6945))
- (Core) `confmap/converter/expandconverter, confmap/provider/envprovider, confmap/provider/fileprovider, confmap/provider/httprovider, confmap/provider/httpsprovider, confmap/provider/yamlprovider`: Split confmap.Converter and confmap.Provider implementation packages out of confmap. ([#4759](https://github.com/open-telemetry/opentelemetry-collector/pull/4759), [#9460](https://github.com/open-telemetry/opentelemetry-collector/pull/9460))
- (Contrib) `hostmetricsreceiver`: Add a new optional resource attribute `process.cgroup` to the `process` scraper of the `hostmetrics` receiver. ([#29282](https://github.com/open-telemetry/opentelemetry-collector-contrib/pull/29282))
- (Contrib) `awss3exporter`: Add a marshaler that stores the body of log records in s3. ([#30318](https://github.com/open-telemetry/opentelemetry-collector-contrib/pull/30318))
- (Contrib) `pkg/ottl`: Adds a new ParseCSV converter that can be used to parse CSV strings. ([#30921](https://github.com/open-telemetry/opentelemetry-collector-contrib/pull/30921))
- (Contrib) `loadbalancingexporter`: Add benchmarks for Metrics and Traces ([#30915](https://github.com/open-telemetry/opentelemetry-collector-contrib/pull/30915))
- (Contrib) `pkg/ottl`: Add support to specify the format for a replacement string ([#27820](https://github.com/open-telemetry/opentelemetry-collector-contrib/pull/27820))
- (Contrib) `pkg/ottl`: Add `ParseKeyValue` function for parsing key value pairs from a target string ([#30998](https://github.com/open-telemetry/opentelemetry-collector-contrib/pull/30998))
- (Contrib) `receivercreator`: Remove use of `ReportFatalError` ([#30596](https://github.com/open-telemetry/opentelemetry-collector-contrib/pull/30596))
- (Contrib) `processor/tail_sampling`: Add metrics that measure the number of sampled spans and the number of spans that are dropped due to sampling decisions. ([#30482](https://github.com/open-telemetry/opentelemetry-collector-contrib/pull/30482))
- (Contrib) `exporter/signalfx`: Send histograms in otlp format with new config `send_otlp_histograms` option ([#26298](https://github.com/open-telemetry/opentelemetry-collector-contrib/pull/26298))
- (Contrib) `receiver/signalfx`: Accept otlp protobuf requests when content-type is "application/x-protobuf;format=otlp" ([#26298](https://github.com/open-telemetry/opentelemetry-collector-contrib/pull/26298))
- (Contrib) `signalfxreceiver`: Remove deprecated use of `host.ReportFatalError` ([#30598](https://github.com/open-telemetry/opentelemetry-collector-contrib/pull/30598))

### 🧰 Bug fixes 🧰

- (Contrib) `pkg/stanza`: Add 'allow_skip_pri_header' flag to syslog setting. ([#30397](https://github.com/open-telemetry/opentelemetry-collector-contrib/pull/30397))
  Allow parsing syslog records without PRI header. Currently pri header is beng enforced although it's not mandatory by the RFC standard. Since influxdata/go-syslog is not maintained we had to switch to haimrubinstein/go-syslog.

- (Contrib) `extension/storage`: Ensure fsync is turned on after compaction ([#20266](https://github.com/open-telemetry/opentelemetry-collector-contrib/pull/20266))
- (Contrib) `logstransformprocessor`: Fix potential panic on shutdown due to incorrect shutdown order ([#31139](https://github.com/open-telemetry/opentelemetry-collector-contrib/pull/31139))
- (Contrib) `receiver/prometheusreceiver`: prometheusreceiver fix translation of metrics with _created suffix ([#30309](https://github.com/open-telemetry/opentelemetry-collector-contrib/pull/30309))
- (Contrib) `pkg/stanza`: Fixed a bug in the keyvalue_parser where quoted values could be split if they contained a delimited. ([#31034](https://github.com/open-telemetry/opentelemetry-collector-contrib/pull/31034))

## v0.94.0

This Splunk OpenTelemetry Collector release includes changes from the [opentelemetry-collector v0.94.1](https://github.com/open-telemetry/opentelemetry-collector/releases/tag/v0.94.1) and the [opentelemetry-collector-contrib v0.94.0](https://github.com/open-telemetry/opentelemetry-collector-contrib/releases/tag/v0.94.0) releases where appropriate.

### 🛑 Breaking changes 🛑

- (Splunk) The Splunk OpenTelemetry Collector [Windows install script](https://docs.splunk.com/observability/en/gdi/opentelemetry/collector-windows/install-windows.html#install-the-collector-using-the-script)
  now installs the [Splunk Distribution of OpenTelemetry .NET](https://docs.splunk.com/observability/en/gdi/get-data-in/application/otel-dotnet/get-started.html#instrument-net-applications-for-splunk-observability-cloud-opentelemetry)
  instead of the [SignalFx Instrumentation for .NET](https://docs.splunk.com/observability/en/gdi/get-data-in/application/otel-dotnet/sfx/sfx-instrumentation.html#signalfx-instrumentation-for-net-deprecated)
  when the parameter `-with_dotnet_instrumentation` is set to `$true` ([#4343](https://github.com/signalfx/splunk-otel-collector/pull/4343))
- (Core) `receiver/otlp`: Update gRPC code from `codes.InvalidArgument` to `codes.Internal` when a permanent error doesn't contain a gRPC status ([#9415](https://github.com/open-telemetry/opentelemetry-collector/pull/#9415))
- (Contrib) `kafkareceiver`: standardizes the default topic name for metrics and logs receivers to the same topic name as the metrics and logs exporters of the kafkaexporter ([#27292](https://github.com/open-telemetry/opentelemetry-collector-contrib/pull/27292))
  If you are using the Kafka receiver in a logs and/or a metrics pipeline
  and you are not customizing the name of the topic to read from with the `topic` property,
  the receiver will now read from `otlp_logs` or `otlp_metrics` topic instead of `otlp_spans` topic.
  To maintain previous behavior, set the `topic` property to `otlp_spans`.

- (Contrib) `pkg/stanza`: Entries are no longer logged during error conditions. ([#26670](https://github.com/open-telemetry/opentelemetry-collector-contrib/pull/26670))
  This change is being made to ensure sensitive information contained in logs are never logged inadvertently.
  This change is a breaking change because it may change user expectations. However, it should require
  no action on the part of the user unless they are relying on logs from a few specific error cases.

- (Contrib) `pkg/stanza`: Invert recombine operator's 'overwrite_with' default value. ([#30783](https://github.com/open-telemetry/opentelemetry-collector-contrib/pull/30783))
  Previously, the default value was `oldest`, meaning that the recombine operator _should_ emit the
  first entry from each batch (with the recombined field). However, the actual behavior was inverted.
  This fixes the bug but also inverts the default setting so as to effectively cancel out the bug fix
  for users who were not using this setting. For users who were explicitly setting `overwrite_with`,
  this corrects the intended behavior.


### 🚩 Deprecations 🚩

- (Core) `configgrpc`: Deprecate GRPCClientSettings, use ClientConfig instead ([#6767](https://github.com/open-telemetry/opentelemetry-collector/pull/6767))

### 💡 Enhancements 💡

- (Splunk) Add a resource attribute to internal metrics to track discovery usage ([#4323](https://github.com/signalfx/splunk-otel-collector/pull/4323))
- (Splunk) Create a multi-architecture Windows docker image for the collector ([#4296](https://github.com/signalfx/splunk-otel-collector/pull/4296))
- (Splunk) Bump `splunk-otel-javaagent` to `v1.30.2` ([#4300](https://github.com/signalfx/splunk-otel-collector/pull/4300))
- (Core) `mdatagen`: Add a generated test that checks the config struct using `componenttest.CheckConfigStruct` ([#9438](https://github.com/open-telemetry/opentelemetry-collector/pull/9438))
- (Core) `component`: Add `component.UseLocalHostAsDefaultHost` feature gate that changes default endpoints from 0.0.0.0 to localhost ([#8510](https://github.com/open-telemetry/opentelemetry-collector/pull/8510))
  The only component in this repository affected by this is the OTLP receiver.
- (Core) `confighttp`: Add support of Host header ([#9395](https://github.com/open-telemetry/opentelemetry-collector/pull/9395))
- (Core) `mdatagen`: Remove use of ReportFatalError in generated tests ([#9439](https://github.com/open-telemetry/opentelemetry-collector/pull/9439))
- (Contrib) `receiver/journald`: add a new config option "all" that turns on full output from journalctl, including lines that are too long. ([#30920](https://github.com/open-telemetry/opentelemetry-collector-contrib/pull/30920))
- (Contrib) `pkg/stanza`: Add support in a header configuration for json array parser. ([#30321](https://github.com/open-telemetry/opentelemetry-collector-contrib/pull/30321))
- (Contrib) `awss3exporter`: Add the ability to export trace/log/metrics in OTLP ProtoBuf format. ([#30682](https://github.com/open-telemetry/opentelemetry-collector-contrib/pull/30682))
- (Contrib) `dockerobserver`: Upgrading Docker API version default from 1.22 to 1.24 ([#30900](https://github.com/open-telemetry/opentelemetry-collector-contrib/pull/30900))
- (Contrib) `filterprocessor`: move metrics from OpenCensus to OpenTelemetry ([#30736](https://github.com/open-telemetry/opentelemetry-collector-contrib/pull/30736))
- (Contrib) `groupbyattrsprocessor`: move metrics from OpenCensus to OpenTelemetry ([#30763](https://github.com/open-telemetry/opentelemetry-collector-contrib/pull/30763))
- (Contrib) `loadbalancingexporter`: Optimize metrics and traces export ([#30141](https://github.com/open-telemetry/opentelemetry-collector-contrib/pull/30141))
- (Contrib) `all`: Add `component.UseLocalHostAsDefaultHost` feature gate that changes default endpoints from 0.0.0.0 to localhost ([#30702](https://github.com/open-telemetry/opentelemetry-collector-contrib/pull/30702))
  This change affects the following components:
  - extension/health_check
  - receiver/jaeger
  - receiver/sapm
  - receiver/signalfx
  - receiver/splunk_hec
  - receiver/zipkin

- (Contrib) `processor/resourcedetectionprocessor`: Detect Azure cluster name from IMDS metadata ([#26794](https://github.com/open-telemetry/opentelemetry-collector-contrib/pull/26794))
- (Contrib) `processor/transform`: Add `copy_metric` function to allow duplicating a metric ([#30846](https://github.com/open-telemetry/opentelemetry-collector-contrib/pull/30846))

### 🧰 Bug fixes 🧰

- (Splunk) Fixes the value of a default environment variable used by Windows msi. ([#4361](https://github.com/signalfx/splunk-otel-collector/pull/4361))
- (Core) `service`: fix opencensus bridge configuration in periodic readers ([#9361](https://github.com/open-telemetry/opentelemetry-collector/pull/9361))
- (Core) `otlpreceiver`: Fix goroutine leak when GRPC server is started but HTTP server is unsuccessful ([#9165](https://github.com/open-telemetry/opentelemetry-collector/pull/9165))
- (Core) `otlpexporter`: PartialSuccess is treated as success, logged as warning. ([#9243](https://github.com/open-telemetry/opentelemetry-collector/pull/9243))

- (Contrib) `basicauthextension`: Accept empty usernames. ([#30470](https://github.com/open-telemetry/opentelemetry-collector-contrib/pull/30470))
  Per https://datatracker.ietf.org/doc/html/rfc2617#section-2, username and password may be empty strings ("").
  The validation used to enforce that usernames cannot be empty.

- (Contrib) `pkg/ottl`: Fix parsing of string escapes in OTTL ([#23238](https://github.com/open-telemetry/opentelemetry-collector-contrib/pull/23238))
- (Contrib) `pkg/stanza`: Recombine operator should always recombine partial logs ([#30797](https://github.com/open-telemetry/opentelemetry-collector-contrib/pull/30797))
  Previously, certain circumstances could result in partial logs being emitted without any
  recombiniation. This could occur when using `is_first_entry`, if the first partial log from
  a source was emitted before a matching "start of log" indicator was found. This could also
  occur when the collector was shutting down.

- (Contrib) `pkg/stanza`: Fix bug where recombine operator's 'overwrite_with' condition was inverted. ([#30783](https://github.com/open-telemetry/opentelemetry-collector-contrib/pull/30783))
- (Contrib) `exporter/signalfx`: Use "unknown" value for the environment correlation calls as fallback. ([#31052](https://github.com/open-telemetry/opentelemetry-collector-contrib/pull/31052))
  This fixed the APM/IM correlation in the Splunk Observability UI for the users that send traces with no "deployment.environment" resource attribute value set.

## v0.93.0

This Splunk OpenTelemetry Collector release includes changes from the [opentelemetry-collector v0.93.0](https://github.com/open-telemetry/opentelemetry-collector/releases/tag/v0.93.0) and the [opentelemetry-collector-contrib v0.93.0](https://github.com/open-telemetry/opentelemetry-collector-contrib/releases/tag/v0.93.0) releases where appropriate.

### 🛑 Breaking changes 🛑

- (Splunk) On Windows the `SPLUNK_*` environment variables were moved from the machine scope to the collector service scope This avoids collisions with other agents and instrumentation. If any of these environment variables are required by your apps, please adopt them directly. ([#3930](https://github.com/signalfx/splunk-otel-collector/pull/3930))
- (Splunk) `mysql` discovery now uses the OpenTelemetry Collector Contrib receiver by default instead of the smartagent receiver. ([#4231](https://github.com/signalfx/splunk-otel-collector/pull/4231))
- (Splunk) Stop sending internal Collector metrics from the batch processor. Drop them at the prometheus receiver level. ([#4273](https://github.com/signalfx/splunk-otel-collector/pull/4273))
- (Core) exporterhelper: remove deprecated exporterhelper.RetrySettings and exporterhelper.NewDefaultRetrySettings ([#9256](https://github.com/open-telemetry/opentelemetry-collector/issues/9256))
- (Contrib) `vcenterreceiver`: "receiver.vcenter.emitPerfMetricsWithObjects" feature gate is beta and enabled by default ([#30615](https://github.com/open-telemetry/opentelemetry-collector-contrib/issues/30615))
- (Contrib) `docker`: Adopt api_version as strings to correct invalid float truncation ([#24025](https://github.com/open-telemetry/opentelemetry-collector-contrib/issues/24025))
- (Contrib) `extension/filestorage`: Replace path-unsafe characters in component names ([#3148](https://github.com/open-telemetry/opentelemetry-collector-contrib/issues/3148))
  The feature gate `extension.filestorage.replaceUnsafeCharacters` is now enabled by default.
  See the File Storage extension's README for details.
- (Contrib) `postgresqlreceiver`: add feature gate `receiver.postgresql.separateSchemaAttr` to include schema as separate attribute ([#29559](https://github.com/open-telemetry/opentelemetry-collector-contrib/issues/29559))
  Enabling the featuregate adds a new resource attribute to store the schema of the table or index
  Existing table attributes are adjusted to not include the schema, which was inconsistently used

### 💡 Enhancements 💡
- (Splunk) Update opentelemetry-jmx-metrics version to 1.32.0 ([#4201](https://github.com/signalfx/splunk-otel-collector/pull/4201))
- (Core) `configtls`: add `cipher_suites` to configtls. ([#8105](https://github.com/open-telemetry/opentelemetry-collector/issues/8105))
  Users can specify a list of cipher suites to pick from. If left blank, a safe default list is used.
- (Core) `service`: mark `telemetry.useOtelForInternalMetrics` as stable ([#816](https://github.com/open-telemetry/opentelemetry-collector/issues/816))
  (Splunk) Remove disabled `telemetry.useOtelForInternalMetrics` feature gate from our distribution. Some new internal metrics are now dropped at scrape time.
- (Core) `exporters`: Cleanup log messages for export failures ([#9219]((https://github.com/open-telemetry/opentelemetry-collector/issues/9219)))
  1. Ensure an error message is logged every time and only once when data is dropped/rejected due to export failure.
  2. Update the wording. Specifically, don't use "dropped" term when an error is reported back to the pipeline.
     Keep the "dropped" wording for failures happened after the enabled queue.
  3. Properly report any error reported by a queue. For example, a persistent storage error must be reported as a storage error, not as "queue overflow".
- (Contrib) `pkg/stanza`: Add a json array parser operator and an assign keys transformer. ([#30321](https://github.com/open-telemetry/opentelemetry-collector-contrib/issues/30321))
  Json array parser opreator can be used to parse a json array string input into a list of objects. |
  Assign keys transformer can be used to assigns keys from the configuration to an input list
- (Contrib) `splunkhecexporter`: Batch data according to access token and index, if present. ([#30404](https://github.com/open-telemetry/opentelemetry-collector-contrib/issues/30404))
- (Contrib) `k8sattributesprocessor`: Apply lifecycle tests to k8sprocessor, change its behavior to report fatal error ([#30387](https://github.com/open-telemetry/opentelemetry-collector-contrib/issues/30387))
- (Contrib) `k8sclusterreceiver`: add new disabled os.description, k8s.container_runtime.version resource attributes ([#30342](https://github.com/open-telemetry/opentelemetry-collector-contrib/issues/30342))
- (Contrib) `k8sclusterreceiver`: add os.type resource attribute ([#30342](https://github.com/open-telemetry/opentelemetry-collector-contrib/issues/30342))
- (Contrib) `kubeletstatsreceiver`: Add new `*.cpu.usage` metrics. ([#25901](https://github.com/open-telemetry/opentelemetry-collector-contrib/issues/25901))
- (Contrib) `pkg/ottl`: Add `flatten` function for flattening maps ([#30455](https://github.com/open-telemetry/opentelemetry-collector-contrib/issues/30455))
- (Contrib) `redisreciever`: adds metric for slave_repl_offset ([#6942](https://github.com/open-telemetry/opentelemetry-collector-contrib/issues/6942))
  also adds a shell script to set up docker-compose integration test
- (Contrib) `receiver/sqlquery`: Add debug log when running SQL query ([#29672](https://github.com/open-telemetry/opentelemetry-collector-contrib/issues/29672))

### 🧰 Bug fixes 🧰

- (Core) `otlpreceiver`: Ensure OTLP receiver handles consume errors correctly ([#4335]((https://github.com/open-telemetry/opentelemetry-collector/issues/4335)))
  Make sure OTLP receiver returns correct status code and follows the receiver contract (gRPC)
- (Core) `zpagesextension`: Remove mention of rpcz page from zpages extension ([#9328](https://github.com/open-telemetry/opentelemetry-collector/issues/9328))
- (Contrib) `kafkareceiver`: The Kafka receiver now exports some partition-specific metrics per-partition, with a `partition` tag ([#30177](https://github.com/open-telemetry/opentelemetry-collector-contrib/issues/30177))
  The following metrics now render per partition:
    - kafka_receiver_messages
    - kafka_receiver_current_offset
    - kafka_receiver_offset_lag

## v0.92.0

This Splunk OpenTelemetry Collector release includes changes from the [opentelemetry-collector v0.92.0](https://github.com/open-telemetry/opentelemetry-collector/releases/tag/v0.92.0) and the [opentelemetry-collector-contrib v0.92.0](https://github.com/open-telemetry/opentelemetry-collector-contrib/releases/tag/v0.92.0) releases where appropriate.

### 🛑 Breaking changes 🛑

- (Contrib) `httpforwarder`: Use confighttp.HTTPDefaultClientSettings when configuring the HTTPClientSettings for the httpforwarder extension. ([#6641](https://github.com/open-telemetry/opentelemetry-collector-contrib/issues/6641))
  By default, the HTTP forwarder extension will now use the defaults set in the extension:
  * The idle connection timeout is set to 90s.
  * The max idle connection count is set to 100.
- (Contrib) `pkg/ottl`: Now validates against extraneous path segments that a context does not know how to use. ([#30042](https://github.com/open-telemetry/opentelemetry-collector-contrib/pull/30042))
- (Contrib) `pkg/ottl`: Throw an error if keys are used on a path that does not allow them. ([#30162](https://github.com/open-telemetry/opentelemetry-collector-contrib/pull/30162))
- (Core) `exporters/sending_queue`: Do not re-enqueue failed batches, rely on the retry_on_failure strategy instead. ([#8382](https://github.com/open-telemetry/opentelemetry-collector/issues/8382))
  The current re-enqueuing behavior is not obvious and cannot be configured. It takes place only for persistent queue
  and only if `retry_on_failure::enabled=true` even if `retry_on_failure` is a setting for a different backoff retry
  strategy. This change removes the re-enqueuing behavior. Consider increasing `retry_on_failure::max_elapsed_time`
  to reduce chances of data loss or set it to 0 to keep retrying until requests succeed.
- (Core) `confmap`: Make the option `WithErrorUnused` enabled by default when unmarshaling configuration ([#7102](https://github.com/open-telemetry/opentelemetry-collector/issues/7102))
  The option `WithErrorUnused` is now enabled by default, and a new option `WithIgnoreUnused` is introduced to ignore
  errors about unused fields.

### 🚩 Deprecations 🚩

- (Contrib) `k8sclusterreceiver`: deprecate optional k8s.kubeproxy.version resource attribute ([#29748](https://github.com/open-telemetry/opentelemetry-collector-contrib/issues/29748))
- (Core) `exporterhelper`: Deprecate exporterhelper.RetrySettings in favor of configretry.BackOffConfig ([#9091](https://github.com/open-telemetry/opentelemetry-collector/pull/9091))
- (Core) `extension/ballast`: Deprecate `memory_ballast` extension. ([#8343](https://github.com/open-telemetry/opentelemetry-collector/issues/8343))
  Use `GOMEMLIMIT` environment variable instead.

### 💡 Enhancements 💡

- (Splunk) support core service validate command ([#4175](https://github.com/signalfx/splunk-otel-collector/pull/4175))
- (Splunk) Add routing connector to Splunk distribution ([#4167](https://github.com/signalfx/splunk-otel-collector/pull/4167))
- (Contrib) adopt splunkhec batch by token and index updates ([#4151](https://github.com/signalfx/splunk-otel-collector/pull/4151))
- (Contrib) `vcenterreceiver`: Add explicit statement of support for version 8 of ESXi and vCenter ([#30274](https://github.com/open-telemetry/opentelemetry-collector-contrib/pull/30274))
- (Contrib) `routingconnector`: routingconnector supports matching the statement only once ([#26353](https://github.com/open-telemetry/opentelemetry-collector-contrib/issues/26353))
- (Contrib) `filterprocessor`: Add telemetry for metrics, logs, and spans that were intentionally dropped via filterprocessor. ([#13169](https://github.com/open-telemetry/opentelemetry-collector-contrib/issues/13169))
- (Contrib) `pkg/ottl`: Add Hour OTTL Converter ([#29468](https://github.com/open-telemetry/opentelemetry-collector-contrib/issues/29468))
- (Contrib) `kafkaexporter`: add ability to publish kafka messages with message key of TraceID - it will allow partitioning of the kafka Topic. ([#12318](https://github.com/open-telemetry/opentelemetry-collector-contrib/issues/12318))
- (Contrib) `kafkareceiver`: Add three new metrics to record unmarshal errors. ([#29302](https://github.com/open-telemetry/opentelemetry-collector-contrib/issues/29302))
- (Contrib) `hostmetricsreceiver`: Add `system.memory.limit` metric reporting the total memory available. ([#30306](https://github.com/open-telemetry/opentelemetry-collector-contrib/pull/30306))
  This metric is opt-in. To enable it, set `scrapers::memory::metrics::system.memory.limit::enabled` to `true` in the hostmetrics config.
- (Contrib) `kafkaexporter`: Adds the ability to configure the Kafka client's Client ID. ([#30144](https://github.com/open-telemetry/opentelemetry-collector-contrib/issues/30144))
- (Contrib) `pkg/stanza`: Remove sampling policy from logger ([#23801](https://github.com/open-telemetry/opentelemetry-collector-contrib/issues/23801))
- (Contrib) `resourcedetectionprocessor`: Add "aws.ecs.task.id" attribute ([#8274](https://github.com/open-telemetry/opentelemetry-collector-contrib/issues/8274))
  Resourcedetectionprocessor now exports "aws.ecs.task.id" attribute, in addition to "aws.ecs.task.arn".
  This allows exporters like "awsemfexporter" to automatically pick up that attribute and make it available
  in templating (e.g. to use in CloudWatch log stream name).
- (Contrib) `spanmetricsconnector`: Fix OOM issue for spanmetrics by limiting the number of exemplars that can be added to a unique dimension set ([#27451](https://github.com/open-telemetry/opentelemetry-collector-contrib/issues/27451))
- (Contrib) `connector/spanmetrics`: Configurable resource metrics key attributes, filter the resource attributes used to create the resource metrics key. ([#29711](https://github.com/open-telemetry/opentelemetry-collector-contrib/pull/29711))
  This enhancement can be used to fix broken spanmetrics counters after a span producing service restart, when resource attributes contain dynamic/ephemeral values (e.g. process id).
- (Contrib) `splunkhecreceiver`: Returns json response in raw endpoint when it is successful ([#29875](https://github.com/open-telemetry/opentelemetry-collector-contrib/pull/29875))
- (Contrib) `sqlqueryreceiver`: Swap MS SQL Server driver from legacy 'denisenkom' to official Microsoft fork ([#27200](https://github.com/open-telemetry/opentelemetry-collector-contrib/issues/27200))
- (Core) `exporterhelper`: Add RetrySettings validation function ([#9089](https://github.com/open-telemetry/opentelemetry-collector/pull/9089))
  Validate that time.Duration, multiplier values in configretry are non-negative, and randomization_factor is between 0 and 1
- (Core) `service`: Enable `telemetry.useOtelForInternalMetrics` by updating the flag to beta ([#7454](https://github.com/open-telemetry/opentelemetry-collector/issues/7454))
  The metrics generated should be consistent with the metrics generated
  previously with OpenCensus. Splunk note: this option is disabled in our distribution. Users can enable the behaviour
  by setting `--feature-gates +telemetry.useOtelForInternalMetrics` at collector start if the new histograms are desired.
- (Core) `confignet`: Add `dialer_timeout` config option. ([#9066](https://github.com/open-telemetry/opentelemetry-collector/pull/9066))
- (Core) `processor/memory_limiter`: Update config validation errors ([#9059](https://github.com/open-telemetry/opentelemetry-collector/pull/9059))
  - Fix names of the config fields that are validated in the error messages
  - Move the validation from start to the initialization phrase
- (Core) `exporterhelper`: Add config Validate for TimeoutSettings ([#9104](https://github.com/open-telemetry/opentelemetry-collector/pull/9104))

### 🧰 Bug fixes 🧰

- (Contrib) `filterset`: Fix concurrency issue when enabling caching. ([#11829](https://github.com/open-telemetry/opentelemetry-collector-contrib/issues/11829))
- (Contrib) `pkg/ottl`: Fix issue with the hash value of a match subgroup in replace_pattern functions. ([#29409](https://github.com/open-telemetry/opentelemetry-collector-contrib/issues/29409))
- (Contrib) `prometheusreceiver`: Fix configuration validation to allow specification of Target Allocator configuration without providing scrape configurations ([#30135](https://github.com/open-telemetry/opentelemetry-collector-contrib/pull/30135))
- (Contrib) `wavefrontreceiver`: Return error if partially quoted ([#30315](https://github.com/open-telemetry/opentelemetry-collector-contrib/pull/30315))
- (Contrib) `hosmetricsreceiver`: change cpu.load.average metrics from 1 to {thread} ([#29914](https://github.com/open-telemetry/opentelemetry-collector-contrib/issues/29914))
- (Contrib) `pkg/ottl`: Fix bug where the Converter `IsBool` was not usable ([#30151](https://github.com/open-telemetry/opentelemetry-collector-contrib/pull/30151))
- (Contrib) `time`: The `%z` strptime format now correctly parses `Z` as a valid timezone ([#29929](https://github.com/open-telemetry/opentelemetry-collector-contrib/pull/29929))
  `strptime(3)` says that `%z` is "an RFC-822/ISO 8601 standard
  timezone specification", but the previous code did not allow the
  string "Z" to signify UTC time, as required by ISO 8601. Now, both
  `+0000` and `Z` are recognized as UTC times in all components that
  handle `strptime` format strings.
- (Core) `memorylimiterprocessor`: Fixed leaking goroutines from memorylimiterprocessor ([#9099](https://github.com/open-telemetry/opentelemetry-collector/issues/9099))
- (Core) `cmd/otelcorecol`: Fix the code detecting if the collector is running as a service on Windows. ([#7350](https://github.com/open-telemetry/opentelemetry-collector/issues/7350))
  Removed the `NO_WINDOWS_SERVICE` environment variable given it is not needed anymore.
- (Core) `otlpexporter`: remove dependency of otlphttpreceiver on otlpexporter ([#6454](https://github.com/open-telemetry/opentelemetry-collector/issues/6454))

## v0.91.3

- (Splunk) Properly sign and associate changelog to release.  This should be otherwise identical to v0.91.2

## v0.91.2

### 🛑 Breaking changes 🛑
- (Splunk) - `ecs-metadata` sync the `known_status` property on the `container_id` dimension instead of lower cardinality `container_name`. This can be prevented by configuring `dimensionToUpdate` to `container_name` ([#4091](https://github.com/signalfx/splunk-otel-collector/pull/4091))
- (Splunk) Removes `collectd/disk` monitor ([#3998](https://github.com/signalfx/splunk-otel-collector/pull/3998))
   This monitor has been deprecated in favor of the `disk-io` monitor.
   Note that the `disk-io` monitor has a different dimension (`disk`
   instead of `plugin_instance`) to specify the disk.
- (Splunk) Removes `collectd/df` monitor ([#3996](https://github.com/signalfx/splunk-otel-collector/pull/3996))
   The monitor is deprecated and the filesystems monitor should be used instead.
- (Splunk) Removes `netinterface` monitor ([#3991](https://github.com/signalfx/splunk-otel-collector/pull/3991))
   This monitor is deprecated in favor of the `net-io` monitor.
- (Splunk) Removes `collectd/vmem` monitor ([#3993](https://github.com/signalfx/splunk-otel-collector/pull/3993))
   This monitor is deprecated in favor of the `vmem` monitor.  The metrics should be fully compatible with this monitor.
- (Splunk) Removes `collectd/load` monitor ([#3995](https://github.com/signalfx/splunk-otel-collector/pull/3995))
   This monitor has been deprecated in favor of the `load` monitor. That monitor emits the same metrics and is fully compatible.
- (Splunk) Removes `collectd/postgresql` monitor ([#3994](https://github.com/signalfx/splunk-otel-collector/pull/3994))
   This monitor is deprecated in favor of the postgresql monitor.

### 💡 Enhancements 💡
- (Splunk) Adopt `vcenter` receiver ([#4291](https://github.com/signalfx/splunk-otel-collector/pull/4121))
- (Splunk) Adopt `sshcheck` receiver ([#4099](https://github.com/signalfx/splunk-otel-collector/pull/4099))
- (Splunk) Adopt `awss3` exporter ([#4117](https://github.com/signalfx/splunk-otel-collector/pull/4117))
- (Splunk) Convert loglevel to verbosity on logging exporter ([#4097](https://github.com/signalfx/splunk-otel-collector/pull/4097))

## v0.91.1

### 💡 Enhancements 💡

- (Splunk) Remove the project beta label ([#4070](https://github.com/signalfx/splunk-otel-collector/pull/4070))
- (Splunk) Source SPLUNK_LISTEN_INTERFACE on all host endpoints([#4065](https://github.com/signalfx/splunk-otel-collector/pull/4065))
- (Splunk) Add support for start timestamps when using the light prometheus receiver ([#4037](https://github.com/signalfx/splunk-otel-collector/pull/4037))
- (Splunk) Node.js Auto Instrumentation:
  - Update splunk-otel-js to [v2.6.0](https://github.com/signalfx/splunk-otel-js/releases/tag/v2.6.0) ([#4064](https://github.com/signalfx/splunk-otel-collector/pull/4064))
  - Update linux installer script to use `--global=false` for local npm versions and configurations ([#4068](https://github.com/signalfx/splunk-otel-collector/pull/4068))

### 🛑 Breaking changes 🛑

- `postgresql` Discovery now uses the OpenTelemetry Collector Contrib receiver by default instead of the smartagent receiver ([#3957](https://github.com/signalfx/splunk-otel-collector/pull/3957))

## v0.91.0

This Splunk OpenTelemetry Collector release includes changes from the [opentelemetry-collector v0.91.0](https://github.com/open-telemetry/opentelemetry-collector/releases/tag/v0.91.0) and the [opentelemetry-collector-contrib v0.91.0](https://github.com/open-telemetry/opentelemetry-collector-contrib/releases/tag/v0.91.0) releases where appropriate.

### 🛑 Breaking changes 🛑
- (Splunk) Node.js Auto Instrumentation:
  - The `NODE_OPTIONS` environment variable in the default config file has been updated to load the Node.js SDK from an absolute path (`/usr/lib/splunk-instrumentation/splunk-otel-js/node_modules/@splunk/otel/instrument`).
  - The Linux installer script now installs the Node.js SDK to `/usr/lib/splunk-instrumentation/splunk-otel-js` instead of globally.
  - The `--npm-command` Linux installer script option is no longer supported. To specify a custom path to `npm`, use the `--npm-path <path>` option.
- (Splunk) `translatesfx`: Remove `translatesfx` ([#4028](https://github.com/signalfx/splunk-otel-collector/pull/4028))
- (Splunk) `collectd/elasticsearch`: Remove `collectd/elasticsearch` monitor ([#3997](https://github.com/signalfx/splunk-otel-collector/pull/3997))

### 🚩 Deprecations 🚩

- (Splunk) `collectd/cpu`: Deprecate `collectd/cpu` explicitly. Please migrate to the `cpu` monitor ([#4036](https://github.com/signalfx/splunk-otel-collector/pull/4036))

### 💡 Enhancements 💡

- (Contrib) `spanmetricsconnector`: Add exemplars to sum metric ([#27451](https://github.com/open-telemetry/opentelemetry-collector-contrib/issues/27451))
- (Contrib) `jaegerreceiver`: mark featuregates to replace Thrift-gen with Proto-gen types for sampling strategies as stable ([#27636](https://github.com/open-telemetry/opentelemetry-collector-contrib/pull/27636))
  The following featuregate is stable:
    `receiver.jaegerreceiver.replaceThriftWithProto`
- (Contrib) `kafkareceiver`: Add the ability to consume logs from Azure Diagnostic Settings streamed through Event Hubs using the Kafka API. ([#18210](https://github.com/open-telemetry/opentelemetry-collector-contrib/issues/18210))
- (Contrib) `resourcedetectionprocessor`: Add detection of host.ip to system detector. ([#24450](https://github.com/open-telemetry/opentelemetry-collector-contrib/issues/24450))
- (Contrib) `resourcedetectionprocessor`: Add detection of host.mac to system detector. ([#29587](https://github.com/open-telemetry/opentelemetry-collector-contrib/issues/29587))
- (Contrib) `pkg/ottl`: Add silent ErrorMode to allow disabling logging of errors that are ignored. ([#29710](https://github.com/open-telemetry/opentelemetry-collector-contrib/issues/29710))
- (Contrib) `postgresqlreceiver`: Add config property for excluding specific databases from scraping ([#29605](https://github.com/open-telemetry/opentelemetry-collector-contrib/issues/29605))
- (Contrib) `redisreceiver`: Upgrade the redis library dependency to resolve security vulns in v7 ([#29600](https://github.com/open-telemetry/opentelemetry-collector-contrib/issues/29600))
- (Contrib) `signalfxexporter`: Enable HTTP/2 health check by default ([#29716](https://github.com/open-telemetry/opentelemetry-collector-contrib/issues/29716))
- (Contrib) `splunkhecexporter`: Enable HTTP/2 health check by default ([#29717](https://github.com/open-telemetry/opentelemetry-collector-contrib/issues/29717))
- (Contrib) `statsdreceiver`: Add support for 'simple' tags that do not have a defined value, to accommodate DogStatsD metrics that may utilize these. ([#29012](https://github.com/open-telemetry/opentelemetry-collector-contrib/issues/29012))
  This functionality is gated behind a new `enable_simple_tags` config boolean, as it is not part of the StatsD spec.
- (Core) `service`: add resource attributes as labels to otel metrics to ensures backwards compatibility with OpenCensus metrics. ([#9029](https://github.com/open-telemetry/opentelemetry-collector/issues/9029))
- (Core) `config/confighttp`: Exposes http/2 transport settings to enable health check and workaround golang http/2 issue https://github.com/golang/go/issues/59690 ([#9022](https://github.com/open-telemetry/opentelemetry-collector/issues/9022))

### 🧰 Bug fixes 🧰

- (Splunk) `migratecheckpoint`: Migrating offsets from SCK to SCK-Otel doesn't work. This is because of incorrect keys we use to populate the boltdb cache. ([#3879](https://github.com/signalfx/splunk-otel-collector/pull/3879))
- (Contrib) `connector/spanmetrics`: Fix memory leak when the cumulative temporality is used. ([#27654](https://github.com/open-telemetry/opentelemetry-collector-contrib/issues/27654))
- (Contrib) `splunkhecexporter`: Do not send null event field values in HEC events. Replace null values with an empty string. ([#29551](https://github.com/open-telemetry/opentelemetry-collector-contrib/issues/29551))
- (Contrib) `k8sobjectsreceiver`: fix k8sobjects receiver fails when some unrelated Kubernetes API is down ([#29706](https://github.com/open-telemetry/opentelemetry-collector-contrib/issues/29706))
- (Contrib) `resourcedetectionprocessor`: Change type of `host.cpu.model.id` and `host.cpu.model.family` from int to string. ([#29025](https://github.com/open-telemetry/opentelemetry-collector-contrib/issues/29025))
  Disable the `processor.resourcedetection.hostCPUModelAndFamilyAsString` feature gate to get the old behavior.
- (Contrib) `filelogreceiver`: Fix problem where checkpoints could be lost when collector is shutdown abruptly ([#29609](https://github.com/open-telemetry/opentelemetry-collector-contrib/issues/29609), [#29491](https://github.com/open-telemetry/opentelemetry-collector-contrib/issues/29491))
- (Contrib) `pkg/stanza`: Allow `key_value_parser` to parse values that contain the delimiter string. ([#29629](https://github.com/open-telemetry/opentelemetry-collector-contrib/issues/29629)
- (Core) `exporterhelper`: fix missed metric aggregations ([#9048](https://github.com/open-telemetry/opentelemetry-collector/issues/9048))
  This ensures that context cancellation in the exporter doesn't interfere with metric aggregation. The OTel
  SDK currently returns if there's an error in the context used in `Add`. This means that if there's a
  cancelled context in an export, the metrics are now recorded.

## v0.90.0

This Splunk OpenTelemetry Collector release includes changes from the [opentelemetry-collector v0.90.1](https://github.com/open-telemetry/opentelemetry-collector/releases/tag/v0.90.1) and the [opentelemetry-collector-contrib v0.90.0](https://github.com/open-telemetry/opentelemetry-collector-contrib/releases/tag/v0.90.0) releases where appropriate.

### 🛑 Breaking changes 🛑

- (Core) `service`: To remain backwards compatible w/ the metrics generated today, otel generated metrics will be generated without the `_total` suffix ([#7454](https://github.com/open-telemetry/opentelemetry-collector/issues/7454))
- (Core) `service`: use WithNamespace instead of WrapRegistererWithPrefix ([#8988](https://github.com/open-telemetry/opentelemetry-collector/issues/8988))
  Using this functionality in the otel prom exporter fixes a bug where the
  target_info was prefixed as otelcol_target_info previously.

### 🚩 Deprecations 🚩

- (Splunk) Deprecate `collectd/marathon` ([#3992](https://github.com/signalfx/splunk-otel-collector/pull/3992))
- (Splunk) Add deprecation notice to `collectd/etcd` (use `etcd` instead) ([#3990](https://github.com/signalfx/splunk-otel-collector/pull/3990))
- (Splunk) Mark translatesfx as deprecated ([#3984](https://github.com/signalfx/splunk-otel-collector/pull/3984))

### 💡 Enhancements 💡

- (Splunk) `mysqlreceiver`: Add mysqlreceiver to the Splunk distribution ([#3989](https://github.com/signalfx/splunk-otel-collector/pull/3989))
- (Core) `exporter/debug`: Change default `verbosity` from `normal` to `basic` ([#8844](https://github.com/open-telemetry/opentelemetry-collector/issues/8844))
  This change has currently no effect, as `basic` and `normal` verbosity share the same behavior. This might change in the future though, with the `normal` verbosity being more verbose than it currently is (see https://github.com/open-telemetry/opentelemetry-collector/issues/7806). This is why we are changing the default to `basic`, which is expected to stay at the current level of verbosity (one line per batch).
- (Core) `exporterhelper`: Fix shutdown logic in persistent queue to not require consumers to be closed first ([#8899](https://github.com/open-telemetry/opentelemetry-collector/issues/8899))
- (Core) `confighttp`: Support proxy configuration field in all exporters that support confighttp ([#5761](https://github.com/open-telemetry/opentelemetry-collector/issues/5761))
- (Contrib) `resourcedetectionprocessor`: Add k8s cluster name detection when running in EKS ([#26794](https://github.com/open-telemetry/opentelemetry-collector-contrib/issues/26794))
- (Contrib) `pkg/ottl`: Add new IsDouble function to facilitate type checking. ([#27895](https://github.com/open-telemetry/opentelemetry-collector-contrib/issues/27895))
- (Contrib) `mysqlreceiver`: expose tls in mysqlreceiver ([#29269](https://github.com/open-telemetry/opentelemetry-collector-contrib/pull/29269))
  If tls is not set, the default is to disable TLS connections.
- (Contrib) `processor/transform`: Convert between sum and gauge in metric context when alpha feature gate `processor.transform.ConvertBetweenSumAndGaugeMetricContext` enabled ([#20773](https://github.com/open-telemetry/opentelemetry-collector-contrib/issues/20773))
- (Contrib) `receiver/mongodbatlasreceiver`: adds project config to mongodbatlas metrics to filter by project name and clusters. ([#28865](https://github.com/open-telemetry/opentelemetry-collector-contrib/issues/28865))
- (Contrib) `pkg/stanza`: Add "namedpipe" operator. ([#27234](https://github.com/open-telemetry/opentelemetry-collector-contrib/issues/27234))
- (Contrib) `pkg/resourcetotelemetry`: Do not clone data in pkg/resourcetotelemetry by default ([#29327](https://github.com/open-telemetry/opentelemetry-collector-contrib/pull/29327))
  The resulting consumer will be marked as MutatesData instead
- (Contrib) `pkg/stanza`: Improve performance by not calling decode when nop encoding is defined ([#28899](https://github.com/open-telemetry/opentelemetry-collector-contrib/issues/28899))
- (Contrib) `receivercreator`: Added support for discovery of endpoints based on K8s services ([#29022](https://github.com/open-telemetry/opentelemetry-collector-contrib/pull/29022))
  By discovering endpoints based on K8s services, a dynamic probing of K8s service leveraging for example the httpcheckreceiver get enabled
- (Contrib) `signalfxexporter`: change default timeout to 10 seconds ([#29436](https://github.com/open-telemetry/opentelemetry-collector-contrib/pull/29436))
- (Contrib) `hostmetricsreceiver`: Add optional Linux-only metric system.linux.memory.available ([#7417](https://github.com/open-telemetry/opentelemetry-collector-contrib/pull/7417))
  This is an alternative to `system.memory.usage` metric with state=free.
  Linux starting from 3.14 exports "available" memory. It takes "free" memory as a baseline, and then factors in kernel-specific values.
  This is supposed to be more accurate than just "free" memory.
  For reference, see the calculations [here](https://superuser.com/a/980821).
  See also `MemAvailable` in `/proc/meminfo`.

### 🧰 Bug fixes 🧰

- (Splunk) `cmd/otelcol`: Fix the code detecting if the collector is running as a service on Windows. The fix should make
  setting the `NO_WINDOWS_SERVICE` environment variable unnecessary. ([#4002](https://github.com/signalfx/splunk-otel-collector/pull/4002))
- (Core) `exporterhelper`: Fix invalid write index updates in the persistent queue ([#8115](https://github.com/open-telemetry/opentelemetry-collector/issues/8115))
- (Contrib) `filelogreceiver`: Fix issue where files were unnecessarily kept open on Windows ([#29149](https://github.com/open-telemetry/opentelemetry-collector-contrib/issues/29149))
- (Contrib) `mongodbreceiver`: add receiver.mongodb.removeDatabaseAttr Alpha feature gate to remove duplicate database name attribute ([#24972](https://github.com/open-telemetry/opentelemetry-collector-contrib/issues/24972))
- (Contrib) `pkg/stanza`: Fix panic during stop for udp async mode only. ([#29120](https://github.com/open-telemetry/opentelemetry-collector-contrib/issues/29120))

## v0.89.0

### 🛑 Breaking changes 🛑

- (Contrib) `pkg/stanza`/`receiver/windowseventlog`: Improve parsing of Windows Event XML by handling anonymous `Data` elements. ([#21491](https://github.com/open-telemetry/opentelemetry-collector-contrib/issues/21491))
  This improves the contents of Windows log events for which the publisher manifest is unavailable. Previously, anonymous `Data` elements were ignored. This is a breaking change for users who were relying on the previous data format.

- (Contrib) `processor/k8sattributes`: Graduate "k8sattr.rfc3339" feature gate to Beta. ([#28817](https://github.com/open-telemetry/opentelemetry-collector-contrib/issues/28817))
  Time format of `k8s.pod.start_time` attribute value migrated from RFC3339:
  Before: 2023-07-10 12:34:39.740638 -0700 PDT m=+0.020184946
  After: 2023-07-10T12:39:53.112485-07:00
  The feature gate can be temporary reverted back by adding `--feature-gate=-k8sattr.rfc3339` to the command line.

- (Contrib) `receiver/filelogreceiver`: Change "Started watching file" log behavior ([#28491](https://github.com/open-telemetry/opentelemetry-collector-contrib/issues/28491))
  Previously, every unique file path which was found by the receiver would be remembered indefinitely.
  This list was kept independently of the uniqueness / checkpointing mechanism (which does not rely on the file path).
  The purpose of this list was to allow us to emit a log whenever a path was seen for the first time.
  This removes the separate list and relies instead on the same mechanism as checkpointing. Now, a similar log is emitted
  any time a file is found which is not currently checkpointed. Because the checkpointing mechanism does not maintain history
  indefinitely, it is now possible that a log will be emitted for the same file path. This will happen when no file exists at
  the path for a period of time.

### 🚩 Deprecations 🚩

- (Contrib) `postgresqlreceiver`: Deprecation of postgresql replication lag metrics `postgresql.wal.lag` in favor of more precise 'postgresql.wal.delay' ([#26714](https://github.com/open-telemetry/opentelemetry-collector-contrib/issues/26714))

### 💡 Enhancements 💡

- (Splunk) `receiver/mongodbreceiver`: Adds mongobdreceiver in Splunk collector distro ([#3979](https://github.com/signalfx/splunk-otel-collector/pull/3979/))
- (Contrib) `processor/tailsampling`: adds optional upper bound duration for sampling ([#26115](https://github.com/open-telemetry/opentelemetry-collector-contrib/issues/26115))
- (Contrib) `collectdreceiver`: Add support of confighttp.HTTPServerSettings ([#28811](https://github.com/open-telemetry/opentelemetry-collector-contrib/issues/28811))
- (Contrib) `collectdreceiver`: Promote collectdreceiver as beta component ([#28658](https://github.com/open-telemetry/opentelemetry-collector-contrib/issues/28658))
- (Contrib) `receiver/hostmetricsreceiver`: Added support for host's cpuinfo frequnecies. ([#27445](https://github.com/open-telemetry/opentelemetry-collector-contrib/issues/27445))
  In Linux the current frequency is populated using the values from /proc/cpuinfo. An os specific implementation will be needed for Windows and others.
- (Contrib) `receiver/hostmetrics/scrapers/process`: add configuration option to mute `error reading username for process` ([#14311](https://github.com/open-telemetry/opentelemetry-collector-contrib/issues/14311), [#17187](https://github.com/open-telemetry/opentelemetry-collector-contrib/issues/17187))
- (Contrib) `azureevenhubreceiver`: Allow the Consumer Group to be set in the Configuration. ([#28633](https://github.com/open-telemetry/opentelemetry-collector-contrib/issues/28633))
- (Contrib) `spanmetricsconnector`: Add Events metric to span metrics connector that adds list of event attributes as dimensions ([#27451](https://github.com/open-telemetry/opentelemetry-collector-contrib/issues/27451))
- (Contrib) `processor/k8sattribute`: support adding labels and annotations from node ([#22620](https://github.com/open-telemetry/opentelemetry-collector-contrib/issues/22620))
- (Contrib) `windowseventlogreceiver`: Add parsing for Security and Execution event fields. ([#27810](https://github.com/open-telemetry/opentelemetry-collector-contrib/issues/27810))
- (Contrib) `filelogreceiver`: Add the ability to order files by mtime, to only read the most recently modified files ([#27812](https://github.com/open-telemetry/opentelemetry-collector-contrib/issues/27812))
- (Contrib) `wavefrontreceiver`: Wrap metrics receiver under carbon receiver instead of using export function ([#27248](https://github.com/open-telemetry/opentelemetry-collector-contrib/issues/27248))
- (Contrib) `pkg/ottl`: Add IsBool function into OTTL ([#27897](https://github.com/open-telemetry/opentelemetry-collector-contrib/issues/27897))
- (Contrib) `k8sclusterreceiver`: add k8s.node.condition metric ([#27617](https://github.com/open-telemetry/opentelemetry-collector-contrib/issues/27617))
- (Contrib) `kafkaexporter`/`kafkametricsreceiver`/`kafkareceiver`: Expose resolve_canonical_bootstrap_servers_only config ([#26022](https://github.com/open-telemetry/opentelemetry-collector-contrib/issues/26022))
- (Contrib) `receiver/mongodbatlasreceiver`: Enhanced collector logs to include more information about the MongoDB Atlas API calls being made during logs retrieval. ([#28851](https://github.com/open-telemetry/opentelemetry-collector-contrib/issues/28851))
- (Contrib) `receiver/mongodbatlasreceiver`: emit resource attributes "`mongodb_atlas.region.name`" and "`mongodb_atlas.provider.name`" on metric scrape. ([#28833](https://github.com/open-telemetry/opentelemetry-collector-contrib/issues/28833))
- (Contrib) `processor/resourcedetection`: Add `processor.resourcedetection.hostCPUModelAndFamilyAsString` feature gate to change the type of `host.cpu.family` and `host.cpu.model.id` attributes from `int` to `string`. ([#29025](https://github.com/open-telemetry/opentelemetry-collector-contrib/issues/29025))
  This feature gate will graduate to beta in the next release.
- (Contrib) `processor/tailsampling`: Optimize performance of tailsamplingprocessor ([#27889](https://github.com/open-telemetry/opentelemetry-collector-contrib/issues/27889))
- (Contrib) `redisreceiver`: include server.address and server.port resource attributes ([#22044](https://github.com/open-telemetry/opentelemetry-collector-contrib/issues/22044))
- (Contrib) `spanmetricsconnector`: Add exemplars to sum metric ([#27451](https://github.com/open-telemetry/opentelemetry-collector-contrib/issues/27451))
- (Core) `service/extensions`: Allow extensions to declare dependencies on other extensions and guarantee start/stop/notification order accordingly. ([#8732](https://github.com/open-telemetry/opentelemetry-collector/issues/8732))
- (Core) `exporterhelper`: Log export errors when retry is not used by the component. ([#8791](https://github.com/open-telemetry/opentelemetry-collector/issues/8791))

### 🧰 Bug fixes 🧰

- (Splunk) `smartagent/processlist`: Reduce CPU usage when collecting process information on Windows ([#3980](https://github.com/signalfx/splunk-otel-collector/pull/3980))
- (Contrib) `filelogreceiver`: Fix issue where counting number of logs emitted could cause panic ([#27469](https://github.com/open-telemetry/opentelemetry-collector-contrib/issues/27469), [#29107](https://github.com/open-telemetry/opentelemetry-collector-contrib/issues/29107))
- (Contrib) `kafkareceiver`: Fix issue where counting number of logs emitted could cause panic ([#27469](https://github.com/open-telemetry/opentelemetry-collector-contrib/issues/27469), [#29107](https://github.com/open-telemetry/opentelemetry-collector-contrib/issues/29107))
- (Contrib) `k8sobjectsreceiver`: Fix issue where counting number of logs emitted could cause panic ([#27469](https://github.com/open-telemetry/opentelemetry-collector-contrib/issues/27469), [#29107](https://github.com/open-telemetry/opentelemetry-collector-contrib/issues/29107))
- (Contrib) `fluentforwardreceiver`: Fix issue where counting number of logs emitted could cause panic ([#27469](https://github.com/open-telemetry/opentelemetry-collector-contrib/issues/27469), [#29107](https://github.com/open-telemetry/opentelemetry-collector-contrib/issues/29107))
- (Contrib) `azureeventhubreceiver`: Updated documentation around Azure Metric to OTel mapping. ([#28622](https://github.com/open-telemetry/opentelemetry-collector-contrib/issues/28622))
- (Contrib) `receiver/hostmetrics`: Fix panic on load_scraper_windows shutdown ([#28678](https://github.com/open-telemetry/opentelemetry-collector-contrib/issues/28678))
- (Contrib) `splunkhecreceiver`: Do not encode JSON response objects as string. ([#27604](https://github.com/open-telemetry/opentelemetry-collector-contrib/issues/27604))
- (Contrib) `processor/k8sattributes`: Set attributes from namespace/node labels or annotations even if node/namespaces name attribute are not set. ([#28837](https://github.com/open-telemetry/opentelemetry-collector-contrib/issues/28837))
- (Contrib) `pkg/stanza`: Fix data-corruption/race-condition issue in udp async (reuse of buffer); use buffer pool instead. (#27613)
- (Contrib) `zipkinreceiver`: Return BadRequest in case of permanent errors ([#4335](https://github.com/open-telemetry/opentelemetry-collector-contrib/issues/4335))
- (Core) `exporterhelper`: fix bug with queue size and capacity metrics ([#8682](https://github.com/open-telemetry/opentelemetry-collector/issues/8682))

## v0.88.0

This Splunk OpenTelemetry Collector release includes changes from the [opentelemetry-collector v0.88.0](https://github.com/open-telemetry/opentelemetry-collector/releases/tag/v0.88.0) and the [opentelemetry-collector-contrib v0.88.0](https://github.com/open-telemetry/opentelemetry-collector-contrib/releases/tag/v0.88.0) releases where appropriate.

### 🛑 Breaking changes 🛑

- (Splunk) `smartagent`: Respect `JAVA_HOME` environment variable instead of enforcing bundle-relative value ([#3877](https://github.com/signalfx/splunk-otel-collector/pull/3877))
- (Contrib) `k8sclusterreceiver`: Remove opencensus.resourcetype resource attribute ([#26487](https://github.com/open-telemetry/opentelemetry-collector-contrib/issues/26487))
- (Contrib) `splunkhecexporter`: Remove `max_connections` configuration setting. ([#27610](https://github.com/open-telemetry/opentelemetry-collector-contrib/issues/27610))
  - use `max_idle_conns` or `max_idle_conns_per_host` instead.
- (Contrib) `signalfxexporter`: Remove `max_connections` configuration setting. ([#27610](https://github.com/open-telemetry/opentelemetry-collector-contrib/issues/27610))
  - use `max_idle_conns` or `max_idle_conns_per_host` instead.
- (Core) `exporterhelper`: make enqueue failures available for otel metrics ([#8673](https://github.com/open-telemetry/opentelemetry-collector/issues/8673)). This will prevent internal Collector `otelcol_exporter_enqueue_failed_<telemetry_type>` metrics from being reported unless greater than 0.


### 💡 Enhancements 💡
- (Splunk) Add an option, `-msi_public_properties`, to allow passing MSI public properties when installing the Splunk OpenTelemetry Collector using the Windows installer script ([#3921](https://github.com/signalfx/splunk-otel-collector/pull/3921))
- (Splunk) Add support for config map providers in discovery configuration. ([#3874](https://github.com/signalfx/splunk-otel-collector/pull/3874))
- (Splunk) Add zero config support for chef deployments ([#3903](https://github.com/signalfx/splunk-otel-collector/pull/3903))
- (Splunk) Add zero config support for puppet deployments ([#3922](https://github.com/signalfx/splunk-otel-collector/pull/3922))
- (Contrib) `receiver/prometheus`: Warn instead of failing when users rename using metric_relabel_configs in the prometheus receiver ([#5001](https://github.com/open-telemetry/opentelemetry-collector-contrib/issues/5001))
- (Contrib) `k8sobjectsreceiver`: Move k8sobjectsreceiver from Alpha stability to Beta stability for logs. ([#27635](https://github.com/open-telemetry/opentelemetry-collector-contrib/pull/27635))
- (Contrib) `doubleconverter`: Adding a double converter into pkg/ottl ([#22056](https://github.com/open-telemetry/opentelemetry-collector-contrib/issues/22056))
- (Contrib) `syslogreceiver`: validate protocol name ([#27581](https://github.com/open-telemetry/opentelemetry-collector-contrib/pull/27581))
- (Contrib) `entension/storage/filestorage`: Add support for setting bbolt fsync option ([#20266](https://github.com/open-telemetry/opentelemetry-collector-contrib/issues/20266))
- (Contrib) `filelogreceiver`: Add a new "top_n" option to specify the number of files to track when using ordering criteria ([#23788](https://github.com/open-telemetry/opentelemetry-collector-contrib/issues/23788))
- (Contrib) `k8sclusterreceiver`: add optional k8s.pod.qos_class resource attribute ([#27483](https://github.com/open-telemetry/opentelemetry-collector-contrib/issues/27483))
- (Contrib) `pkg/stanza`: Log warning, instead of error, when Windows Event Log publisher metadata is not available and cache the successfully retrieved ones. ([#27658](https://github.com/open-telemetry/opentelemetry-collector-contrib/pull/27658))
- (Contrib) `pkg/ottl`: Add optional Converter parameters to replacement Editors ([#27235](https://github.com/open-telemetry/opentelemetry-collector-contrib/pull/27235))
- (Contrib) `signalfxexporter`: Add an option to control the dimension client timeout ([#27815](https://github.com/open-telemetry/opentelemetry-collector-contrib/pull/27815))
- (Contrib) `signalfxexporter`: Add the build version to the user agent of the SignalFx exporter ([#16841](https://github.com/open-telemetry/opentelemetry-collector-contrib/issues/16841))

### 🧰 Bug fixes 🧰

- (Splunk) Fix Tanzu Tile to properly set proxy exclusions. ([#3902](https://github.com/signalfx/splunk-otel-collector/pull/3902))
- (Contrib) `syslog`: add integration tests and fix related bugs ([#21245](https://github.com/open-telemetry/opentelemetry-collector-contrib/issues/21245))
- (Contrib) `processor/resourcedetection`: Don't parse the field `cpuInfo.Model` if it's blank. ([#27678](https://github.com/open-telemetry/opentelemetry-collector-contrib/pull/27678))
- (Contrib) `k8sclusterreceiver`: Change clusterquota and resourcequota metrics to use {resource} unit ([#10553](https://github.com/open-telemetry/opentelemetry-collector-contrib/issues/10553))
- (Contrib) `pkg/ottl`: Fix bug where named parameters needed a space after the equal sign (`=`). ([#28511](https://github.com/open-telemetry/opentelemetry-collector-contrib/pull/28511))
- (Contrib) `filelogreceiver`: Fix issue where batching of files could result in ignoring start_at setting. ([#27773](https://github.com/open-telemetry/opentelemetry-collector-contrib/pull/27773))
- (Core) `exporterhelper`: Fix nil pointer dereference when stopping persistent queue after a start encountered an error ([#8718](https://github.com/open-telemetry/opentelemetry-collector/pull/8718))


### 💡 Enhancements 💡

- (Splunk) Add an option, `-msi_public_properties`, to allow passing MSI public properties when installing the Splunk OpenTelemetry Collector using the Windows installer script ([#3921](https://github.com/signalfx/splunk-otel-collector/pull/3921))

## v0.87.0

This Splunk OpenTelemetry Collector release includes changes from the [opentelemetry-collector v0.87.0](https://github.com/open-telemetry/opentelemetry-collector/releases/tag/v0.87.0) and the [opentelemetry-collector-contrib v0.87.0](https://github.com/open-telemetry/opentelemetry-collector-contrib/releases/tag/v0.87.0) releases where appropriate.

### 🛑 Breaking changes 🛑

- (Splunk) Auto Instrumentation for Linux ([#3791](https://github.com/signalfx/splunk-otel-collector/pull/3791)):
  - The `/usr/lib/splunk-instrumentation/instrumentation.conf` config file is no longer
    supported, and is replaced by `/etc/splunk/zeroconfig/java.conf`. If the `splunk-otel-auto-instrumentation` deb/rpm
    package is manually upgraded, the options within `/usr/lib/splunk-instrumentation/instrumentation.conf` will need to
    be manually migrated to their corresponding environment variables within `/etc/splunk/zeroconfig/java.conf`.
  - Manual installation of the `splunk-otel-auto-instrumentation` deb/rpm package no longer automatically adds
    `/usr/lib/splunk-instrumentation/libsplunk.so` to `/etc/ld.so.preload`.
  - Manual upgrade of the `splunk-otel-auto-instrumentation` deb/rpm package will automatically remove
    `/usr/lib/splunk-instrumentation/libsplunk.so` from `/etc/ld.so.preload`.
  - The `splunk.linux-autoinstr.executions` metric is no longer generated by `libsplunk.so`.
  - See [Splunk OpenTelemetry Zero Configuration Auto Instrumentation for Linux](https://github.com/signalfx/splunk-otel-collector/blob/main/instrumentation/README.md)
    for manual installation/configuration details.
  - For users of the [Ansible](https://galaxy.ansible.com/ui/repo/published/signalfx/splunk_otel_collector/), [Chef](https://supermarket.chef.io/cookbooks/splunk_otel_collector), [Puppet](https://forge.puppet.com/modules/signalfx/splunk_otel_collector), or [Salt](https://github.com/signalfx/splunk-otel-collector/tree/main/deployments/salt) modules for Auto Instrumentation, it is recommended to update the following option in your configuration for version `0.86.0` or older until these modules are updated to manage these changes:
    - Ansible: `splunk_otel_auto_instrumentation_version`
    - Chef: `auto_instrumentation_version`
    - Puppet: `auto_instrumentation_version`
    - Salt: `auto_instrumentation_version`
- (Contrib) `kubeletstatsreceiver`: Fixes a bug where the "insecure_skip_verify" config was not being honored when "auth_type" is "serviceAccount" in kubelet client. ([#26319](https://github.com/open-telemetry/opentelemetry-collector-contrib/issues/26319))
  - Before the fix, the kubelet client was not verifying kubelet's certificate. The default value of the config is false,
    so with the fix the client will start verifying tls cert unless the config is explicitly set to true.
- (Contrib) `tailsamplingprocessor`: Improve counting for the `count_traces_sampled` metric ([#25882](https://github.com/open-telemetry/opentelemetry-collector-contrib/issues/25882))
- (Contrib) `extension/filestorage`: Replace path-unsafe characters in component names ([#3148](https://github.com/open-telemetry/opentelemetry-collector-contrib/issues/3148))
- (Core) `service/telemetry exporter/exporterhelper`: Enable sampling logging by default and apply it to all components. ([#8134](https://github.com/open-telemetry/opentelemetry-collector/pull/8134))
  - The sampled logger configuration can be disabled easily by setting the `service::telemetry::logs::sampling::enabled` to `false`.

### 🚩 Deprecations 🚩

- (Splunk) The following Auto Instrumentation options for the Linux installer script are deprecated and will only apply if the `--instrumentation-version <version>`
  option is specified for version `0.86.0` or older:
  - `--[no-]generate-service-name`: `libsplunk.so` no longer generates service names for instrumented applications. The default behavior is for the activated Java
    and/or Node.js Auto Instrumentation agents to automatically generate service names. Use the `--service-name <name>` option to override the auto-generated service
    names for all instrumented applications.
  - `--[enable|disable]-telemetry`: `libsplunk.so` no longer generates the `splunk.linux-autoinstr.executions` telemetry metric.

### 🚀 New components 🚀

- (Splunk) Add the `loadbalancing` exporter ([#3825](https://github.com/signalfx/splunk-otel-collector/pull/3825))
- (Splunk) Add the `udplog` receiver ([#3826](https://github.com/signalfx/splunk-otel-collector/pull/3826))

### 💡 Enhancements 💡

- (Splunk) Update golang to 1.20.10 ([#3770](https://github.com/signalfx/splunk-otel-collector/pull/3770))
- (Splunk) Add debian 12 support to installer ([#3766](https://github.com/signalfx/splunk-otel-collector/pull/3766))
- (Splunk) Add new Auto Instrumentation options for the Linux installer script ([#3791](https://github.com/signalfx/splunk-otel-collector/pull/3791)):
  - `--with[out]-systemd-instrumentation`: Activate auto instrumentation for only `systemd` services without preloading
    the `libsplunk.so` shared object library (default: `--without-systemd-instrumentation`)
  - Initial support for [Splunk OpenTelemetry Auto Instrumentation for Node.js](https://github.com/signalfx/splunk-otel-js):
    - Activated by default if the `--with-instrumentation` or `--with-systemd-instrumentation` option is specified.
    - Use the `--without-instrumentation-sdk node` option to explicitly skip Node.js.
    - `npm` is required to install the Node.js Auto Instrumentation package. If `npm` is not installed, Node.js will
      be skipped automatically.
    - By default, the Node.js Auto Instrumentation package is installed with the `npm install --global` command. Use the
      `--npm-command "<command>"` option to specify a custom command.
    - Environment variables to activate and configure Node.js auto instrumentation are added to `/etc/splunk/zeroconfig/node.conf` (for `--with-instrumentation`) or
      `/usr/lib/systemd/system.conf.d/00-splunk-otel-auto-instrumentation.conf` (for `--with-systemd-instrumentation`) based on defaults and specified installation options.
  - Auto Instrumentation for Java is also activated by default if the `--with-instrumentation` or
    `--with-systemd-instrumentation` option is specified. Use the `--without-instrumentation-sdk java` option to skip Java.
  - `--otlp-endpoint host:port`: Set the OTLP gRPC endpoint for captured traces (default: `http://LISTEN_INTERFACE:4317`
    where `LISTEN_INTERFACE` is the value from the `--listen-interface` option if specified, or `127.0.0.1` otherwise)
  - See [Linux Installer Script](https://github.com/signalfx/splunk-otel-collector/blob/main/docs/getting-started/linux-installer.md)
    for more details.
- (Splunk) Update splunk-otel-javaagent to [v1.29.0](https://github.com/signalfx/splunk-otel-java/releases/tag/v1.29.0) ([#3788](https://github.com/signalfx/splunk-otel-collector/pull/3788))
- (Splunk) Redis discovery ([#3731](https://github.com/signalfx/splunk-otel-collector/pull/3731))
- (Splunk) Update Bundled OpenJDK to [11.0.21+9](https://github.com/adoptium/temurin11-binaries/releases/tag/jdk-11.0.21%2B9) ([#3819](https://github.com/signalfx/splunk-otel-collector/pull/3819))
- (Splunk) Oracledb discovery tweaks (remove static endpoint) ([#3836](https://github.com/signalfx/splunk-otel-collector/pull/3836))
- (Contrib) `probabilisticsamplerprocessor`: Allow non-bytes values to be used as the source for the sampling decision ([#18222](https://github.com/open-telemetry/opentelemetry-collector-contrib/issues/18222))
- (Contrib) `kafkareceiver`: Allow users to attach kafka header metadata with the log/metric/trace record in the pipeline. Introduce a new config param, 'header_extraction' and some examples. ([#24367](https://github.com/open-telemetry/opentelemetry-collector-contrib/pull/24367))
- (Contrib) `kafkaexporter`: Adding Zipkin encoding option for traces to kafkaexporter ([#21102](https://github.com/open-telemetry/opentelemetry-collector-contrib/issues/21102))
- (Contrib) `kubeletstatsreceiver`: Support specifying context for `kubeConfig` `auth_type` ([#26665](https://github.com/open-telemetry/opentelemetry-collector-contrib/issues/26665))
- (Contrib) `kubeletstatsreceiver`: Adds new `k8s.pod.cpu_limit_utilization`, `k8s.pod.cpu_request_utilization`, `k8s.container.cpu_limit_utilization`, and `k8s.container.cpu_request_utilization` metrics that represent the ratio of cpu used vs set limits and requests. ([#27276](https://github.com/open-telemetry/opentelemetry-collector-contrib/pull/27276))
- (Contrib) `kubeletstatsreceiver`: Adds new `k8s.pod.memory_limit_utilization`, `k8s.pod.memory_request_utilization`, `k8s.container.memory_limit_utilization`, and `k8s.container.memory_request_utilization` metrics that represent the ratio of memory used vs set limits and requests. ([#25894](https://github.com/open-telemetry/opentelemetry-collector-contrib/pull/25894))

### 🧰 Bug fixes 🧰

- (Contrib) `spanmetricsprocessor`: Prune histograms when dimension cache is pruned. ([#27080](https://github.com/open-telemetry/opentelemetry-collector-contrib/issues/27080))
  - Dimension cache was always pruned but histograms were not being pruned. This caused metric series created
    by processor/spanmetrics to grow unbounded.
- (Contrib) `splunkhecreceiver`: Fix receiver behavior when used for metrics and logs at the same time; metrics are no longer dropped. ([#27473](https://github.com/open-telemetry/opentelemetry-collector-contrib/issues/27473))
- (Contrib) `metricstransformprocessor`: Fixes a nil pointer dereference when copying an exponential histogram ([#27409](https://github.com/open-telemetry/opentelemetry-collector-contrib/issues/27409))
- (contrib) `k8sclusterreceiver`: change k8s.container.ready, k8s.pod.phase, k8s.pod.status_reason, k8s.namespace.phase units to empty ([#10553](https://github.com/open-telemetry/opentelemetry-collector-contrib/issues/10553))
- (Contrib) `k8sclusterreceiver`: Change k8s.node.condition* metric units to empty ([#10553](https://github.com/open-telemetry/opentelemetry-collector-contrib/issues/10553))
- (Contrib) `syslogreceiver`: Fix issue where long tokens would be truncated prematurely ([#27294](https://github.com/open-telemetry/opentelemetry-collector-contrib/pull/27294))
- (Core) `telemetry`: remove workaround to ignore errors when an instrument includes a `/` ([#8346](https://github.com/open-telemetry/opentelemetry-collector/issues/8346))

## v0.86.0

This Splunk OpenTelemetry Collector release includes changes from the [opentelemetry-collector v0.86.0](https://github.com/open-telemetry/opentelemetry-collector/releases/tag/v0.86.0) and the [opentelemetry-collector-contrib v0.86.0](https://github.com/open-telemetry/opentelemetry-collector-contrib/releases/tag/v0.86.0) releases where appropriate.

### 🛑 Breaking changes 🛑

- (Splunk) Set `SPLUNK_LISTEN_INTERFACE` environment variable value to 127.0.0.1 for [agent mode](https://docs.splunk.com/observability/en/gdi/opentelemetry/deployment-modes.html#host-monitoring-agent-mode) by default, as determined by config path. 0.0.0.0 will be set otherwise, with existing environment values respected. The installers have been updated to only set the environment variable for collector service if configured directly (e.g. via `--listen-interface <ip>` or `-network_interface "<ip>"` for Linux or Windows installer script options, respectively) ([#3732](https://github.com/signalfx/splunk-otel-collector/pull/3732))

### 🚩 Deprecations 🚩

- (Core) `loggingexporter`: Mark the logging exporter as deprecated, in favour of debug exporter ([#7769](https://github.com/open-telemetry/opentelemetry-collector/issues/7769))

### 🚀 New components 🚀

- (Splunk) enabling in-development `scriptedinputs` receiver in components ([#3627](https://github.com/signalfx/splunk-otel-collector/pull/3627))
- (Core) `debugexporter`: Add debug exporter, which replaces the logging exporter ([#7769](https://github.com/open-telemetry/opentelemetry-collector/issues/7769))

### 💡 Enhancements 💡

- (Splunk) Oracledb discovery ([#3633](https://github.com/signalfx/splunk-otel-collector/pull/3633))
- (Splunk) include debug exporter ([#3735](https://github.com/signalfx/splunk-otel-collector/pull/3735))
- (Splunk) Update bundled python to 3.11.6 ([#3727](https://github.com/signalfx/splunk-otel-collector/pull/3727))
- (Splunk) Switch pulsar exporter to contrib ([#3641](https://github.com/signalfx/splunk-otel-collector/pull/3641))
- (Splunk) demonstrate filelog receiver config equivalent to Splunk Addon for Unix and Linux File and Directory Inputs ([#3271](https://github.com/signalfx/splunk-otel-collector/pull/3271))
- (Splunk) remove unused Smart Agent package code (#3676, #3678, #3685, #3686, #3687, #3688, #3689, #3702, #3703, and #3706)
- (Contrib) `processor/tailsampling`: Allow sub-second decision wait time ([#26354](https://github.com/open-telemetry/opentelemetry-collector-contrib/issues/26354))
- (Contrib) `processor/resourcedetection`: Added support for host's cpuinfo attributes. ([#26532](https://github.com/open-telemetry/opentelemetry-collector-contrib/issues/26532))
  In Linux and Darwin all fields are populated. In Windows only family, vendor.id and model.name are populated.
- (Contrib) `pkg/stanza`: Add 'omit_pattern' setting to `split.Config`. ([#26381](https://github.com/open-telemetry/opentelemetry-collector-contrib/issues/26381))
  This can be used omit the start or end pattern from a log entry.
- (Contrib) `statsdreceiver`: Add TCP support to statsdreceiver ([#23327](https://github.com/open-telemetry/opentelemetry-collector-contrib/issues/23327))
- (Contrib) `statsdreceiver`: Allow for empty tag sets ([#27011](https://github.com/open-telemetry/opentelemetry-collector-contrib/pull/27011))
- (Contrib) `pkg/ottl`: Update contexts to set and get time.Time ([#22010](https://github.com/open-telemetry/opentelemetry-collector-contrib/issues/22010))
- (Contrib) `pkg/ottl`: Add a Now() function to ottl that returns the current system time ([#27038](https://github.com/open-telemetry/opentelemetry-collector-contrib/pull/27038), [#26507](https://github.com/open-telemetry/opentelemetry-collector-contrib/issues/26507))
- (Contrib) `filelogreceiver`: Log the globbing IO errors ([#23768](https://github.com/open-telemetry/opentelemetry-collector-contrib/issues/23768))
- (Contrib) `pkg/ottl`: Allow named arguments in function invocations ([#20879](https://github.com/open-telemetry/opentelemetry-collector-contrib/issues/20879))
  Arguments can now be specified by a snake-cased version of their name in the function's
  `Arguments` struct. Named arguments can be specified in any order, but must be specified
  after arguments without a name.
- (Contrib) `pkg/ottl`: Add new `TruncateTime` function to help with manipulation of timestamps ([#26696](https://github.com/open-telemetry/opentelemetry-collector-contrib/pull/26696))
- (Contrib) `pkg/stanza`: Add 'overwrite_text' option to severity parser. ([#26671](https://github.com/open-telemetry/opentelemetry-collector-contrib/issues/26671))
  Allows the user to overwrite the text of the severity parser with the official string representation of the severity level.
- (Contrib) `prometheusreceiver`: add a new flag, enable_protobuf_negotiation, which enables protobuf negotiation when scraping prometheus clients ([#27027](https://github.com/open-telemetry/opentelemetry-collector-contrib/issues/27027))
- (Contrib) `redisreceiver`: Added `redis.cmd.latency` metric. ([#6942](https://github.com/open-telemetry/opentelemetry-collector-contrib/issues/6942))
- (Contrib) `processor/resourcedetectionprocessor`: add k8snode detector to provide node metadata; currently the detector provides `k8d.node.uid` ([#26538](https://github.com/open-telemetry/opentelemetry-collector-contrib/issues/26538))
- (Contrib) `splunkhecreceiver`: Update splunk hec receiver to extract time query parameter if it is provided ([#27006](https://github.com/open-telemetry/opentelemetry-collector-contrib/issues/27006))
- (Contrib) `processor/k8sattributes`: allow metadata extractions to be set to empty list ([#14452](https://github.com/open-telemetry/opentelemetry-collector-contrib/issues/14452))

### 🧰 Bug fixes 🧰

- (Contrib) `processor/tailsampling`: Prevent the tail-sampling processor from accepting duplicate policy names ([#27016](https://github.com/open-telemetry/opentelemetry-collector-contrib/issues/27016))
- (Contrib) `k8sclusterreceiver`: Change k8s.deployment.available and k8s.deployment.desired metric units to {pod} ([#10553](https://github.com/open-telemetry/opentelemetry-collector-contrib/issues/10553))
- (Contrib) `k8sclusterreceiver`: Change k8scluster receiver metric units to follow otel semantic conventions ([#10553](https://github.com/open-telemetry/opentelemetry-collector-contrib/issues/10553))
- (Contrib) `pkg/stanza`: Fix bug where force_flush_period not applied ([#26691](https://github.com/open-telemetry/opentelemetry-collector-contrib/issues/26691))
- (Contrib) `filelogreceiver`: Fix issue where truncated file could be read incorrectly. ([#27037](https://github.com/open-telemetry/opentelemetry-collector-contrib/issues/27037))
- (Contrib) `receiver/hostmetricsreceiver`: Make sure the process scraper uses the gopsutil context, respecting the `root_path` configuration. ([#24777](https://github.com/open-telemetry/opentelemetry-collector-contrib/issues/24777))
- (Contrib) `k8sclusterreceiver`: change k8s.container.restarts unit from 1 to {restart} ([#10553](https://github.com/open-telemetry/opentelemetry-collector-contrib/issues/10553))
- (Core) `configtls`: fix incorrect use of fsnotify ([#8438](https://github.com/open-telemetry/opentelemetry-collector/issues/8438))

## v0.85.0

***ADVANCED NOTICE - SPLUNK_LISTEN_INTERFACE DEFAULTS***

Starting with version 0.86.0 (next release), the collector installer will change the default value of the network listening interface option from `0.0.0.0` to `127.0.0.1`.

### 🛑 Breaking changes 🛑

- (Contrib) `k8sclusterreceiver`: Remove deprecated Kubernetes API resources ([#23612](https://github.com/open-telemetry/opentelemetry-collector-contrib/issues/23612), [#26551](https://github.com/open-telemetry/opentelemetry-collector-contrib/issues/26551))
Drop support of `HorizontalPodAutoscaler` `v2beta2` version and `CronJob` `v1beta1` version.
Note that metrics for those resources will not be emitted anymore on Kubernetes 1.22 and older.
- (Contrib) `prometheusexporters`: Append prometheus type and unit suffixes by default in prometheus exporters. ([#26488](https://github.com/open-telemetry/opentelemetry-collector-contrib/issues/26488))
Suffixes can be disabled by setting add_metric_suffixes to false on the exporter.
- (Contrib) `attributesprocessor`, `resourceprocessor`: Transition featuregate `coreinternal.attraction.hash.sha256` to stable ([#4759](https://github.com/open-telemetry/opentelemetry-collector-contrib/issues/4759))

### 💡 Enhancements 💡

- (Splunk) `wavefrontreceiver`: Add wavefrontreceiver ([#3629](https://github.com/signalfx/splunk-otel-collector/pull/3629))
- (Splunk) Update `splunk-otel-javaagent` to 1.28.0 ([#3647](https://github.com/signalfx/splunk-otel-collector/pull/3647))
- (Contrib) `postgresqlreceiver`: Added postgresql.database.locks metric. ([#26317](https://github.com/open-telemetry/opentelemetry-collector-contrib/issues/26317))
- (Contrib) `receiver/statsdreceiver`: Add support for distribution type metrics in the statsdreceiver. ([#24768](https://github.com/open-telemetry/opentelemetry-collector-contrib/issues/24768))
- (Contrib) `pkg/ottl`: Add converters to convert time to unix nanoseconds, unix microseconds, unix milliseconds or unix seconds ([#24686](https://github.com/open-telemetry/opentelemetry-collector-contrib/issues/24686))
- (Contrib) `receiver/hostmetrics`: Don't collect connections data from the host if system.network.connections metric is disabled to not waste CPU cycles. ([#25815](https://github.com/open-telemetry/opentelemetry-collector-contrib/issues/25815))
- (Contrib) `jaegerreceiver`,`jaegerremotesamplingextension`: Add featuregates to replace Thrift-gen with Proto-gen types for sampling strategies ([#18401](https://github.com/open-telemetry/opentelemetry-collector-contrib/issues/18401))

  Available featuregates are:
  * `extension.jaegerremotesampling.replaceThriftWithProto`
  *  `receiver.jaegerreceiver.replaceThriftWithProto`
- (Contrib) `k8sclusterreceiver`: Add optional `k8s.kubelet.version`, `k8s.kubeproxy.version` node resource attributes ([#24835](https://github.com/open-telemetry/opentelemetry-collector-contrib/issues/24835))
- (Contrib) `k8sclusterreceiver`: Add `k8s.pod.status_reason` option metric ([#24034](https://github.com/open-telemetry/opentelemetry-collector-contrib/issues/24034))
- (Contrib) `k8sobjectsreceiver`: Adds logic to properly handle 410 response codes when watching. This improves the reliability of the receiver. ([#26098](https://github.com/open-telemetry/opentelemetry-collector-contrib/pull/26098))
- (Contrib) `k8sobjectreceiver`: Adds option to exclude event types (`MODIFIED`, `DELETED`, etc) in watch mode. ([#26042](https://github.com/open-telemetry/opentelemetry-collector-contrib/pull/26042))
- (Core) `confighttp`: Add option to disable HTTP keep-alives ([#8260](https://github.com/open-telemetry/opentelemetry-collector/issues/8260))

### 🧰 Bug fixes 🧰

- (Splunk) `fluentd`: Update fluentd url for windows ([#3635](https://github.com/signalfx/splunk-otel-collector/pull/3635))
- (Contrib) `processor/routing`: When using attributes instead of resource attributes, the routing processor would crash the collector. This does not affect the connector version of this component. ([#26462](https://github.com/open-telemetry/opentelemetry-collector-contrib/issues/26462))
- (Contrib) `processor/tailsampling`: Added saving instrumentation library information for tail-sampling ([#13642](https://github.com/open-telemetry/opentelemetry-collector-contrib/issues/13642))
- (Contrib) `receiver/kubeletstats`: Fixes client to refresh service account token when authenticating with kubelet ([#26120](https://github.com/open-telemetry/opentelemetry-collector-contrib/issues/26120))
- (Contrib) `filelogreceiver`: Fix the behavior of the add operator to continue to support `EXPR(env("MY_ENV_VAR"))` expressions ([#26373](https://github.com/open-telemetry/opentelemetry-collector-contrib/issues/26373))
- (Contrib) `pkg/stanza`: Fix issue unsupported type 'syslog_parser' ([#26452](https://github.com/open-telemetry/opentelemetry-collector-contrib/issues/26452))
- (Core) `confmap`: fix bugs of unmarshalling slice values ([#4001](https://github.com/open-telemetry/opentelemetry-collector/issues/4001))

## v0.84.0

### 🛑 Breaking changes 🛑

- (Contrib) `jaegerreceiver`: Deprecate remote_sampling config in the jaeger receiver ([#24186](https://github.com/open-telemetry/opentelemetry-collector-contrib/issues/24186))
  The jaeger receiver will fail to start if remote_sampling config is specified in it.  The `receiver.jaeger.DisableRemoteSampling` feature gate can be set to let the receiver start and treat  remote_sampling config as no-op. In a future version this feature gate will be removed and the receiver will always  fail when remote_sampling config is specified.

### 💡 Enhancements 💡

- (Splunk) `jmxreceiver`: Bundle latest [JMX Metric Gatherer](https://github.com/open-telemetry/opentelemetry-java-contrib/tree/main/jmx-metrics) in installer packages and images for Windows and Linux ([#3262](https://github.com/signalfx/splunk-otel-collector/pull/3262))
- (Splunk) `solacereceiver`: Added solace receiver to the splunk otel collector ([#3590](https://github.com/signalfx/splunk-otel-collector/pull/3590))
- (Splunk) `receiver/smartagent`: Move to gopsutil 3.23.7 and remove the need to set environment variables ([#3509](https://github.com/signalfx/splunk-otel-collector/pull/3509))
- (Splunk) Update splunk-otel-javaagent to 1.27.0 ([#3537](https://github.com/signalfx/splunk-otel-collector/pull/3537))
- (Splunk) `receiver/smartagent`: Use `Leases` instead of `ConfigMapLeases` for leader-election in k8s. ([#3521](https://github.com/signalfx/splunk-otel-collector/pull/3521))
- (Splunk) Update bundled python to 3.11.5 ([#3543](https://github.com/signalfx/splunk-otel-collector/pull/3543))
- (Contrib) `redisreceiver`: Adding username parameter for connecting to redis ([#24408](https://github.com/open-telemetry/opentelemetry-collector-contrib/issues/24408))
- (Contrib) `postgresqlreceiver`: Added `postgresql.temp_files` metric. ([#26080](https://github.com/open-telemetry/opentelemetry-collector-contrib/issues/26080))
- (Contrib) `signalfxexporter`: Added a mechanism to drop histogram buckets ([#25845](https://github.com/open-telemetry/opentelemetry-collector-contrib/issues/25845))
- (Contrib) `journaldreceiver`: add support for identifiers ([#20295](https://github.com/open-telemetry/opentelemetry-collector-contrib/issues/20295))
- (Contrib) `journaldreceiver`: add support for dmesg ([#20295](https://github.com/open-telemetry/opentelemetry-collector-contrib/issues/20295))
- (Contrib) `pkg/ottl`: Add converters to covert duration to nanoseconds, microseconds, milliseconds, seconds, minutes or hours ([#24686](https://github.com/open-telemetry/opentelemetry-collector-contrib/issues/24686))
- (Contrib) `snmpreceiver`: Support scalar OID resource attributes ([#23373](https://github.com/open-telemetry/opentelemetry-collector-contrib/issues/23373))
  Add column and scalar OID metrics to resources that have scalar OID attributes
- (Contrib) `kubeletstatsreceiver`: Add a new `uptime` metric for nodes, pods, and containers to track how many seconds have passed since the object started  ([#25867](https://github.com/open-telemetry/opentelemetry-collector-contrib/issues/25867))
- (Contrib) `pkg/ottl`: Add new `ExtractPatterns` converter that extract regex pattern from string.  ([#25834](https://github.com/open-telemetry/opentelemetry-collector-contrib/issues/25834), [#25856](https://github.com/open-telemetry/opentelemetry-collector-contrib/issues/25856))
- (Contrib) `pkg/ottl`: Add support for Log, Metric and Trace Slices to `Len` converter ([#25868](https://github.com/open-telemetry/opentelemetry-collector-contrib/issues/25868))
- (Contrib) `postgresqlreceiver`: Added `postgresql.deadlocks` metric. ([#25688](https://github.com/open-telemetry/opentelemetry-collector-contrib/issues/25688))
- (Contrib) `postgresqlreceiver`: Added `postgresql.sequential_scans` metric. ([#26096](https://github.com/open-telemetry/opentelemetry-collector-contrib/issues/26096))
- (Contrib) `prometheusreceiver`: The otel_scope_name and otel_scope_version labels are used to populate scope name and version. otel_scope_info is used to populate scope attributes. ([#25870](https://github.com/open-telemetry/opentelemetry-collector-contrib/issues/20295))
- (Contrib) `receiver/prometheus`: translate units from prometheus to UCUM ([#23208](https://github.com/open-telemetry/opentelemetry-collector-contrib/issues/23208))
- (Core) `loggingexporter`: Adds exemplars logging to the logging exporter when `detailed` verbosity level is set. ([#7912](https://github.com/open-telemetry/opentelemetry-collector/issues/7912))
- (Core) `configgrpc`: Allow any registered gRPC load balancer name to be used. ([#8262](https://github.com/open-telemetry/opentelemetry-collector/issues/8262))
- (Core) `service`: add OTLP export for internal traces ([#8106](https://github.com/open-telemetry/opentelemetry-collector/issues/8106))
- (Core) `configgrpc`: Add support for :authority pseudo-header in grpc client ([#8228](https://github.com/open-telemetry/opentelemetry-collector/issues/8228))

### 🧰 Bug fixes 🧰

- (Core) `otlphttpexporter`: Fix the handling of the HTTP response to ignore responses not encoded as protobuf ([#8263](https://github.com/open-telemetry/opentelemetry-collector/issues/8263))
- (Contrib) `receiver_creator`: Update expr and relocate breaking `type` function to `typeOf` ([#26038](https://github.com/open-telemetry/opentelemetry-collector-contrib/issues/26038))
- (Splunk) `deployment/cloudfoundry`: Add missing system resource detection ([#3541](https://github.com/signalfx/splunk-otel-collector/pull/3541))

## v0.83.0

### 🛑 Breaking changes 🛑

- (Splunk) Fluentd installation ***disabled*** by default for the [`splunk-otel-collector` salt formula](https://github.com/signalfx/splunk-otel-collector/tree/main/deployments/salt) ([#3448](https://github.com/signalfx/splunk-otel-collector/pull/3448))
  - Specify the `install_fluentd: True` attribute in your pillar to enable installation
- (Splunk/Contrib) Removes the deprecated `receiver/prometheus_exec` receiver. Please see [migration guide](docs/deprecations/migrating-from-prometheus-exec-to-prometheus.md) for further details. ([#24740](https://github.com/open-telemetry/opentelemetry-collector-contrib/pull/24740)) ([#3512](https://github.com/signalfx/splunk-otel-collector/pull/3512))
- (Contrib) `receiver/k8scluster`: Unify predefined and custom node metrics. ([#24776](https://github.com/open-telemetry/opentelemetry-collector-contrib/pull/24776))
  - Update metrics description and units to be consistent
  - Remove predefined metrics definitions from metadata.yaml because they are controlled by `node_conditions_to_report`
    and `allocatable_types_to_report` config options.

### 💡 Enhancements 💡

- (Splunk) Use `SPLUNK_LISTEN_INTERFACE` and associated installer option to configure the network interface used by the collector for default configurations ([#3421](https://github.com/signalfx/splunk-otel-collector/pull/3421))
  - Existing installations will rely on the default value of `SPLUNK_LISTEN_INTERFACE` set to `0.0.0.0`. Users must add `SPLUNK_LISTEN_INTERFACE` to their collector configuration to take advantage of this new option.
- (Contrib) `receiver/collectdreceiver`: Migrate from opencensus to pdata, change collectd, test to match pdata format. ([#20760](https://github.com/open-telemetry/opentelemetry-collector-contrib/issues/20760))
- (Contrib) `pkg/ottl`: Add support for using addition and subtraction with time and duration ([#22009](https://github.com/open-telemetry/opentelemetry-collector-contrib/issues/22009))
- (Contrib) `transformprocessor`: Add extract_count_metric OTTL function to transform processor ([#22853](https://github.com/open-telemetry/opentelemetry-collector-contrib/issues/22853))
- (Contrib) `transformprocessor`: Add extract_sum_metric OTTL function to transform processor ([#22853](https://github.com/open-telemetry/opentelemetry-collector-contrib/issues/22853))
- (Contrib) `prometheusreceiver`: Don't drop histograms without buckets ([#22070](https://github.com/open-telemetry/opentelemetry-collector-contrib/issues/22070))
- (Contrib) `pkg/ottl`: Add a new Function Getter to the OTTL package, to allow passing Converters as literal parameters. ([#22961](https://github.com/open-telemetry/opentelemetry-collector-contrib/issues/22961))
  Currently OTTL provides no way to use any defined Converter within another Editor/Converter.
  Although Converters can be passed as a parameter, they are always executed and the result is what is actually passed as the parameter.
  This allows OTTL to pass Converters themselves as a parameter so they can be executed within the function.
- (Contrib) `resourcedetectionprocessor`: GCP resource detection processor can automatically add `gcp.gce.instance.hostname` and `gcp.gce.instance.name` attributes. ([#24598](https://github.com/open-telemetry/opentelemetry-collector-contrib/pull/24598))
- `splunkhecexporter`: Add heartbeat check while startup and new config param, heartbeat/startup (defaults to false). This is different than the healtcheck_startup, as the latter doesn't take token or index into account. ([#24411](https://github.com/open-telemetry/opentelemetry-collector-contrib/issues/24411))
- (Contrib) `hostmetricsreceiver`: Report  logical and physical number of CPUs as metric. ([#22099](https://github.com/open-telemetry/opentelemetry-collector-contrib/issues/22099))
  - Use the `system.cpu.logical.count::enabled` and `system.cpu.physical.count::enabled` flags to enable them
- (Contrib) `k8sclusterreceiver`: Allows disabling metrics and resource attributes ([#24568](https://github.com/open-telemetry/opentelemetry-collector-contrib/issues/24568))
- (Contrib) `k8sclusterreceiver`: Reduce memory utilization ([#24769](https://github.com/open-telemetry/opentelemetry-collector-contrib/pull/24769))
- (Contrib) `k8sattributes`: Added k8s.cluster.uid to k8sattributes processor to add cluster uid ([#21974](https://github.com/open-telemetry/opentelemetry-collector-contrib/issues/21974))
- (Contrib) `resourcedetectionprocessor`: Collect heroku metadata available instead of exiting early. Log at debug level if metadata is missing to help troubleshooting. ([#25059](https://github.com/open-telemetry/opentelemetry-collector-contrib/pull/25059))
- (Contrib) `hostmetricsreceiver`: Improved description of the system.cpu.utilization metrics. ([#25115](https://github.com/open-telemetry/opentelemetry-collector-contrib/pull/25115))
- (Contrib) `cmd/mdatagen`: Avoid reusing the same ResourceBuilder instance for multiple ResourceMetrics ([#24762](https://github.com/open-telemetry/opentelemetry-collector-contrib/pull/24762))
- (Contrib) `resourcedetectionprocessor`: Add detection of os.description to system detector ([#24541](https://github.com/open-telemetry/opentelemetry-collector-contrib/issues/24541))
- (Contrib) `filelogreceiver`: Bump 'filelog.allowHeaderMetadataParsing' feature gate to beta ([#18198](https://github.com/open-telemetry/opentelemetry-collector-contrib/issues/18198))
- (Contrib) `receiver/prometheusreceiver`: Add config `report-extra-scrape-metrics` to report additional prometheus scraping metrics ([#21040](https://github.com/open-telemetry/opentelemetry-collector-contrib/issues/21040))
  - Emits additional metrics - scrape_body_size_bytes, scrape_sample_limit, scrape_timeout_seconds. scrape_body_size_bytes metric can be used for checking failed scrapes due to body-size-limit.
- (Contrib) `receiver/sqlquery`: Set ObservedTimestamp on collected logs ([#23776](https://github.com/open-telemetry/opentelemetry-collector-contrib/issues/23776))
- (Core) `extension`: Add optional `ConfigWatcher` interface ([#6596](https://github.com/open-telemetry/opentelemetry-collector/issues/6596))
  - Extensions implementing this interface will be notified of the Collector's effective config.
- (Core) `otelcol`: Add optional `ConfmapProvider` interface for Config Providers ([#6596](https://github.com/open-telemetry/opentelemetry-collector/issues/6596))
  - This allows providing the Collector's configuration as a marshaled confmap.Conf object from a ConfigProvider
- (Core) `service`: Add `CollectorConf` field to `service.Settings` ([#6596](https://github.com/open-telemetry/opentelemetry-collector/issues/6596))
  This field is intended to be used by the Collector to pass its effective configuration to the service.

### 🧰 Bug fixes 🧰

- (Contrib) `carbonreceiver`: Fix Carbon receiver obsrecv operations memory leak ([#24275](https://github.com/open-telemetry/opentelemetry-collector-contrib/issues/24275))
  - The carbonreceiver has a memory leak where it will repeatedly open new obsrecv operations but not close them afterwards. Those operations eventually create a burden. The fix is to make sure the receiver only creates an operation per interaction over TCP.
- (Contrib) `pkg/stanza`: Create a new decoder for each TCP/UDP connection to prevent concurrent write to buffer. ([#24980](https://github.com/open-telemetry/opentelemetry-collector-contrib/issues/24980))
- (Contrib) `exporter/kafkaexporter`: Fixes a panic when SASL configuration is not present ([#24797](https://github.com/open-telemetry/opentelemetry-collector-contrib/issues/24797))
- (Contrib) `receiver/k8sobjects`: Fix bug where duplicate data would be ingested for watch mode if the client connection got reset. ([#24806](https://github.com/open-telemetry/opentelemetry-collector-contrib/pull/24806))
- (Contrib) `zipkinreceiver`: Respects zipkin's serialised status tags to be converted to span status ([#14965](https://github.com/open-telemetry/opentelemetry-collector-contrib/issues/14965))
- (Contrib) `processor/resourcedetection`: Do not drop all system attributes if `host.id` cannot be fetched. ([#24669](https://github.com/open-telemetry/opentelemetry-collector-contrib/issues/24669))
- (Contrib) `signalfxexporter`: convert vmpage_io* translated metrics to pages ([#25064](https://github.com/open-telemetry/opentelemetry-collector-contrib/pull/25064))
- (Contrib) `splunkhecreceiver`: aligns success resp body w/ splunk enterprise ([#19219](https://github.com/open-telemetry/opentelemetry-collector-contrib/issues/19219))
  - changes resp from plaintext "ok" to json {"text"："success", "code"：0}

## v0.82.0

### 🛑 Breaking changes 🛑

- (Splunk) Fluentd installation ***disabled*** by default for the Linux and Windows installer scripts ([#3369](https://github.com/signalfx/splunk-otel-collector/pull/3369))
  - Specify the `--with-fluentd` (Linux) or `with_fluentd = 1` (Windows) option to enable installation
- (Splunk) Fluentd installation ***disabled*** by default for the Windows Chocolatey package ([#3377](https://github.com/signalfx/splunk-otel-collector/pull/3377))
  - Specify the `/WITH_FLUENTD:true` parameter to enable installation
- (Contrib) `receiver/prometheus`: Remove unused `buffer_period` and `buffer_count` configuration options ([#24258](https://github.com/open-telemetry/opentelemetry-collector-contrib/issues/24258))
- (Contrib) `receiver/prometheus`: Add the `trim_metric_suffixes` configuration option to allow enable metric suffix trimming.  ([#21743](https://github.com/open-telemetry/opentelemetry-collector-contrib/issues/21743), [#8950](https://github.com/open-telemetry/opentelemetry-collector-contrib/issues/8950))
  - When enabled, suffixes for unit and type are trimmed from metric names. If you previously enabled the `pkg.translator.prometheus.NormalizeName` feature gate, you will need to enable this option to have suffixes trimmed.

### 💡 Enhancements 💡

- (Core) `service`: Add support for exporting internal metrics to the console ([#7641](https://github.com/open-telemetry/opentelemetry-collector/issues/7641))
  - Internal collector metrics can now be exported to the console using the otel-go stdout exporter.
- (Core) `service`: Add support for interval and timeout configuration in periodic reader ([#7641](https://github.com/open-telemetry/opentelemetry-collector/issues/7641))
- (Core) `service`: Add support for OTLP export for internal metrics ([#7641](https://github.com/open-telemetry/opentelemetry-collector/issues/7641))
  - Internal collector metrics can now be exported via OTLP using the otel-go otlpgrpc and otlphttp exporters.
- (Core) `scraperhelper`: Adding optional timeout field to scrapers ([#7951](https://github.com/open-telemetry/opentelemetry-collector/pull/7951))
- (Core) `receiver/otlp`: Add http url paths per signal config options to otlpreceiver ([#7511](https://github.com/open-telemetry/opentelemetry-collector/issues/7511))
- (Core) `exporter/otlphttp`: Add support for trailing slash in endpoint URL ([#8084](https://github.com/open-telemetry/opentelemetry-collector/issues/8084))
  - URLs like http://localhost:4318/ will now be treated as if they were http://localhost:4318
- (Contrib) `processor/resourcedetection`: Add an option to add `host.arch` resource attributio in `system` detector semantic convention ([#22939](https://github.com/open-telemetry/opentelemetry-collector-contrib/issues/22939))
- (Contrib) `pkg/ottl`: Add new Len converter that computes the length of strings, slices, and maps. ([#23847](https://github.com/open-telemetry/opentelemetry-collector-contrib/issues/23847))
- (Contrib) `pkg/ottl`: Improve error reporting for errors during statement parsing ([#23840](https://github.com/open-telemetry/opentelemetry-collector-contrib/pull/23840))
  - Failures are now printed for all statements within a context, and the statements are printed next to the errors.
  - Erroneous values found during parsing are now quoted in error logs.
- (Contrib) `exporter/prometheusremotewrite`: Improve the latency and memory utilisation of the conversion from OpenTelemetry to Prometheus remote write ([#24288](https://github.com/open-telemetry/opentelemetry-collector-contrib/pull/24288))
- (Contrib) `exporter/prometheusremotewrite`, `exporter/prometheus`: Add `add_metric_suffixes` configuration option, which can disable the addition of type and unit suffixes. ([#21743](https://github.com/open-telemetry/opentelemetry-collector-contrib/issues/21743), [#8950](https://github.com/open-telemetry/opentelemetry-collector-contrib/issues/8950))
- (Contrib) `exporter/prometheusremotewrite`: Downscale exponential histograms to fit prometheus native histograms if necessary ([#17565](https://github.com/open-telemetry/opentelemetry-collector-contrib/issues/17565))
- (Contrib) `processor/routing`: Enables processor to extract metadata from client.Info ([#20913](https://github.com/open-telemetry/opentelemetry-collector-contrib/issues/20913))
- (Contrib) `processor/transform`: Report all errors from parsing OTTL statements ([#24245](https://github.com/open-telemetry/opentelemetry-collector-contrib/pull/24245))

### 🧰 Bug fixes 🧰

- (Contrib) `receiver/prometheus`: Don't fail the whole scrape on invalid data ([#24030](https://github.com/open-telemetry/opentelemetry-collector-contrib/issues/24030))
- (Contrib) `pkg/stanza`: Fix issue where nil body would be converted to string ([#24017](https://github.com/open-telemetry/opentelemetry-collector-contrib/issues/24017))
- (Contrib) `pkg/stanza`: Fix issue where syslog input ignored enable_octet_counting setting ([#24073](https://github.com/open-telemetry/opentelemetry-collector-contrib/issues/24073))
- (Contrib) `receiver/filelog`: Fix issue where files were deduplicated unnecessarily ([#24235](https://github.com/open-telemetry/opentelemetry-collector-contrib/pull/24235))
- (Contrib) `processor/tailsamplingprocessor`: Fix data race when accessing spans during policies evaluation ([#24283](https://github.com/open-telemetry/opentelemetry-collector-contrib/issues/24283))
- (Contrib) `zipkintranslator`: Stop dropping error tags from Zipkin spans. The old code removes all errors from those spans, rendering them useless if an actual error happened. In addition, no longer delete error tags if they contain useful information ([#16530](https://github.com/open-telemetry/opentelemetry-collector-contrib/issues/16530))

## v0.81.1

### 🧰 Bug fixes 🧰

- (Splunk) Discovery mode: Ensure all successful observers are used in resulting receiver creator instance ([#3391](https://github.com/signalfx/splunk-otel-collector/pull/3391))
- (Contrib) `processor/resourcedetection`: Fix panic when AKS detector is used. ([#24549](https://github.com/open-telemetry/opentelemetry-collector-contrib/pull/24549))
- (Contrib) `processor/resourcedetection`: Avoid returning empty `host.id` by the `system` detector. ([#24230](https://github.com/open-telemetry/opentelemetry-collector-contrib/issues/24230))
- (Contrib) `processor/resourcedetection`: Disable `host.id` by default on the `system` detector. This restores the behavior prior to v0.72.0 when using the `system` detector together with other detectors that set `host.id`. ([#21233](https://github.com/open-telemetry/opentelemetry-collector-contrib/issues/21233))
  To re-enable `host.id` on the `system` detector set `system::resource_attributes::host.id::enabled` to `true`:
  ```
  resourcedetection:
    detectors: [system]
    system:
      resource_attributes:
        host.id:
          enabled: true
  ```
- (Contrib) `processor/resourcedetection`: Fix docker detector not setting any attributes. ([#24280](https://github.com/open-telemetry/opentelemetry-collector-contrib/issues/24280))
- (Contrib) `processor/resourcedetection`: Fix Heroku config option for the `service.name` and `service.version` attributes. ([#24355](https://github.com/open-telemetry/opentelemetry-collector-contrib/pull/24355))

### 💡 Enhancements 💡

- (Splunk) Add support for basicauth extension. ([#3413](https://github.com/signalfx/splunk-otel-collector/pull/3413))
- (Splunk) `receiver/databricks`: Add retry/backoff on http 429s. ([#3374](https://github.com/signalfx/splunk-otel-collector/pull/3374))
- (Contrib) `processor/resourcedetection`: The system detector now can optionally set the `host.arch` resource attribute. ([#22939](https://github.com/open-telemetry/opentelemetry-collector-contrib/issues/22939))

## v0.81.0

This Splunk OpenTelemetry Collector release includes changes from the [opentelemetry-collector v0.81.0](https://github.com/open-telemetry/opentelemetry-collector/releases/tag/v0.81.0) and the [opentelemetry-collector-contrib v0.81.0](https://github.com/open-telemetry/opentelemetry-collector-contrib/releases/tag/v0.81.0) releases where appropriate.

### 🛑 Breaking changes 🛑
- (Core) `service`: Remove 'service.connectors' featuregate ([#7952](https://github.com/open-telemetry/opentelemetry-collector/pull/7952))
- (Contrib) `receiver/mongodbatlas`: Change the types of `Config.PrivateKey` and `Config.Alerts.Secret` to be `configopaque.String` ([#17273](https://github.com/open-telemetry/opentelemetry-collector-contrib/issues/17273))

### 🚩 Deprecations 🚩

- `mysqlreceiver`: set `mysql.locked_connects` as optional in order to remove it in next release ([#14138](https://github.com/open-telemetry/opentelemetry-collector-contrib/issues/14138), [#23274](https://github.com/open-telemetry/opentelemetry-collector-contrib/issues/23274))

### 💡 Enhancements 💡

- (Splunk) Package default discovery configuration in reference form in `/etc/otel/collector/config.d` ([#3311](https://github.com/signalfx/splunk-otel-collector/pull/3311))
- (Splunk) Add bundled collectd/nginx Smart Agent receiver discovery rules ([#3321](https://github.com/signalfx/splunk-otel-collector/pull/3321))
- (Splunk) Support custom `--discovery-properties` file ([#3334](https://github.com/signalfx/splunk-otel-collector/pull/3334))
- (Splunk) Add `--discovery` to the Linux installer script ([#3365](https://github.com/signalfx/splunk-otel-collector/pull/3365))
- (Splunk) Starting from this version the logs pipeline is split in the default configuration in a way that profiling
  data is always sent to Splunk Observability endpoint while other logs can be sent to another hec endpoint configured
  with `SPLUNK_HEC_URL` and `SPLUNK_HEC_TOKEN` environment variables ([#3330](https://github.com/signalfx/splunk-otel-collector/pull/3330))
- (Core) `HTTPServerSettings`: Add zstd support to HTTPServerSettings ([#7927](https://github.com/open-telemetry/opentelemetry-collector/pull/7927))
  This adds ability to decompress zstd-compressed HTTP requests to| all receivers that use HTTPServerSettings.
- (Core) `confighttp`: Add `response_headers` configuration option on HTTPServerSettings. It allows for additional headers to be attached to each HTTP response sent to the client ([#7328](https://github.com/open-telemetry/opentelemetry-collector/issues/7328))
- (Core) `otlpreceiver, otlphttpexporter, otlpexporter, configgrpc`: Upgrade github.com/mostynb/go-grpc-compression and switch to nonclobbering imports ([#7920](https://github.com/open-telemetry/opentelemetry-collector/issues/7920))
  consumers of this library should not have their grpc codecs overridden
- (Core) `otlphttpexporter`: Treat partial success responses as errors ([#6686](https://github.com/open-telemetry/opentelemetry-collector/issues/6686))
- (Contrib) `sqlqueryreceiver`: Add support of Start and End Timestamp Column in Metric Configuration. ([#18925](https://github.com/open-telemetry/opentelemetry-collector-contrib/issues/18925), [#14146](https://github.com/open-telemetry/opentelemetry-collector-contrib/issues/14146))
- (Contrib) `filelogreceiver`: Add support for tracking the current file in filelogreceiver ([#22998](https://github.com/open-telemetry/opentelemetry-collector-contrib/issues/22998))
- (Contrib) `pkg/ottl`: Adds new `Time` converter to convert a string to a Golang time struct based on a supplied format ([#22007](https://github.com/open-telemetry/opentelemetry-collector-contrib/issues/22007))
- (Contrib) `hostmetricsreceiver`: Add new Windows-exclusive process.handles metric. ([#21379](https://github.com/open-telemetry/opentelemetry-collector-contrib/issues/21379))
- (Contrib) `resourcedetectionprocessor`: Adds a way to configure the list of added resource attributes by the processor ([#21482](https://github.com/open-telemetry/opentelemetry-collector-contrib/issues/21482))
  Users can now configure what resource attributes are gathered by specific detectors.
  Example configuration:

  ```
  resourcedetection:
    detectors: [system, ec2]
    system:
      resource_attributes:
        host.name:
          enabled: true
        host.id:
          enabled: false
    ec2:
      resource_attributes:
        host.name:
          enabled: false
        host.id:
          enabled: true
  ```

  For example, this config makes `host.name` being set by `system` detector, and `host.id` by `ec2` detector.
  Moreover:
  - Existing behavior remains unaffected as all attributes are currently enabled by default.
  - The default attributes 'enabled' values are defined in `metadata.yaml`.
  - Future releases will introduce changes to resource_attributes `enabled` values.
  - Users can tailor resource detection process to their needs and environment.
- (Contrib) `k8sclusterreceiver`: Switch k8s.pod and k8s.container metrics to use pdata. ([#23441](https://github.com/open-telemetry/opentelemetry-collector-contrib/issues/23441))

### 🧰 Bug fixes 🧰

- (Contrib) `k8sclusterreceiver`: Add back all other vendor-specific node conditions, and report them even if missing, as well as all allocatable node metrics if present,  to the list of Kubernetes node metrics available, which went missing during the pdata translation ([#23839](https://github.com/open-telemetry/opentelemetry-collector-contrib/issues/23839))
- (Contrib) `k8sclusterreceiver`: Add explicitly `k8s.node.allocatable_pods` to the list of Kubernetes node metrics available, which went missing during the pdata translation ([#23839](https://github.com/open-telemetry/opentelemetry-collector-contrib/issues/23839))
- (Contrib) `receiver/kafkametricsreceiver`: Updates certain metrics in kafkametricsreceiver to function as non-monotonic sums. ([#4327](https://github.com/open-telemetry/opentelemetry-collector-contrib/issues/4327))
  Update the metrics type in KafkaMetricsReceiver from "gauge" to "nonmonotonic sum". Changes metrics are, kafka.brokers, kafka.topic.partitions, kafka.partition.replicas, kafka.partition.replicas_in_sync, kafka.consumer_group.members.
- (Contrib) `windowseventlogreceiver`: Fix buffer overflow when ingesting large raw Events ([#23677](https://github.com/open-telemetry/opentelemetry-collector-contrib/issues/23677))
- (Contrib) `pkg/stanza`: adding octet counting event breaking for syslog parser ([#23577](https://github.com/open-telemetry/opentelemetry-collector-contrib/issues/23577))

## v0.80.0

This Splunk OpenTelemetry Collector release includes changes from the [opentelemetry-collector v0.80.0](https://github.com/open-telemetry/opentelemetry-collector/releases/tag/v0.80.0) and the [opentelemetry-collector-contrib v0.80.0](https://github.com/open-telemetry/opentelemetry-collector-contrib/releases/tag/v0.80.0) releases where appropriate.

### 🛑 Breaking changes 🛑
- (Contrib) `redisreceiver`: Updates metric unit from no unit to Bytes. ([#23454](https://github.com/open-telemetry/opentelemetry-collector-contrib/pull/23454))
  Affected metrics can be found below.
  - redis.clients.max_input_buffer
  - redis.clients.max_output_buffer
  - redis.replication.backlog_first_byte_offset
  - redis.replication.offset
- (Splunk) Embed observer configuration in `observer.discovery.yaml` `config` mapping. This is only a breaking change if you have written your own custom discovery mode observer configuration ([#3277](https://github.com/signalfx/splunk-otel-collector/pull/3277)).

### 💡 Enhancements 💡

- (Contrib) `resourcedetectionprocessor`: use opentelemetry-go library for `host.id` detection in the `system` detector ([#18533](https://github.com/open-telemetry/opentelemetry-collector-contrib/pull/18533))
- (Contrib) `k8sattributesprocessor`: Store only necessary ReplicaSet and Pod data ([#23226](https://github.com/open-telemetry/opentelemetry-collector-contrib/pull/23226))
- (Contrib) `k8sclusterreceiver`: Do not store unused data in the k8s API cache to reduce RAM usage ([#23433](https://github.com/open-telemetry/opentelemetry-collector-contrib/pull/23433))
- (Contrib) `pkg/ottl`: Add new `IsString` and `IsMap` functions to facilitate type checking. ([#22750](https://github.com/open-telemetry/opentelemetry-collector-contrib/pull/22750))
  Especially useful for checking log body type before parsing.
- (Contrib) `pkg/ottl`: Adds `StandardFuncs` and `StandardConverters` to facilitate function map generation. ([#23190](https://github.com/open-telemetry/opentelemetry-collector-contrib/pull/23190))
  This change means that new functions added to ottlfuncs get automatically added to Cotnrib components that use OTTL
- (Contrib) `pkg/ottl`: Change replacement functions to accept a path expression as a replacement ([#22787](https://github.com/open-telemetry/opentelemetry-collector-contrib/pull/22787))
  The following replacement functions now accept a path expression as a replacement:
  - replace_match
  - replace_pattern
  - replace_all_matches
  - replace_all_patterns
- (Contrib) `sapmexporter`: sapm exporter now supports `compression` config option to specify either gzip or zstd compression to use. ([#23257](https://github.com/open-telemetry/opentelemetry-collector-contrib/pull/23257))
- (Contrib) `sapmreceiver`: sapm receiver now accepts requests in compressed with zstd. ([#23257](https://github.com/open-telemetry/opentelemetry-collector-contrib/pull/23257))
- (Contrib) `exporter/signalfx`: Do not drop container.cpu.time metric in the default translations so it can be enabled in the include_metrics config. ([#23403](https://github.com/open-telemetry/opentelemetry-collector-contrib/pull/23403))
- (Contrib) `sqlqueryreceiver`: Add support for logs ([#20284](https://github.com/open-telemetry/opentelemetry-collector-contrib/pull/20284))
- (Contrib) `k8sclusterreceiver`: Switch k8s.deployment metrics to use pdata. ([#23416](https://github.com/open-telemetry/opentelemetry-collector-contrib/pull/23416))
- (Contrib) `k8sclusterreceiver`: Switch k8s.hpa metrics to use pdata. ([#18250](https://github.com/open-telemetry/opentelemetry-collector-contrib/pull/18250))
- (Contrib) `k8sclusterreceiver`: Switch k8s.namespace metrics to use pdata. ([#23437](https://github.com/open-telemetry/opentelemetry-collector-contrib/pull/23437))
- (Contrib) `k8sclusterreceiver`: Switch k8s.node metrics to use pdata. ([#23438](https://github.com/open-telemetry/opentelemetry-collector-contrib/pull/23438))
- (Contrib) `k8sclusterreceiver`: Switch k8s.rq metrics to use pdata. ([#23419](https://github.com/open-telemetry/opentelemetry-collector-contrib/pull/23419))
- (Contrib) `k8sclusterreceiver`: Switch k8s.ss metrics to use pdata. ([#23420](https://github.com/open-telemetry/opentelemetry-collector-contrib/pull/23420))
- (Contrib) `carbonreceiver`: Remove use of opencensus model in carbonreceiver ([#20759](https://github.com/open-telemetry/opentelemetry-collector-contrib/pull/20759))
- (Core) `service`: Added dry run flag to validate config file without running collector. ([#4671](https://github.com/open-telemetry/opentelemetry-collector/issues/4671))
- (Core) `configtls`: Allow TLS Settings to be provided in memory in addition to filepath. ([#7313](https://github.com/open-telemetry/opentelemetry-collector/issues/7313))
- (Core) `connector`: Updates the way connector nodes are built to always pass a fanoutconsumer to their factory functions. ([#7672](https://github.com/open-telemetry/opentelemetry-collector/issues/7672), [#7673](https://github.com/open-telemetry/opentelemetry-collector/issues/7673))
- (Core) `otlp`: update otlp protos to v0.20.0 ([#7839](https://github.com/open-telemetry/opentelemetry-collector/issues/7839))
- (Core) `config`: Split config into more granular modules ([#7895](https://github.com/open-telemetry/opentelemetry-collector/issues/7895))
- (Core) `connector`: Split connector into its own module ([#7895](https://github.com/open-telemetry/opentelemetry-collector/issues/7895))
- (Core) `extension`: split extension and `extension/auth` into its own module ([#7306](https://github.com/open-telemetry/opentelemetry-collector/issues/7306), [#7054](https://github.com/open-telemetry/opentelemetry-collector/issues/7054))
- (Core) `processor`: Split the processor into its own go module ([#7307](https://github.com/open-telemetry/opentelemetry-collector/issues/7307))
- (Core) `confighttp`: Avoid re-creating the compressors for every request. ([#7859](https://github.com/open-telemetry/opentelemetry-collector/issues/7859))
- (Core) `otlpexporter`: Treat partial success responses as errors ([#6686](https://github.com/open-telemetry/opentelemetry-collector/issues/6686))
- (Core) `service/pipelines`: Add pipelines.Config to remove duplicate of the pipelines configuration ([#7854](https://github.com/open-telemetry/opentelemetry-collector/issues/7854))

### 🧰 Bug fixes 🧰

- (Contrib) `otel-collector`: Fix cri-o log format time layout ([#23027](https://github.com/open-telemetry/opentelemetry-collector-contrib/pull/23027))
- (Contrib) `receiver/hostmetricsreceiver`: Fix not sending `process.cpu.utilization` when `process.cpu.time` is disabled. ([#23450](https://github.com/open-telemetry/opentelemetry-collector-contrib/pull/23450))
- (Contrib) `receiver/kafkametricsreceiver`: Updates certain metrics in kafkametricsreceiver to function as non-monotonic sums. ([#4327](https://github.com/open-telemetry/opentelemetry-collector-contrib/pull/4327))
  Update the metric type in KafkaMetricsReceiver from "gauge" to "nonmonotonic sum".
- (Contrib) `receiver/hostmetrics`: Fix issue where receiver fails to read parent-process information for some processes on Windows ([#14679](https://github.com/open-telemetry/opentelemetry-collector-contrib/pull/14679))
- (Contrib) `k8sclusterreceiver`: Fix empty k8s.namespace.name attribute in k8s.namespace.phase metric ([#23452](https://github.com/open-telemetry/opentelemetry-collector-contrib/pull/23452))
- (Contrib) `splunkhecexporter`: Apply multi-metric merge at the level of the whole batch rather than within events emitted for one metric. ([#23365](https://github.com/open-telemetry/opentelemetry-collector-contrib/pull/23365))

## v0.79.1

### 🛑 Breaking changes 🛑

- (Contrib) Set `pkg.translator.prometheus.NormalizeName` feature gate back to Alpha state since it was enabled
  prematurely. Metrics coming from Prometheus receiver will not be normalized by default, specifically `_total` suffix
  will not be removed from metric names. To maintain the current behavior (drop the `_total` suffix), you can enable
  the feature gate using the `--feature-gates=pkg.translator.prometheus.NormalizeName` command argument. However, note
  that the translation in the prometheus receiver is a subject to possible future changes.
  ([#23229](https://github.com/open-telemetry/opentelemetry-collector-contrib/pull/23229))

### 💡 Enhancements 💡

- (Splunk) Add spanmetric and count connectors ([#3300](https://github.com/signalfx/splunk-otel-collector/pull/3300))
- (Splunk) Upgrade builds to use golang 1.20.5 ([#3299](https://github.com/signalfx/splunk-otel-collector/pull/3299))
- (Splunk) `receiver/smartagent`: Add `scrapeFailureLogLevel` config field to `prometheus-exporter` and its sourcing monitors to determine the log level for reported scrape failures ([#3260](https://github.com/signalfx/splunk-otel-collector/pull/3260))

### 🧰 Bug fixes 🧰

- (Splunk) Correct imported Contrib `pkg/translator/prometheus` dependency for `pkg.translator.prometheus.NormalizeName` Alpha state ([#3303](https://github.com/signalfx/splunk-otel-collector/pull/3303))

## v0.79.0

This Splunk OpenTelemetry Collector release includes changes from the [opentelemetry-collector v0.79.0](https://github.com/open-telemetry/opentelemetry-collector/releases/tag/v0.79.0) and the [opentelemetry-collector-contrib v0.79.0](https://github.com/open-telemetry/opentelemetry-collector-contrib/releases/tag/v0.79.0) releases where appropriate.

### 🛑 Breaking changes 🛑

- (Contrib) ~~Set `pkg.translator.prometheus.NormalizeName` feature gate back to Alpha state since it was enabled prematurely.~~ edit: This was an incomplete adoption, addressed in release v0.79.1.
- (Contrib) `attributesprocessor`: Enable SHA-256 as hashing algorithm by default for attributesprocessor hashing action ([#4759](https://github.com/open-telemetry/opentelemetry-collector-contrib/issues/4759))
- (Contrib) `windowseventlogreceiver`: Emit raw Windows events as strings instead of byte arrays ([#22704](https://github.com/open-telemetry/opentelemetry-collector-contrib/issues/22704))
- (Contrib) `pkg/ottl`: Removes `StandardTypeGetter` in favor of `StandardStringGetter`, `StandardIntGetter`, `StandardFloatGetter`, and `StandardPMapGetter`, which handle converting pcommon.Values of the proper type. ([#22763](https://github.com/open-telemetry/opentelemetry-collector-contrib/pull/22763))
  This is only a breaking change for users using OTTL in custom components. For all Contrib components this is an enhancement.
- (Contrib) `postgresqlreceiver`: Remove resource attribute feature gates ([#22479](https://github.com/open-telemetry/opentelemetry-collector-contrib/pull/22479))

### 💡 Enhancements 💡

- (Splunk) `smartagentreceiver`: Add `kubernetes-cluster` config option to sync node labels as properties on the `kubernetes_node` dimension ([#3267](https://github.com/signalfx/splunk-otel-collector/pull/3267))
- (Splunk) Discovery mode: Support `splunk.discovery` mapping in properties.discovery.yaml ([#3238](https://github.com/signalfx/splunk-otel-collector/pull/3238))
- (Splunk) Upgrade to the latest Java agent version [v1.25.0](https://github.com/signalfx/splunk-otel-java/releases/tag/v1.25.0) ([#3272](https://github.com/signalfx/splunk-otel-collector/pull/3272))
- (Contrib) `jmxreceiver`: Add the JMX metrics gatherer version 1.26.0-alpha to the supported jars hash list ([#22042](https://github.com/open-telemetry/opentelemetry-collector-contrib/pull/22042))
- (Contrib) `receivers`: Adding `initial_delay` to receivers to control when scraping interval starts ([#23030](https://github.com/open-telemetry/opentelemetry-collector-contrib/pull/23030))
  The updated receivers are:
  - `oracledb`
  - `postgresql`
  - `sqlquery`
  - `windowsperfcounters`
- (Contrib) `oracledbreceiver`: Add a simpler alternative configuration option ([#22087](https://github.com/open-telemetry/opentelemetry-collector-contrib/pull/22087))
- (Contrib) `pkg/ottl`: Add `body.string` accessor to ottllog ([#22786](https://github.com/open-telemetry/opentelemetry-collector-contrib/pull/22786))
- (Contrib) `pkg/ottl`: Allow indexing map and slice log bodies ([#17396](https://github.com/open-telemetry/opentelemetry-collector-contrib/issues/17396), [#22068](https://github.com/open-telemetry/opentelemetry-collector-contrib/issues/22068))
- (Contrib) `pkg/ottl`: Add hash converters/functions for OTTL ([#22725](https://github.com/open-telemetry/opentelemetry-collector-contrib/issues/22725))
- (Contrib) `splunkhecreceiver`: Support different strategies for splitting payloads when receiving a request with the Splunk HEC receiver ([#22788](https://github.com/open-telemetry/opentelemetry-collector-contrib/issues/22788))
- (Contrib) `exporter/splunk_hec`: Apply compression to Splunk HEC payload unconditionally if it's enabled in the config ([#22969](https://github.com/open-telemetry/opentelemetry-collector-contrib/pull/22969), [#22018](https://github.com/open-telemetry/opentelemetry-collector-contrib/issues/22018))
  The compression used to be enabled only if the payload size was greater than 1.5KB which significantly
  complicated the logic and made it hard to test. This change makes the compression unconditionally applied to
  the payload if it's enabled in the config. The benchmarking shows improvements in the throughput and CPU usage for
  large payloads and expected degradation for small payloads which is acceptable given that it's not a common case.
- (Core) `otelcol`: Add connectors to output of the `components` command ([#7809](https://github.com/open-telemetry/opentelemetry-collector/pull/7809))
- (Core) `scraperhelper`: Will start calling scrapers on component start. ([#7635](https://github.com/open-telemetry/opentelemetry-collector/pull/7635))
  The change allows scrapes to perform their initial scrape on component start
  and provide an initial delay. This means that scrapes will be delayed by `initial_delay`
  before first scrape and then run on `collection_interval` for each consecutive interval.
- (Core) `batchprocessor`: Change multiBatcher to use sync.Map, avoid global lock on fast path ([#7714](https://github.com/open-telemetry/opentelemetry-collector/pull/7714))
- (Core, Contrib, Splunk) Third-party dependency updates.

### 🧰 Bug fixes 🧰

- (Splunk) `smartagentreceiver` add missing `monitorID` logger field to `http` monitor ([#3261](https://github.com/signalfx/splunk-otel-collector/pull/3261))
- (Contrib) `jmxreceiver`: Fixed the issue where the JMX receiver's subprocess wasn't canceled upon shutdown, resulting in a rogue java process. ([#23051](https://github.com/open-telemetry/opentelemetry-collector-contrib/pull/23051))
- (Contrib) `internal/filter/filterlog`: fix filtering non-string body by bodies property ([#22736](https://github.com/open-telemetry/opentelemetry-collector-contrib/issues/22736))
  Affects `filterprocessor` and `attributesprocessor`.
- (Contrib) `prometheusreceiver`: Remove sd_file validations from config.go in Prometheus Receiver to avoid failing Collector with error as this behaviour is incompatible with the Prometheus. ([#21509](https://github.com/open-telemetry/opentelemetry-collector-contrib/issues/21509))
- (Contrib) `fileexporter`: Fixes broken lines when rotation is set. ([#22747](https://github.com/open-telemetry/opentelemetry-collector-contrib/issues/22747))
- (Contrib) `exporter/splunk_hec`: Make sure the `max_event_size` option is used to drop events larger than `max_event_size` instead of using it for batch size. ([#18066](https://github.com/open-telemetry/opentelemetry-collector-contrib/issues/18066))
- (Contrib) `postgresqlreceiver`: Fix race condition when capturing errors from multiple requests simultaneously ([#23026](https://github.com/open-telemetry/opentelemetry-collector-contrib/issues/23026))
- (Contrib) `prometheusreceiver`: The prometheus receiver now sets a full, versioned user agent. ([#21910](https://github.com/open-telemetry/opentelemetry-collector-contrib/issues/21910))
- (Contrib) `splunkhecreceiver`: Fix reusing the same splunkhecreiver between logs and metrics ([#22848](https://github.com/open-telemetry/opentelemetry-collector-contrib/pull/22848))
- (Core) `connectors`: When replicating data to connectors, consider whether the next pipeline will mutate data ([#7776](https://github.com/open-telemetry/opentelemetry-collector/issues/7776))

## v0.78.1

### 🧰 Bug fixes 🧰

- (Contrib) `receiver/filelog` Account for empty files ([#22815](https://github.com/open-telemetry/opentelemetry-collector-contrib/issues/22815))

### 💡 Enhancements 💡
- (Core, Contrib, Splunk) Third-party dependency updates.

## v0.78.0

This Splunk OpenTelemetry Collector release includes changes from the [opentelemetry-collector v0.78.2](https://github.com/open-telemetry/opentelemetry-collector/releases/tag/v0.78.2) and the [opentelemetry-collector-contrib v0.78.0](https://github.com/open-telemetry/opentelemetry-collector-contrib/releases/tag/v0.78.0) releases where appropriate.

### 🛑 Breaking changes 🛑

- (Contrib) `receiver/mongodbatlas`: Update emitted Scope name to "otelcol/mongodbatlasreceiver" ([#21382](https://github.com/open-telemetry/opentelemetry-collector-contrib/issues/21382))
- (Contrib) `receivers`: Updating receivers that run intervals to use standard interval by default ([#22138](https://github.com/open-telemetry/opentelemetry-collector-contrib/pull/22138))
- (Contrib) `pkg/ottl`: Updates the `Int` converter to use a new `IntLikeGetter` which will error if the value cannot be converted to an int. ([#22059](https://github.com/open-telemetry/opentelemetry-collector-contrib/pull/22059))
  Affected components: transformprocessor, filterprocessor, routingprocessor, tailsamplingprocessor, countconnector. It is HIGHLY recommended to use each component's error_mode configuration option to handle errors returned by `Int`.

### 💡 Enhancements 💡

- (Splunk) Add `enabled` field support to `*.discovery.yaml` config ([#3207](https://github.com/signalfx/splunk-otel-collector/pull/3207))
- (Contrib) `jmxreceiver`: Add the JMX metrics gatherer version 1.26.0-alpha to the supported jars hash list ([#22042](https://github.com/open-telemetry/opentelemetry-collector-contrib/pull/22042))
- (Contrib) `receivercreator`: add logs and traces support to receivercreator ([#19205](https://github.com/open-telemetry/opentelemetry-collector-contrib/issues/19205), [#19206](https://github.com/open-telemetry/opentelemetry-collector-contrib/issues/19206))
- (Contrib) `pkg/ottl`: Add Log function ([#18076](https://github.com/open-telemetry/opentelemetry-collector-contrib/issues/18076))
- (Contrib) `oracledbreceiver`: Adds support for `consistent gets` and `db block gets` metrics. Disabled by default. ([#21215](https://github.com/open-telemetry/opentelemetry-collector-contrib/issues/21215))
- (Contrib) `pkg/batchperresourceattr`: Mark as not mutating as it does defensive copying. ([#21885](https://github.com/open-telemetry/opentelemetry-collector-contrib/pull/21885))
- (Contrib) `receiver/kafkareceiver`: Support configuration of initial offset strategy to allow consuming form latest or earliest offset ([#14976](https://github.com/open-telemetry/opentelemetry-collector-contrib/issues/14976))
- (Contrib) `internal/filter`: Add `Log`, `UUID`, and `ParseJSON` converters to filterottl standard functions ([#21970](https://github.com/open-telemetry/opentelemetry-collector-contrib/pull/21970))
- (Contrib) `pkg/stanza`: aggregate the latter part of the split-log due to triggering the size limit ([#21241](https://github.com/open-telemetry/opentelemetry-collector-contrib/issues/21241))
- (Contrib) `cmd/mdatagen`: Allow setting resource_attributes without introducing the metrics builder. ([#21516](https://github.com/open-telemetry/opentelemetry-collector-contrib/pull/21516))
- (Contrib) `receiver/mongodbatlasreceiver`: Allow collection of MongoDB Atlas Access Logs as a new feature of the MongoDBAtlas receiver. ([#21182](https://github.com/open-telemetry/opentelemetry-collector-contrib/issues/21182))
- (Contrib) `pkg/ottl`: Add `FloatLikeGetter` and `FloatGetter` to facilitate float retrival for functions. ([#21896](https://github.com/open-telemetry/opentelemetry-collector-contrib/pull/21896))
- (Contrib) `pkg/ottl`: Add access to get and set span kind using a string ([#21773](https://github.com/open-telemetry/opentelemetry-collector-contrib/pull/21773))
- (Contrib) `processor/routingprocessor`: Instrument the routing processor with non-routed spans/metricpoints/logrecords counters (OTel SDK). ([#21476](https://github.com/open-telemetry/opentelemetry-collector-contrib/pull/21476))
- (Contrib) `exporter/splunkhec`: Improve performance and reduce memory consumption. ([#22018](https://github.com/open-telemetry/opentelemetry-collector-contrib/issues/22018))
- (Contrib) `processor/transform`: Add access to the Log function ([#22014](https://github.com/open-telemetry/opentelemetry-collector-contrib/pull/22014))
- (Core) `batchprocessor`: Add support for batching by metadata keys. ([#4544](https://github.com/open-telemetry/opentelemetry-collector/issues/4544))
- (Core) `service`: Add feature gate `telemetry.useOtelWithSDKConfigurationForInternalTelemetry` that will add support for configuring the export of internal telemetry to additional destinations in future releases ([#7678](https://github.com/open-telemetry/opentelemetry-collector/pull/7678), [#7641](https://github.com/open-telemetry/opentelemetry-collector/pull/7641))
- (Core) `forwardconnector`: Promote to beta ([#7579](https://github.com/open-telemetry/opentelemetry-collector/pull/7579))
- (Core) `featuregate`: Promote `featuregate` to the stable module-set ([#7693](https://github.com/open-telemetry/opentelemetry-collector/pull/7693))
- (Core, Contrib, Splunk) Third-party dependency updates.

### 🧰 Bug fixes 🧰

- (Splunk) Evaluate `--set` properties as yaml values ([#3175](https://github.com/signalfx/splunk-otel-collector/pull/3175))
- (Splunk) Evaluate config converter updates to `--dry-run` content ([#3176](https://github.com/signalfx/splunk-otel-collector/pull/3176))
- (Splunk) Support config provider uris in `--config` option values ([#3182](https://github.com/signalfx/splunk-otel-collector/pull/3182))
- (Splunk) `receiver/smartagent`: Don't attempt to expand observer `endpoint` fields if host and port are unsupported ([#3187](https://github.com/signalfx/splunk-otel-collector/pull/3187))
- (Splunk) Replace deprecated `loglevel: debug` logging exporter field with `verbosity: detailed` in default configs ([#3189](https://github.com/signalfx/splunk-otel-collector/pull/3189))
- (Contrib) `statsdreceiver`: Handles StatsD server not running when shutting down to avoid NPE ([#22004](https://github.com/open-telemetry/opentelemetry-collector-contrib/issues/22004))
- (Contrib) `pkg/ottl`: Fix the factory name for the limit function ([#21920](https://github.com/open-telemetry/opentelemetry-collector-contrib/issues/21920))
- (Contrib) `processor/filter`: Fix issue where the OTTL function `HasAttributeKeyOnDatapoint` was not usable. ([#22057](https://github.com/open-telemetry/opentelemetry-collector-contrib/pull/22057))
- (Contrib) `pkg/ottl`: Allow using capture groups in `replace_all_patterns` when replacing map keys ([#22094](https://github.com/open-telemetry/opentelemetry-collector-contrib/issues/22094))
- (Contrib) `exporter/splunkhec`: Fix a bug causing incorrect data in the partial error returned by the exporter ([#21720](https://github.com/open-telemetry/opentelemetry-collector-contrib/pull/21720))
- (Core) `batchprocessor`: Fix return error for batch processor when consuming Metrics and Logs ([#7711](https://github.com/open-telemetry/opentelemetry-collector/pull/7711))
- (Core) `batchprocessor`: Fix start/stop logic for batch processor ([#7708](https://github.com/open-telemetry/opentelemetry-collector/pull/7708))
- (Core) `featuregate`: Fix issue where `StageDeprecated` was not usable ([#7586](https://github.com/open-telemetry/opentelemetry-collector/pull/7586))
- (Core) `exporterhelper`: Fix persistent storage behaviour with no available space on device ([#7198](https://github.com/open-telemetry/opentelemetry-collector/issues/7198))

## v0.77.0

This Splunk OpenTelemetry Collector release includes changes from the [opentelemetry-collector v0.77.0](https://github.com/open-telemetry/opentelemetry-collector/releases/tag/v0.77.0) and the [opentelemetry-collector-contrib v0.77.0](https://github.com/open-telemetry/opentelemetry-collector-contrib/releases/tag/v0.77.0) releases where appropriate.

### 💡 Enhancements 💡

- `connector/forward` - Add support for the forward connector ([#3100](https://github.com/signalfx/splunk-otel-collector/pull/3100))
- `receiver/signalfxgatewayprometheusremotewritereceiver` - Add new receiver that aims to be an otel-native version of
  the SignalFx [Prometheus remote write](https://github.com/signalfx/gateway/blob/main/protocol/prometheus/prometheuslistener.go)
  [gateway](https://github.com/signalfx/gateway/blob/main/README.md) ([#3064](https://github.com/signalfx/splunk-otel-collector/pull/3064))
- `signalfx-agent`: Relocate to be internal to the collector ([#3052](https://github.com/signalfx/splunk-otel-collector/pull/3052))

## v0.76.1

### 💡 Enhancements 💡

- `receiver/jmxreceiver`: Add OpenTelemetry JMX receiver to the distribution ([#3068](https://github.com/signalfx/splunk-otel-collector/pull/3068))
- Update Java auto-instrumentation library to 1.23.1 ([#3055](https://github.com/signalfx/splunk-otel-collector/pull/3055))
- Update installer script to check system architecture ([#2888](https://github.com/signalfx/splunk-otel-collector/pull/2888))

## v0.76.0

This Splunk OpenTelemetry Collector release includes changes from the [opentelemetry-collector v0.76.1](https://github.com/open-telemetry/opentelemetry-collector/releases/tag/v0.76.1) and the [opentelemetry-collector-contrib v0.76.3](https://github.com/open-telemetry/opentelemetry-collector-contrib/releases/tag/v0.76.3) releases where appropriate.

### 💡 Enhancements 💡

- `receiver/lightprometheus`: Limit default resource attributes ([#3042](https://github.com/signalfx/splunk-otel-collector/pull/3042))
- `receiver/discovery`: exposed JSON-encoded evaluated statement zap fields ([#3004](https://github.com/signalfx/splunk-otel-collector/pull/3004), [#3032](https://github.com/signalfx/splunk-otel-collector/pull/3032))
- `receiver/smartagent`: Update bundled python to 3.11.3 ([#3002](https://github.com/signalfx/splunk-otel-collector/pull/3002))
- Update token verification failure message for installer scripts ([#2991](https://github.com/signalfx/splunk-otel-collector/pull/2991))
- `exporter/httpsink`: Add support for metrics and filtering ([#2959](https://github.com/signalfx/splunk-otel-collector/pull/2959))
- `--discovery`: Add `k8sobserver` support for `smartagent/postgresql` ([#3023](https://github.com/signalfx/splunk-otel-collector/pull/3023))
- `--discovery`: Append discovered components to existing metrics pipeline ([#2986](https://github.com/signalfx/splunk-otel-collector/pull/2986))
- `receiver/smartagent`: add `isolatedCollectd` option for native collectd monitors ([#2957](https://github.com/signalfx/splunk-otel-collector/pull/2957))
- Third party dependency updates

### 🧰 Bug fixes 🧰

- `receiver/smartagent`: Don't set `monitorID` attribute if set by monitor ([#3031](https://github.com/signalfx/splunk-otel-collector/pull/3031))
- `receiver/smartagent`: set `sql` monitor logger type from config ([#3001](https://github.com/signalfx/splunk-otel-collector/pull/3001))

## v0.75.0

This Splunk OpenTelemetry Collector release includes changes from the [opentelemetry-collector v0.75.0](https://github.com/open-telemetry/opentelemetry-collector/releases/tag/v0.75.0) and the [opentelemetry-collector-contrib v0.75.0](https://github.com/open-telemetry/opentelemetry-collector-contrib/releases/tag/v0.75.0) releases where appropriate.

### 💡 Enhancements 💡

- New [light prometheus receiver](https://github.com/signalfx/splunk-otel-collector/pull/2921) we're prototyping

### 🧰 Bug fixes 🧰

- Cherry-pick [fluentforward receiver fix](https://github.com/open-telemetry/opentelemetry-collector-contrib/pull/20721)
  from upstream which fixes a performance regression introduced in v0.73.0.
- Fixed sendLoadState, sendSubState and sendActiveState options for [systemd metadata](https://github.com/signalfx/splunk-otel-collector/pull/2929)


## v0.74.0

This Splunk OpenTelemetry Collector release includes changes from the [opentelemetry-collector v0.74.0](https://github.com/open-telemetry/opentelemetry-collector/releases/tag/v0.74.0) and the [opentelemetry-collector-contrib v0.74.0](https://github.com/open-telemetry/opentelemetry-collector-contrib/releases/tag/v0.74.0) releases where appropriate.

### 💡 Enhancements 💡
- [Relocate agent codebase into pkg/signalfx-agent](https://github.com/signalfx/splunk-otel-collector/pull/2717)
- [Tanzu Tile implementation and documentation](https://github.com/signalfx/splunk-otel-collector/pull/2726)
- [Mark our internal pulsar exporter as deprecated](https://github.com/signalfx/splunk-otel-collector/pull/2873)

### 🧰 Bug fixes 🧰
- [Add shutdown method to hostmetadata monitor](https://github.com/signalfx/splunk-otel-collector/pull/2917)
- [Support core file and env config provider directive resolution](https://github.com/signalfx/splunk-otel-collector/pull/2893)

## v0.73.0

This Splunk OpenTelemetry Collector release includes changes from the [opentelemetry-collector v0.73.0](https://github.com/open-telemetry/opentelemetry-collector/releases/tag/v0.73.0) and the [opentelemetry-collector-contrib v0.73.0](https://github.com/open-telemetry/opentelemetry-collector-contrib/releases/tag/v0.73.0) releases where appropriate.

### 💡 Enhancements 💡
- [Build experimental linux arm64 agent-bundle](https://github.com/signalfx/splunk-otel-collector/pull/2671)
- Added profiling, JVM metrics, and service name generation options for zero configuration auto instrumentation of Java apps (Linux only):
  - [Installer script](https://github.com/signalfx/splunk-otel-collector/pull/2718)
  - [Ansible v0.16.0](https://github.com/signalfx/splunk-otel-collector/pull/2729)
  - [Chef v0.5.0](https://github.com/signalfx/splunk-otel-collector/pull/2733)
  - [Puppet v0.9.0](https://github.com/signalfx/splunk-otel-collector/pull/2734)
  - [Salt](https://github.com/signalfx/splunk-otel-collector/pull/2735)
- [update translation rule to use a copy of system.cpu.time and leave the original one intact](https://github.com/open-telemetry/opentelemetry-collector-contrib/pull/19743)

## v0.72.0

This Splunk OpenTelemetry Collector release includes changes from the [opentelemetry-collector v0.72.0](https://github.com/open-telemetry/opentelemetry-collector/releases/tag/v0.72.0) and the [opentelemetry-collector-contrib v0.72.0](https://github.com/open-telemetry/opentelemetry-collector-contrib/releases/tag/v0.72.0) releases where appropriate.

### 💡 Enhancements 💡
- [Added discoverybundler, initial embedded bundle.d and enabled properties for discovery mode](https://github.com/signalfx/splunk-otel-collector/pull/2601)
- [Updated pulsarexporter configuration to prepare for using exporter from contrib](https://github.com/signalfx/splunk-otel-collector/pull/2650)
- [Corrected module names for directory locations in examples](https://github.com/signalfx/splunk-otel-collector/pull/2665)
- [Built linux and windows amd64 agent bundles](https://github.com/signalfx/splunk-otel-collector/pull/2649)
- Third party dependency updates

## v0.71.0

This Splunk OpenTelemetry Collector release includes changes from the [opentelemetry-collector v0.71.0](https://github.com/open-telemetry/opentelemetry-collector/releases/tag/v0.71.0) and the [opentelemetry-collector-contrib v0.71.0](https://github.com/open-telemetry/opentelemetry-collector-contrib/releases/tag/v0.71.0) releases where appropriate.

### 💡 Enhancements 💡
- [Added the fluentforwarder receiver to the default ECS/EC2 configuration.](https://github.com/signalfx/splunk-otel-collector/pull/2537)
- [Added the PostgreSQL receiver](https://github.com/signalfx/splunk-otel-collector/pull/2564)
- [Zero config support added for always on profiling.](https://github.com/signalfx/splunk-otel-collector/pull/2538)
- [Upgraded to include changes from SignalFx Smart Agent v5.27.3](https://github.com/signalfx/signalfx-agent/releases/tag/v5.27.3)
- [Upgraded to the latest Java agent version v1.21.0](https://github.com/signalfx/splunk-otel-java/releases/tag/v1.21.0)
- Third party dependency updates.

### 🧰 Bug fixes 🧰
- [Added the smartagent extension to the default agent config to properly source environment variables.](https://github.com/signalfx/splunk-otel-collector/pull/2599)

## v0.70.0

This Splunk OpenTelemetry Collector release includes changes from the [opentelemetry-collector v0.70.0](https://github.com/open-telemetry/opentelemetry-collector/releases/tag/v0.70.0) and the [opentelemetry-collector-contrib v0.70.0](https://github.com/open-telemetry/opentelemetry-collector-contrib/releases/tag/v0.70.0) releases where appropriate.

### 💡 Enhancements 💡

- Initial [Discovery properties provider](https://github.com/signalfx/splunk-otel-collector/pull/2494) and config incorporation for the discovery mode.
- Third-party dependency updates.

### 🧰 Bug fixes 🧰

- [Addressed SignalFx exporter deferred metadata client initialization](https://github.com/open-telemetry/opentelemetry-collector-contrib/commit/f607cb47c8d972febb9d9d215e0029b3e8cb9884) causing [issues in the Smart Agent receiver](https://github.com/signalfx/splunk-otel-collector/issues/2508).

## v0.69.0

This Splunk OpenTelemetry Collector release includes changes from the [opentelemetry-collector v0.69.1](https://github.com/open-telemetry/opentelemetry-collector/releases/tag/v0.69.1) and the [opentelemetry-collector-contrib v0.69.0](https://github.com/open-telemetry/opentelemetry-collector-contrib/releases/tag/v0.69.0) releases where appropriate.

### 💡 Enhancements 💡
- Upgraded to the latest [Java agent version (v1.20.0)](https://github.com/signalfx/splunk-otel-collector/pull/2487)
- Upgrade to include changes from [SignalFx Smart Agent v5.27.2](https://github.com/signalfx/signalfx-agent/releases/tag/v5.27.2)
- [Added a variable for Ansible deployments to set NO_PROXY](https://github.com/signalfx/splunk-otel-collector/pull/2482)
- [Updated configuration file for the upstream Collector to enable sync of host metadata](https://github.com/signalfx/splunk-otel-collector/pull/2491)

### 🛑 Breaking changes 🛑
Resource detection for `gke`/`gce` have been combined into the `gcp` resource detector.  While the Splunk Distribution of the Opentelemetry Collector will currently automatically detect and translate any "deprecated" configuration using `gke`/`gce`, [we recommend users with affected configurations specify the new `gcp` detector](https://github.com/signalfx/splunk-otel-collector/pull/2488)

### 🧰 Bug fixes 🧰

- [Added check for nil for k8s attribute, fixing issue causing a core dump on startup](https://github.com/signalfx/splunk-otel-collector/pull/2489)
- [Removed containerd override to address CVE](https://github.com/signalfx/splunk-otel-collector/pull/2466)
- [Updated golang to 1.19.4 to address CVE](https://github.com/signalfx/splunk-otel-collector/pull/2493)

## v0.68.1

This Splunk OpenTelemetry Collector release includes changes from the [opentelemetry-collector v0.68.0](https://github.com/open-telemetry/opentelemetry-collector/releases/tag/v0.68.0) and the [opentelemetry-collector-contrib v0.68.0](https://github.com/open-telemetry/opentelemetry-collector-contrib/releases/tag/v0.68.0) releases where appropriate.

### 💡 Enhancements 💡

- [Added the Windows Log Event Receiver](https://github.com/signalfx/splunk-otel-collector/pull/2449)
- [Ensure config values aren't expanded in discovery mode](https://github.com/signalfx/splunk-otel-collector/pull/2445)
- [Added an example of how to use the recombine operator](https://github.com/signalfx/splunk-otel-collector/pull/2451)

### 🧰 Bug fixes 🧰

- [Fixed link to Java instrumentation agent](https://github.com/signalfx/splunk-otel-collector/pull/2458)

## v0.68.0 (Broken)

### Instrumentation packages are incomplete. Please use release v0.68.1 instead.

This Splunk OpenTelemetry Collector release includes changes from the [opentelemetry-collector v0.68.0](https://github.com/open-telemetry/opentelemetry-collector/releases/tag/v0.68.0) and the [opentelemetry-collector-contrib v0.68.0](https://github.com/open-telemetry/opentelemetry-collector-contrib/releases/tag/v0.68.0) releases where appropriate.

### 💡 Enhancements 💡

- [Moved to upstream Oracle DB receiver(alpha) that captures telemetry such as instance and session specific metrics from an Oracle Database](https://github.com/signalfx/splunk-otel-collector/pull/2381)
- [Upgraded to the latest Java agent version (v1.19.0) for zero configuration auto instrumentation via the Collector](https://github.com/signalfx/splunk-otel-collector/pull/2375)
- [Ensuring the Collector dry run option does not provide expanded final config values](https://github.com/signalfx/splunk-otel-collector/pull/2439)
- [Added capability to disable service name generation for zero configuration auto instrumentation via the Collector](https://github.com/signalfx/splunk-otel-collector/pull/2410)
- [Added upstream Redis receiver (alpha) along with an example; supports TLS](https://github.com/signalfx/splunk-otel-collector/pull/2096)

### 🧰 Bug fixes 🧰

- [Downgrading gopsutil to v3.22.10](https://github.com/signalfx/splunk-otel-collector/pull/2400)
- [Fixed a warning for Salt deployments to set the ballast memory size under an extension instead of memory_limiter processor](https://github.com/signalfx/splunk-otel-collector/pull/2379)

## v0.67.0

This Splunk OpenTelemetry Collector release includes changes from the [opentelemetry-collector v0.67.0](https://github.com/open-telemetry/opentelemetry-collector/releases/tag/v0.67.0) and the [opentelemetry-collector-contrib v0.67.0](https://github.com/open-telemetry/opentelemetry-collector-contrib/releases/tag/v0.67.0) releases where appropriate.

### 💡 Enhancements 💡

- [add README to packaging/choco directory](https://github.com/signalfx/splunk-otel-collector/pull/2328)
- [Add Azure Eventhub receiver](https://github.com/signalfx/splunk-otel-collector/pull/2342)
- [add support for proxy as part of bosh deployment](https://github.com/signalfx/splunk-otel-collector/pull/2273)
- [PPC support](https://github.com/signalfx/splunk-otel-collector/pull/2308)
- [Add logstransformprocessor from contrib](https://github.com/signalfx/splunk-otel-collector/pull/2246)

### 🧰 Bug fixes 🧰

- [fix image filter to regex match the tag](https://github.com/signalfx/splunk-otel-collector/pull/2357)
- [Rework command line arguments parsing](https://github.com/signalfx/splunk-otel-collector/pull/2343)
- [Temporarily add a no-op flag --metrics-addr](https://github.com/signalfx/splunk-otel-collector/pull/2363)
- [Remove handling of unsupported --mem-ballast-size-mib command line argument](https://github.com/signalfx/splunk-otel-collector/pull/2339)
- [fix digest artifact path](https://github.com/signalfx/splunk-otel-collector/pull/2301)

## v0.66.0

This Splunk OpenTelemetry Collector release includes changes from the [opentelemetry-collector v0.65.0](https://github.com/open-telemetry/opentelemetry-collector/releases/tag/v0.65.0), which has the same content as [opentelemetry-collector v0.66.0](https://github.com/open-telemetry/opentelemetry-collector/releases/tag/v0.66.0), the [opentelemetry-collector-contrib v0.65.0](https://github.com/open-telemetry/opentelemetry-collector-contrib/releases/tag/v0.65.0), and the [opentelemetry-collector-contrib v0.66.0](https://github.com/open-telemetry/opentelemetry-collector-contrib/releases/tag/v0.66.0) releases where appropriate.

### 💡 Enhancements 💡

- Add alpha `k8sobjects` receiver [#2270](https://github.com/signalfx/splunk-otel-collector/pull/2270)
- Add Windows 2022 Docker image support [#2269](https://github.com/signalfx/splunk-otel-collector/pull/2269)
- Update internal config source logic better adopt upstream components [#2267](https://github.com/signalfx/splunk-otel-collector/pull/2267) and [#2271](https://github.com/signalfx/splunk-otel-collector/pull/2271)
- Third-party dependency updates

## v0.65.0 (Skipped)

There is no Splunk OpenTelemetry Collector release v0.65.0. The Contrib project [retracted this release](https://github.com/open-telemetry/opentelemetry-collector-contrib/pull/16457) for mismatched component dependency versions.

## v0.64.0

This Splunk OpenTelemetry Collector release includes changes from the [opentelemetry-collector v0.64.0](https://github.com/open-telemetry/opentelemetry-collector/releases/tag/v0.64.0), the [opentelemetry-collector v0.64.1](https://github.com/open-telemetry/opentelemetry-collector/releases/tag/v0.64.1), and the [opentelemetry-collector-contrib v0.64.0](https://github.com/open-telemetry/opentelemetry-collector-contrib/releases/tag/v0.64.0) releases where appropriate.

### 💡 Enhancements 💡

- Add Zero Config support for installing signalfx-dotnet-tracing instrumentation (#2068)
- Upgrade to Smart Agent release 5.26.0 (#2251)
- Remove usage of opentelemetry-collector experimental config source package (#2267)
- Third-party dependency updates

## v0.63.0

This Splunk OpenTelemetry Collector release includes changes from the [opentelemetry-collector v0.63.0](https://github.com/open-telemetry/opentelemetry-collector/releases/tag/v0.63.0) and the [opentelemetry-collector-contrib v0.63.0](https://github.com/open-telemetry/opentelemetry-collector-contrib/releases/tag/v0.63.0) releases, and the [opentelemetry-collector v0.63.1](https://github.com/open-telemetry/opentelemetry-collector/releases/tag/v0.63.1) and the [opentelemetry-collector-contrib v0.63.1](https://github.com/open-telemetry/opentelemetry-collector-contrib/releases/tag/v0.63.1) releases where appropriate.

### 💡 Enhancements 💡

- Experimental --discovery and --dry-run functionality [#2195](https://github.com/signalfx/splunk-otel-collector/pull/2195)
- Upgrade to smart agent release 5.25.0 (#2226)
- unify <ANY> and <VERSION_FROM_BUILD> values and checks[#2179](https://github.com/signalfx/splunk-otel-collector/pull/2179)
- Fix example config for Pulsar exporter, units are nanoseconds [#2185](https://github.com/signalfx/splunk-otel-collector/pull/2185)
- Fix-sa-receiver-link [#2193](https://github.com/signalfx/splunk-otel-collector/pull/2193)
- make dependabot updates weekly [#2215](https://github.com/signalfx/splunk-otel-collector/pull/2215)

## v0.62.0

This Splunk OpenTelemetry Collector release includes changes from the [opentelemetry-collector v0.62.0](https://github.com/open-telemetry/opentelemetry-collector/releases/tag/v0.62.0) and the [opentelemetry-collector-contrib v0.62.0](https://github.com/open-telemetry/opentelemetry-collector-contrib/releases/tag/v0.62.0) releases.

### 💡 Enhancements 💡

- Increase number of queue consumers in gateway default configuration (#2084)
- Add a new Oracle database receiver (#2011)
- Upgrade to java agent 1.17 (#2161)
- Upgrade to smart agent release 5.24.0 (#2161)
- Update include config source to beta (#2093)

## v0.61.0

This Splunk OpenTelemetry Collector release includes changes from the [opentelemetry-collector v0.61.0](https://github.com/open-telemetry/opentelemetry-collector/releases/tag/v0.61.0) and the [opentelemetry-collector-contrib v0.61.0](https://github.com/open-telemetry/opentelemetry-collector-contrib/releases/tag/v0.61.0) releases.

### 💡 Enhancements 💡

- `signalfx` exporter: Drop datapoints with more than 36 dimensions [#14625](https://github.com/open-telemetry/opentelemetry-collector-contrib/pull/14625)
- Security updates for third-party dependencies

### 🧰 Bug fixes 🧰

- `smartagent` receiver: Reduce severity of logged unsupported config fields warning [#2072](https://github.com/signalfx/splunk-otel-collector/pull/2072)

## v0.60.0

This Splunk OpenTelemetry Collector release includes changes from the [opentelemetry-collector v0.60.0](https://github.com/open-telemetry/opentelemetry-collector/releases/tag/v0.60.0) and the [opentelemetry-collector-contrib v0.60.0](https://github.com/open-telemetry/opentelemetry-collector-contrib/releases/tag/v0.60.0) releases.

### 💡 Enhancements 💡

- Update auto instrumentation java agent to [v1.16.0](https://github.com/signalfx/splunk-otel-java/releases/tag/v1.16.0)
- Replace usage of Map.Insert* and Map.Update* with Map.Upsert (#1957)
- Refactor main flags as settings.Settings (#1952)
- Support installing with ansible and skipping restart of services (#1930)

## v0.59.1

### 💡 Enhancements 💡

- Upgrade to include changes from [SignalFx Smart Agent v5.23.0](https://github.com/signalfx/signalfx-agent/releases/tag/v5.23.0)
- Add `processlist` and `resourcedetection` to default config

## v0.59.0

This Splunk OpenTelemetry Collector release includes changes from the [opentelemetry-collector v0.59.0](https://github.com/open-telemetry/opentelemetry-collector/releases/tag/v0.59.0) and the [opentelemetry-collector-contrib v0.59.0](https://github.com/open-telemetry/opentelemetry-collector-contrib/releases/tag/v0.59.0) releases.

### 💡 Enhancements 💡

- Upgrade Golang to 1.19
- debug/configz: Address multiple confmap.Providers for service config and index debug/configz/initial by provider scheme.
- Add tar.gz distribution of Splunk Collector
- Update default gateway config to sync host metadata by default

## v0.58.0

This Splunk OpenTelemetry Collector release includes changes from the [opentelemetry-collector v0.58.0](https://github.com/open-telemetry/opentelemetry-collector/releases/tag/v0.58.0) and the [opentelemetry-collector-contrib v0.58.0](https://github.com/open-telemetry/opentelemetry-collector-contrib/releases/tag/v0.58.0) releases.

### 💡 Enhancements 💡

- Update auto instrumentation java agent to [v1.14.2](https://github.com/signalfx/splunk-otel-java/releases/tag/v1.14.2)

## v0.57.0

This Splunk OpenTelemetry Collector release includes changes from the [opentelemetry-collector v0.57.2](https://github.com/open-telemetry/opentelemetry-collector/releases/tag/v0.57.2) and the [opentelemetry-collector-contrib v0.57.2](https://github.com/open-telemetry/opentelemetry-collector-contrib/releases/tag/v0.57.2) releases.

### 💡 Enhancements 💡

- Include [`sqlquery` receiver](https://github.com/open-telemetry/opentelemetry-collector-contrib/blob/v0.57.2/receiver/sqlqueryreceiver/README.md)(#1833)
- Security updates for third-party dependencies

## v0.56.0

This Splunk OpenTelemetry Collector release includes changes from the [opentelemetry-collector v0.56.0](https://github.com/open-telemetry/opentelemetry-collector/releases/tag/v0.56.0) and the [opentelemetry-collector-contrib v0.56.0](https://github.com/open-telemetry/opentelemetry-collector-contrib/releases/tag/v0.56.0) releases.

### 💡 Enhancements 💡

- Add the `--collector-config` option to the Linux installer script to allow a custom config file path (#1806)
- Update auto instrumentation java agent to [v1.14.0](https://github.com/signalfx/splunk-otel-java/releases/tag/v1.14.0)
- Update bundled Smart Agent to [v5.22.0](https://github.com/signalfx/signalfx-agent/releases/tag/v5.22.0)

### 🧰 Bug fixes 🧰

- `signalfx` exporter: Fix invalid error response message [#12654](https://github.com/open-telemetry/opentelemetry-collector-contrib/pull/12654)

## v0.55.1

### 🧰 Bug fixes 🧰

- `pulsar` exporter: Removed pulsar producer name from config to avoid producer name conflict (#1782)

## v0.55.0

This Splunk OpenTelemetry Collector release includes changes from the [opentelemetry-collector v0.55.0](https://github.com/open-telemetry/opentelemetry-collector/releases/tag/v0.55.0) and the [opentelemetry-collector-contrib v0.55.0](https://github.com/open-telemetry/opentelemetry-collector-contrib/releases/tag/v0.55.0) releases.

### 💡 Enhancements 💡

- Update default `td-agent` version to 4.3.2 in the [Linux installer script](https://github.com/signalfx/splunk-otel-collector/blob/main/docs/getting-started/linux-installer.md) to support log collection with fluentd on Ubuntu 22.04
- Include [tail_sampling](https://github.com/open-telemetry/opentelemetry-collector-contrib/tree/main/processor/tailsamplingprocessor) and [span_metrics](https://github.com/open-telemetry/opentelemetry-collector-contrib/tree/v0.95.0/processor/spanmetricsprocessor) in our distribution

### 🧰 Bug fixes 🧰

- Correct invalid environment variable expansion for ECS task metadata endpoints on EC2 (#1764)
- Adopt [metricstransformprocessor empty metrics fix](https://github.com/open-telemetry/opentelemetry-collector-contrib/pull/12211)

## v0.54.0

This Splunk OpenTelemetry Collector release includes changes from the [opentelemetry-collector v0.54.0](https://github.com/open-telemetry/opentelemetry-collector/releases/tag/v0.54.0) and the [opentelemetry-collector-contrib v0.54.0](https://github.com/open-telemetry/opentelemetry-collector-contrib/releases/tag/v0.54.0) releases.

### 💡 Enhancements 💡

- Only use config server if env var unset (#1728)
- Update bundled Smart Agent to [v5.21.0](https://github.com/signalfx/signalfx-agent/releases/tag/v5.21.0)

### 🧰 Bug fixes 🧰

- Wrap log messages for windows support bundle (#1725)

## v0.53.1

### 🧰 Bug fixes 🧰

- Upgrade [`metricstransform`
  processor](https://github.com/open-telemetry/opentelemetry-collector-contrib/tree/main/processor/metricstransformprocessor)
  to pick up [migration from OpenCensus data model to
  OTLP](https://github.com/open-telemetry/opentelemetry-collector-contrib/pull/10817) that fixes a few issues with
  the processor.

## v0.53.0

This Splunk OpenTelemetry Collector release includes changes from the [opentelemetry-collector v0.53.0](https://github.com/open-telemetry/opentelemetry-collector/releases/tag/v0.53.0) and the [opentelemetry-collector-contrib v0.53.0](https://github.com/open-telemetry/opentelemetry-collector-contrib/releases/tag/v0.53.0) releases.

### 🚀 New components 🚀

- [`k8sevents` receiver](https://github.com/open-telemetry/opentelemetry-collector-contrib/tree/main/receiver/k8seventsreceiver)
  to collect Kubernetes events in OpenTelemetry semantics (#1641)
- **Experimental**: [`pulsar` exporter](https://github.com/signalfx/splunk-otel-collector/tree/main/internal/exporter/pulsarexporter) to export metrics to Pulsar (#1683)

## v0.52.2

### 💡 Enhancements 💡

- Upgrade Golang to 1.18.3 (#1633)
- Support multiple `--config` command-line arguments (#1576)

### 🧰 Bug fixes 🧰

- [`kubeletstats` receiver](https://github.com/open-telemetry/opentelemetry-collector-contrib/tree/main/receiver/kubeletstatsreceiver) introduced a regression in version 52.0 that can break metrics for Kubernetes pods and containers, pinning this receiver's version to v0.51.0 until the regression is resolved (#1638)

## v0.52.1

### 🚀 New components 🚀

- [`transform` processor](https://github.com/open-telemetry/opentelemetry-collector-contrib/tree/main/processor/transformprocessor) to modify telemetry based on configuration using the [Telemetry Transformation Language](https://github.com/open-telemetry/opentelemetry-collector-contrib/blob/main/pkg/ottl) (Alpha)

### 💡 Enhancements 💡

- Initial release of [Chef cookbook](https://supermarket.chef.io/cookbooks/splunk_otel_collector) for Linux and Windows

## v0.52.0

This Splunk OpenTelemetry Collector release includes changes from the [opentelemetry-collector v0.52.0](https://github.com/open-telemetry/opentelemetry-collector/releases/tag/v0.52.0) and the [opentelemetry-collector-contrib v0.52.0](https://github.com/open-telemetry/opentelemetry-collector-contrib/releases/tag/v0.52.0) releases.

### 💡 Enhancements 💡

- Add Ubuntu 22.04 support to the [Linux installer script](https://github.com/signalfx/splunk-otel-collector/blob/main/docs/getting-started/linux-installer.md), [Ansible playbook](https://github.com/signalfx/splunk-otel-collector/tree/main/deployments/ansible), [Puppet module](https://github.com/signalfx/splunk-otel-collector/tree/main/deployments/puppet), and [Salt formula](https://github.com/signalfx/splunk-otel-collector/tree/main/deployments/salt) (collector only; log collection with Fluentd [not currently supported](https://www.fluentd.org/blog/td-agent-v4.3.1-has-been-released))

## v0.51.0

This Splunk OpenTelemetry Collector release includes changes from the [opentelemetry-collector v0.51.0](https://github.com/open-telemetry/opentelemetry-collector/releases/tag/v0.51.0) and the [opentelemetry-collector-contrib v0.51.0](https://github.com/open-telemetry/opentelemetry-collector-contrib/releases/tag/v0.51.0) releases.

Additionally, this release includes [an update to the `resourcedetection` processor](https://github.com/open-telemetry/opentelemetry-collector-contrib/pull/10015) to support "cname" and "lookup" hostname sources.

### 🛑 Breaking changes 🛑

- Removed Debian 8 (jessie) support from the [Linux installer script](https://github.com/signalfx/splunk-otel-collector/blob/main/docs/getting-started/linux-installer.md) (#1354), [Ansible playbook](https://github.com/signalfx/splunk-otel-collector/tree/main/deployments/ansible) (#1547), and [Puppet module](https://github.com/signalfx/splunk-otel-collector/tree/main/deployments/puppet) (#1545)

### 💡 Enhancements 💡

- Added Debian 11 (bullseye) support to the [Linux installer script](https://github.com/signalfx/splunk-otel-collector/blob/main/docs/getting-started/linux-installer.md) (#1354), [Ansible playbook](https://github.com/signalfx/splunk-otel-collector/tree/main/deployments/ansible) (#1547), [Puppet module](https://github.com/signalfx/splunk-otel-collector/tree/main/deployments/puppet) (#1545), and [Salt formula](https://github.com/signalfx/splunk-otel-collector/tree/main/deployments/salt) (#1546)
- Upgrade Golang to 1.18.2 (#1551)

## v0.50.1

### 💡 Enhancements 💡

- Security updates for third-party dependencies
- Update bundled Smart Agent to [v5.20.1](https://github.com/signalfx/signalfx-agent/releases/tag/v5.20.1)

## v0.50.0

This Splunk OpenTelemetry Collector release includes changes from the [opentelemetry-collector v0.50.0](https://github.com/open-telemetry/opentelemetry-collector/releases/tag/v0.50.0) and the [opentelemetry-collector-contrib v0.50.0](https://github.com/open-telemetry/opentelemetry-collector-contrib/releases/tag/v0.50.0) releases.

Additionally, this release includes [an update to `k8scluster` receiver](https://github.com/open-telemetry/opentelemetry-collector-contrib/pull/9523) that allows it to run on older k8s clusters (1.20-).

## v0.49.0

This Splunk OpenTelemetry Collector release includes changes from the [opentelemetry-collector v0.49.0](https://github.com/open-telemetry/opentelemetry-collector/releases/tag/v0.49.0) and the [opentelemetry-collector-contrib v0.49.0](https://github.com/open-telemetry/opentelemetry-collector-contrib/releases/tag/v0.49.0) releases.

### 🚀 New components 🚀

- [`syslog` receiver](https://github.com/open-telemetry/opentelemetry-collector-contrib/tree/main/receiver/syslogreceiver) parses Syslogs from tcp/udp using the [opentelemetry-log-collection](https://github.com/open-telemetry/opentelemetry-log-collection) library

### 💡 Enhancements 💡

- Upgrade to Go 1.18.1 (#1464)
- Initial support for [Cloud Foundry Buildpack](https://github.com/signalfx/splunk-otel-collector/tree/main/deployments/cloudfoundry/buildpack) (#1404)
- Initial support for [BOSH Release](https://github.com/signalfx/splunk-otel-collector/tree/main/deployments/cloudfoundry/bosh) (#1480)
- Update bundled Smart Agent to [v5.20.0](https://github.com/signalfx/signalfx-agent/releases/tag/v5.20.0)

## v0.48.0

This Splunk OpenTelemetry Collector release includes changes from the [opentelemetry-collector v0.48.0](https://github.com/open-telemetry/opentelemetry-collector/releases/tag/v0.48.0) and the [opentelemetry-collector-contrib v0.48.0](https://github.com/open-telemetry/opentelemetry-collector-contrib/releases/tag/v0.48.0) releases.

### 🚀 New components 🚀

- [`cloudfoundry` receiver](https://github.com/open-telemetry/opentelemetry-collector-contrib/tree/main/receiver/cloudfoundryreceiver)
  to receive metrics from Cloud Foundry deployments and services.

## v0.47.1

### 🧰 Bug fixes 🧰

- Remove `signalfx` exporter from traces pipeline in default gateway config (#1393)
- Update `github.com/open-telemetry/opentelemetry-log-collection` to [v0.27.1](https://github.com/open-telemetry/opentelemetry-log-collection/releases/tag/v0.27.1) to fix logging pipeline issues after upgrading to Go 1.18 (#1418)

## v0.47.0

This Splunk OpenTelemetry Collector release includes changes from the [opentelemetry-collector v0.47.0](https://github.com/open-telemetry/opentelemetry-collector/releases/tag/v0.47.0) and the [opentelemetry-collector-contrib v0.47.0](https://github.com/open-telemetry/opentelemetry-collector-contrib/releases/tag/v0.47.0) releases.

### 🚀 New components 🚀

- [`tcplog` receiver](https://github.com/open-telemetry/opentelemetry-collector-contrib/tree/main/receiver/tcplogreceiver) to receive logs from tcp using the [opentelemetry-log-collection](https://github.com/open-telemetry/opentelemetry-log-collection) library

### 💡 Enhancements 💡

- Upgrade to Go 1.18 (#1380)

### 🧰 Bug fixes 🧰

- Update core version during build (#1379)
- Update SA event type to fix processlist (#1385)

## v0.46.0

This Splunk OpenTelemetry Collector release includes changes from the [opentelemetry-collector v0.46.0](https://github.com/open-telemetry/opentelemetry-collector/releases/tag/v0.46.0) and the [opentelemetry-collector-contrib v0.46.0](https://github.com/open-telemetry/opentelemetry-collector-contrib/releases/tag/v0.46.0) releases.

### 💡 Enhancements 💡

- Upgrade `hostmetrics` receiver dependency (#1341)
- Update Linux installer script to fail immediately if running on an unsupported Linux distribution (#1351)
- Update bundled Smart Agent to [v5.19.1](https://github.com/signalfx/signalfx-agent/releases/tag/v5.19.1)

### 🧰 Bug fixes 🧰

- As a bug fix for hosts number miscalculation in Splunk Observability Cloud, Splunk OpenTelemetry Collector running in
  agent mode now is configured to override `host.name` attribute of all signals sent from instrumentation libraries by
  default (#1307)

## v0.45.0

This Splunk OpenTelemetry Collector release includes changes from the [opentelemetry-collector v0.45.0](https://github.com/open-telemetry/opentelemetry-collector/releases/tag/v0.45.0) and the [opentelemetry-collector-contrib v0.45.1](https://github.com/open-telemetry/opentelemetry-collector-contrib/releases/tag/v0.45.1) releases.

### 💡 Enhancements 💡

- Upgrade golang to 1.17.7 (#1294)

### 🧰 Bug fixes 🧰

- Correct collectd/hadoopjmx monitor type in windows Smart Agent receiver config validation [#1254](https://github.com/signalfx/splunk-otel-collector/pull/1254)

## v0.44.0

This Splunk OpenTelemetry Collector release includes changes from the [opentelemetry-collector v0.44.0](https://github.com/open-telemetry/opentelemetry-collector/releases/tag/v0.44.0) and the [opentelemetry-collector-contrib v0.44.0](https://github.com/open-telemetry/opentelemetry-collector-contrib/releases/tag/v0.44.0) releases.

### 🚀 New components 🚀

- [`databricks` receiver](https://github.com/signalfx/splunk-otel-collector/tree/main/internal/receiver/databricksreceiver) to generate metrics about the operation of a Databricks instance (Alpha)

### 💡 Enhancements 💡

- Bump default `td-agent` version to 4.3.0 in installer scripts (#1205)
- Enable shared pipeline for profiling by default (#1181)
- Update bundled Smart Agent to [v5.19.0](https://github.com/signalfx/signalfx-agent/releases/tag/v5.19.0)

## v0.43.0

This Splunk OpenTelemetry Collector release includes changes from the [opentelemetry-collector v0.43.1](https://github.com/open-telemetry/opentelemetry-collector/releases/tag/v0.43.1) and the [opentelemetry-collector-contrib v0.43.0](https://github.com/open-telemetry/opentelemetry-collector-contrib/releases/tag/v0.43.0) releases.

### 🧰 Bug fixes 🧰

- Provide informative unsupported monitor error on Windows for Smart Agent receiver [#1150](https://github.com/signalfx/splunk-otel-collector/pull/1150)
- Fix Windows support bundle script if fluentd is not installed (#1162)

## v0.42.0

This Splunk OpenTelemetry Collector release includes changes from the [opentelemetry-collector v0.42.0](https://github.com/open-telemetry/opentelemetry-collector/releases/tag/v0.42.0) and the [opentelemetry-collector-contrib v0.42.0](https://github.com/open-telemetry/opentelemetry-collector-contrib/releases/tag/v0.42.0) releases.

### 🛑 Breaking changes 🛑

- This version adopts OpenTelemetry Core version 0.42.0, and in doing so the configuration parsing process has changed slightly. The Splunk OpenTelemetry Collector used to [evaluate user configuration twice](https://github.com/signalfx/splunk-otel-collector/issues/628) and this required escaping desired `$` literals with an additional `$` character to prevent unwanted environment variable expansion. This version no longer doubly evaluates configuration so any `$$` instances in your configuration as a workaround should be updated to `$`.  [Config source directives](./internal/configsource) that include an additional `$` are provided with a temporary, backward-compatible `$${config_source:value}` and `$$config_source:value` parsing rule controlled by `SPLUNK_DOUBLE_DOLLAR_CONFIG_SOURCE_COMPATIBLE` environment variable (default `"true"`) to migrate them to single `$` usage to continue supporting the updating configs from [#930](https://github.com/signalfx/splunk-otel-collector/pull/930) and [#935](https://github.com/signalfx/splunk-otel-collector/pull/935). This functionality will be removed in a future release (#1099)

### 🚀 New components 🚀

- [`docker_observer`](https://github.com/open-telemetry/opentelemetry-collector-contrib/tree/main/extension/observer/dockerobserver) to detect and create container endpoints, to be used with the [`receiver_creator`](https://github.com/open-telemetry/opentelemetry-collector-contrib/tree/main/receiver/receivercreator) (#1044)
- [`ecs_task_observer`](https://github.com/open-telemetry/opentelemetry-collector-contrib/tree/main/extension/observer/ecstaskobserver) to detect and create ECS task container endpoints, to be used with the [`receiver_creator`](https://github.com/open-telemetry/opentelemetry-collector-contrib/tree/main/receiver/receivercreator) (#1125)

### 💡 Enhancements 💡

- Initial [salt module](https://github.com/signalfx/splunk-otel-collector/tree/main/deployments/salt) for Linux (#1050)
- Update bundled Smart Agent to [v5.18.0](https://github.com/signalfx/signalfx-agent/releases/tag/v5.18.0)

### 🧰 Bug fixes 🧰

- [`smartagent` receiver](https://github.com/signalfx/splunk-otel-collector/tree/v0.42.0/internal/receiver/smartagentreceiver) will now attempt to create _any_ monitor from a Receiver Creator instance, disregarding its provided `endpoint`. Previously would error out if a monitor did not accept endpoints ([#1107](https://github.com/signalfx/splunk-otel-collector/pull/1107))
- Remove `$$`-escaped `env` config source usage in ECS configs ([#1139](https://github.com/signalfx/splunk-otel-collector/pull/1139)).

## v0.41.1

- Upgrade golang to 1.17.6 (#1088)

## v0.41.0

This Splunk OpenTelemetry Collector release includes changes from the [opentelemetry-collector v0.41.0](https://github.com/open-telemetry/opentelemetry-collector/releases/tag/v0.41.0) and the [opentelemetry-collector-contrib v0.41.0](https://github.com/open-telemetry/opentelemetry-collector-contrib/releases/tag/v0.41.0) releases.

### 🚀 New components 🚀

- [`journald` receiver](https://github.com/open-telemetry/opentelemetry-collector-contrib/tree/main/receiver/journaldreceiver) to parse journald events from systemd journal

### 💡 Enhancements 💡

- Update bundled Smart Agent to [v5.17.1](https://github.com/signalfx/signalfx-agent/releases/tag/v5.17.1)
- Update OTLP HTTP receiver endpoint to use port 4318 in default configuration files (#1017)

## v0.40.0

This Splunk OpenTelemetry Collector release includes changes from the [opentelemetry-collector v0.40.0](https://github.com/open-telemetry/opentelemetry-collector/releases/tag/v0.40.0) and the [opentelemetry-collector-contrib v0.40.0](https://github.com/open-telemetry/opentelemetry-collector-contrib/releases/tag/v0.40.0) releases.

### 🚀 New components 🚀

- [mongodbatlas](https://github.com/open-telemetry/opentelemetry-collector-contrib/tree/main/receiver/mongodbatlasreceiver) receiver to receive metrics from MongoDB Atlas via their monitoring APIs (#997)
- [routing](https://github.com/open-telemetry/opentelemetry-collector-contrib/tree/main/processor/routingprocessor) processor to route logs, metrics or traces to specific exporters (#982)

## v0.39.0

This Splunk OpenTelemetry Collector release includes changes from the [opentelemetry-collector v0.39.0](https://github.com/open-telemetry/opentelemetry-collector/releases/tag/v0.39.0) and the [opentelemetry-collector-contrib v0.39.0](https://github.com/open-telemetry/opentelemetry-collector-contrib/releases/tag/v0.39.0) releases.

### 💡 Enhancements 💡

- Initial [Chocolatey package](https://github.com/signalfx/splunk-otel-collector/blob/main/docs/getting-started/windows-manual.md#chocolatey-installation) release
- Update bundled Smart Agent to [v5.16.0](https://github.com/signalfx/signalfx-agent/releases/tag/v5.16.0)

### 🧰 Bug fixes 🧰

- Fix token passthrough for splunkhec receiver/exporter ([#5435](https://github.com/open-telemetry/opentelemetry-collector-contrib/pull/5435))
- Fix --set command line flag functionality (#939)

## v0.38.1

### 🧰 Bug fixes 🧰

- Fix evaluating env variables in ecs ec2 configs (#930)
- Correct certifi CA bundle removal from Smart Agent bundle (#933)
- Fix evaluating env variables in fargate config (#935)

## v0.38.0

This Splunk OpenTelemetry Collector release includes changes from the [opentelemetry-collector v0.38.0](https://github.com/open-telemetry/opentelemetry-collector/releases/tag/v0.38.0) and the [opentelemetry-collector-contrib v0.38.0](https://github.com/open-telemetry/opentelemetry-collector-contrib/releases/tag/v0.38.0) releases.

### 💡 Enhancements 💡

- Initial release of multi-arch manifest for amd64 and arm64 linux docker images (#866)
  - **Note:** The Smart Agent and Collectd bundle is only included with the amd64 image
- Enable otlp receiver in the gateway logs pipeline (#903)
- Update bundled Smart Agent to [v5.15.0](https://github.com/signalfx/signalfx-agent/releases/tag/v5.15.0)

## v0.37.1

### 💡 Enhancements 💡

- Initial release of [`migratecheckpoint`](https://github.com/signalfx/splunk-otel-collector/tree/main/cmd/migratecheckpoint) to migrate Fluentd's position file to Otel checkpoints
- Upgrade golang to v1.17.2 for CVE-2021-38297
- Upgrade `github.com/hashicorp/consul/api` to v1.11.0 for CVE-2021-37219
- Upgrade `github.com/hashicorp/vault` to v1.7.2 for CVE-2021-27400, CVE-2021-29653, and CVE-2021-32923
- Upgrade `github.com/jackc/pgproto3/v2` to v2.1.1
- Upgrade `go.etcd.io/etcd` to `go.etcd.io/etcd/client/v2` for CVE-2020-15114
- Remove test certs from the smart agent bundle (#861)
- Run the `otelcol` container process as non-root user in provided docker image (#864)

### 🧰 Bug fixes 🧰

- Temporarily downgrade `gopsutil` dep to avoid errors in k8s deployment (#877)

## v0.37.0

This Splunk OpenTelemetry Connector release includes changes from the [opentelemetry-collector v0.37.0](https://github.com/open-telemetry/opentelemetry-collector/releases/tag/v0.37.0) and the [opentelemetry-collector-contrib v0.37.1](https://github.com/open-telemetry/opentelemetry-collector-contrib/releases/tag/v0.37.1) releases. Due to go modules dep issues, the Collector Contrib release 0.37.0 has been retracted in favor of 0.37.1.

### 💡 Enhancements 💡

- `signalfx` exporter: Add support for per cpu metrics [#5756](https://github.com/open-telemetry/opentelemetry-collector-contrib/pull/5756)
- Add [Hashicorp Nomad](https://github.com/signalfx/splunk-otel-collector/tree/main/deployments/nomad) support (#819)
- Add config converter function to unsquash Splunk HEC exporter tls fields (#832)
- Rename `k8s_tagger` processor config entries to [`k8sattributes`](https://github.com/open-telemetry/opentelemetry-collector-contrib/pull/5384) (#848)
- Update bundled Smart Agent to [v5.14.2](https://github.com/signalfx/signalfx-agent/releases/tag/v5.14.2)

## v0.36.1

### 🚀 New components 🚀

- [`httpsink` exporter](https://github.com/signalfx/splunk-otel-collector/tree/main/internal/exporter/httpsinkexporter) to make span data available via a HTTP endpoint
- Initial release of [`translatesfx`](https://github.com/signalfx/splunk-otel-collector/tree/main/cmd/translatesfx) to translate a SignalFx Smart Agent configuration file into a configuration that can be used by an OpenTelemetry Collector

### 🛑 Breaking changes 🛑

- Reorder detectors in default configs, moving the `system` detector to the
  end of the list. Applying this change to a pre-existing config in an EC2
  or Azure deployment will change both the `host.name` dimension and the
  resource ID dimension on some MTSes, possibly causing detectors to fire.
  (#822)

### 💡 Enhancements 💡

- Add `--skip-collector-repo` and `--skip-fluentd-repo` options to the Linux installer script to skip apt/yum/zypper repo config (#801)
- Add `collector_msi_url` and `fluentd_msi_url` options to the Windows installer script to allow custom URLs for downloading MSIs (#803)
- Start collector service after deb/rpm install or upgrade if env file exists (#805)

### 🧰 Bug fixes 🧰

- Allow the version flag without environment variables (#800)
- Fix Linux installer to set `SPLUNK_MEMORY_TOTAL_MIB` in the environment file if `--ballast` option is specified (#807)

## v0.36.0

This Splunk OpenTelemetry Connector release includes changes from the [opentelemetry-collector v0.36.0](https://github.com/open-telemetry/opentelemetry-collector/releases/tag/v0.36.0) and the [opentelemetry-collector-contrib v0.36.0](https://github.com/open-telemetry/opentelemetry-collector-contrib/releases/tag/v0.36.0) releases.

### 💡 Enhancements 💡

- Handle backwards compatibility of internal ballast removal (#759)
- Update bundled Smart Agent to [v5.14.1](https://github.com/signalfx/signalfx-agent/releases/tag/v5.14.1)
- Automatically relocate removed OTLP exporter "insecure" field (#783)

### 🧰 Bug fixes 🧰

- Move Heroku buildpack to [https://github.com/signalfx/splunk-otel-collector-heroku](https://github.com/signalfx/splunk-otel-collector-heroku) (#755)
- Fix rpm installation conflicts with the Smart Agent rpm (#773)

## v0.35.0

This Splunk OpenTelemetry Connector release includes changes from the [opentelemetry-collector v0.35.0](https://github.com/open-telemetry/opentelemetry-collector/releases/tag/v0.35.0) and the [opentelemetry-collector-contrib v0.35.0](https://github.com/open-telemetry/opentelemetry-collector-contrib/releases/tag/v0.35.0) releases.

### 🚀 New components 🚀

- [`groupbyattrs` processor](https://github.com/open-telemetry/opentelemetry-collector-contrib/tree/main/processor/groupbyattrsprocessor)

### 💡 Enhancements 💡

- Update bundled Smart Agent to [v5.13.0](https://github.com/signalfx/signalfx-agent/releases/tag/v5.13.0) (#738)
- Add SUSE support to [Linux installer script](https://github.com/signalfx/splunk-otel-collector/blob/main/docs/getting-started/linux-installer.md) (collector only, log collection with Fluentd not yet supported) (#720)
- Add SUSE support to [puppet module](https://forge.puppet.com/modules/signalfx/splunk_otel_collector) (collector only, log collection with Fluentd not yet supported) (#737)

### 🧰 Bug fixes 🧰

- `smartagent` receiver: Properly parse receiver creator endpoints (#718)

## v0.34.1

### 💡 Enhancements 💡

- Automatically add `system.type` dimension to all `smartagent` receiver datapoints (#702)
- Include ECS EC2 config in docker images (#713)

## v0.34.0

This Splunk OpenTelemetry Connector release includes changes from the [opentelemetry-collector v0.34.0](https://github.com/open-telemetry/opentelemetry-collector/releases/tag/v0.34.0) and the [opentelemetry-collector-contrib v0.34.0](https://github.com/open-telemetry/opentelemetry-collector-contrib/releases/tag/v0.34.0) releases.

### 💡 Enhancements 💡

- Add [Amazon ECS EC2](https://github.com/signalfx/splunk-otel-collector/tree/main/deployments/ecs/ec2) deployment support (#642)
- Enable `memory_ballast` extension in Fargate config (#675)
- Initial [support bundle PowerShell script](https://github.com/signalfx/splunk-otel-collector/blob/main/internal/buildscripts/packaging/msi/splunk-support-bundle.ps1); included in the Windows MSI (#654)
- Remove strict `libcap` dependency from the collector RPM (#676)
  - Allows installation on Linux distros without the `libcap` package.
  - If installing the collector RPM manually, `libcap` will now need to be installed separately as a prerequisite.  See [linux-manual.md](https://github.com/signalfx/splunk-otel-collector/blob/main/docs/getting-started/linux-manual.md#deb-and-rpm-packages) for details.

### 🧰 Bug fixes 🧰

- Use system env vars for default paths in the Windows installer script (#667)

## v0.33.1

### 💡 Enhancements 💡

- Initial release of the `quay.io/signalfx/splunk-otel-collector-windows` [docker image for Windows](https://github.com/signalfx/splunk-otel-collector/blob/main/docs/getting-started/windows-manual.md#docker)
- Upgrade to Go 1.17 (#650)
- Update bundled Smart Agent to [v5.12.0](https://github.com/signalfx/signalfx-agent/releases/tag/v5.12.0)

## v0.33.0

This Splunk OpenTelemetry Connector release includes changes from the [opentelemetry-collector v0.33.0](https://github.com/open-telemetry/opentelemetry-collector/releases/tag/v0.33.0) and the [opentelemetry-collector-contrib v0.33.0](https://github.com/open-telemetry/opentelemetry-collector-contrib/releases/tag/v0.33.0) releases.

### 💡 Enhancements 💡

- `smartagent` receiver: `signalfx-forwarder` now works with `k8s_tagger` processor. (#590)
- Add [Fargate](https://github.com/signalfx/splunk-otel-collector/blob/main/deployments/fargate/README.md) deployment support
- Update bundled Smart Agent to [v5.11.4](https://github.com/signalfx/signalfx-agent/releases/tag/v5.11.4)

### 🧰 Bug fixes 🧰

- `smartagent` receiver: Set redirected logrus logger level (#593)

## v0.31.0

This Splunk OpenTelemetry Connector release includes changes from the [opentelemetry-collector v0.31.0](https://github.com/open-telemetry/opentelemetry-collector/releases/tag/v0.31.0) and the [opentelemetry-collector-contrib v0.31.0](https://github.com/open-telemetry/opentelemetry-collector-contrib/releases/tag/v0.31.0) releases.

### 🚀 New components 🚀

- [`file_storage` extension](https://github.com/open-telemetry/opentelemetry-collector-contrib/tree/main/extension/storage/filestorage)

### 🛑 Breaking changes 🛑

- Change default config server port to 55554 (#579)

### 💡 Enhancements 💡

- Add support for non-persisted journald in the default fluentd config (#516)
- Add `SPLUNK_CONFIG_YAML` env var support for storing configuration YAML (#462)
- Initial puppet support for windows (#524)
- Update to use the `memory_ballast` extension instead of the `--mem-ballast-size-mib` flag (#567)
- Add Heroku buildpack (#571)
- Set required URL and TOKEN env vars for agent config (#572)

### 🧰 Bug fixes 🧰

- Remove SAPM receiver from default configuration (#517)
- `zookeeper` config source: Remove config validation for zk endpoints (#533)
- Fix memory limit calculation for deployments with 20Gi+ of total memory (#558)
- Set path ownership on deb/rpm postinstall (#582)

## v0.29.0

This Splunk OpenTelemetry Connector release includes changes from the [opentelemetry-collector v0.29.0](https://github.com/open-telemetry/opentelemetry-collector/releases/tag/v0.29.0) and the [opentelemetry-collector-contrib v0.29.0](https://github.com/open-telemetry/opentelemetry-collector-contrib/releases/tag/v0.29.0) releases.

### 💡 Enhancements 💡

- Add OTLP to logs pipeline for agent (#495)
- Enable collecting in memory config locally by default (#497)
- Enable host metadata updates by default (#513)

## v0.28.1

- Update bundled Smart Agent to [v5.11.0](https://github.com/signalfx/signalfx-agent/releases/tag/v5.11.0) (#487)
- Document APM infra correlation (#458)
- Alpha translatesfx feature additions.

## v0.28.0

This Splunk OpenTelemetry Collector release includes changes from the [opentelemetry-collector v0.28.0](https://github.com/open-telemetry/opentelemetry-collector/releases/tag/v0.28.0) and the [opentelemetry-collector-contrib v0.28.0](https://github.com/open-telemetry/opentelemetry-collector-contrib/releases/tag/v0.28.0) releases.

### 💡 Enhancements 💡

- Initial puppet module for linux (#405)
- Add `include` config source (#419, #402, #397)
- Allow setting both `SPLUNK_CONFIG` and `--config` with priority given to `--config` (#450)
- Use internal pipelines for collector prometheus metrics (#469)

### 🧰 Bug fixes 🧰

- Correctly handle nil value on the config provider (#434)

## v0.26.0

This Splunk OpenTelemetry Collector release includes changes from the [opentelemetry-collector v0.26.0](https://github.com/open-telemetry/opentelemetry-collector/releases/tag/v0.26.0) and the [opentelemetry-collector-contrib v0.26.0](https://github.com/open-telemetry/opentelemetry-collector-contrib/releases/tag/v0.26.0) releases.

### 🚀 New components 🚀

- [kafkametrics](https://github.com/open-telemetry/opentelemetry-collector-contrib/tree/main/receiver/kafkametricsreceiver) receiver

### 💡 Enhancements 💡

- zookeeper config source (#318)
- etcd2 config source (#317)
- Enable primary cloud resource detection in the default agent config (#344)
- Unset exclusion and translations by default in gateway config (#350)
- Update bundled Smart Agent to [v5.10.2](https://github.com/signalfx/signalfx-agent/releases/tag/v5.10.2) (#354)
- Set PATH in the docker image to include Smart Agent bundled utilities (#313)
- Remove 55680 exposed port from the docker image (#371)
- Expose initial and effective config for debugging purposes (#325)
- Add a config source for env vars (#348)

### 🧰 Bug fixes 🧰

- `smartagent` receiver: Remove premature protection for Start/Stop, trust Service to start/stop once (#342)
- `smartagent` receiver and extension: Fix config parsing for structs and pointers to structs (#345)

## v0.25.0

This Splunk OpenTelemetry Collector release includes changes from the [opentelemetry-collector v0.25.0](https://github.com/open-telemetry/opentelemetry-collector/releases/tag/v0.25.0) and the [opentelemetry-collector-contrib v0.25.0](https://github.com/open-telemetry/opentelemetry-collector-contrib/releases/tag/v0.25.0) releases.

### 🚀 New components 🚀

- [filelog](https://github.com/open-telemetry/opentelemetry-collector-contrib/tree/main/receiver/filelogreceiver) receiver (#289)
- [probabilisticsampler](https://github.com/open-telemetry/opentelemetry-collector-contrib/tree/main/processor/probabilisticsamplerprocessor) processor (#300)

### 💡 Enhancements 💡

- Add the config source manager (#295, #303)

### 🧰 Bug fixes 🧰

- Correct Jaeger Thrift HTTP Receiver URL to /api/traces (#288)

## v0.24.3

### 💡 Enhancements 💡

- Add AKS resource detector (https://github.com/open-telemetry/opentelemetry-collector-contrib/pull/3035)

### 🧰 Bug fixes 🧰

- Fallback to `os.Hostname` when FQDN is not available (https://github.com/open-telemetry/opentelemetry-collector-contrib/pull/3099)

## v0.24.2

### 💡 Enhancements 💡

- Include smart agent bundle in docker image (#241)
- Use agent bundle-relative Collectd ConfigDir default (#263, #268)

### 🧰 Bug fixes 🧰

- Sanitize monitor IDs in SA receiver (#266, #269)

## v0.24.1

### 🧰 Bug fixes 🧰

- Fix HEC Exporter throwing 400s (https://github.com/open-telemetry/opentelemetry-collector-contrib/pull/3032)

### 💡 Enhancements 💡
- Remove unnecessary hostname mapping in fluentd configs (#250)
- Add OTLP HTTP exporter (#252)
- Env variable NO_WINDOWS_SERVICE to force interactive mode on Windows (#254)

## v0.24.0

### 🛑 Breaking changes 🛑

- Remove opencensus receiver (#230)
- Don't override system resource attrs in default config (#239)
  - Detectors run as part of the `resourcedetection` processor no longer overwrite resource attributes already present.

### 💡 Enhancements 💡

- Support gateway mode for Linux installer (#187)
- Support gateway mode for windows installer (#231)
- Add SignalFx forwarder to default configs (#218)
- Include Smart Agent bundle in msi (#222)
- Add Linux support bundle script (#208)
- Add Kafka receiver/exporter (#201)

### 🧰 Bug fixes 🧰

## v0.23.0

This Splunk OpenTelemetry Collector release includes changes from the [opentelemetry-collector v0.23.0](https://github.com/open-telemetry/opentelemetry-collector/releases/tag/v0.23.0) and the [opentelemetry-collector-contrib v0.23.0](https://github.com/open-telemetry/opentelemetry-collector-contrib/releases/tag/v0.23.0) releases.

### 🛑 Breaking changes 🛑

- Renamed default config from `splunk_config_linux.yaml` to `gateway_config.yaml` (#170)

### 💡 Enhancements 💡

- Include smart agent bundle in amd64 deb/rpm packages (#177)
- `smartagent` receiver: Add support for logs (#161) and traces (#192)

### 🧰 Bug fixes 🧰

- `smartagent` extension: Ensure propagation of collectd bundle dir (#180)
- `smartagent` receiver: Fix logrus logger hook data race condition (#181)<|MERGE_RESOLUTION|>--- conflicted
+++ resolved
@@ -2,23 +2,21 @@
 
 ## Unreleased
 
-<<<<<<< HEAD
-### 🚀 New components 🚀
-
-- (Splunk) Add Redaction processor ([#4766](https://github.com/signalfx/splunk-otel-collector/pull/4766))
-=======
 ### 🛑 Breaking changes 🛑
 
 - (Splunk) Linux installer script:
   - Removed support for the deprecated `--[no-]generate-service-name` and `--[enable|disable]-telemetry` options.
   - The minimum supported version for the `--instrumentation-version` option is `0.87.0`.
 
+### 🚀 New components 🚀
+
+- (Splunk) Add Redaction processor ([#4766](https://github.com/signalfx/splunk-otel-collector/pull/4766))
+
 ### 💡 Enhancements 💡
 
 - (Splunk) Linux installer script: Initial support for [Splunk OpenTelemetry Auto Instrumentation for .NET](https://github.com/signalfx/splunk-otel-dotnet) (x86_64/amd64 only)
   - Activated by default when the `--with-instrumentation` or `--with-systemd-instrumentation` option is specified.
   - Use the `--without-instrumentation-sdk dotnet` option to skip activation.
->>>>>>> 00f88238
 
 ## v0.99.0
 
