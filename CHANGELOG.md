--- conflicted
+++ resolved
@@ -2,11 +2,10 @@
 
 ## Unreleased
 
-<<<<<<< HEAD
 ### 🛑 Breaking changes 🛑
 
 - (Splunk) On Windows the `SPLUNK_*` environment variables were moved from the machine scope to the collector service scope. This avoids collisions with other agents and instrumentation. If any of these environment variables are required by your apps, please adopt them directly. ([#3930](https://github.com/signalfx/splunk-otel-collector/pull/3930))
-=======
+
 ## v0.92.0
 
 This Splunk OpenTelemetry Collector release includes changes from the [opentelemetry-collector v0.92.0](https://github.com/open-telemetry/opentelemetry-collector/releases/tag/v0.92.0) and the [opentelemetry-collector-contrib v0.92.0](https://github.com/open-telemetry/opentelemetry-collector-contrib/releases/tag/v0.92.0) releases where appropriate.
@@ -89,11 +88,10 @@
 - (Core) `cmd/otelcorecol`: Fix the code detecting if the collector is running as a service on Windows. ([#7350](https://github.com/open-telemetry/opentelemetry-collector/issues/7350))
   Removed the `NO_WINDOWS_SERVICE` environment variable given it is not needed anymore.
 - (Core) `otlpexporter`: remove dependency of otlphttpreceiver on otlpexporter ([#6454](https://github.com/open-telemetry/opentelemetry-collector/issues/6454))
->>>>>>> d7ead56f
 
 ## v0.91.3
+
 - (Splunk) Properly sign and associate changelog to release.  This should be otherwise identical to v0.91.2
-
 
 ## v0.91.2
 
