--- conflicted
+++ resolved
@@ -13,12 +13,9 @@
   - Remove `first_only`  field from match struct. Events are always emitted only once for first matching metric or log statement ([#4593](https://github.com/signalfx/splunk-otel-collector/pull/4593))
   - Combine matching conditions with different statuses in one list ([#4588](https://github.com/signalfx/splunk-otel-collector/pull/4588))
   - Apply entity events schema to the logs emitted by the receiver ([#4638](https://github.com/signalfx/splunk-otel-collector/pull/4638))
-<<<<<<< HEAD
 - (Splunk) Remove the `bash`, `curl`, `nc`, and `tar` command-line utilities from the collector packages/images and smart agent bundle ([#4646](https://github.com/signalfx/splunk-otel-collector/pull/4646))
-=======
 - (Splunk) Remove otlp_config_linux.yaml from docker image ([#4658](https://github.com/signalfx/splunk-otel-collector/pull/4658))
   - It doesn't provide much value after the default configs migrated from SAPM to OTLP exporter.
->>>>>>> a303528a
 
 ## v0.97.0
 
