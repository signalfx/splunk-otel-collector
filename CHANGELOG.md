# Changelog

## Unreleased

<<<<<<< HEAD
### 🛑 Breaking changes 🛑

- (Splunk) Remove deprecated memory ballast extension ([#5429](https://github.com/open-telemetry/opentelemetry-collector/pull/5429))
=======
### 🚩Deprecations 🚩

- (Splunk) Deprecate the jaegergrpc monitor ([#5428](https://github.com/signalfx/splunk-otel-collector/pull/5428))
>>>>>>> bf8871ee

## v0.110.0

This Splunk OpenTelemetry Collector release includes changes from the [opentelemetry-collector v0.110.0](https://github.com/open-telemetry/opentelemetry-collector/releases/tag/v0.110.0) and the [opentelemetry-collector-contrib v0.110.0](https://github.com/open-telemetry/opentelemetry-collector-contrib/releases/tag/v0.110.0) releases where appropriate.

Additionally, updates `splunk-otel-javaagent` to [`v2.8.1`](https://github.com/signalfx/splunk-otel-java/releases/tag/v2.8.1) and `jmx-metric-gatherer` to [`v1.39.0`](https://github.com/open-telemetry/opentelemetry-java-contrib/releases/tag/v1.39.0)

### 🛑 Breaking changes 🛑

- (Core) `processorhelper`: Update incoming/outgoing metrics to a single metric with `otel.signal` attributes. ([#11144](https://github.com/open-telemetry/opentelemetry-collector/pull/11144))
- (Core) processorhelper: Remove deprecated [Traces|Metrics|Logs]Inserted funcs ([#11151](https://github.com/open-telemetry/opentelemetry-collector/pull/11151))
- (Core) config: Mark UseLocalHostAsDefaultHostfeatureGate as stable  ([#11235](https://github.com/open-telemetry/opentelemetry-collector/pull/11235))
- (Contrib) `pkg/stanza`: Move filelog.container.removeOriginalTimeField feature gate to beta. Disable the filelog.container.removeOriginalTimeField feature gate to get the old behavior. ([#33389](https://github.com/open-telemetry/opentelemetry-collector-contrib/pull/33389))
- (Contrib) `resourcedetectionprocessor`: Move processor.resourcedetection.hostCPUSteppingAsString feature gate to stable. ([#31136](https://github.com/open-telemetry/opentelemetry-collector-contrib/pull/31136))
- (Contrib) `resourcedetectionprocessor`: Remove processor.resourcedetection.hostCPUModelAndFamilyAsString feature gate. ([#29025](https://github.com/open-telemetry/opentelemetry-collector-contrib/pull/29025))


### 🚩 Deprecations 🚩

- (Core) `processorhelper`: deprecate accepted/refused/dropped metrics ([#11201](https://github.com/open-telemetry/opentelemetry-collector-contrib/pull/11201))
- (Contrib) `hostmetricsreceiver`: Set the receiver.hostmetrics.normalizeProcessCPUUtilization feature gate to stable. ([#34763](https://github.com/open-telemetry/opentelemetry-collector-contrib/pull/34763))

### 💡 Enhancements 💡

- (Core) `confignet`: Mark module as Stable. ([#9801](https://github.com/open-telemetry/opentelemetry-collector/pull/9801))
- (Core) `confmap/provider/envprovider`: Support default values when env var is empty ([#5228](https://github.com/open-telemetry/opentelemetry-collector/pull/5228))
- (Core) `service/telemetry`: Mark useOtelWithSDKConfigurationForInternalTelemetry as stable ([#7532](https://github.com/open-telemetry/opentelemetry-collector/pull/7532))
- (Contrib) `processor/transform`: Add custom function to the transform processor to convert exponential histograms to explicit histograms. ([#33827](https://github.com/open-telemetry/opentelemetry-collector-contrib/pull/33827))
- (Contrib) `file_storage`: provide a new option to the user to create a directory on start ([#34939](https://github.com/open-telemetry/opentelemetry-collector-contrib/pull/34939))
- (Contrib) `headersetterextension`: adding default_value config. `default_value` config item applied in case context value is empty. ([#34412](https://github.com/open-telemetry/opentelemetry-collector-contrib/pull/34412))
- (Contrib) `kafkaexporter`: Add support for encoding extensions in the Kafka exporter. This change adds support for encoding extensions in the Kafka exporter. Loading extensions takes precedence over the internally supported encodings. ([#34384](https://github.com/open-telemetry/opentelemetry-collector-contrib/pull/34384))
- (Contrib) `kafkareceiver`: Add support for otlp_json encoding to Kafka receiver. The payload is deserialized into OpenTelemetry traces using JSON format. This encoding allows the Kafka receiver to handle trace data in JSON format, enabling integration with systems that export traces as JSON-encoded data. ([#33627](https://github.com/open-telemetry/opentelemetry-collector-contrib/pull/33627))
- (Contrib) `pkg/ottl`: Improved JSON unmarshaling performance by 10-20% by switching dependencies. ([#35130](https://github.com/open-telemetry/opentelemetry-collector-contrib/pull/35130))
- (Contrib) `pkg/ottl`: Added support for locale in the Time converter ([#32978](https://github.com/open-telemetry/opentelemetry-collector-contrib/pull/32978))
- (Contrib) `remotetapprocessor`: Origin header is no longer required for websocket connections ([#34925](https://github.com/open-telemetry/opentelemetry-collector-contrib/pull/34925))
- (Contrib) `deltatorateprocessor`: Remove unnecessary data copies. ([#35165](https://github.com/open-telemetry/opentelemetry-collector-contrib/pull/35165))
- (Contrib) `transformprocessor`: Remove unnecessary data copy when transform sum to/from gauge ([#35177](https://github.com/open-telemetry/opentelemetry-collector-contrib/pull/35177))
- (Contrib) `sapmexporter`: Prioritize token in context when accesstokenpassthrough is enabled ([#35123](https://github.com/open-telemetry/opentelemetry-collector-contrib/pull/35123))
- (Contrib) `tailsamplingprocessor`: Fix the behavior for numeric tag filters with inverse_match set to true. ([#34296](https://github.com/open-telemetry/opentelemetry-collector-contrib/pull/34296))
- (Splunk) Update instruction for partial discovery ([#5402](https://github.com/signalfx/splunk-otel-collector/pull/5402))

### 🧰 Bug fixes 🧰

- (Core) `service`: Ensure process telemetry is registered when internal telemetry is configured with readers instead of an address. ([#11093](https://github.com/open-telemetry/opentelemetry-collector/pull/11093))
- (Contrib) `splunkenterprise`: Fix a flaky search related to iops metrics. ([#35081](https://github.com/open-telemetry/opentelemetry-collector-contrib/pull/35081))
- (Contrib) `azuremonitorexporter`: fix issue for property endpoint is ignored when using instrumentation_key ([#33971](https://github.com/open-telemetry/opentelemetry-collector-contrib/pull/33971))
- (Contrib) `groupbytraceprocessor`: Ensure processor_groupbytrace_incomplete_releases metric has a unit. ([#35221](https://github.com/open-telemetry/opentelemetry-collector-contrib/pull/35221))
- (Contrib) `deltatocumulative`: do not drop gauges and summaries. Gauges and Summaries are no longer dropped from processor output. Instead, they are passed through as-is. ([#35284](https://github.com/open-telemetry/opentelemetry-collector-contrib/pull/35284))
- (Contrib) `pkg/stanza`: Do not get formatted message for Windows events without an event provider. Attempting to get the formatted message for Windows events without an event provider can result in an error being logged. This change ensures that the formatted message is not retrieved for such events. ([#35135](https://github.com/open-telemetry/opentelemetry-collector-contrib/pull/35135))
- (Contrib) `signalfxexporter`: Ensure token is not sent through for event data ([#35154](https://github.com/open-telemetry/opentelemetry-collector-contrib/pull/35154))
- (Contrib) `prometheusreceiver`: Fix the retrieval of scrape configurations by also considering scrape config files ([#34786](https://github.com/open-telemetry/opentelemetry-collector-contrib/pull/34786))
- (Contrib) `redactionprocessor`: Fix panic when using the redaction processor in a logs pipeline ([#35331](https://github.com/open-telemetry/opentelemetry-collector-contrib/pull/35331))
- (Contrib) `exporter/splunkhec`: Fix incorrect claim that the exporter doesn't mutate data when batching is enabled. The bug lead to runtime panics when the exporter was used with the batcher enabled in a fanout scenario. ([#35306](https://github.com/open-telemetry/opentelemetry-collector-contrib/pull/35306))
- (Splunk) Choco upgrade should preserve collector service custom env vars ([#5386](https://github.com/signalfx/splunk-otel-collector/pull/5386)) 
- (Splunk) `discoveryreceiver` with `splunk.continuousDiscovery` feature gate enabled: Remove redundant discovery.receiver.rule attribute ([#5403](https://github.com/signalfx/splunk-otel-collector/pull/5403)) 
- (Splunk) `discoveryreceiver` with `splunk.continuousDiscovery` feature gate enabled: Remove redundant resource attributes ([#5409](https://github.com/signalfx/splunk-otel-collector/pull/5409))

## v0.109.0

### 🛑 Breaking changes 🛑

- (Splunk) Update Python to 3.12.5 in the Smart Agent bundle for Linux and Windows. Check [What’s New In Python 3.12](https://docs.python.org/3/whatsnew/3.12.html) for details. ([#5298](https://github.com/signalfx/splunk-otel-collector/pull/5298))
- (Contrib) `spanmetricsconnector`: Improve consistency between metrics generated by spanmetricsconnector. Added traces.span.metrics as default namespace ([#33227](https://github.com/open-telemetry/opentelemetry-collector-contrib/issues/33227)
  Default namespace for the generated metrics is traces.span.metrics now. | The deprecated metrics are: calls, duration and events. | The feature flag connector.spanmetrics.legacyLatencyMetricNames was added to revert the behavior.
- (Contrib) `ottl`: Remove tracing from OTTL due to performance concerns ([#34910](https://github.com/open-telemetry/opentelemetry-collector-contrib/issues/34910)

### 🚀 New components 🚀

- (Splunk) Add `apachespark` receiver ([#5318](https://github.com/signalfx/splunk-otel-collector/pull/5318))
- (Splunk) Add `nop` receiver and exporter ([#5355](https://github.com/signalfx/splunk-otel-collector/pull/5355))

### 💡 Enhancements 💡

- (Splunk) Apache Web Server Auto Discovery: set the default discovered endpoint to match the OpenTelemetry `apachereceiver` default: `http://`endpoint`/server-status?auto` ([#5353](https://github.com/signalfx/splunk-otel-collector/pull/5353))
  If the collector is running as a process on the host OS and the Apache Web Server is in a Docker container add `--set=splunk.discovery.extensions.docker_observer.config.use_host_bindings=true` to the command-line arguments for the discovery to create the correct endpoint.
- (Splunk) Introduce continuous service discovery mode. This mode can be enabled with a feature gate by adding `--feature-gates=splunk.continuousDiscovery` command line argument. ([#5363](https://github.com/signalfx/splunk-otel-collector/pull/5363))
  The new mode does the following:
  - It allows discovering new services that were not available at the time of the collector startup. If discovery is 
    successful, the metrics collection will be started.
  - Information about discovered services is being sent to Splunk Observability Cloud. The information will include 
    instructions to complete discovery for particular services if the discovery was not successful out of the box.
- (Core) `service`: move `useOtelWithSDKConfigurationForInternalTelemetry` gate to beta ([#11091](https://github.com/open-telemetry/opentelemetry-collector/issues/11091))
- (Core) `service`: implement a no-op tracer provider that doesn't propagate the context ([#11026](https://github.com/open-telemetry/opentelemetry-collector/issues/11026))
  The no-op tracer provider supported by the SDK incurs a memory cost of propagating the context no matter
  what. This is not needed if tracing is not enabled in the Collector. This implementation of the no-op tracer
  provider removes the need to allocate memory when tracing is disabled.
- (Core) `processor`: Add incoming and outgoing counts for processors using processorhelper. ([#10910](https://github.com/open-telemetry/opentelemetry-collector/issues/10910))
  Any processor using the processorhelper package (this is most processors) will automatically report
  incoming and outgoing item counts. The new metrics are:
  - otelcol_processor_incoming_spans
  - otelcol_processor_outgoing_spans
  - otelcol_processor_incoming_metric_points
  - otelcol_processor_outgoing_metric_points
  - otelcol_processor_incoming_log_records
  - otelcol_processor_outgoing_log_records
- (Contrib) `pkg/ottl`: Added Decode() converter function ([#32493](https://github.com/open-telemetry/opentelemetry-collector-contrib/issues/32493)
- (Contrib) `filestorage`: Add directory validation for compaction on-rebound ([#35114](https://github.com/open-telemetry/opentelemetry-collector-contrib/issues/35114)
- (Contrib) `windowseventlogreceiver`: Avoid rendering the whole event to obtain the provider name ([#34755](https://github.com/open-telemetry/opentelemetry-collector-contrib/issues/34755)
- (Contrib) `splunkhecexporter`: Drop empty log events ([#34871](https://github.com/open-telemetry/opentelemetry-collector-contrib/issues/34871)
  Log records with no body are dropped by Splunk on reception as they contain no log message, albeit they may have attributes.
  This is in tune with the behavior of splunkhecreceiver, which refuses HEC events with no event ([#19769](https://github.com/open-telemetry/opentelemetry-collector-contrib/issues/19769)
- (Contrib) `transformprocessor`: Support aggregating metrics based on their attribute values and substituting the values with a new value. ([#16224](https://github.com/open-telemetry/opentelemetry-collector-contrib/issues/16224)
- (Contrib) `kafkareceiver`: Adds tunable fetch sizes to Kafka Receiver ([#22741](https://github.com/open-telemetry/opentelemetry-collector-contrib/issues/22741)
  Adds the ability to tune the minumum, default and maximum fetch sizes for the Kafka Receiver
- (Contrib) `kafkareceiver`: Add support for encoding extensions in the Kafka receiver. ([#33888](https://github.com/open-telemetry/opentelemetry-collector-contrib/issues/33888)
  This change adds support for encoding extensions in the Kafka receiver. Loading extensions takes precedence over the internally supported encodings.
- (Contrib) `pkg/ottl`: Add `Sort` function to sort array to ascending order or descending order ([#34200](https://github.com/open-telemetry/opentelemetry-collector-contrib/issues/34200)
- (Contrib) `redactionprocessor`: Add support for logs and metrics ([#34479](https://github.com/open-telemetry/opentelemetry-collector-contrib/issues/34479)
- (Contrib) `spanmetricsconnector`: Extract the `getDimensionValue` function as a common function. ([#34627](https://github.com/open-telemetry/opentelemetry-collector-contrib/issues/34627)
- (Contrib) `sqlqueryreceiver`: Support populating log attributes from sql query ([#24459](https://github.com/open-telemetry/opentelemetry-collector-contrib/issues/24459)

### 🧰 Bug fixes 🧰

- (Core) `configgrpc`: Change the value of max_recv_msg_size_mib from uint64 to int to avoid a case where misconfiguration caused an integer overflow. ([#10948](https://github.com/open-telemetry/opentelemetry-collector/issues/10948))
- (Core) `exporterqueue`: Fix a bug in persistent queue that Offer can becomes deadlocked when queue is almost full ([#11015](https://github.com/open-telemetry/opentelemetry-collector/issues/11015))
- (Contrib) `apachereceiver`: Fix panic on invalid endpoint configuration ([#34992](https://github.com/open-telemetry/opentelemetry-collector-contrib/issues/34992)
- (Contrib) `fileconsumer`: Fix bug where max_concurrent_files could not be set to 1. ([#35080](https://github.com/open-telemetry/opentelemetry-collector-contrib/issues/35080)
- (Contrib) `hostmetricsreceiver`: In filesystem scraper, do not prefix partitions when using the environment variable HOST_PROC_MOUNTINFO ([#35043](https://github.com/open-telemetry/opentelemetry-collector-contrib/issues/35043)
- (Contrib) `splunkhecreceiver`: Fix memory leak when the receiver is used for both metrics and logs at the same time ([#34886](https://github.com/open-telemetry/opentelemetry-collector-contrib/issues/34886)
- (Contrib) `pkg/stanza`: Synchronize shutdown in stanza adapter ([#31074](https://github.com/open-telemetry/opentelemetry-collector-contrib/issues/31074)
  Stanza-based receivers should now flush all data before shutting down
- (Contrib) `sqlserverreceiver`: Fix bug where metrics were being emitted with the wrong database name resource attribute ([#35036](https://github.com/open-telemetry/opentelemetry-collector-contrib/issues/35036)
- (Contrib) `signalfxexporter`: Fix memory leak by re-organizing the exporter's functionality lifecycle ([#32781](https://github.com/open-telemetry/opentelemetry-collector-contrib/issues/32781)
- (Contrib) `otlpjsonconnector`: Handle OTLPJSON unmarshal error ([#34782](https://github.com/open-telemetry/opentelemetry-collector-contrib/issues/34782)
- (Contrib) `mysqlreceiver`: mysql client raise error when the TABLE_ROWS column is NULL, convert NULL to int64 ([#34195](https://github.com/open-telemetry/opentelemetry-collector-contrib/issues/34195)
- (Contrib) `pkg/stanza`: An operator configured with silent errors shouldn't log errors while processing log entries. ([#35008](https://github.com/open-telemetry/opentelemetry-collector-contrib/issues/35008)

## v0.108.1

This Splunk OpenTelemetry Collector release includes changes from the [opentelemetry-collector v0.108.1](https://github.com/open-telemetry/opentelemetry-collector/releases/tag/v0.108.1) and the [opentelemetry-collector-contrib v0.108.0](https://github.com/open-telemetry/opentelemetry-collector-contrib/releases/tag/v0.108.0) releases where appropriate.

### 🚩Deprecations 🚩

- (Splunk) Deprecate the nagios monitor ([#5172](https://github.com/signalfx/splunk-otel-collector/pull/5172))

### 🧰 Bug fixes 🧰

- (Splunk) Discovery observers start failures should not stop the collector ([#5299](https://github.com/signalfx/splunk-otel-collector/pull/5299))

## v0.108.0

This Splunk OpenTelemetry Collector release includes changes from the [opentelemetry-collector v0.108.1](https://github.com/open-telemetry/opentelemetry-collector/releases/tag/v0.108.1) and the [opentelemetry-collector-contrib v0.108.0](https://github.com/open-telemetry/opentelemetry-collector-contrib/releases/tag/v0.108.0) releases where appropriate.

### 🛑 Breaking changes 🛑

- (Core) `confmap`: Mark `confmap.strictlyTypedInput` as stable ([#10552](https://github.com/open-telemetry/opentelemetry-collector/issues/10552))
- (Contrib) `splunkhecexporter`: The scope name has been updated from `otelcol/splunkhec` to `github.com/open-telemetry/opentelemetry-collector-contrib/exporter/splunkhecexporter` ([#34710](https://github.com/open-telemetry/opentelemetry-collector-contrib/issues/34710))
- (Contrib) `transformprocessor`: Promote processor.transform.ConvertBetweenSumAndGaugeMetricContext feature flag from alpha to beta ([#34567](https://github.com/open-telemetry/opentelemetry-collector-contrib/issues/34567))
- (Contrib) `vcenterreceiver`: Several host performance metrics now return 1 data point per time series instead of 5. ([#34708](https://github.com/open-telemetry/opentelemetry-collector-contrib/issues/34708))
  The 5 data points previously sent represented consecutive 20s sampling periods. Depending on the collection interval
  these could easily overlap. Sending just the latest of these data points is more in line with other performance metrics.

  This change also fixes an issue with the googlecloud exporter seeing these datapoints as duplicates.

  Following is the list of affected metrics which will now only report a single datapoint per set of unique attribute values.
  - vcenter.host.cpu.reserved
  - vcenter.host.disk.latency.avg
  - vcenter.host.disk.latency.max
  - vcenter.host.disk.throughput
  - vcenter.host.network.packet.drop.rate
  - vcenter.host.network.packet.error.rate
  - vcenter.host.network.packet.rate
  - vcenter.host.network.throughput
  - vcenter.host.network.usage

### 🚀 New components 🚀

- (Splunk) Add headersetterextension ([#5276](https://github.com/signalfx/splunk-otel-collector/pull/5276))
- (Splunk) Add `nginx` receiver ([5229](https://github.com/signalfx/splunk-otel-collector/pull/5229))

### 💡 Enhancements 💡

- (Core) `exporter/otlp`: Add batching option to otlp exporter ([#8122](https://github.com/open-telemetry/opentelemetry-collector/issues/8122))
- (Core) `service`: Adds `level` configuration option to `service::telemetry::trace` to allow users to disable the default TracerProvider ([#10892](https://github.com/open-telemetry/opentelemetry-collector/issues/10892))
  This replaces the feature gate `service.noopTracerProvider` introduced in v0.107.0
- (Contrib) `awss3receiver`: Enhance the logging of the AWS S3 Receiver in normal operation to make it easier for user to debug what is happening. ([#30750](https://github.com/open-telemetry/opentelemetry-collector-contrib/issues/30750))
- (Contrib) `filelogreceiver`: If acquire_fs_lock is true, attempt to acquire a shared lock before reading a file. ([#34801](https://github.com/open-telemetry/opentelemetry-collector-contrib/issues/34801))
  Unix only. If a lock cannot be acquired then the file will be ignored until the next poll cycle.
- (Contrib) `solacereceiver`: Updated the format for generated metrics. Included a `receiver_name` attribute that identifies the Solace receiver that generated the metrics ([#34541](https://github.com/open-telemetry/opentelemetry-collector-contrib/issues/34541))
- (Contrib) `prometheusreceiver`: Ensure Target Allocator's confighttp is used in the receiver's service discovery ([#33370](https://github.com/open-telemetry/opentelemetry-collector-contrib/issues/33370))
- (Contrib) `metricstransformprocessor`: Add scaling exponential histogram support ([#29803](https://github.com/open-telemetry/opentelemetry-collector-contrib/issues/29803))
- (Contrib) `pkg/ottl`: Introduce `UserAgent` converter to parse UserAgent strings ([#32434](https://github.com/open-telemetry/opentelemetry-collector-contrib/issues/32434))
- (Splunk) Update JMX Metric Gatherer to [v1.38.0](https://github.com/open-telemetry/opentelemetry-java-contrib/releases/tag/v1.37.0) ([#5287](https://github.com/signalfx/splunk-otel-collector/pull/5287))
- (Splunk) Auto Instrumentation for Linux ([#5243](https://github.com/signalfx/splunk-otel-collector/pull/5243))
  - Add support for the `OTEL_LOGS_EXPORTER` environment variable to `libsplunk.so` for system-wide auto instrumentation.
  - Linux installer script: Add the `--logs-exporter <value>` option:
    - Set the exporter for collected logs by all activated SDKs, for example `otlp`.
    - Set the value to `none` to disable collection and export of logs.
    - The value will be set to the `OTEL_LOGS_EXPORTER` environment variable.
    - Defaults to `''` (empty), i.e. defer to the default `OTEL_LOGS_EXPORTER` value for each activated SDK.

### 🧰 Bug fixes 🧰

- (Core) `batchprocessor`: Update units for internal telemetry ([#10652](https://github.com/open-telemetry/opentelemetry-collector/issues/10652))
- (Core) `confmap`: Fix bug where an unset env var used with a non-string field resulted in a panic ([#10950](https://github.com/open-telemetry/opentelemetry-collector/issues/10950))
- (Core) `service`: Fix memory leaks during service package shutdown ([#9165](https://github.com/open-telemetry/opentelemetry-collector/issues/9165))
- (Core) `confmap`: Use string representation for field types where all primitive types are strings. ([#10937](https://github.com/open-telemetry/opentelemetry-collector/issues/10937))
- (Core) `otelcol`: Preserve internal representation when unmarshaling component configs ([#10552](https://github.com/open-telemetry/opentelemetry-collector/issues/10552))
- (Contrib) `tailsamplingprocessor`: Update the `policy` value in metrics dimension value to be unique across multiple tail sampling components with the same policy name. ([#34192](https://github.com/open-telemetry/opentelemetry-collector-contrib/issues/34192))
  This change ensures that the `policy` value in the metrics exported by the tail sampling processor is unique across multiple tail sampling processors with the same policy name.
- (Contrib) `prometheusreceiver`: Group scraped metrics into resources created from `job` and `instance` label pairs ([#34237](https://github.com/open-telemetry/opentelemetry-collector-contrib/issues/34237))
  The receiver will now create a resource for each distinct job/instance label combination.
  In addition to the label/instance pairs detected from the scraped metrics, a resource representing the overall
  scrape configuration will be created. This additional resource will contain the scrape metrics, such as the number of scraped metrics, the scrape duration, etc.
- (Contrib) `tailsamplingprocessor`: Fix the behavior for numeric tag filters with `inverse_match` set to `true`. ([#34296](https://github.com/open-telemetry/opentelemetry-collector-contrib/issues/34296))
- (Contrib) `pkg/stanza`: fix nil value conversion ([#34672](https://github.com/open-telemetry/opentelemetry-collector-contrib/issues/34672))
- (Contrib) `k8sclusterreceiver`: Lower the log level of a message indicating a cache miss from WARN to DEBUG. ([#34817](https://github.com/open-telemetry/opentelemetry-collector-contrib/issues/34817))

## v0.107.0

This Splunk OpenTelemetry Collector release includes changes from the [opentelemetry-collector v0.107.0](https://github.com/open-telemetry/opentelemetry-collector/releases/tag/v0.107.0) and the [opentelemetry-collector-contrib v0.107.0](https://github.com/open-telemetry/opentelemetry-collector-contrib/releases/tag/v0.107.0) releases where appropriate.

This release fixes CVE-2024-42368 on the `bearerauthtokenextension` ([#34516](https://github.com/open-telemetry/opentelemetry-collector-contrib/pull/34516)). The Splunk distribution was not impacted by this CVE.

### 🛑 Breaking changes 🛑

- (Splunk) `confmap`: Do not expand special shell variable such as `$*` in configuration files. ([#5206](https://github.com/signalfx/splunk-otel-collector/pull/5206))
- (Splunk) Upgrade golang to 1.22 ([#5248](https://github.com/signalfx/splunk-otel-collector/pull/5248))

- (Core) `service`: Remove OpenCensus bridge completely, mark feature gate as stable. ([#10414](https://github.com/open-telemetry/opentelemetry-collector/pull/10414))

- (Contrib) Update the scope name for telemetry produce by components. The following table summarizes the changes:

| Component name | Previous scope | New scope |  PR number |
|----------------|----------------|-----------|------------|
| `azureeventhubreceiver` | `otelcol/azureeventhubreceiver` | `github.com/open-telemetry/opentelemetry-collector-contrib/receiver/azureeventhubreceiver` |  ([#34611](https://github.com/open-telemetry/opentelemetry-collector-contrib/pull/34611)) |
| `cloudfoundryreceiver` | `otelcol/cloudfoundry` | `github.com/open-telemetry/opentelemetry-collector-contrib/receiver/cloudfoundryreceiver` |  ([#34612](https://github.com/open-telemetry/opentelemetry-collector-contrib/pull/34612)) |
| `azuremonitorreceiver` | `otelcol/azuremonitorreceiver` | `github.com/open-telemetry/opentelemetry-collector-contrib/receiver/azuremonitorreceiver` |  ([#34618](https://github.com/open-telemetry/opentelemetry-collector-contrib/pull/34618)) |
| `fileconsumer` | `otelcol/fileconsumer` | `github.com/open-telemetry/opentelemetry-collector-contrib/pkg/stanza/fileconsumer` |  ([#34619](https://github.com/open-telemetry/opentelemetry-collector-contrib/pull/34619)) |
| `loadbalancingexporter` | `otelcol/loadbalancing` | `github.com/open-telemetry/opentelemetry-collector-contrib/exporter/loadbalancingexporter` |  ([#34429](https://github.com/open-telemetry/opentelemetry-collector-contrib/pull/34429)) |
| `apachereceiver` | `otelcol/apachereceiver` | `github.com/open-telemetry/opentelemetry-collector-contrib/receiver/apachereceiver` |  ([#34517](https://github.com/open-telemetry/opentelemetry-collector-contrib/pull/34517)) |
| `countconnector` | `otelcol/countconnector` | `github.com/open-telemetry/opentelemetry-collector-contrib/connector/countconnector` |  ([#34583](https://github.com/open-telemetry/opentelemetry-collector-contrib/pull/34583)) |
| `elasticsearchreceiver` | `otelcol/elasticsearchreceiver` | `github.com/open-telemetry/opentelemetry-collector-contrib/receiver/elasticsearchreceiver` |  ([#34529](https://github.com/open-telemetry/opentelemetry-collector-contrib/pull/34529)) |
| `filterprocessor` | `otelcol/filter` | `github.com/open-telemetry/opentelemetry-collector-contrib/processor/filterprocessor` |  ([#34550](https://github.com/open-telemetry/opentelemetry-collector-contrib/pull/34550)) |
| `fluentforwardreceiver` | `otelcol/fluentforwardreceiver` | `github.com/open-telemetry/opentelemetry-collector-contrib/receiver/fluentforwardreceiver` |  ([#34534](https://github.com/open-telemetry/opentelemetry-collector-contrib/pull/34534)) |
| `groupbyattrsprocessor` | `otelcol/groupbyattrs` | `github.com/open-telemetry/opentelemetry-collector-contrib/processor/groupbyattrsprocessor` |  ([#34550](https://github.com/open-telemetry/opentelemetry-collector-contrib/pull/34550)) |
| `haproxyreceiver` | `otelcol/haproxyreceiver` | `github.com/open-telemetry/opentelemetry-collector-contrib/receiver/haproxyreceiver` |  ([#34498](https://github.com/open-telemetry/opentelemetry-collector-contrib/pull/34498)) |
| `hostmetricsreceiver` receiver's scrapers | `otelcol/hostmetricsreceiver/*` | `github.com/open-telemetry/opentelemetry-collector-contrib/receiver/hostmetricsreceiver/internal/scraper/*` |  ([#34526](https://github.com/open-telemetry/opentelemetry-collector-contrib/pull/34526)) |
| `httpcheckreceiver` | `otelcol/httpcheckreceiver` | `github.com/open-telemetry/opentelemetry-collector-contrib/receiver/httpcheckreceiver` |  ([#34497](https://github.com/open-telemetry/opentelemetry-collector-contrib/pull/34497)) |
| `k8sattributesprocessor` | `otelcol/k8sattributes` | `github.com/open-telemetry/opentelemetry-collector-contrib/processor/k8sattributesprocessor` |  ([#34550](https://github.com/open-telemetry/opentelemetry-collector-contrib/pull/34550)) |
| `k8sclusterreceiver` | `otelcol/k8sclusterreceiver` | `github.com/open-telemetry/opentelemetry-collector-contrib/receiver/k8sclusterreceiver` |  ([#34536](https://github.com/open-telemetry/opentelemetry-collector-contrib/pull/34536)) |
| `kafkametricsreceiver` | `otelcol/kafkametricsreceiver` | `github.com/open-telemetry/opentelemetry-collector-contrib/receiver/kafkametricsreceiver` |  ([#34538](https://github.com/open-telemetry/opentelemetry-collector-contrib/pull/34538)) |
| `kafkareceiver` | `otelcol/kafkareceiver` | `github.com/open-telemetry/opentelemetry-collector-contrib/receiver/kafkareceiver` |  ([#34539](https://github.com/open-telemetry/opentelemetry-collector-contrib/pull/34539)) |
| `kubeletstatsreceiver` | `otelcol/kubeletstatsreceiver` | `github.com/open-telemetry/opentelemetry-collector-contrib/receiver/kubeletstatsreceiver` |  ([#34537](https://github.com/open-telemetry/opentelemetry-collector-contrib/pull/34537)) |
| `mongodbatlasreceiver` | `otelcol/mongodbatlasreceiver` | `github.com/open-telemetry/opentelemetry-collector-contrib/receiver/mongodbatlasreceiver` |  ([#34543](https://github.com/open-telemetry/opentelemetry-collector-contrib/pull/34543)) |
| `mongodbreceiver` | `otelcol/mongodbreceiver` | `github.com/open-telemetry/opentelemetry-collector-contrib/receiver/mongodbreceiver` |  ([#34544](https://github.com/open-telemetry/opentelemetry-collector-contrib/pull/34544)) |
| `mysqlreceiver` | `otelcol/mysqlreceiver` | `github.com/open-telemetry/opentelemetry-collector-contrib/receiver/mysqlreceiver` |  ([#34545](https://github.com/open-telemetry/opentelemetry-collector-contrib/pull/34545)) |
| `nginxreceiver` | `otelcol/nginxreceiver` | `github.com/open-telemetry/opentelemetry-collector-contrib/receiver/nginxreceiver` |  ([#34493](https://github.com/open-telemetry/opentelemetry-collector-contrib/pull/34493)) |
| `oracledbreceiver` | `otelcol/oracledbreceiver` | `github.com/open-telemetry/opentelemetry-collector-contrib/receiver/oracledbreceiver` |  ([#34491](https://github.com/open-telemetry/opentelemetry-collector-contrib/pull/34491)) |
| `postgresqlreceiver` | `otelcol/postgresqlreceiver` | `github.com/open-telemetry/opentelemetry-collector-contrib/receiver/postgresqlreceiver` |  ([#34476](https://github.com/open-telemetry/opentelemetry-collector-contrib/pull/34476)) |
| `probabilisticsamplerprocessor` | `otelcol/probabilisticsampler` | `github.com/open-telemetry/opentelemetry-collector-contrib/processor/probabilisticsamplerprocessor` |  ([#34550](https://github.com/open-telemetry/opentelemetry-collector-contrib/pull/34550)) |
| `prometheusreceiver` | `otelcol/prometheusreceiver` | `github.com/open-telemetry/opentelemetry-collector-contrib/receiver/prometheusreceiver` |  ([#34589](https://github.com/open-telemetry/opentelemetry-collector-contrib/pull/34589)) |
| `rabbitmqreceiver` | `otelcol/rabbitmqreceiver` | `github.com/open-telemetry/opentelemetry-collector-contrib/receiver/rabbitmqreceiver` |  ([#34475](https://github.com/open-telemetry/opentelemetry-collector-contrib/pull/34475)) |
| `sshcheckreceiver` | `otelcol/sshcheckreceiver` | `github.com/open-telemetry/opentelemetry-collector-contrib/receiver/sshcheckreceiver` |  ([#34448](https://github.com/open-telemetry/opentelemetry-collector-contrib/pull/34448)) |
| `vcenterreceiver` | `otelcol/vcenter` | `github.com/open-telemetry/opentelemetry-collector-contrib/receiver/vcenterreceiver` |  ([#34449](https://github.com/open-telemetry/opentelemetry-collector-contrib/pull/34449)) |
| `redisreceiver` | `otelcol/redisreceiver` | `github.com/open-telemetry/opentelemetry-collector-contrib/receiver/redisreceiver` |  ([#34470](https://github.com/open-telemetry/opentelemetry-collector-contrib/pull/34470)) |
| `routingprocessor` | `otelcol/routing` | `github.com/open-telemetry/opentelemetry-collector-contrib/processor/routingprocessor` |  ([#34550](https://github.com/open-telemetry/opentelemetry-collector-contrib/pull/34550)) |
| `solacereceiver` | `otelcol/solacereceiver` | `github.com/open-telemetry/opentelemetry-collector-contrib/receiver/solacereceiver` |  ([#34466](https://github.com/open-telemetry/opentelemetry-collector-contrib/pull/34466)) |
| `splunkenterprisereceiver` | `otelcol/splunkenterprisereceiver` | `github.com/open-telemetry/opentelemetry-collector-contrib/receiver/splunkenterprisereceiver` |  ([#34452](https://github.com/open-telemetry/opentelemetry-collector-contrib/pull/34452)) |
| `statsdreceiver` | `otelcol/statsdreceiver` | `github.com/open-telemetry/opentelemetry-collector-contrib/receiver/statsdreceiver` |  ([#34547](https://github.com/open-telemetry/opentelemetry-collector-contrib/pull/34547)) |
| `tailsamplingprocessor` | `otelcol/tailsampling` | `github.com/open-telemetry/opentelemetry-collector-contrib/processor/tailsamplingprocessor` |  ([#34550](https://github.com/open-telemetry/opentelemetry-collector-contrib/pull/34550)) |
| `sqlserverreceiver` | `otelcol/sqlserverreceiver` | `github.com/open-telemetry/opentelemetry-collector-contrib/receiver/sqlserverreceiver` |  ([#34451](https://github.com/open-telemetry/opentelemetry-collector-contrib/pull/34451)) |

- (Contrib) `elasticsearchreceiver`: Enable more index metrics by default ([#34396](https://github.com/open-telemetry/opentelemetry-collector-contrib/pull/34396))
  This enables the following metrics by default:
  `elasticsearch.index.documents`
  `elasticsearch.index.operations.merge.current`
  `elasticsearch.index.segments.count`
  To preserve previous behavior, update your Elasticsearch receiver configuration to disable these metrics.
- (Contrib) `vcenterreceiver`: Enables all of the vSAN metrics by default. ([#34409](https://github.com/open-telemetry/opentelemetry-collector-contrib/pull/34409))
  The following metrics will be enabled by default now:
  - vcenter.cluster.vsan.throughput
  - vcenter.cluster.vsan.operations
  - vcenter.cluster.vsan.latency.avg
  - vcenter.cluster.vsan.congestions
  - vcenter.host.vsan.throughput
  - vcenter.host.vsan.operations
  - vcenter.host.vsan.latency.avg
  - vcenter.host.vsan.congestions
  - vcenter.host.vsan.cache.hit_rate
  - vcenter.vm.vsan.throughput
  - vcenter.vm.vsan.operations
  - vcenter.vm.vsan.latency.avg
- (Contrib) `vcenterreceiver`: Several host performance metrics now return 1 data point per time series instead of 5. ([#34708](https://github.com/open-telemetry/opentelemetry-collector-contrib/pull/34708))
  The 5 data points previously sent represented consecutive 20s sampling periods. Depending on the collection interval 
  these could easily overlap. Sending just the latest of these data points is more in line with other performance metrics.
  
  This change also fixes an issue with the googlecloud exporter seeing these datapoints as duplicates.
  
  Following is the list of affected metrics which will now only report a single datapoint per set of unique attribute values.
  - vcenter.host.cpu.reserved
  - vcenter.host.disk.latency.avg
  - vcenter.host.disk.latency.max
  - vcenter.host.disk.throughput
  - vcenter.host.network.packet.drop.rate
  - vcenter.host.network.packet.error.rate
  - vcenter.host.network.packet.rate
  - vcenter.host.network.throughput
  - vcenter.host.network.usage
  
- (Splunk) Remove converters helping with old breaking changes. If those changes were not addressed, the collector will fail to start. ([#5267](https://github.com/signalfx/splunk-otel-collector/pull/5267))
  - Moving TLS config options in HEC exporter under tls group
  - Moving TLS insecure option in OTLP exporter under tls group
  - Renaming processor: k8s_tagger -> k8sattributes
  - Deprecation and removal of `ballast` extension
  - Debug exporter: `loglevel` -> `verbosity` renaming

### 🚀 New components 🚀

- (Splunk) Add Azure Blob receiver ([#5200](https://github.com/signalfx/splunk-otel-collector/pull/5200))
- (Splunk) Add Google Cloud PubSub receiver ([#5200](https://github.com/signalfx/splunk-otel-collector/pull/5200))

### 💡 Enhancements 💡

- (Core) `confmap`: Allow using any YAML structure as a string when loading configuration. ([#10800](https://github.com/open-telemetry/opentelemetry-collector/pull/10800))
  Previous to this change, slices could not be used as strings in configuration.
- (Core) `client`: Mark module as stable. ([#10775](https://github.com/open-telemetry/opentelemetry-collector/pull/10775))

- (Contrib) `azureeventhubreceiver`: Added traces support in azureeventhubreceiver ([#33583](https://github.com/open-telemetry/opentelemetry-collector-contrib/pull/33583))
- (Contrib) `processor/k8sattributes`: Add support for `container.image.repo_digests` metadata ([#34029](https://github.com/open-telemetry/opentelemetry-collector-contrib/pull/34029))
- (Contrib) `hostmetricsreceiver`: add reporting interval to entity event ([#34240](https://github.com/open-telemetry/opentelemetry-collector-contrib/pull/34240))
- (Contrib) `elasticsearchreceiver`: Add metric for active index merges ([#34387](https://github.com/open-telemetry/opentelemetry-collector-contrib/pull/34387))
- (Contrib) `kafkaexporter`: add an ability to partition logs based on resource attributes. ([#33229](https://github.com/open-telemetry/opentelemetry-collector-contrib/pull/33229))
- (Contrib) `pkg/ottl`: Add support for map literals in OTTL ([#32388](https://github.com/open-telemetry/opentelemetry-collector-contrib/pull/32388))
- (Contrib) `pkg/ottl`: Introduce ExtractGrokPatterns converter ([#32593](https://github.com/open-telemetry/opentelemetry-collector-contrib/pull/32593))
- (Contrib) `pkg/ottl`: Add the `MD5` function to convert the `value` into a MD5 hash/digest ([#33792](https://github.com/open-telemetry/opentelemetry-collector-contrib/pull/33792))
- (Contrib) `pkg/ottl`: Introduce `sha512` converter to generate SHA-512 hash/digest from given payload. ([#34007](https://github.com/open-telemetry/opentelemetry-collector-contrib/pull/34007))
- (Contrib) `kafkametricsreceiver`: Add option to configure cluster alias name and add new metrics for kafka topic configurations ([#34148](https://github.com/open-telemetry/opentelemetry-collector-contrib/pull/34148))
- (Contrib) `receiver/splunkhec`: Add a regex to enforce metrics naming for Splunk events fields based on metrics documentation. ([#34275](https://github.com/open-telemetry/opentelemetry-collector-contrib/pull/34275))
- (Contrib) `filelogreceiver`: Check for unsupported fractional seconds directive when converting strptime time layout to native format ([#34390](https://github.com/open-telemetry/opentelemetry-collector-contrib/pull/34390))
- (Contrib) `windowseventlogreceiver`: Add remote collection support to Stanza operator windows pkg to support remote log collect for the Windows Event Log receiver. ([#33100](https://github.com/open-telemetry/opentelemetry-collector-contrib/pull/33100))
- (Contrib) `solacereceiver`: Updated the format for generated metrics. Included a `receiver_name` attribute that identifies the Solace receiver that generated the metrics ([#34541](https://github.com/open-telemetry/opentelemetry-collector-contrib/pull/34541))
- (Contrib) `metricstransformprocessor`: Add scaling exponential histogram support ([#29803](https://github.com/open-telemetry/opentelemetry-collector-contrib/pull/29803))

### 🧰 Bug fixes 🧰

- (Core) `configtelemetry`: Add 10s read header timeout on the configtelemetry Prometheus HTTP server. ([#5699](https://github.com/open-telemetry/opentelemetry-collector/pull/5699))
- (Core) `service`: Allow users to disable the tracer provider via the feature gate `service.noopTracerProvider` ([#10858](https://github.com/open-telemetry/opentelemetry-collector/pull/10858))
  The service is returning an instance of a SDK tracer provider regardless of whether there were any processors configured causing resources to be consumed unnecessarily.
- (Core) `processorhelper`: Fix processor metrics not being reported initially with 0 values. ([#10855](https://github.com/open-telemetry/opentelemetry-collector/pull/10855))
- (Core) `service`: Implement the `temporality_preference` setting for internal telemetry exported via OTLP ([#10745](https://github.com/open-telemetry/opentelemetry-collector/pull/10745))
- (Core) `configauth`: Fix unmarshaling of authentication in HTTP servers. ([#10750](https://github.com/open-telemetry/opentelemetry-collector/pull/10750))

- (Core) `component`: Allow component names of up to 1024 characters in length. ([#10816](https://github.com/open-telemetry/opentelemetry-collector/pull/10816))
- (Core) `service`: Fix memory leaks during service package shutdown ([#9241](https://github.com/open-telemetry/opentelemetry-collector/pull/9241))
- (Core) `batchprocessor`: Update units for internal telemetry ([#10652](https://github.com/open-telemetry/opentelemetry-collector/pull/10652))

- (Contrib) `configauth`: Fix unmarshaling of authentication in HTTP servers. ([#34325](https://github.com/open-telemetry/opentelemetry-collector-contrib/pull/34325))
  This brings in a bug fix from the core collector. See https://github.com/open-telemetry/opentelemetry-collector/issues/10750.
- (Contrib) `docker_observer`: Change default endpoint for `docker_observer` on Windows to `npipe:////./pipe/docker_engine` ([#34358](https://github.com/open-telemetry/opentelemetry-collector-contrib/pull/34358))
- (Contrib) `pkg/translator/jaeger`: Change the translation to jaeger spans to match semantic conventions. ([#34368](https://github.com/open-telemetry/opentelemetry-collector-contrib/pull/34368))
  `otel.library.name` is deprecated and replaced by `otel.scope.name`
  `otel.library.version` is deprecated and replaced by `otel.scope.version`

- (Contrib) `pkg/stanza`: Ensure that errors from `Process` and `Write` do not break for loops ([#34295](https://github.com/open-telemetry/opentelemetry-collector-contrib/pull/34295))
- (Contrib) `azuremonitorreceiver`: Add Azure China as a `cloud` option. ([#34315](https://github.com/open-telemetry/opentelemetry-collector-contrib/pull/34315))
- (Contrib) `postgresqlreceiver`: Support unix socket based replication by handling null values in the client_addr field ([#33107](https://github.com/open-telemetry/opentelemetry-collector-contrib/pull/33107))
- (Contrib) `splunkhecexporter`: Copy the bytes to be placed in the request body to avoid corruption on reuse ([#34357](https://github.com/open-telemetry/opentelemetry-collector-contrib/pull/34357))
  This bug is a manifestation of https://github.com/golang/go/issues/51907.
  Under high load, the pool of buffers used to send requests is reused enough
  that the same buffer is used concurrently to process data and be sent as request body.
  The fix is to copy the payload into a new byte array before sending it.
- (Contrib) `pkg/stanza`: fix nil value conversion ([#34672](https://github.com/open-telemetry/opentelemetry-collector-contrib/pull/34762))

## v0.106.1

This Splunk OpenTelemetry Collector release includes changes from the [opentelemetry-collector v0.106.1](https://github.com/open-telemetry/opentelemetry-collector/releases/tag/v0.106.1) and the [opentelemetry-collector-contrib v0.106.1](https://github.com/open-telemetry/opentelemetry-collector-contrib/releases/tag/v0.106.1) releases where appropriate.

### 🧰 Bug fixes 🧰

- (Splunk) Upgrade some `core` dependencies to proper `v0.106.1` version. ([#5203](https://github.com/signalfx/splunk-otel-collector/pull/5203))

## v0.106.0

This Splunk OpenTelemetry Collector release includes changes from the [opentelemetry-collector v0.106.0](https://github.com/open-telemetry/opentelemetry-collector/releases/tag/v0.106.0)-[v0.106.1](https://github.com/open-telemetry/opentelemetry-collector/releases/tag/v0.106.1) and the [opentelemetry-collector-contrib v0.106.0](https://github.com/open-telemetry/opentelemetry-collector-contrib/releases/tag/v0.106.0)-[v0.106.1](https://github.com/open-telemetry/opentelemetry-collector-contrib/releases/tag/v0.106.1) releases where appropriate.

Note: Some `core` dependencies were incorrectly still set to `v0.105.0` for this release.

### 🛑 Breaking changes 🛑

- (Core) `service`: Update all metrics to include `otelcol_` prefix to ensure consistency across OTLP and Prometheus metrics ([#9759](https://github.com/open-telemetry/opentelemetry-collector/pull/9759))
  This change is marked as a breaking change as anyone that was using OTLP for metrics will
  see the new prefix which was not present before. Prometheus generated metrics remain
  unchanged.
- (Core) `confighttp`: Delete `ClientConfig.CustomRoundTripper` ([#8627](https://github.com/open-telemetry/opentelemetry-collector/pull/8627))
  Set (*http.Client).Transport on the *http.Client returned from ToClient to configure this.
- (Core) `confmap`: When passing configuration for a string field using any provider, use the verbatim string representation as the value. ([#10605](https://github.com/open-telemetry/opentelemetry-collector/pull/10605), [#10405](https://github.com/open-telemetry/opentelemetry-collector/pull/10405))
  This matches the behavior of `${ENV}` syntax prior to the promotion of the `confmap.unifyEnvVarExpansion` feature gate
  to beta. It changes the behavior of the `${env:ENV}` syntax with escaped strings.
- (Core) `component`: Adds restrictions on the character set for component.ID name. ([#10673](https://github.com/open-telemetry/opentelemetry-collector/pull/10673))
- (Core) `processor/memorylimiter`: The memory limiter processor will no longer account for ballast size. ([#10696](https://github.com/open-telemetry/opentelemetry-collector/pull/10696))
  If you are already using GOMEMLIMIT instead of the ballast extension this does not affect you.
- (Core) `extension/memorylimiter`: The memory limiter extension will no longer account for ballast size. ([#10696](https://github.com/open-telemetry/opentelemetry-collector/pull/10696))
  If you are already using GOMEMLIMIT instead of the ballast extension this does not affect you.
- (Core) `service`: The service will no longer be able to get a ballast size from the deprecated ballast extension. ([#10696](https://github.com/open-telemetry/opentelemetry-collector/pull/10696))
  If you are already using GOMEMLIMIT instead of the ballast extension this does not affect you.
- (Contrib) `vcenterreceiver`: Enables various vCenter metrics that were disabled by default until v0.106.0 ([#33607](https://github.com/open-telemetry/opentelemetry-collector-contrib/pull/33607))
  The following metrics will be enabled by default "vcenter.datacenter.cluster.count", "vcenter.datacenter.vm.count", "vcenter.datacenter.datastore.count",
  "vcenter.datacenter.host.count", "vcenter.datacenter.disk.space", "vcenter.datacenter.cpu.limit", "vcenter.datacenter.memory.limit",
  "vcenter.resource_pool.memory.swapped", "vcenter.resource_pool.memory.ballooned", and "vcenter.resource_pool.memory.granted". The
  "resourcePoolMemoryUsageAttribute" has also been bumped up to release v.0.107.0
- (Contrib) `k8sattributesprocessor`: Deprecate `extract.annotations.regex` and `extract.labels.regex` config fields in favor of the `ExtractPatterns` function in the transform processor. The `FieldExtractConfig.Regex` parameter will be removed in version v0.111.0. ([#25128](https://github.com/open-telemetry/opentelemetry-collector-contrib/pull/25128))
  Deprecating of FieldExtractConfig.Regex parameter means that it is recommended to use the `ExtractPatterns` function from the transform processor instead. To convert your current configuration please check the `ExtractPatterns` function [documentation](https://github.com/open-telemetry/opentelemetry-collector-contrib/tree/main/pkg/ottl/ottlfuncs#extractpatterns). You should use the `pattern` parameter of `ExtractPatterns` instead of using the `FieldExtractConfig.Regex` parameter.

### 🚩Deprecations 🚩

- (Splunk) Deprecate the collectd/health-checker plugin ([#5167](https://github.com/signalfx/splunk-otel-collector/pull/5167))
- (Splunk) Deprecate the telegraf/exec monitor ([#5171](https://github.com/signalfx/splunk-otel-collector/pull/5171))

### 🚀 New components 🚀

- (Splunk) Add Elasticsearch receiver ([#5165](https://github.com/signalfx/splunk-otel-collector/pull/5165/))
- (Splunk) Add HAProxy receiver ([#5163](https://github.com/signalfx/splunk-otel-collector/pull/5163))

### 💡 Enhancements 💡

- (Splunk) Auto Discovery for Linux:
  - Bring Apache Web Server receiver into the discovery mode ([#5116](https://github.com/signalfx/splunk-otel-collector/pull/5116))
- (Splunk) linux installer script: decouple the endpoint and protocol options ([#5164](https://github.com/signalfx/splunk-otel-collector/pull/5164))
- (Splunk) Bump version of com.signalfx.public:signalfx-commons-protoc-java to 1.0.44 ([#5186](https://github.com/signalfx/splunk-otel-collector/pull/5186))
- (Splunk) Bump version of github.com/snowflakedb/gosnowflake from to 1.11.0 ([#5176](https://github.com/signalfx/splunk-otel-collector/pull/5176))
- (Core) `exporterhelper`: Add data_type attribute to `otelcol_exporter_queue_size` metric to report the type of data being processed. ([#9943](https://github.com/open-telemetry/opentelemetry-collector/pull/9943))
- (Core) `confighttp`: Add option to include query params in auth context ([#4806](https://github.com/open-telemetry/opentelemetry-collector/pull/4806))
- (Core) `configgrpc`: gRPC auth errors now return gRPC status code UNAUTHENTICATED (16) ([#7646](https://github.com/open-telemetry/opentelemetry-collector/pull/7646))
- (Core) `httpprovider, httpsprovider`: Validate URIs in HTTP and HTTPS providers before fetching. ([#10468](https://github.com/open-telemetry/opentelemetry-collector/pull/10468))
- (Contrib) `processor/transform`: Add `scale_metric` function that scales all data points in a metric. ([#16214](https://github.com/open-telemetry/opentelemetry-collector-contrib/pull/16214))
- (Contrib) `vcenterreceiver`: Adds vCenter vSAN host metrics. ([#33556](https://github.com/open-telemetry/opentelemetry-collector-contrib/pull/33556))
  Introduces the following vSAN host metrics to the vCenter receiver:
  - vcenter.host.vsan.throughput
  - vcenter.host.vsan.iops
  - vcenter.host.vsan.congestions
  - vcenter.host.vsan.cache.hit_rate
  - vcenter.host.vsan.latency.avg
- (Contrib) `transformprocessor`: Support aggregating metrics based on their attributes. ([#16224](https://github.com/open-telemetry/opentelemetry-collector-contrib/pull/16224))
- (Contrib) `metricstransformprocessor`: Adds the 'median' aggregation type to the Metrics Transform Processor. Also uses the refactored aggregation business logic from internal/core package. ([#16224](https://github.com/open-telemetry/opentelemetry-collector-contrib/pull/16224))
- (Contrib) `hostmetricsreceiver`: allow configuring log pipeline to send host EntityState event ([#33927](https://github.com/open-telemetry/opentelemetry-collector-contrib/pull/33927))
- (Contrib) `windowsperfcountersreceiver`: Improve handling of non-existing instances for Windows Performance Counters ([#33815](https://github.com/open-telemetry/opentelemetry-collector-contrib/pull/33815))
  It is an expected that when querying Windows Performance Counters the targeted instances may not be present.
  The receiver will no longer require the use of `recreate_query` to handle non-existing instances.
  As soon as the instances are available, the receiver will start collecting metrics for them.
  There won't be warning log messages when there are no matches for the configured instances.
- (Contrib) `kafkareceiver`: Add settings session_timeout and heartbeat_interval to Kafka Receiver for group management facilities ([#28630](https://github.com/open-telemetry/opentelemetry-collector-contrib/pull/28630))
- (Contrib) `vcenterreceiver`: Adds a number of default disabled vSAN metrics for Clusters. ([#33556](https://github.com/open-telemetry/opentelemetry-collector-contrib/pull/33556))
- (Contrib) `vcenterreceiver`: Adds a number of default disabled vSAN metrics for Virtual Machines. ([#33556](https://github.com/open-telemetry/opentelemetry-collector-contrib/pull/33556))

### 🧰 Bug fixes 🧰

- (Core) `processorhelper`: update units for internal telemetry ([#10647](https://github.com/open-telemetry/opentelemetry-collector/pull/10647))
- (Core) `confmap`: Increase the amount of recursion and URI expansions allowed in a single line ([#10712](https://github.com/open-telemetry/opentelemetry-collector/pull/10712))
- (Core) `exporterhelper`: There is no guarantee that after the exporterhelper sends the plog/pmetric/ptrace data downstream that the data won't be mutated in some way. (e.g by the batch_sender) This mutation could result in the proceeding call to req.ItemsCount() to provide inaccurate information to be logged. ([#10033](https://github.com/open-telemetry/opentelemetry-collector/pull/10033))
- (Core) `exporterhelper`: Update units for internal telemetry ([#10648](https://github.com/open-telemetry/opentelemetry-collector/pull/10648))
- (Core) `receiverhelper`: Update units for internal telemetry ([#10650](https://github.com/open-telemetry/opentelemetry-collector/pull/10650))
- (Core) `scraperhelper`: Update units for internal telemetry ([#10649](https://github.com/open-telemetry/opentelemetry-collector/pull/10649))
- (Core) `service`: Use Command/Version to populate service name/version attributes ([#10644](https://github.com/open-telemetry/opentelemetry-collector/pull/10644))
- (Core) `configauth`: Fix unmarshaling of authentication in HTTP servers. ([#10750](https://github.com/open-telemetry/opentelemetry-collector/pull/10750))
- (Contrib) `opencensusreceiver`: Do not report an error into resource status during receiver shutdown when the listener connection was closed. ([#33865](https://github.com/open-telemetry/opentelemetry-collector-contrib/pull/33865))
- (Contrib) `statsdeceiver`: Log only non-EOF errors when reading payload received via TCP. ([#33951](https://github.com/open-telemetry/opentelemetry-collector-contrib/pull/33951))
- (Contrib) `vcenterreceiver`: Adds destroys to the ContainerViews in the client. ([#34254](https://github.com/open-telemetry/opentelemetry-collector-contrib/pull/34254))
  This may not be necessary, but it should be better practice than not.

## v0.105.0

This Splunk OpenTelemetry Collector release includes changes from the [opentelemetry-collector v0.105.0](https://github.com/open-telemetry/opentelemetry-collector/releases/tag/v0.105.0) and the [opentelemetry-collector-contrib v0.105.0](https://github.com/open-telemetry/opentelemetry-collector-contrib/releases/tag/v0.105.0) releases where appropriate.

### 🛑 Breaking changes 🛑

- (Splunk) Don't expand environment variables starting with $$ in configuration files. This behavior was introduced
  in v0.42.0 to support a bug causing double expansion. $$ is treated as an escape sequence representing a literal
  $ character ([#5134](https://github.com/signalfx/splunk-otel-collector/pull/5134))
- (Core) `service`: add `service.disableOpenCensusBridge` feature gate which is enabled by default to remove the dependency on OpenCensus ([#10414](https://github.com/open-telemetry/opentelemetry-collector/pull/10414))
- (Core) `confmap`: Promote `confmap.strictlyTypedInput` feature gate to beta. ([#10552](https://github.com/open-telemetry/opentelemetry-collector/pull/10552))
  This feature gate changes the following:
  - Configurations relying on the implicit type casting behaviors listed on [#9532](https://github.com/open-telemetry/opentelemetry-collector/issues/9532) will start to fail.
  - Configurations using URI expansion (i.e. `field: ${env:ENV}`) for string-typed fields will use the value passed in `ENV` verbatim without intermediate type casting.
- (Contrib) `stanza`: errors from Operator.Process are returned instead of silently ignored. ([#33783](https://github.com/open-telemetry/opentelemetry-collector-contrib/pull/33783))
  This public function is affected: https://pkg.go.dev/github.com/open-telemetry/opentelemetry-collector-contrib/pkg/stanza@v0.104.0/operator/helper#WriterOperator.Write
- (Contrib) `vcenterreceiver`: Enables various vCenter metrics that were disabled by default until v0.105 ([#34022](https://github.com/open-telemetry/opentelemetry-collector-contrib/pull/34022))
  The following metrics will be enabled by default "vcenter.host.network.packet.drop.rate",
  "vcenter.vm.cpu.readiness", "vcenter.host.cpu.capacity", and "vcenter.host.cpu.reserved".

### 🚩Deprecations 🚩

- (Splunk) Deprecate usage of bare environment variables and config sources in configuration files ([#5153](https://github.com/signalfx/splunk-otel-collector/pull/5153))
  - Use `${env:VAR}` or `${VAR}` instead of `$VAR`.
  - Use `${uri:selector}` instead of `$uri:selector`, e.g. `${file:/path/to/file}` instead of `$file:/path/to/file`.

### 💡 Enhancements 💡
- (Splunk) Auto Discovery for Linux:
  - Bring SQL Server receiver into the discovery mode ([#5109](https://github.com/signalfx/splunk-otel-collector/pull/5109))
  - Bring Cassanda JMX receiver into the discovery mode ([#5112](https://github.com/signalfx/splunk-otel-collector/pull/5112))
  - Bring RabbitMQ receiver into the discovery mode ([#5051](https://github.com/signalfx/splunk-otel-collector/pull/5051))
- (Splunk) Update bundled OpenJDK to [11.0.24_8](https://github.com/adoptium/temurin11-binaries/releases/tag/jdk-11.0.24%2B8) ([#5113](https://github.com/signalfx/splunk-otel-collector/pull/5113), [#5119](https://github.com/signalfx/splunk-otel-collector/pull/5119))
- (Splunk) Upgrade github.com/hashicorp/vault to v1.17.2 ([#5089](https://github.com/signalfx/splunk-otel-collector/pull/5089))
- (Splunk) Upgrade github.com/go-zookeeper/zk to 1.0.4 ([#5146](https://github.com/signalfx/splunk-otel-collector/pull/5146))
- (Core) `configtls`: Mark module as stable. ([#9377](https://github.com/open-telemetry/opentelemetry-collector/pull/9377))
- (Core) `confmap`: Remove extra closing parenthesis in sub-config error ([#10480](https://github.com/open-telemetry/opentelemetry-collector/pull/10480))
- (Core) `configgrpc`: Update the default load balancer strategy to round_robin ([#10319](https://github.com/open-telemetry/opentelemetry-collector/pull/10319))
  To restore the behavior that was previously the default, set `balancer_name` to `pick_first`.
- (Core) `otelcol`: Add go module to components subcommand. ([#10570](https://github.com/open-telemetry/opentelemetry-collector/pull/10570))
- (Core) `confmap`: Add explanation to errors related to `confmap.strictlyTypedInput` feature gate. ([#9532](https://github.com/open-telemetry/opentelemetry-collector/pull/9532))
- (Core) `confmap`: Allow using `map[string]any` values in string interpolation ([#10605](https://github.com/open-telemetry/opentelemetry-collector/pull/10605))
- (Contrib) `pkg/ottl`: Added Hex() converter function ([#31929](https://github.com/open-telemetry/opentelemetry-collector-contrib/pull/31929))
- (Contrib) `pkg/ottl`: Add IsRootSpan() converter function. ([#32918](https://github.com/open-telemetry/opentelemetry-collector-contrib/pull/32918))
  Converter `IsRootSpan()` returns `true` if the span in the corresponding context is root, that means its `parent_span_id` equals to hexadecimal representation of zero. In all other scenarios function returns `false`.
- (Contrib) `vcenterreceiver`: Adds additional vCenter resource pool metrics and a memory_usage_type attribute for vcenter.resource_pool.memory.usage metric to use. ([#33607](https://github.com/open-telemetry/opentelemetry-collector-contrib/pull/33607))
  Added "vcenter.resource_pool.memory.swapped", "vcenter.resource_pool.memory.ballooned", and "vcenter.resource_pool.memory.granted"
  metrics. Also added an additional attribute, "memory_usage_type" for "vcenter.resource_pool.memory.usage" metric, which is currently under a feature gate.
- (Contrib) `kubeletstatsreceiver`: Add `k8s.pod.memory.node.utilization` and `k8s.container.memory.node.utilization` metrics ([#33591](https://github.com/open-telemetry/opentelemetry-collector-contrib/pull/33591))
- (Contrib) `vcenterreceiver`: Adds vCenter metrics at the datacenter level. ([#33607](https://github.com/open-telemetry/opentelemetry-collector-contrib/pull/33607))
  Introduces various datacenter metrics which work by aggregating stats from datastores, clusters, hosts, and VM's.
- (Contrib) `processor/resource, processor/attributes`: Add an option to extract value from a client address by specifying `client.address` value in the `from_context` field. (#34051) ([#33607](https://github.com/open-telemetry/opentelemetry-collector-contrib/pull/33607))
- (Contrib) `receiver/azuremonitorreceiver`: Add support for Managed Identity and Default Credential auth ([#31268](https://github.com/open-telemetry/opentelemetry-collector-contrib/pull/31268), [#33584](https://github.com/open-telemetry/opentelemetry-collector-contrib/pull/33584))
- (Contrib) `azuremonitorreceiver`: Add `maximum_number_of_records_per_resource` config parameter in order to overwrite default ([#32165](https://github.com/open-telemetry/opentelemetry-collector-contrib/pull/32165))
- (Contrib) `cloudfoundryreceiver`: Add support to receive CloudFoundry Logs ([#32671](https://github.com/open-telemetry/opentelemetry-collector-contrib/pull/32671))
- (Contrib) `cmd/opampsupervisor`: Adds support for forwarding custom messages to/from the agent ([#33575](https://github.com/open-telemetry/opentelemetry-collector-contrib/pull/33575))
- (Contrib) `splunkhecexporter`: Increase the performance of JSON marshaling ([#34011](https://github.com/open-telemetry/opentelemetry-collector-contrib/pull/34011))
- (Contrib) `loadbalancingexporter`: Adds a new streamID routingKey, which will route based on the datapoint ID. See updated README for details ([#32513](https://github.com/open-telemetry/opentelemetry-collector-contrib/pull/32513))
- (Contrib) `dockerobserver`: Add hint to error when using float for `api_version` field ([#34043](https://github.com/open-telemetry/opentelemetry-collector-contrib/pull/34043))
- (Contrib) `pkg/ottl`: Emit traces for statement sequence executions to troubleshoot OTTL statements/conditions ([#33433](https://github.com/open-telemetry/opentelemetry-collector-contrib/pull/33433))
- (Contrib) `pkg/stanza`: Bump 'logs.jsonParserArray' and 'logs.assignKeys' feature gates to beta. ([#33948](https://github.com/open-telemetry/opentelemetry-collector-contrib/pull/33948))
  - This enables the feature gates by default to allow use of the `json_array_parser` and `assign_keys` operations.
- (Contrib) `receiver/filelog`: Add filelog.container.removeOriginalTimeField feature-flag for removing original time field ([#33946](https://github.com/open-telemetry/opentelemetry-collector-contrib/pull/33946))
- (Contrib) `statsdreceiver`: Allow configuring summary percentiles ([#33701](https://github.com/open-telemetry/opentelemetry-collector-contrib/pull/33701))
- (Contrib) `pkg/stanza`: Switch to faster json parser lib for container operator ([#33929](https://github.com/open-telemetry/opentelemetry-collector-contrib/pull/33929))
- (Contrib) `telemetrygen`: telemetrygen `--rate` flag changed from Int64 to Float64 ([#33984](https://github.com/open-telemetry/opentelemetry-collector-contrib/pull/33984))
- (Contrib) `windowsperfcountersreceiver`: `windowsperfcountersreceiver` now appends an index number to additional instance names that share a name. An example of this is when scraping `process(*)` counters with multiple running instances of the same executable. ([#32319](https://github.com/open-telemetry/opentelemetry-collector-contrib/pull/32319))
  **NOTES**
  - This change can expose cardinality issues where the counters were previously collapsed under the non-indexed instance name.
  - The change mimics Windows Performance Monitor behavior: The first instance name remains unchanged, additional instances are suffixed with `#<N>` where `N=1` and is increased for each duplicate.
    - e.g. Given 3 powershell instances, this will return `powershell`, `powershell#1` and `powershell#2`.

### 🧰 Bug fixes 🧰
- (Splunk) Auto Discovery for Linux:
  - Fix kafkametrics k8s issues for Auto Discovery ([#5103](https://github.com/signalfx/splunk-otel-collector/pull/5103))
  - Reuse discovery receiver's obsreport for receivercreator ([#5111](https://github.com/signalfx/splunk-otel-collector/pull/5111))
- (Core) `confmap`: Fixes issue where confmap could not escape `$$` when `confmap.unifyEnvVarExpansion` is enabled. ([#10560](https://github.com/open-telemetry/opentelemetry-collector/pull/10560))
- (Core) `otlpreceiver`: Fixes a bug where the otlp receiver's http response was not properly translating grpc error codes to http status codes. ([#10574](https://github.com/open-telemetry/opentelemetry-collector/pull/10444))
- (Core) `exporterhelper`: Fix incorrect deduplication of otelcol_exporter_queue_size and otelcol_exporter_queue_capacity metrics if multiple exporters are used. ([#10444](https://github.com/open-telemetry/opentelemetry-collector/pull/10226))
- (Core) `service/telemetry`: Add ability to set service.name for spans emitted by the Collector ([#10489](https://github.com/open-telemetry/opentelemetry-collector/pull/10489))
- (Core) `internal/localhostgate`: Correctly log info message when `component.UseLocalHostAsDefaultHost` is enabled ([#8510](https://github.com/open-telemetry/opentelemetry-collector/pull/8510))
- (Contrib) `countconnector`: Updating the stability to reflect that the component is shipped as part of contrib. ([#33903](https://github.com/open-telemetry/opentelemetry-collector-contrib/pull/33903))
- (Contrib) `httpcheckreceiver`: Updating the stability to reflect that the component is shipped as part of contrib. ([#33897](https://github.com/open-telemetry/opentelemetry-collector-contrib/pull/33897))
- (Contrib) `probabilisticsamplerprocessor`: Fix bug where log sampling was being reported by the counter `otelcol_processor_probabilistic_sampler_count_traces_sampled` ([#33874](https://github.com/open-telemetry/opentelemetry-collector-contrib/pull/33874))
- (Contrib) `processor/groupbyattrsprocessor`: Fix dropping of metadata fields when processing metrics. ([#33419](https://github.com/open-telemetry/opentelemetry-collector-contrib/pull/33419))
- (Contrib) `prometheusreceiver`: Fix hash computation to include non exported fields like regex in scrape configuration for TargetAllocator ([#29313](https://github.com/open-telemetry/opentelemetry-collector-contrib/pull/29313))
- (Contrib) `kafkametricsreceiver`: Fix issue with incorrect consumer offset ([#33309](https://github.com/open-telemetry/opentelemetry-collector-contrib/pull/33309))
- (Contrib) `sqlserverreceiver`: Enable default metrics to properly trigger SQL Server scrape ([#34065](https://github.com/open-telemetry/opentelemetry-collector-contrib/pull/34065))
- (Contrib) `syslogreceiver`: Allow to define `max_octets` for octet counting RFC5424 syslog parser ([#33182](https://github.com/open-telemetry/opentelemetry-collector-contrib/pull/33182))
- (Contrib) `windowsperfcountersreceiver`: Metric definitions with no matching performance counter are no longer included as metrics with zero datapoints in the scrape output. ([#4972](https://github.com/open-telemetry/opentelemetry-collector-contrib/pull/4972))

## v0.104.0

This Splunk OpenTelemetry Collector release includes changes from the [opentelemetry-collector v0.104.0](https://github.com/open-telemetry/opentelemetry-collector/releases/tag/v0.104.0) and the [opentelemetry-collector-contrib v0.104.0](https://github.com/open-telemetry/opentelemetry-collector-contrib/releases/tag/v0.104.0) releases where appropriate.

> :warning: In our efforts to align with the [goals](https://github.com/open-telemetry/opentelemetry-collector/blob/main/docs/rfcs/env-vars.md) defined upstream for environment variable resolution in the Collector's configuration, the Splunk OpenTelemetry Collector will be dropping support for expansion of BASH-style environment variables, such as `$FOO` in the configuration in an upcoming version. Users are advised to update their Collector's configuration to use `${env:FOO}` instead.

> 🚩 When setting properties for discovery receiver as environment variables (`SPLUNK_DISCOVERY_*`), the values cannot reference other environment variables without curly-braces. For example, user is trying to set discovery property `SPLUNK_DISCOVERY_EXTENSIONS_k8s_observer_ENABLED` to the value of another env var, `K8S_ENVIRONMENT`.
> For versions older than 0.104.0, setting it as `SPLUNK_DISCOVERY_EXTENSIONS_k8s_observer_ENABLED=\$K8S_ENVIRONMENT` (note the escaped variable name does not have curly braces) was valid. But from v0.104.0, env var names need to be passed with braces. For this example, user should modify it to `SPLUNK_DISCOVERY_EXTENSIONS_k8s_observer_ENABLED=\${K8S_ENVIRONMENT}`.

### ❗ Known Issues ❗

- A bug was discovered (and fixed in a future version) where expansion logic in confmaps wasn't correctly handling the escaping of $$ ([#10560](https://github.com/open-telemetry/opentelemetry-collector/pull/10560))
  - If you rely on the previous functionality, disable the `confmap.unifyEnvVarExpansion` feature gate. Note that this is a temporary workaround, and the root issue will be fixed in the next release by ([#10560](https://github.com/open-telemetry/opentelemetry-collector/pull/10560)).

### 🛑 Breaking changes 🛑

- (Splunk) Auto Discovery for Linux:
  - Update `splunk-otel-java` to v2.5.0 for the `splunk-otel-auto-instrumentation` deb/rpm packages. This is a major version bump that includes breaking changes. Check the [release notes](https://github.com/signalfx/splunk-otel-java/releases/tag/v2.5.0) for details about breaking changes.

- (Core) `filter`: Remove deprecated `filter.CombinedFilter` ([#10348](https://github.com/open-telemetry/opentelemetry-collector/pull/10348))

- (Core) `otelcol`: By default, `otelcol.NewCommand` and `otelcol.NewCommandMustSetProvider` will set the `DefaultScheme` to `env`. ([#10435](https://github.com/open-telemetry/opentelemetry-collector/pull/10435))

- (Core) `expandconverter`: By default expandconverter will now error if it is about to expand `$FOO` syntax. Update configuration to use `${env:FOO}` instead or disable the `confmap.unifyEnvVarExpansion` feature gate. ([#10435](https://github.com/open-telemetry/opentelemetry-collector/pull/10435))

- (Core) `otlpreceiver`: Switch to `localhost` as the default for all endpoints. ([#8510](https://github.com/open-telemetry/opentelemetry-collector/pull/8510))
  Disable the `component.UseLocalHostAsDefaultHost` feature gate to temporarily get the previous default.

- (Splunk) `discovery`: When setting properties for discovery receiver as environment variables (`SPLUNK_DISCOVERY_*`), the values cannot reference other escaped environment variables without braces. For example, when trying to set discovery property `SPLUNK_DISCOVERY_EXTENSIONS_k8s_observer_ENABLED` to the value of another env var, `K8S_ENVIRONMENT`. For versions older than 0.104.0, setting it as `SPLUNK_DISCOVERY_EXTENSIONS_k8s_observer_ENABLED=\$K8S_ENVIRONMENT` (note the escaped variable name does not have braces) was valid. But from v0.104.0, env var names need to be passed with braces. For this example, user should modify it to `SPLUNK_DISCOVERY_EXTENSIONS_k8s_observer_ENABLED=\${K8S_ENVIRONMENT}`

- (Contrib) `vcenterreceiver`: Drops support for vCenter 6.7 ([#33607](https://github.com/open-telemetry/opentelemetry-collector-contrib/pull/33607))

- (Contrib) `all`: Promote `component.UseLocalHostAsDefaultHost` feature gate to beta. This changes default endpoints from 0.0.0.0 to localhost ([#30702](https://github.com/open-telemetry/opentelemetry-collector-contrib/pull/30702))
  This change affects the following components:
    - extension/health_check
    - receiver/jaeger
    - receiver/sapm
    - receiver/signalfx
    - receiver/splunk_hec
    - receiver/zipkin

- (Contrib) `receiver/mongodb`: Graduate receiver.mongodb.removeDatabaseAttr feature gate to stable ([#24972](https://github.com/open-telemetry/opentelemetry-collector-contrib/pull/24972))

### 💡 Enhancements 💡

- (Splunk) Auto Discovery for Linux:
  - Linux installer script:
    - The default for the `--otlp-endpoint` option is now empty, i.e. defers to the default `OTEL_EXPORTER_OTLP_ENDPOINT` value for each activated SDK
    - Add new `--otlp-endpoint-protocol <protocol>` option to set the `OTEL_EXPORTER_OTLP_PROTOCOL` environment variable for the configured endpoint. Only applicable if the `--otlp-endpoint` option is also specified.
    - Add new `--metrics-exporter <exporter>` option to configure the `OTEL_METRICS_EXPORTER` environment variable for instrumentation metrics. Specify `none` to disable metric collection and export.
- (Splunk) Set Go garbage collection target percentage to 400% ([#5034](https://github.com/signalfx/splunk-otel-collector/pull/5034))
  After removal of memory_ballast extension in v0.97.0, the Go garbage collection is running more aggressively, which
  increased CPU usage and leads to reduced throughput of the collector. This change reduces the frequency of garbage
  collection cycles to improves performance of the collector for typical workloads. As a result, the collector will
  report higher memory usage, but it will be bound to the same configured limits. If you want to revert to the previous
  behavior, set the `GOGC` environment variable to `100`.
- (Splunk) Upgrade to golang 1.21.12 ([#5074](https://github.com/signalfx/splunk-otel-collector/pull/5074))
- (Core) `confighttp`: Add support for cookies in HTTP clients with `cookies::enabled`. ([#10175](https://github.com/open-telemetry/opentelemetry-collector/pull/10175))
  The method `confighttp.ToClient` will return a client with a `cookiejar.Jar` which will reuse cookies from server responses in subsequent requests.
- (Core) `exporter/debug`: In `normal` verbosity, display one line of text for each telemetry record (log, data point, span) ([#7806](https://github.com/open-telemetry/opentelemetry-collector/pull/7806))
- (Core) `exporter/debug`: Add option `use_internal_logger` ([#10226](https://github.com/open-telemetry/opentelemetry-collector/pull/10226))
- (Core) `configretry`: Mark module as stable. ([#10279](https://github.com/open-telemetry/opentelemetry-collector/pull/10279))
- (Core) `exporter/debug`: Print Span.TraceState() when present. ([#10421](https://github.com/open-telemetry/opentelemetry-collector/pull/10421))
  Enables viewing sampling threshold information (as by OTEP 235 samplers).
- (Core) `processorhelper`: Add \"inserted\" metrics for processors. ([#10353](https://github.com/open-telemetry/opentelemetry-collector/pull/10353))
  This includes the following metrics for processors:
  - `processor_inserted_spans`
  - `processor_inserted_metric_points`
  - `processor_inserted_log_records`
- (Contrib) `k8sattributesprocessor`: Add support for exposing `k8s.pod.ip` as a resource attribute ([#32960](https://github.com/open-telemetry/opentelemetry-collector-contrib/pull/32960))
- (Contrib) `vcenterreceiver`: Adds vCenter CPU readiness metric for VMs. ([#33607](https://github.com/open-telemetry/opentelemetry-collector-contrib/pull/33607))
- (Contrib) `receiver/mongodb`: Ensure support of 6.0 and 7.0 MongoDB versions with integration tests ([#32716](https://github.com/open-telemetry/opentelemetry-collector-contrib/pull/32716))
- (Contrib) `pkg/stanza`: Switch JSON parser used by json_parser to github.com/goccy/go-json ([#33784](https://github.com/open-telemetry/opentelemetry-collector-contrib/pull/33784))
- (Contrib) `k8sobserver`: Add support for k8s.ingress endpoint. ([#32971](https://github.com/open-telemetry/opentelemetry-collector-contrib/pull/32971))
- (Contrib) `statsdreceiver`: Optimize statsdreceiver to reduce object allocations ([#33683](https://github.com/open-telemetry/opentelemetry-collector-contrib/pull/33683))
- (Contrib) `routingprocessor`: Use mdatagen to define the component's telemetry ([#33526](https://github.com/open-telemetry/opentelemetry-collector-contrib/pull/33526))
- (Contrib) `receiver/mongodbreceiver`: Add `server.address` and `server.port` resource attributes to MongoDB receiver. ([#32810](https://github.com/open-telemetry/opentelemetry-collector-contrib/pull/32810),[#32350](https://github.com/open-telemetry/opentelemetry-collector-contrib/pull/32350))
  The new resource attributes are added to the MongoDB receiver to distinguish metrics coming from different MongoDB instances.
    - `server.address`: The address of the MongoDB host, enabled by default.
    - `server.port`: The port of the MongoDB host, disabled by default.

- (Contrib) `observerextension`: Expose host and port in endpoint's environment ([#33571](https://github.com/open-telemetry/opentelemetry-collector-contrib/pull/33571))
- (Contrib) `pkg/ottl`: Add a `schema_url` field to access the SchemaURL in resources and scopes on all signals ([#30229](https://github.com/open-telemetry/opentelemetry-collector-contrib/pull/30229))
- (Contrib) `sqlserverreceiver`: Enable more perf counter metrics when directly connecting to SQL Server ([#33420](https://github.com/open-telemetry/opentelemetry-collector-contrib/pull/33420))
  This enables the following metrics by default on non Windows-based systems:
  `sqlserver.batch.request.rate`
  `sqlserver.batch.sql_compilation.rate`
  `sqlserver.batch.sql_recompilation.rate`
  `sqlserver.page.buffer_cache.hit_ratio`
  `sqlserver.user.connection.count`
- (Contrib) `vcenterreceiver`: Adds vCenter CPU capacity and network drop rate metrics to hosts. ([#33607](https://github.com/open-telemetry/opentelemetry-collector-contrib/pull/33607))

### 🧰 Bug fixes 🧰

- (Splunk) `receiver/discovery`: Do not emit entity events for discovered endpoints that are not evaluated yet
  to avoid showing "unknown" services on the Service Inventory page ([#5032](https://github.com/open-telemetry/opentelemetry-collector/pull/5032))
- (Core) `otlpexporter`: Update validation to support both dns:// and dns:/// ([#10449](https://github.com/open-telemetry/opentelemetry-collector/pull/10449))
- (Core) `service`: Fixed a bug that caused otel-collector to fail to start with ipv6 metrics endpoint service telemetry. ([#10011](https://github.com/open-telemetry/opentelemetry-collector/pull/10011))
- (Contrib) `resourcedetectionprocessor`: Fetch CPU info only if related attributes are enabled ([#33774](https://github.com/open-telemetry/opentelemetry-collector-contrib/pull/33774))
- (Contrib) `tailsamplingprocessor`: Fix precedence of inverted match in and policy ([#33671](https://github.com/open-telemetry/opentelemetry-collector-contrib/pull/33671))
  Previously if the decision from a policy evaluation was `NotSampled` or `InvertNotSampled` it would return a `NotSampled` decision regardless, effectively downgrading the result.
  This was breaking the documented behaviour that inverted decisions should take precedence over all others.
- (Contrib) `vcenterreceiver`: Fixes errors in some of the client calls for environments containing multiple datacenters. ([#33734](https://github.com/open-telemetry/opentelemetry-collector-contrib/pull/33734))


## v0.103.0

This Splunk OpenTelemetry Collector release includes changes from the [opentelemetry-collector v0.103.0](https://github.com/open-telemetry/opentelemetry-collector/releases/tag/v0.103.0) and the [opentelemetry-collector-contrib v0.103.0](https://github.com/open-telemetry/opentelemetry-collector-contrib/releases/tag/v0.103.0) releases where appropriate.

### 🛑 Breaking changes 🛑

- (Core) `exporter/debug`: Disable sampling by default ([#9921](https://github.com/open-telemetry/opentelemetry-collector/pull/9921))
  To restore the behavior that was previously the default, set `sampling_thereafter` to `500`.
- (Contrib) `mongodbreceiver`: Now only supports `TCP` connections ([#32199](https://github.com/open-telemetry/opentelemetry-collector-contrib/pull/32199))
  This fixes a bug where hosts had to explicitly set `tcp` as the transport type. The `transport` option has been removed.
- (Contrib) `sqlserverreceiver`: sqlserver.database.io.read_latency has been renamed to sqlserver.database.latency with a `direction` attribute. ([#29865](https://github.com/open-telemetry/opentelemetry-collector-contrib/pull/29865))

### 🚀 New components 🚀

- (Splunk) Add Azure Monitor receiver ([#4971](https://github.com/signalfx/splunk-otel-collector/pull/4971))
- (Splunk) Add [upstream](https://github.com/open-telemetry/opentelemetry-collector-contrib/tree/main/receiver/rabbitmqreceiver) Opentelemetry Collector RabbitMQ receiver ([#4980](https://github.com/signalfx/splunk-otel-collector/pull/4980))
- (Splunk) Add Active Directory Domain Services receiver ([#4994](https://github.com/signalfx/splunk-otel-collector/pull/4994))
- (Splunk) Add Splunk Enterprise receiver ([#4998](https://github.com/signalfx/splunk-otel-collector/pull/4998))

### 💡 Enhancements 💡

- (Core) `otelcol/expandconverter`: Add `confmap.unifyEnvVarExpansion` feature gate to allow enabling Collector/Configuration SIG environment variable expansion rules. ([#10391](https://github.com/open-telemetry/opentelemetry-collector/pull/10391))
  When enabled, this feature gate will:
  - Disable expansion of BASH-style env vars (`$FOO`)
  - `${FOO}` will be expanded as if it was `${env:FOO}`
    See https://github.com/open-telemetry/opentelemetry-collector/blob/main/docs/rfcs/env-vars.md for more details.

- (Core) `confmap`: Add `confmap.unifyEnvVarExpansion` feature gate to allow enabling Collector/Configuration SIG environment variable expansion rules. ([#10259](https://github.com/open-telemetry/opentelemetry-collector/pull/10259))
  When enabled, this feature gate will:
  - Disable expansion of BASH-style env vars (`$FOO`)
  - `${FOO}` will be expanded as if it was `${env:FOO}`
    See https://github.com/open-telemetry/opentelemetry-collector/blob/main/docs/rfcs/env-vars.md for more details.

- (Core) `confighttp`: Allow the compression list to be overridden ([#10295](https://github.com/open-telemetry/opentelemetry-collector/pull/10295))
  Allows Collector administrators to control which compression algorithms to enable for HTTP-based receivers.
- (Core) `configgrpc`: Revert the zstd compression for gRPC to the third-party library we were using previously. ([#10394](https://github.com/open-telemetry/opentelemetry-collector/pull/10394))
  We switched back to our compression logic for zstd when a CVE was found on the third-party library we were using. Now that the third-party library has been fixed, we can revert to that one. For end-users, this has no practical effect. The reproducers for the CVE were tested against this patch, confirming we are not reintroducing the bugs.
- (Core) `confmap`: Adds alpha `confmap.strictlyTypedInput` feature gate that enables strict type checks during configuration resolution ([#9532](https://github.com/open-telemetry/opentelemetry-collector/pull/9532))
  When enabled, the configuration resolution system will:
  - Stop doing most kinds of implicit type casting when resolving configuration values
  - Use the original string representation of configuration values if the ${} syntax is used in inline position

- (Core) `confighttp`: Use `confighttp.ServerConfig` as part of zpagesextension. See [server configuration](https://github.com/open-telemetry/opentelemetry-collector/blob/main/config/confighttp/README.md#server-configuration) options. ([#9368](https://github.com/open-telemetry/opentelemetry-collector/pull/9368))

- (Contrib) `filelogreceiver`: If include_file_record_number is true, it will add the file record number as the attribute `log.file.record_number` ([#33530](https://github.com/open-telemetry/opentelemetry-collector-contrib/pull/33530))
- (Contrib) `filelogreceiver`: Add support for gzip compressed log files ([#2328](https://github.com/open-telemetry/opentelemetry-collector-contrib/pull/2328))
- (Contrib) `kubeletstats`: Add k8s.pod.cpu.node.utilization metric ([#33390](https://github.com/open-telemetry/opentelemetry-collector-contrib/pull/33390))
- (Contrib) `awss3exporter`: endpoint should contain the S3 bucket ([#32774](https://github.com/open-telemetry/opentelemetry-collector-contrib/pull/32774))
- (Contrib) `statsdreceiver`: update statsd receiver to use mdatagen ([#33524](https://github.com/open-telemetry/opentelemetry-collector-contrib/pull/33524))
- (Contrib) `statsdreceiver`: Added received/accepted/refused metrics ([#24278](https://github.com/open-telemetry/opentelemetry-collector-contrib/pull/24278))
- (Contrib) `metricstransformprocessor`: Adds the 'count' aggregation type to the Metrics Transform Processor. ([#24978](https://github.com/open-telemetry/opentelemetry-collector-contrib/pull/24978))
- (Contrib) `tailsamplingprocessor`: Simple LRU Decision Cache for "keep" decisions ([#31583](https://github.com/open-telemetry/opentelemetry-collector-contrib/pull/31583))
- (Contrib) `tailsamplingprocessor`: Migrates internal telemetry to OpenTelemetry SDK via mdatagen ([#31581](https://github.com/open-telemetry/opentelemetry-collector-contrib/pull/31581))
  The metric names and their properties, such as bucket boundaries for histograms, were kept like before, to keep backwards compatibility.
- (Contrib) `kafka`: Added `disable_fast_negotiation` configuration option for Kafka Kerberos authentication, allowing the disabling of PA-FX-FAST negotiation. ([#26345](https://github.com/open-telemetry/opentelemetry-collector-contrib/pull/26345))
- (Contrib) `pkg/ottl`: Added `keep_matching_keys` function to allow dropping all keys from a map that don't match the pattern. ([#32989](https://github.com/open-telemetry/opentelemetry-collector-contrib/pull/32989))
- (Contrib) `pkg/ottl`: Add debug logs to help troubleshoot OTTL statements/conditions ([#33274](https://github.com/open-telemetry/opentelemetry-collector-contrib/pull/33274))
- (Contrib) `pkg/ottl`: Introducing `append` function for appending items into an existing array ([#32141](https://github.com/open-telemetry/opentelemetry-collector-contrib/pull/32141))
- (Contrib) `pkg/ottl`: Introducing `Uri` converter parsing URI string into SemConv ([#32433](https://github.com/open-telemetry/opentelemetry-collector-contrib/pull/32433))
- (Contrib) `probabilisticsamplerprocessor`: Add Proportional and Equalizing sampling modes ([#31918](https://github.com/open-telemetry/opentelemetry-collector-contrib/pull/31918))
  Both the existing hash_seed mode and the two new modes use OTEP 235 semantic conventions to encode sampling probability.
- (Contrib) `prometheusreceiver`: Resource attributes produced by the prometheus receiver now include stable semantic conventions for `server` and `url`. ([#32814](https://github.com/open-telemetry/opentelemetry-collector-contrib/pull/32814))
  To migrate from the legacy net.host.name, net.host.port, and http.scheme resource attributes, migrate to server.address, server.port, and url.scheme, and then set the receiver.prometheus.removeLegacyResourceAttributes feature gate.

- (Contrib) `spanmetricsconnector`: Produce delta temporality span metrics with StartTimeUnixNano and TimeUnixNano values representing an uninterrupted series ([#31671](https://github.com/open-telemetry/opentelemetry-collector-contrib/pull/31671), [#30688](https://github.com/open-telemetry/opentelemetry-collector-contrib/pull/30688))
  This allows producing delta span metrics instead of the more memory-intensive cumulative metrics, specifically when a downstream component can convert the delta metrics to cumulative.
- (Contrib) `sqlserverreceiver`: Add support for more Database IO metrics ([#29865](https://github.com/open-telemetry/opentelemetry-collector-contrib/pull/29865))
  The following metrics have been added:
  - sqlserver.database.latency
  - sqlserver.database.io
  - sqlserver.database.operations

- (Contrib) `processor/transform`: Add `transform.flatten.logs` featuregate to give each log record a distinct resource and scope. ([#32080](https://github.com/open-telemetry/opentelemetry-collector-contrib/pull/32080))
  This option is useful when applying transformations which alter the resource or scope. e.g. `set(resource.attributes["to"], attributes["from"])`, which may otherwise result in unexpected behavior. Using this option typically incurs a performance penalty as the processor must compute many hashes and create copies of resource and scope information for every log record.

- (Contrib) `receiver/windowsperfcounters`: Counter configuration now supports recreating the underlying performance query at scrape time. ([#32798](https://github.com/open-telemetry/opentelemetry-collector-contrib/pull/32798))

### 🧰 Bug fixes 🧰

- (Core) `exporterhelper`: Fix potential deadlock in the batch sender ([#10315](https://github.com/open-telemetry/opentelemetry-collector/pull/10315))
- (Core) `expandconverter`: Fix bug where an warning was logged incorrectly. ([#10392](https://github.com/open-telemetry/opentelemetry-collector/pull/10392))
- (Core) `exporterhelper`: Fix a bug when the retry and timeout logic was not applied with enabled batching. ([#10166](https://github.com/open-telemetry/opentelemetry-collector/pull/10166))
- (Core) `exporterhelper`: Fix a bug where an unstarted batch_sender exporter hangs on shutdown ([#10306](https://github.com/open-telemetry/opentelemetry-collector/pull/10306))
- (Core) `exporterhelper`: Fix small batch due to unfavorable goroutine scheduling in batch sender ([#9952](https://github.com/open-telemetry/opentelemetry-collector/pull/9952))
- (Core) `confmap`: Fix issue where structs with only yaml tags were not marshaled correctly. ([#10282](https://github.com/open-telemetry/opentelemetry-collector/pull/10282))

- (Contrib) `filelogreceiver`: Container parser should add k8s metadata as resource attributes and not as log record attributes ([#33341](https://github.com/open-telemetry/opentelemetry-collector-contrib/pull/33341))
- (Contrib) `postgresqlreceiver`: Fix bug where `postgresql.rows` always returning 0 for `state="dead"` ([#33489](https://github.com/open-telemetry/opentelemetry-collector-contrib/pull/33489))
- (Contrib) `prometheusreceiver`: Fall back to scrape config job/instance labels for aggregated metrics without instance/job labels ([#32555](https://github.com/open-telemetry/opentelemetry-collector-contrib/pull/32555))

## v0.102.1

This Splunk OpenTelemetry Collector release includes changes from the [opentelemetry-collector v0.102.1](https://github.com/open-telemetry/opentelemetry-collector/releases/tag/v0.102.1) and the [opentelemetry-collector-contrib v0.102.0](https://github.com/open-telemetry/opentelemetry-collector-contrib/releases/tag/v0.102.0) releases where appropriate.

### 🧰 Bug fixes 🧰

- (Core) `configrpc`: **This release addresses [GHSA-c74f-6mfw-mm4v](https://github.com/open-telemetry/opentelemetry-collector/security/advisories/GHSA-c74f-6mfw-mm4v) for `configgrpc`.** ([#10323](https://github.com/open-telemetry/opentelemetry-collector/issues/10323))
Before this change, the zstd compressor that was used didn't respect the max message size. This addresses `GHSA-c74f-6mfw-mm4v` on configgrpc.

### 💡 Enhancements 💡

- (Splunk) Upgrade golang to 1.21.11

## v0.102.0

This Splunk OpenTelemetry Collector release includes changes from the [opentelemetry-collector v0.102.0](https://github.com/open-telemetry/opentelemetry-collector/releases/tag/v0.102.0) and the [opentelemetry-collector-contrib v0.102.0](https://github.com/open-telemetry/opentelemetry-collector-contrib/releases/tag/v0.102.0) releases where appropriate.

### 🛑 Breaking changes 🛑

- (Splunk) `receiver/discovery`: Replace `log_record` field with `message` in evaluation statements ([#4583](https://github.com/signalfx/splunk-otel-collector/pull/4583))
- (Core) `envprovider`: Restricts Environment Variable names.  Environment variable names must now be ASCII only and start with a letter or an underscore, and can only contain underscores, letters, or numbers. ([#9531](https://github.com/open-telemetry/opentelemetry-collector/issues/9531))
- (Core) `confighttp`: Apply MaxRequestBodySize to the result of a decompressed body [#10289](https://github.com/open-telemetry/opentelemetry-collector/pull/10289)
  When using compressed payloads, the Collector would verify only the size of the compressed payload.
  This change applies the same restriction to the decompressed content. As a security measure, a limit of 20 MiB was added, which makes this a breaking change.
  For most clients, this shouldn't be a problem, but if you often have payloads that decompress to more than 20 MiB, you might want to either configure your
  client to send smaller batches (recommended), or increase the limit using the MaxRequestBodySize option.
- (Contrib) `k8sattributesprocessor`: Move `k8sattr.rfc3339` feature gate to stable. ([#33304](https://github.com/open-telemetry/opentelemetry-collector-contrib/pull/33304))
- (Contrib) `extension/filestorage`: Replace path-unsafe characters in component names ([#3148](https://github.com/open-telemetry/opentelemetry-collector-contrib/pull/3148))
  The feature gate `extension.filestorage.replaceUnsafeCharacters` is now removed.
- (Contrib) `vcenterreceiver`: vcenterreceiver replaces deprecated packet metrics by removing them and enabling by default the newer ones. (([#32929](https://github.com/open-telemetry/opentelemetry-collector-contrib/pull/32929)),([#32835](https://github.com/open-telemetry/opentelemetry-collector-contrib/pull/32835))
  Removes the following metrics: `vcenter.host.network.packet.errors`, `vcenter.host.network.packet.count`, and
  `vcenter.vm.network.packet.count`.
  Also enables by default the following metrics: `vcenter.host.network.packet.error.rate`,
  `vcenter.host.network.packet.rate`, and `vcenter.vm.network.packet.rate`.

### 🧰 Bug fixes 🧰

- (Splunk) `discovery`: Fix crashing collector if discovered mongodb isn't reachable in Kubernetes ([#4911](https://github.com/signalfx/splunk-otel-collector/pull/4911))
- (Core) `batchprocessor`: ensure attributes are set on cardinality metadata metric [#9674](https://github.com/open-telemetry/opentelemetry-collector/pull/9674)
- (Core) `batchprocessor`: Fixing processor_batch_metadata_cardinality which was broken in v0.101.0 [#10231](https://github.com/open-telemetry/opentelemetry-collector/pull/10231)
- (Core) `batchprocessor`: respect telemetry level for all metrics [#10234](https://github.com/open-telemetry/opentelemetry-collector/pull/10234)
- (Core) `exporterhelper`: Fix potential deadlocks in BatcherSender shutdown [#10255](https://github.com/open-telemetry/opentelemetry-collector/pull/10255)
- (Contrib) `receiver/mysql`: Remove the order by clause for the column that does not exist ([#33271](https://github.com/open-telemetry/opentelemetry-collector-contrib/pull/33271))
- (Contrib) `kafkareceiver`: Fix bug that was blocking shutdown ([#30789](https://github.com/open-telemetry/opentelemetry-collector-contrib/pull/30789))

### 🚩 Deprecations 🚩

- (Splunk) The following docker images/manifests are deprecated and may not be published in a future release:
  - `quay.io/signalfx/splunk-otel-collector:<version>-amd64`
  - `quay.io/signalfx/splunk-otel-collector:<version>-arm64`
  - `quay.io/signalfx/splunk-otel-collector:<version>-ppc64le`
  - `quay.io/signalfx/splunk-otel-collector-windows:<version>`
  - `quay.io/signalfx/splunk-otel-collector-windows:<version>-2019`
  - `quay.io/signalfx/splunk-otel-collector-windows:<version>-2022`

  Starting with this release, the `quay.io/signalfx/splunk-otel-collector:<version>` docker image manifest has been
  updated to support Windows (2019 amd64, 2022 amd64), in addition to Linux (amd64, arm64, ppc64le).

  Please update any configurations to use `quay.io/signalfx/splunk-otel-collector:<version>` for this and future releases.

### 💡 Enhancements 💡

- (Splunk) `discovery`: Update redis discovery instructions ([#4915](https://github.com/signalfx/splunk-otel-collector/pull/4915))
- (Splunk) `discovery`: Bring Kafkamatrics receiver into the discovery mode ([#4903](https://github.com/signalfx/splunk-otel-collector/pull/4903))
- (Contrib) `pkg/ottl`: Add the `Day` Converter to extract the int Day component from a time.Time ([#33106](https://github.com/open-telemetry/opentelemetry-collector-contrib/pull/33106))
- (Contrib) `pkg/ottl`: Adds `Month` converter to extract the int Month component from a time.Time (#33106) ([#33106](https://github.com/open-telemetry/opentelemetry-collector-contrib/pull/33106))
- (Contrib) `pkg/ottl`: Adds a `Year` converter for extracting the int year component from a time.Time ([#33106](https://github.com/open-telemetry/opentelemetry-collector-contrib/pull/33106))
- (Contrib) `filelogreceiver`: Log when files are rotated/moved/truncated ([#33237](https://github.com/open-telemetry/opentelemetry-collector-contrib/pull/33237))
- (Contrib) `stanza`: Add monitoring metrics for open and harvested files in fileconsumer ([#31256](https://github.com/open-telemetry/opentelemetry-collector-contrib/pull/31256))
- (Contrib) `prometheusreceiver`: Allow to configure http client used by target allocator generated scrape targets ([#18054](https://github.com/open-telemetry/opentelemetry-collector-contrib/pull/18054))
- (Contrib) `pkg/stanza`: Expose recombine max log size option in the container parser configuration ([#33186](https://github.com/open-telemetry/opentelemetry-collector-contrib/pull/33186))
- (Contrib) `processor/resourcedetectionprocessor`: Add support for Azure tags in ResourceDetectionProcessor. ([#32953](https://github.com/open-telemetry/opentelemetry-collector-contrib/pull/32953))
- (Contrib) `kubeletstatsreceiver`: Add k8s.container.cpu.node.utilization metric ([#27885](https://github.com/open-telemetry/opentelemetry-collector-contrib/pull/27885))
- (Contrib) `pkg/ottl`: Adds a `Minute` converter for extracting the int minute component from a time.Time ([#33106](https://github.com/open-telemetry/opentelemetry-collector-contrib/pull/33106))

## v0.101.0

This Splunk OpenTelemetry Collector release includes changes from the [opentelemetry-collector v0.101.0](https://github.com/open-telemetry/opentelemetry-collector/releases/tag/v0.101.0) and the [opentelemetry-collector-contrib v0.101.0](https://github.com/open-telemetry/opentelemetry-collector-contrib/releases/tag/v0.101.0) releases where appropriate.

### 🛑 Breaking changes 🛑

- (Splunk) `receiver/discovery`: Remove `append_pattern` option from log evaluation statements ([#4583](https://github.com/signalfx/splunk-otel-collector/pull/4583))
  - The matched log message is now set as `discovery.matched_log` entity attributes instead of being appended to
    the `discovery.message` attribute.
  - The matched log fields like `caller` and `stacktrace` are not sent as attributes anymore.
- (Contrib) `vcenterreceiver`: Removes vcenter.cluster.name attribute from vcenter.datastore metrics ([#32674](https://github.com/open-telemetry/opentelemetry-collector-contrib/issues/32674))
  If there were multiple Clusters, Datastore metrics were being repeated under Resources differentiated with a
  vcenter.cluster.name resource attribute. In the same vein, if there were standalone Hosts, in addition to
  clusters the metrics would be repeated under a Resource without the vcenter.cluster.name attribute. Now there
  will only be a single set of metrics for one Datastore (as there should be, as Datastores don't belong to
  Clusters).
- (Contrib) `resourcedetectionprocessor`: Move `processor.resourcedetection.hostCPUModelAndFamilyAsString` feature gate to stable. ([#29025](https://github.com/open-telemetry/opentelemetry-collector-contrib/issues/29025))
- (Contrib) `filelog`, `journald`, `tcp`, `udp`, `syslog`, `windowseventlog` receivers: The internal logger has been changed from `zap.SugaredLogger` to `zap.Logger`. ([#32177](https://github.com/open-telemetry/opentelemetry-collector-contrib/pull/32177))
  This should not have any meaningful impact on most users but the logging format for some logs may have changed.


### 🚀 New components 🚀

- (Splunk) Add HTTP check receiver ([#4843](https://github.com/signalfx/splunk-otel-collector/pull/4843))
- (Splunk) Add OAuth2 Client extension ([#4843](https://github.com/signalfx/splunk-otel-collector/pull/4843))

### 💡 Enhancements 💡

- (Splunk) [`splunk-otel-collector` Salt formula](https://github.com/signalfx/splunk-otel-collector/tree/main/deployments/salt): Initial support for
  Splunk OpenTelemetry [Node.js](https://github.com/signalfx/splunk-otel-js) and [.NET](https://github.com/signalfx/splunk-otel-dotnet) Auto Instrumentation on Linux
  - Both are activated by default if the `install_auto_instrumentation` option is set to `True`.
  - To skip Node.js auto instrumentation, configure the `auto_instrumentation_sdks` option without `nodejs`.
  - To skip .NET auto instrumentation, configure the `auto_instrumentation_sdks` option without `dotnet`.
  - `npm` is required to be pre-installed on the node to install the Node.js SDK. Configure the `auto_instrumentation_npm_path` option to specify the path to `npm`.
  - .NET auto instrumentation is currently only supported on amd64/x64_64.
- (Core) `confmap`: Allow Converters to write logs during startup ([#10135](https://github.com/open-telemetry/opentelemetry-collector/pull/10135))
- (Core) `otelcol`: Enable logging during configuration resolution ([#10056](https://github.com/open-telemetry/opentelemetry-collector/pull/10056))
- (Contrib) `filelogreceiver`: Add container operator parser ([#31959](https://github.com/open-telemetry/opentelemetry-collector-contrib/issues/31959))
- (Contrib) `deltatocumulativeprocessor`: exponential histogram accumulation ([#31340](https://github.com/open-telemetry/opentelemetry-collector-contrib/issues/31340))
  accumulates exponential histogram datapoints by adding respective bucket counts. also handles downscaling, changing zero-counts, offset adaptions and optional fields
- (Contrib) `extension/storage/filestorage`: New flag cleanup_on_start for the compaction section (default=false). ([#32863](https://github.com/open-telemetry/opentelemetry-collector-contrib/pull/32863))
  It will remove all temporary files in the compaction directory (those which start with `tempdb`),
  temp files will be left if a previous run of the process is killed while compacting.
- (Contrib) `vcenterreceiver`: Refactors how and when client makes calls in order to provide for faster collection times. ([#31837](https://github.com/open-telemetry/opentelemetry-collector-contrib/issues/31837))
- (Contrib) `resourcedetectionprocessor`: Support GCP Bare Metal Solution in resource detection processor. ([#32985](https://github.com/open-telemetry/opentelemetry-collector-contrib/pull/32985))
- (Contrib) `splunkhecreceiver`: Make the channelID header check case-insensitive and allow hecreceiver endpoints able to extract channelID from query params ([#32995](https://github.com/open-telemetry/opentelemetry-collector-contrib/issues/32995))
- (Contrib) `processor/transform`: Allow common where clause ([#27830](https://github.com/open-telemetry/opentelemetry-collector-contrib/issues/27830))
- (Contrib) `pkg/ottl`: Added support for timezone in Time converter ([#32140](https://github.com/open-telemetry/opentelemetry-collector-contrib/issues/32140))
- (Contrib) `probabilisticsamplerprocessor`: Adds the FailClosed flag to solidify current behavior when randomness source is missing. ([#31918](https://github.com/open-telemetry/opentelemetry-collector-contrib/issues/31918))
- (Contrib) `vcenterreceiver`: Changing various default configurations for vcenterreceiver and removing warnings about future release. ([#32803](https://github.com/open-telemetry/opentelemetry-collector-contrib/issues/32803), [#32805](https://github.com/open-telemetry/opentelemetry-collector-contrib/issues/32805), [#32821](https://github.com/open-telemetry/opentelemetry-collector-contrib/issues/32821), [#32531](https://github.com/open-telemetry/opentelemetry-collector-contrib/issues/32531), [#32557](https://github.com/open-telemetry/opentelemetry-collector-contrib/issues/32557))
  The resource attributes that will now be enabled by default are `vcenter.datacenter.name`, `vcenter.virtual_app.name`,
  `vcenter.virtual_app.inventory_path`, `vcenter.vm_template.name`, and `vcenter.vm_template.id`. The metric
  `vcenter.cluster.memory.used` will be removed.  The metrics `vcenter.cluster.vm_template.count` and
  `vcenter.vm.memory.utilization` will be enabled by default.

- (Contrib) `sqlserverreceiver`: Add metrics for database status ([#29865](https://github.com/open-telemetry/opentelemetry-collector-contrib/issues/29865))
- (Contrib) `sqlserverreceiver`: Add more metrics ([#29865](https://github.com/open-telemetry/opentelemetry-collector-contrib/issues/29865))
  Added metrics are:
  - sqlserver.resource_pool.disk.throttled.read.rate
  - sqlserver.resource_pool.disk.throttled.write.rate
  - sqlserver.processes.blocked
    These metrics are only available when directly connecting to the SQL server instance

### 🧰 Bug fixes 🧰

- `deltatocumulativeprocessor`: Evict only stale streams ([#33014](https://github.com/open-telemetry/opentelemetry-collector-contrib/issues/33014))
  Changes eviction behavior to only evict streams that are actually stale.
  Currently, once the stream limit is hit, on each new stream the oldest tracked one is evicted.
  Under heavy load this can rapidly delete all streams over and over, rendering the processor useless.

- `vcenterreceiver`: Adds inititially disabled packet drop rate metric for VMs. ([#32929](https://github.com/open-telemetry/opentelemetry-collector-contrib/issues/32929))
- `splunkhecreceiver`: Fix single metric value parsing ([#33084](https://github.com/open-telemetry/opentelemetry-collector-contrib/issues/33084))
- `vcenterreceiver`: vcenterreceiver client no longer returns error if no Virtual Apps are found. ([#33073](https://github.com/open-telemetry/opentelemetry-collector-contrib/issues/33073))
- `vcenterreceiver`: Adds inititially disabled new packet rate metrics to replace the existing ones for VMs & Hosts. ([#32835](https://github.com/open-telemetry/opentelemetry-collector-contrib/issues/32835))
- `resourcedetectionprocessor`: Change type of `host.cpu.stepping` from int to string. ([#31136](https://github.com/open-telemetry/opentelemetry-collector-contrib/issues/31136))
  - Disable the `processor.resourcedetection.hostCPUSteppingAsString` feature gate to get the old behavior.

- `pkg/ottl`: Fixes a bug where function name could be used in a condition, resulting in a cryptic error message. ([#33051](https://github.com/open-telemetry/opentelemetry-collector-contrib/pull/33051))

## v0.100.0

This Splunk OpenTelemetry Collector release includes changes from the [opentelemetry-collector v0.100.0](https://github.com/open-telemetry/opentelemetry-collector/releases/tag/v0.100.0) and the [opentelemetry-collector-contrib v0.100.0](https://github.com/open-telemetry/opentelemetry-collector-contrib/releases/tag/v0.100.0) releases where appropriate.

### 🛑 Breaking changes 🛑

- (Splunk) Linux installer script:
  - Removed support for the deprecated `--[no-]generate-service-name` and `--[enable|disable]-telemetry` options.
  - The minimum supported version for the `--instrumentation-version` option is `0.87.0`.
- (Contrib) `receiver/hostmetrics`: Enable feature gate `receiver.hostmetrics.normalizeProcessCPUUtilization` ([#31368](https://github.com/open-telemetry/opentelemetry-collector-contrib/issues/31368))

### 🚀 New components 🚀

- (Splunk) Add Redaction processor ([#4766](https://github.com/signalfx/splunk-otel-collector/pull/4766))

### 💡 Enhancements 💡

- (Splunk) Linux installer script: Initial support for [Splunk OpenTelemetry Auto Instrumentation for .NET](https://github.com/signalfx/splunk-otel-dotnet) (x86_64/amd64 only)
  - Activated by default when the `--with-instrumentation` or `--with-systemd-instrumentation` option is specified.
  - Use the `--without-instrumentation-sdk dotnet` option to skip activation.
- (Splunk) `receiver/discovery`: Update emitted entity events:
  - Record entity type ([#4761](https://github.com/signalfx/splunk-otel-collector/pull/4761))
  - Add service attributes ([#4760](https://github.com/signalfx/splunk-otel-collector/pull/4760))
  - Update entity events ID fields ([#4739](https://github.com/signalfx/splunk-otel-collector/pull/4739))
- (Contrib) `exporter/kafka`: Enable setting message topics using resource attributes. ([#31178](https://github.com/open-telemetry/)opentelemetry-collector-contrib/issues/31178)
- (Contrib) `exporter/kafka`: Add an ability to publish kafka messages with message key based on metric resource attributes - it will allow partitioning metrics in Kafka. ([#29433](https://github.com/open-telemetry/opentelemetry-collector-contrib/issues/29433), [#30666](https://github.com/open-telemetry/opentelemetry-collector-contrib/issues/30666), [#31675](https://github.com/open-telemetry/opentelemetry-collector-contrib/issues/31675))
- (Contrib) `exporter/splunkhec`: Add experimental exporter batcher config ([#32545](https://github.com/open-telemetry/opentelemetry-collector-contrib/issues/32545))
- (Contrib) `receiver/windowsperfcounters`: Returns partial errors for failures during scraping to prevent throwing out all successfully retrieved metrics ([#16712](https://github.com/open-telemetry/opentelemetry-collector-contrib/issues/16712))
- (Contrib) `receiver/prometheus`: Prometheus receivers and exporters now preserve 'unknown', 'info', and 'stateset' types. ([#16768](https://github.com/open-telemetry/opentelemetry-collector-contrib/issues/16768))
- (Contrib) `receiver/sqlserver`: Enable direct connection to SQL Server ([#30297](https://github.com/open-telemetry/opentelemetry-collector-contrib/issues/30297))
- (Contrib) `receiver/sshcheck`: Add support for running this receiver on Windows ([#30650](https://github.com/open-telemetry/opentelemetry-collector-contrib/issues/30650))

### 🧰 Bug fixes 🧰

- (Core) Fix `enabled` config option for batch sender ([#10076](https://github.com/open-telemetry/opentelemetry-collector/pull/10076))
- (Contrib) `receiver/k8scluster`: Fix container state metadata ([#32676](https://github.com/open-telemetry/opentelemetry-collector-contrib/issues/32676))
- (Contrib) `receiver/filelog`: When a flush timed out make sure we are at EOF (can't read more) ([#31512](https://github.com/open-telemetry/opentelemetry-collector-contrib/issues/31512), [#32170](https://github.com/open-telemetry/opentelemetry-collector-contrib/issues/32170))
- (Contrib) `receiver/vcenter`:
  - Adds the `vcenter.cluster.name` resource attribute to resource pool with a ClusterComputeResource parent ([#32535](https://github.com/open-telemetry/opentelemetry-collector-contrib/issues/32535))
  - Updates `vcenter.cluster.memory.effective` (primarily that the value was reporting MiB when it should have been bytes) ([#32782](https://github.com/open-telemetry/opentelemetry-collector-contrib/issues/32782))
  - Adds warning to vcenter.cluster.memory.used metric if configured about its future removal ([#32805](https://github.com/open-telemetry/opentelemetry-collector-contrib/issues/32805))
  - Updates the vcenter.cluster.vm.count metric to also report suspended VM counts ([#32803](https://github.com/open-telemetry/opentelemetry-collector-contrib/issues/32803))
  - Adds `vcenter.datacenter.name` attributes to all resource types to help with resource identification ([#32531](https://github.com/open-telemetry/opentelemetry-collector-contrib/issues/32531))
  - Adds `vcenter.cluster.name` attributes warning log related to Datastore resource ([#32674](https://github.com/open-telemetry/opentelemetry-collector-contrib/issues/32674))
  - Adds new `vcenter.virtual_app.name` and `vcenter.virtual_app.inventory_path` resource attributes to appropriate VM Resources ([#32557](https://github.com/open-telemetry/opentelemetry-collector-contrib/issues/32557))
  - Adds functionality for `vcenter.vm.disk.throughput` while also changing to a gauge. ([#32772](https://github.com/open-telemetry/opentelemetry-collector-contrib/issues/32772))
  - Adds initially disabled functionality for VM Templates ([#32821](https://github.com/open-telemetry/opentelemetry-collector-contrib/issues/32821))
- (Contrib) `connector/count`: Fix handling of non-string attributes in the count connector ([#30314](https://github.com/open-telemetry/opentelemetry-collector-contrib/issues/30314))

## v0.99.0

This Splunk OpenTelemetry Collector release includes changes from the [opentelemetry-collector v0.99.0](https://github.com/open-telemetry/opentelemetry-collector/releases/tag/v0.99.0) and the [opentelemetry-collector-contrib v0.99.0](https://github.com/open-telemetry/opentelemetry-collector-contrib/releases/tag/v0.99.0) releases where appropriate.

### 🛑 Breaking changes 🛑

- (Splunk) `receiver/discovery`: Update the component to emit entity events
  - The `log_endpoints` config option has been removed. Endpoints are now only reported if they match the configured receiver rules, and are now emitted as entity events.
    ([#4692](https://github.com/signalfx/splunk-otel-collector/pull/4692), [#4684](https://github.com/signalfx/splunk-otel-collector/pull/4684),
    [#4684](https://github.com/signalfx/splunk-otel-collector/pull/4684), and [#4691](https://github.com/signalfx/splunk-otel-collector/pull/4691))
- (Core) `telemetry`: Distributed internal metrics across different levels. ([#7890](https://github.com/open-telemetry/opentelemetry-collector/pull/7890))
  The internal metrics levels are updated along with reported metrics:
  - The default level is changed from `basic` to `normal`, which can be overridden with `service::telmetry::metrics::level` configuration.
  - Batch processor metrics are updated to be reported starting from `normal` level:
    - `processor_batch_batch_send_size`
    - `processor_batch_metadata_cardinality`
    - `processor_batch_timeout_trigger_send`
    - `processor_batch_size_trigger_send`
  - GRPC/HTTP server and client metrics are updated to be reported starting from `detailed` level:
    - http.client.* metrics
    - http.server.* metrics
    - rpc.server.* metrics
    - rpc.client.* metrics
  - Note: These metrics are all excluded by default in the Splunk distribution of the OpenTelemetry Collector.
    This change only affects users who have modified the default configuration's dropping rules (`metric_relabel_configs`)
    in the Prometheus receiver that scrapes internal metrics.
- (Contrib) `extension/filestorage`: Replace path-unsafe characters in component names ([#3148](https://github.com/open-telemetry/opentelemetry-collector-contrib/pull/3148))
  The feature gate `extension.filestorage.replaceUnsafeCharacters` is now stable and cannot be disabled.
  See the File Storage extension's README for details.
- (Contrib) `exporter/loadbalancing`: Change AWS Cloud map resolver config fields from camelCase to snake_case. ([#32331](https://github.com/open-telemetry/opentelemetry-collector-contrib/pull/32331))
  The snake_case is required in OTel Collector config fields. It used to be enforced by tests in cmd/oteltestbedcol,
  but we had to disable them. Now, the tests are going to be enforced on every component independently.
  Hence, the camelCase config fields recently added with the new AWS Cloud Map resolver has to be fixed.

- (Splunk) `smartagent/collectd-mongodb`: Monitor has been removed to resolve CVE-2024-21506 ([#4731](https://github.com/signalfx/splunk-otel-collector/pull/4731))

### 🚀 New components 🚀

- (Splunk) Add ack extension ([#4724](https://github.com/signalfx/splunk-otel-collector/pull/4724))

### 💡 Enhancements 💡

- (Splunk) Include [`splunk-otel-dotnet`](https://github.com/signalfx/splunk-otel-dotnet) in the `splunk-otel-auto-instrumentation` deb/rpm packages (x86_64/amd64 only) ([#4679](https://github.com/signalfx/splunk-otel-collector/pull/4679))
  - **Note**: Only manual activation/configuration for .NET auto instrumentation is currently supported. See [README.md](https://github.com/signalfx/splunk-otel-collector/blob/main/instrumentation/README.md) for details.
- (Splunk) Update splunk-otel-javaagent to `v1.32.0` ([#4715](https://github.com/signalfx/splunk-otel-collector/pull/4715))
- (Splunk) Enable collecting MSI information on Windows in the support bundle ([#4710](https://github.com/signalfx/splunk-otel-collector/pull/4710))
- (Splunk) Bump version of bundled Python to 3.11.9 ([#4729](https://github.com/signalfx/splunk-otel-collector/pull/4729))
- (Splunk) `receiver/mongodb`: Enable auto-discovery when TLS is disabled ([#4722](https://github.com/signalfx/splunk-otel-collector/pull/4722))
- (Core) `confighttp`: Disable concurrency in zstd compression ([#8216](https://github.com/open-telemetry/opentelemetry-collector/pull/8216))
- (Core) `cmd/mdatagen`: support excluding some metrics based on string and regexes in resource_attributes ([#9661](https://github.com/open-telemetry/opentelemetry-collector/pull/9661))
- (Contrib) `vcenterreceiver`: Changes process for collecting VMs & VM perf metrics used by the `vccenterreceiver` to be more efficient (one call now for all VMs) ([#31837](https://github.com/open-telemetry/opentelemetry-collector-contrib/pull/31837))
- (Contrib) `splunkhecreceiver`: adding support for ack in the splunkhecreceiver ([#26376](https://github.com/open-telemetry/opentelemetry-collector-contrib/pull/26376))
- (Contrib) `hostmetricsreceiver`: The hostmetricsreceiver now caches the system boot time at receiver start and uses it for all subsequent calls. The featuregate `hostmetrics.process.bootTimeCache` can be disabled to restore previous behaviour. ([#28849](https://github.com/open-telemetry/opentelemetry-collector-contrib/pull/28849))
  This change was made because it greatly reduces the CPU usage of the process and processes scrapers.
- (Contrib) `filelogreceiver`: Add `send_quiet` and `drop_quiet` options for `on_error` setting of operators ([#32145](https://github.com/open-telemetry/opentelemetry-collector-contrib/pull/32145))
- (Contrib) `pkg/ottl`: Add `IsList` OTTL Function ([#27870](https://github.com/open-telemetry/opentelemetry-collector-contrib/pull/27870))
- (Contrib) `filelogreceiver`: Add `exclude_older_than` configuration setting ([#31053](https://github.com/open-telemetry/opentelemetry-collector-contrib/pull/31053))
- (Contrib) `pkg/stanza/operator/transformer/recombine`: add a new "max_unmatched_batch_size" config parameter to configure the maximum number of consecutive entries that will be combined into a single entry before the match occurs ([#31653](https://github.com/open-telemetry/opentelemetry-collector-contrib/pull/31653))

### 🧰 Bug fixes 🧰

- (Splunk) `receiver/discovery`: Fix locking mechanism on attributes ([#4712](https://github.com/signalfx/splunk-otel-collector/pull/4712))
- (Splunk) Fix MSI installs that required elevation. ([#4688](https://github.com/signalfx/splunk-otel-collector/pull/4688))
- (Core) `exporter/otlp`: Allow DNS scheme to be used in endpoint ([#4274](https://github.com/open-telemetry/opentelemetry-collector/pull/4274))
- (Core) `service`: fix record sampler configuration ([#9968](https://github.com/open-telemetry/opentelemetry-collector/pull/9968))
- (Core) `service`: ensure the tracer provider is configured via go.opentelemetry.io/contrib/config ([#9967](https://github.com/open-telemetry/opentelemetry-collector/pull/9967))
- (Core) `otlphttpexporter`: Fixes a bug that was preventing the otlp http exporter from propagating status. ([#9892](https://github.com/open-telemetry/opentelemetry-collector/pull/9892))
- (Core) `confmap`: Fix decoding negative configuration values into uints ([#9060](https://github.com/open-telemetry/opentelemetry-collector/pull/9060))
- (Contrib) `receiver/hostmetricsreceiver`: do not extract the cpu count if the metric is not enabled; this will prevent unnecessary overhead, especially on windows ([#32133](https://github.com/open-telemetry/opentelemetry-collector-contrib/pull/32133))
- (Contrib) `pkg/stanza`: Fix race condition which prevented `jsonArrayParserFeatureGate` from working correctly. ([#32313](https://github.com/open-telemetry/opentelemetry-collector-contrib/pull/32313))
- (Contrib) `vcenterreceiver`: Remove the `vcenter.cluster.name` resource attribute from Host resources if the Host is standalone (no cluster) ([#32548](https://github.com/open-telemetry/opentelemetry-collector-contrib/pull/32548))
- (Contrib) `azureeventhubreceiver`: Fix memory leak on shutdown ([#32401](https://github.com/open-telemetry/opentelemetry-collector-contrib/pull/32401))
- (Contrib) `fluentforwardreceiver`: Fix memory leak ([#32363](https://github.com/open-telemetry/opentelemetry-collector-contrib/pull/32363))
- (Contrib) `processor/resourcedetection`: Fix memory leak on AKS ([#32574](https://github.com/open-telemetry/opentelemetry-collector-contrib/pull/32574))
- (Contrib) `mongodbatlasreceiver`: Fix memory leak by closing idle connections on shutdown ([#32206](https://github.com/open-telemetry/opentelemetry-collector-contrib/pull/32206))
- (Contrib) `spanmetricsconnector`: Discard counter span metric exemplars after each flush interval to avoid unbounded memory growth ([#31683](https://github.com/open-telemetry/opentelemetry-collector-contrib/pull/31683))
  This aligns exemplar discarding for counter span metrics with the existing logic for histogram span metrics
- (Contrib) `pkg/stanza`: Unmarshaling now preserves the initial configuration. ([#32169](https://github.com/open-telemetry/opentelemetry-collector-contrib/pull/32169))
- (Contrib) `resourcedetectionprocessor`: Update to ec2 scraper so that core attributes are not dropped if describeTags returns an error (likely due to permissions) ([#30672](https://github.com/open-telemetry/opentelemetry-collector-contrib/pull/30672))

## v0.98.0

This Splunk OpenTelemetry Collector release includes changes from the [opentelemetry-collector v0.98.0](https://github.com/open-telemetry/opentelemetry-collector/releases/tag/v0.98.0) and the [opentelemetry-collector-contrib v0.98.0](https://github.com/open-telemetry/opentelemetry-collector-contrib/releases/tag/v0.98.0) releases where appropriate.

### 🛑 Breaking changes 🛑

- (Splunk) Remove the `bash`, `curl`, `nc`, and `tar` command-line utilities from the collector packages/images and smart agent bundle ([#4646](https://github.com/signalfx/splunk-otel-collector/pull/4646))
- (Splunk) `receiver/discovery`: Update metrics and logs evaluation statements schema:
  - Remove `severity_text` field from log evaluation statements ([#4583](https://github.com/signalfx/splunk-otel-collector/pull/4583))
  - Remove `first_only`  field from match struct. Events are always emitted only once for first matching metric or log statement ([#4593](https://github.com/signalfx/splunk-otel-collector/pull/4593))
  - Combine matching conditions with different statuses in one list ([#4588](https://github.com/signalfx/splunk-otel-collector/pull/4588))
  - Apply entity events schema to the logs emitted by the receiver ([#4638](https://github.com/signalfx/splunk-otel-collector/pull/4638))
  - Emit only one log record per matched endpoint ([#4586](https://github.com/signalfx/splunk-otel-collector/pull/4586))
- (Core) `service`: emit internal collector metrics with _ instead of / with OTLP export ([#9774](https://github.com/open-telemetry/opentelemetry-collector/issues/9774))
- (Contrib) `oracledbreceiver`: Fix incorrect values being set for oracledb.tablespace_size.limit and oracledb.tablespace_size.usage ([#31451](https://github.com/open-telemetry/opentelemetry-collector-contrib/issues/31451))
- (Contrib) `pkg/stanza`: Revert recombine operator's 'overwrite_with' default value. ([#30783](https://github.com/open-telemetry/opentelemetry-collector-contrib/issues/30783))
- (Contrib) `processor/attributes, processor/resource`: Remove stable coreinternal.attraction.hash.sha256 feature gate. ([#31997](https://github.com/open-telemetry/opentelemetry-collector-contrib/pull/31997))

### 🚩 Deprecations 🚩

- (Contrib) `postgresqlreceiver`: Minimal supported PostgreSQL version will be updated from 9.6 to 12.0 in a future release. ([#30923](https://github.com/open-telemetry/opentelemetry-collector-contrib/issues/30923))
  Aligning on the supported versions as can be seen [in the PostgreSQL releases section](https://www.postgresql.org/support/versioning)

### 🚀 New components 🚀

- (Splunk) Add SQL Server receiver ([#4649](https://github.com/signalfx/splunk-otel-collector/pull/4649))

### 💡 Enhancements 💡

- (Splunk) Automatically set `splunk_otlp_histograms: true` for collector telemetry exported via `signalfx` metrics exporter ([#4655](https://github.com/signalfx/splunk-otel-collector/pull/4655))
- (Splunk) Windows installer now removes the unused configuration files from the installation directory ([#4645](https://github.com/signalfx/splunk-otel-collector/pull/4645))
- (Core) `otlpexporter`: Checks for port in the config validation for the otlpexporter ([#9505](https://github.com/open-telemetry/opentelemetry-collector/issues/9505))
- (Core) `service`: Validate pipeline type against component types ([#8007](https://github.com/open-telemetry/opentelemetry-collector/issues/8007))
- (Contrib) `ottl`: Add new Unix function to convert from epoch timestamp to time.Time ([#27868](https://github.com/open-telemetry/opentelemetry-collector-contrib/issues/27868))
- (Contrib) `filelogreceiver`: When reading a file on filelogreceiver not on windows, if include_file_owner_name is true, it will add the file owner name as the attribute `log.file.owner.name` and if include_file_owner_group_name is true, it will add the file owner group name as the attribute `log.file.owner.group.name`. ([#30775](https://github.com/open-telemetry/opentelemetry-collector-contrib/issues/30775))
- (Contrib) - `prometheusreceiver`: Allows receiving prometheus native histograms ([#26555](https://github.com/open-telemetry/opentelemetry-collector-contrib/issues/26555))
  - Native histograms are compatible with OTEL exponential histograms.
  - The feature can be enabled via the feature gate `receiver.prometheusreceiver.EnableNativeHistograms`.
    Run the collector with the command line option `--feature-gates=receiver.prometheusreceiver.EnableNativeHistograms`.
  - Currently the feature also requires that targets are scraped via the ProtoBuf format.
    To start scraping native histograms, set
    `config.global.scrape_protocols` to `[ PrometheusProto, OpenMetricsText1.0.0, OpenMetricsText0.0.1, PrometheusText0.0.4 ]` in the
    receiver configuration. This requirement will be lifted once Prometheus can scrape native histograms over text formats.
  - For more up to date information see the README.md file of the receiver at
    https://github.com/open-telemetry/opentelemetry-collector-contrib/blob/main/receiver/prometheusreceiver/README.md#prometheus-native-histograms.
- (Contrib) `spanmetricsconnector`: Change default value of metrics_flush_interval from 15s to 60s ([#31776](https://github.com/open-telemetry/opentelemetry-collector-contrib/issues/31776))
- (Contrib) `pkg/ottl`: Adding a string converter into pkg/ottl ([#27867](https://github.com/open-telemetry/opentelemetry-collector-contrib/issues/27867))
- (Contrib) `loadbalancingexporter`: Support the timeout period of k8s resolver list watch can be configured. ([#31757](https://github.com/open-telemetry/opentelemetry-collector-contrib/issues/31757))

### 🧰 Bug fixes 🧰

- (Splunk) `discovery`: Don't use component.MustNewIDWithName ([#4565](https://github.com/signalfx/splunk-otel-collector/pull/4565))
- (Core) `configtls`: Fix issue where `IncludeSystemCACertsPool` was not consistently used between `ServerConfig` and `ClientConfig`. ([#9835](https://github.com/open-telemetry/opentelemetry-collector/issues/9863))
- (Core) `component`: Fix issue where the `components` command wasn't properly printing the component type. ([#9856](https://github.com/open-telemetry/opentelemetry-collector/pull/9856))
- (Core) `otelcol`: Fix issue where the `validate` command wasn't properly printing valid component type. ([#9866](https://github.com/open-telemetry/opentelemetry-collector/pull/9866))
- (Core) `receiver/otlp`: Fix bug where the otlp receiver did not properly respond with a retryable error code when possible for http ([#9357](https://github.com/open-telemetry/opentelemetry-collector/pull/9357))
- (Contrib) `filelogreceiver`: Fix missing scope name and group logs based on scope ([#23387](https://github.com/open-telemetry/opentelemetry-collector-contrib/issues/23387))
- (Contrib) `jmxreceiver`: Fix memory leak during component shutdown ([#32289](https://github.com/open-telemetry/opentelemetry-collector-contrib/pull/32289))
- (Contrib) `k8sobjectsreceiver`: Fix memory leak caused by the pull mode's interval ticker ([#31919](https://github.com/open-telemetry/opentelemetry-collector-contrib/pull/31919))
- (Contrib) `kafkareceiver`: fix kafka receiver panic on shutdown ([#31926](https://github.com/open-telemetry/opentelemetry-collector-contrib/issues/31926))
- (Contrib) `prometheusreceiver`: Fix a bug where a new prometheus receiver with the same name cannot be created after the previous receiver is Shutdown ([#32123](https://github.com/open-telemetry/opentelemetry-collector-contrib/issues/32123))
- (Contrib) `resourcedetectionprocessor`: Only attempt to detect Kubernetes node resource attributes when they're enabled. ([#31941](https://github.com/open-telemetry/opentelemetry-collector-contrib/issues/31941))
- (Contrib) `syslogreceiver`: Fix issue where static resource and attributes were ignored ([#31849](https://github.com/open-telemetry/opentelemetry-collector-contrib/issues/31849))

## v0.97.0

This Splunk OpenTelemetry Collector release includes changes from the [opentelemetry-collector v0.97.0](https://github.com/open-telemetry/opentelemetry-collector/releases/tag/v0.97.0) and the [opentelemetry-collector-contrib v0.97.0](https://github.com/open-telemetry/opentelemetry-collector-contrib/releases/tag/v0.97.0) releases where appropriate.

### 🚀 New components 🚀

- (Splunk) Add AWS container insights receiver ([#4125](https://github.com/signalfx/splunk-otel-collector/pull/4125))
- (Splunk) Add AWS ECS container metrics receiver ([#4125](https://github.com/signalfx/splunk-otel-collector/pull/4125))
- (Splunk) Add Apache metrics receiver ([#4505](https://github.com/signalfx/splunk-otel-collector/pull/4505))

### 💡 Enhancements 💡

- (Splunk) `memory_ballast` has been removed. If GOMEMLIMIT env var is not set, then 90% of the total available memory limit is set by default. ([#4404](https://github.com/signalfx/splunk-otel-collector/pull/4404))
- (Splunk) Support Windows offline installations ([#4471](https://github.com/signalfx/splunk-otel-collector/pull/4471))
- (Core) `configtls`: Validates TLS min_version and max_version ([#9475](https://github.com/open-telemetry/opentelemetry-collector/issues/9475))
  Introduces `Validate()` method in TLSSetting.
- (Contrib) `exporter/loadbalancingexporter`: Adding AWS Cloud Map for service discovery of Collectors backend. ([#27241](https://github.com/open-telemetry/opentelemetry-collector-contrib/issues/27241))
- (Contrib) `awss3exporter`: add `compression` option to enable file compression on S3 ([#27872](https://github.com/open-telemetry/opentelemetry-collector-contrib/issues/27872))
    Add `compression` option to compress files using `compress/gzip` library before uploading to S3.
- (Contrib) `awss3exporter`: Add support for encoding extension to awss3exporter ([#30554](https://github.com/open-telemetry/opentelemetry-collector-contrib/issues/30554))
- (Contrib) `deltatocumulativeprocessor`: introduce configurable stream limit ([#31488](https://github.com/open-telemetry/opentelemetry-collector-contrib/pull/31488))
    Adds `max_streams` option that allows to set upper bound (default = unlimited)
    to the number of tracked streams. Any additional streams exceeding the limit
    are dropped.
- (Contrib) `fileexporter`: Adopt the encoding extension with the file exporter. ([#31774](https://github.com/open-telemetry/opentelemetry-collector-contrib/issues/31774))
- (Contrib) `pkg/ottl`: Add `ParseXML` function for parsing XML from a target string. ([#31133](https://github.com/open-telemetry/opentelemetry-collector-contrib/issues/31133))
- (Contrib) `fileexporter`: Added the option to write telemetry data into multiple files, where the file path is based on a resource attribute. ([#24654](https://github.com/open-telemetry/opentelemetry-collector-contrib/issues/24654))
- (Contrib) `fileexporter`: File write mode is configurable now (truncate or append) ([#31364](https://github.com/open-telemetry/opentelemetry-collector-contrib/issues/31364))
- (Contrib) `k8sclusterreceiver`: add optional status_last_terminated_reason resource attribute ([#31282](https://github.com/open-telemetry/opentelemetry-collector-contrib/issues/31282))
- (Contrib) `prometheusreceiver`: Use confighttp for target allocator client ([#31449](https://github.com/open-telemetry/opentelemetry-collector-contrib/issues/31449))
- (Contrib) `spanmetricsconnector`: Add `metrics_expiration` option to enable expiration of metrics if spans are not received within a certain time frame. ([#30559](https://github.com/open-telemetry/opentelemetry-collector-contrib/issues/30559))
    The feature can be configured by specifying the desired duration in the `metrics_expiration` option. By default, the expiration is disabled (set to 0).

### 🛑 Breaking changes 🛑

- (Splunk) `collectd/kong`: Remove `collectd/kong`. Please use the [Prometheus receiver](https://docs.splunk.com/observability/en/gdi/monitors-cloud/kong.html) instead. ([#4420](https://github.com/signalfx/splunk-otel-collector/pull/4420))
- (Splunk) `spanmetricsprocessor`: Remove `spanmetricsprocessor`. Please use `spanmetrics` connector instead. ([#4454](https://github.com/signalfx/splunk-otel-collector/pull/4454))
- (Core) `telemetry`: Remove telemetry.useOtelForInternalMetrics stable feature gate ([#9752](https://github.com/open-telemetry/opentelemetry-collector/pull/9752))
- (Contrib) `receiver/postgresql`: Bump postgresqlreceiver.preciselagmetrics gate to beta ([#31220](https://github.com/open-telemetry/opentelemetry-collector-contrib/pull/31220))
- (Contrib) `receiver/vcenter`: Bump receiver.vcenter.emitPerfMetricsWithObjects feature gate to stable ([#31215](https://github.com/open-telemetry/opentelemetry-collector-contrib/pull/31215))
- (Contrib) `prometheusreceiver`: Remove enable_protobuf_negotiation option on the prometheus receiver. Use config.global.scrape_protocols = [ PrometheusProto, OpenMetricsText1.0.0, OpenMetricsText0.0.1, PrometheusText0.0.4 ] instead. ([#30883](https://github.com/open-telemetry/opentelemetry-collector-contrib/issues/30883))
  See https://prometheus.io/docs/prometheus/latest/configuration/configuration/#configuration-file for details on setting scrape_protocols.
- (Contrib) `vcenterreceiver`: Fixed the resource attribute model to more accurately support multi-cluster deployments ([#30879](https://github.com/open-telemetry/opentelemetry-collector-contrib/issues/30879))
  For more information on impacts please refer https://github.com/open-telemetry/opentelemetry-collector-contrib/pull/31113. The main impacts are that
  the `vcenter.resource_pool.name`, `vcenter.resource_pool.inventory_path`, and `vcenter.cluster.name` are reported with more accuracy on VM metrics.

### 🧰 Bug fixes 🧰

- (Splunk) `telemetry`: Simplify the config converter setting the `metric_relabel_configs` in the Prometheus receiver
  to remove the excessive internal metrics. Now, it only overrides the old default rule excluding `.*grpc_io.*` metrics.
  Any other custom setting is left untouched. Otherwise, customizing the `metric_relabel_configs` is very difficult.
  ([#4482](https://github.com/signalfx/splunk-otel-collector/pull/4482))
- (Core) `exporterhelper`: Fix persistent queue size backup on reads.  ([#9740](https://github.com/open-telemetry/opentelemetry-collector/pull/9740))
- (Core) `processor/batch`: Prevent starting unnecessary goroutines.  ([#9739](https://github.com/open-telemetry/opentelemetry-collector/issues/9739))
- (Core) `otlphttpexporter`: prevent error on empty response body when content type is application/json  ([#9666](https://github.com/open-telemetry/opentelemetry-collector/issues/9666))
- (Core) `otelcol`: Respect telemetry configuration when running as a Windows service  ([#5300](https://github.com/open-telemetry/opentelemetry-collector/issues/5300))
- (Contrib) `carbonreceiver`: Do not report fatal error when closed normally ([#31913](https://github.com/open-telemetry/opentelemetry-collector-contrib/pull/31913))
- (Contrib)`exporter/loadbalancing`: Fix panic when a sub-exporter is shut down while still handling requests. ([#31410](https://github.com/open-telemetry/opentelemetry-collector-contrib/issues/31410))
- (Contrib) `hostmetricsreceiver`: Adds the receiver.hostmetrics.normalizeProcessCPUUtilization feature gate to optionally normalize process.cpu.utilization values. ([#31368](https://github.com/open-telemetry/opentelemetry-collector-contrib/issues/31368))
    When enabled, the receiver.hostmetrics.normalizeProcessCPUUtilization feature gate will cause process.cpu.utilization values to be divided by the number of logical cores on the system. This is necessary to produce a value on the interval of [0-1], as the description of process.cpu.utilization the metric says.
- (Contrib) `transformprocessor`: Change metric unit for metrics extracted with `extract_count_metric()` to be the default unit (`1`) ([#31575](https://github.com/open-telemetry/opentelemetry-collector-contrib/issues/31575))
  The original metric `unit` does not apply to extracted `count` metrics the same way it does to `sum`, `min` or `max`.
  Metrics extracted using `extract_count_metric()` now use the more appropriate default unit (`1`) instead.
- (Contrib) `loadbalancingexporter`: Fix memory leaks on shutdown ([#31050](https://github.com/open-telemetry/opentelemetry-collector-contrib/pull/31050))
- (Contrib) `signalfxexporter`: Fix memory leak in shutdown ([#30864](https://github.com/open-telemetry/opentelemetry-collector-contrib/pull/30864), [#30438](https://github.com/open-telemetry/opentelemetry-collector-contrib/issues/30438))
- (Contrib) `processor/k8sattributes`: Allows k8sattributes processor to work with k8s role/rolebindings when filter::namespace is set. ([#14742](https://github.com/open-telemetry/opentelemetry-collector-contrib/issues/14742))
- (Contrib) `sqlqueryreceiver`: Fix memory leak on shutdown for log telemetry ([#31782](https://github.com/open-telemetry/opentelemetry-collector-contrib/issues/31782))

## v0.96.1

This Splunk OpenTelemetry Collector release includes changes from the [opentelemetry-collector v0.96.0](https://github.com/open-telemetry/opentelemetry-collector/releases/tag/v0.96.0) and the [opentelemetry-collector-contrib v0.96.0](https://github.com/open-telemetry/opentelemetry-collector-contrib/releases/tag/v0.96.0) releases where appropriate.

### 🛑 Breaking changes 🛑

- (Core) `configgrpc`: Remove deprecated `GRPCClientSettings`, `GRPCServerSettings`, and `ServerConfig.ToListenerContext`. ([#9616](https://github.com/open-telemetry/opentelemetry-collector/pull/9616))
- (Core) `confighttp`: Remove deprecated `HTTPClientSettings`, `NewDefaultHTTPClientSettings`, and `CORSSettings`. ([#9625](https://github.com/open-telemetry/opentelemetry-collector/pull/9625))
- (Core) `confignet`: Removes deprecated `NetAddr` and `TCPAddr` ([#9614](https://github.com/open-telemetry/opentelemetry-collector/pull/9614))
- (Contrib) `spanmetricsprocessor`: Remove spanmetrics processor ([#29567](https://github.com/open-telemetry/opentelemetry-collector-contrib/pull/29567))
  - You can use the spanmetrics connector as a replacement
- (Contrib) `httpforwarder`: Remove extension named httpforwarder, use httpforwarderextension instead. ([#24171](https://github.com/open-telemetry/opentelemetry-collector-contrib/pull/24171))
- (Contrib) `k8sclusterreceiver`: Remove deprecated k8s.kubeproxy.version resource attribute ([#29748](https://github.com/open-telemetry/opentelemetry-collector-contrib/pull/29748))

### 💡 Enhancements 💡

- (Core) `configtls`: Add `include_system_ca_certs_pool` to configtls, allowing to load system certs and additional custom certs. ([#7774](https://github.com/open-telemetry/opentelemetry-collector/pull/7774))
- (Core) `otelcol`: Add `ConfigProviderSettings` to `CollectorSettings` ([#4759](https://github.com/open-telemetry/opentelemetry-collector/pull/4759))
  This allows passing a custom list of `confmap.Provider`s to `otelcol.NewCommand`.
- (Core) `pdata`: Update to OTLP v1.1.0 ([#9587](https://github.com/open-telemetry/opentelemetry-collector/pull/9587))
  Introduces Span and SpanLink flags.
- (Core) `confmap`: Update mapstructure to use a maintained fork, github.com/go-viper/mapstructure/v2. ([#9634](https://github.com/open-telemetry/opentelemetry-collector/pull/9634))
  See https://github.com/mitchellh/mapstructure/issues/349 for context.
- (Contrib) `statsdreceiver`: Add support for the latest version of DogStatsD protocol (v1.3) ([#31295](https://github.com/open-telemetry/opentelemetry-collector-contrib/pull/31295))
- (Contrib) `fileexporter`: Scope the behavior of the fileexporter to its lifecycle, so it is safe to shut it down or restart it. ([#27489](https://github.com/open-telemetry/opentelemetry-collector-contrib/pull/27489))
- (Contrib) `processor/resourcedetection`: Add `processor.resourcedetection.hostCPUSteppingAsString` feature gate to change the type of `host.cpu.stepping` from `int` to `string`. ([#31136](https://github.com/open-telemetry/opentelemetry-collector-contrib/pull/31136))
  This feature gate will graduate to beta in the next release.
- (Contrib) `routingconnector`: a warning is logged if there are two or more routing items with the same routing statement ([#30663](https://github.com/open-telemetry/opentelemetry-collector-contrib/pull/30663))
- (Contrib) `pkg/ottl`: Add new IsInt function to facilitate type checking. ([#27894](https://github.com/open-telemetry/opentelemetry-collector-contrib/pull/27894))
- (Contrib) `cmd/mdatagen`: Make lifecycle tests generated by default ([#31532](https://github.com/open-telemetry/opentelemetry-collector-contrib/pull/31532))
- (Contrib) `pkg/stanza`: Improve timestamp parsing documentation ([#31490](https://github.com/open-telemetry/opentelemetry-collector-contrib/pull/31490))
- (Contrib) `postgresqlreceiver`: Add `receiver.postgresql.connectionPool` feature gate to reuse database connections ([#30831](https://github.com/open-telemetry/opentelemetry-collector-contrib/pull/30831))
  The default implementation recreates and closes connections on each scrape per database configured/discovered.
  This change offers a feature gated alternative to keep connections open. Also, it exposes connection configuration to control the behavior of the pool.

### 🧰 Bug fixes 🧰

- (Core) `configretry`: Allow max_elapsed_time to be set to 0 for indefinite retries ([#9641](https://github.com/open-telemetry/opentelemetry-collector/pull/9641))
- (Core) `client`: Make `Metadata.Get` thread safe ([#9595](https://github.com/open-telemetry/opentelemetry-collector/pull/9595))
- (Contrib) `carbonreceiver`: Accept carbon metrics with float timestamps ([#31312](https://github.com/open-telemetry/opentelemetry-collector-contrib/pull/31312))
- (Contrib) `journaldreceiver`: Fix bug where failed startup could bury error message due to panic during shutdown ([#31476](https://github.com/open-telemetry/opentelemetry-collector-contrib/pull/31476))
- (Contrib) `loadbalancingexporter`: Fixes a bug where the endpoint become required, despite not being used by the load balancing exporter. ([#31371](https://github.com/open-telemetry/opentelemetry-collector-contrib/pull/31371))
- (Contrib) `oracledbreceiver`: Use metadata.Type for the scraper id to avoid invalid scraper IDs. ([#31457](https://github.com/open-telemetry/opentelemetry-collector-contrib/pull/31457))
- (Contrib) `filelogreceiver`: Fix bug where delete_after_read would cause panic ([#31383](https://github.com/open-telemetry/opentelemetry-collector-contrib/pull/31383))
- (Contrib) `receiver/filelog`: Fix issue where file fingerprint could be corrupted while reading. ([#22936](https://github.com/open-telemetry/opentelemetry-collector-contrib/pull/22936))

## v0.96.0

This Splunk OpenTelemetry Collector release includes changes from the [opentelemetry-collector v0.96.0](https://github.com/open-telemetry/opentelemetry-collector/releases/tag/v0.96.0) and the [opentelemetry-collector-contrib v0.96.0](https://github.com/open-telemetry/opentelemetry-collector-contrib/releases/tag/v0.96.0) releases where appropriate.

### 🚀 New components 🚀

- (Splunk) Add the `cumulativetodelta` processor ([#4401](https://github.com/signalfx/splunk-otel-collector/pull/4401))

### 💡 Enhancements 💡

- (Splunk) Bump github.com/prometheus/common from 0.46.0 to 0.49.0  ([#4353](https://github.com/signalfx/splunk-otel-collector/pull/4382))
- (Splunk) Bumps [aquasecurity/trivy-action](https://github.com/aquasecurity/trivy-action) from 0.17.0 to 0.18.0 ([#4382](https://github.com/signalfx/splunk-otel-collector/pull/4382))
- (Splunk) Update splunk-otel-javaagent to latest ([#4402](https://github.com/signalfx/splunk-otel-collector/pull/4402))
- (Splunk) Add X-SF-Token header to the configuration masked keys ([#4403](https://github.com/signalfx/splunk-otel-collector/pull/4403))
- (Splunk) Bump setuptools in /internal/signalfx-agent/bundle/script([#4330](https://github.com/signalfx/splunk-otel-collector/pull/4403))
- (Splunk) Rocky Linux installation support ([#4398](https://github.com/signalfx/splunk-otel-collector/pull/4398 ))
- (Splunk) Add a test to check what we choose to redact ([#4406](https://github.com/signalfx/splunk-otel-collector/pull/4406))
- (Splunk) Fixed high alert vulnerabity ([#4407](https://github.com/signalfx/splunk-otel-collector/pull/4407))
- (Splunk) Update pgproto to 2.3.3  ([#4409](https://github.com/signalfx/splunk-otel-collector/pull/4409))****

## v0.95.0

This Splunk OpenTelemetry Collector release includes changes from the [opentelemetry-collector v0.95.0](https://github.com/open-telemetry/opentelemetry-collector/releases/tag/v0.95.0) and the [opentelemetry-collector-contrib v0.95.0](https://github.com/open-telemetry/opentelemetry-collector-contrib/releases/tag/v0.95.0) releases where appropriate.

### 🛑 Breaking changes 🛑

- (Splunk/Core/Contrib) Bump minimum version to go 1.21 ([#4390](https://github.com/signalfx/splunk-otel-collector/pull/4390))
- (Core) `all`: scope name for all generated Meter/Tracer funcs now includes full package name ([#9494](https://github.com/open-telemetry/opentelemetry-collector/pull/9494))
- (Contrib) `receiver/mongodb`: Bump receiver.mongodb.removeDatabaseAttr feature gate to beta ([#31212](https://github.com/open-telemetry/opentelemetry-collector-contrib/pull/31212))
- (Contrib) `extension/filestorage`: The `filestorage` extension is now a standalone module. ([#31040](https://github.com/open-telemetry/opentelemetry-collector-contrib/pull/31040))

### 💡 Enhancements 💡

- (Splunk) MSI defaults to per machine install to avoid issues when different administrators install and update the collector on the same Windows machine ([#4352](https://github.com/signalfx/splunk-otel-collector/pull/4352))
- (Core) `confighttp`: Adds support for Snappy decompression of HTTP requests. ([#7632](https://github.com/open-telemetry/opentelemetry-collector/pull/7632))
- (Core) `configretry`: Validate `max_elapsed_time`, ensure it is larger than `max_interval` and `initial_interval` respectively. ([#9489](https://github.com/open-telemetry/opentelemetry-collector/pull/9489))
- (Core) `configopaque`: Mark module as stable ([#9167](https://github.com/open-telemetry/opentelemetry-collector/pull/9167))
- (Core) `otlphttpexporter`: Add support for json content encoding when exporting telemetry ([#6945](https://github.com/open-telemetry/opentelemetry-collector/pull/6945))
- (Core) `confmap/converter/expandconverter, confmap/provider/envprovider, confmap/provider/fileprovider, confmap/provider/httprovider, confmap/provider/httpsprovider, confmap/provider/yamlprovider`: Split confmap.Converter and confmap.Provider implementation packages out of confmap. ([#4759](https://github.com/open-telemetry/opentelemetry-collector/pull/4759), [#9460](https://github.com/open-telemetry/opentelemetry-collector/pull/9460))
- (Contrib) `hostmetricsreceiver`: Add a new optional resource attribute `process.cgroup` to the `process` scraper of the `hostmetrics` receiver. ([#29282](https://github.com/open-telemetry/opentelemetry-collector-contrib/pull/29282))
- (Contrib) `awss3exporter`: Add a marshaler that stores the body of log records in s3. ([#30318](https://github.com/open-telemetry/opentelemetry-collector-contrib/pull/30318))
- (Contrib) `pkg/ottl`: Adds a new ParseCSV converter that can be used to parse CSV strings. ([#30921](https://github.com/open-telemetry/opentelemetry-collector-contrib/pull/30921))
- (Contrib) `loadbalancingexporter`: Add benchmarks for Metrics and Traces ([#30915](https://github.com/open-telemetry/opentelemetry-collector-contrib/pull/30915))
- (Contrib) `pkg/ottl`: Add support to specify the format for a replacement string ([#27820](https://github.com/open-telemetry/opentelemetry-collector-contrib/pull/27820))
- (Contrib) `pkg/ottl`: Add `ParseKeyValue` function for parsing key value pairs from a target string ([#30998](https://github.com/open-telemetry/opentelemetry-collector-contrib/pull/30998))
- (Contrib) `receivercreator`: Remove use of `ReportFatalError` ([#30596](https://github.com/open-telemetry/opentelemetry-collector-contrib/pull/30596))
- (Contrib) `processor/tail_sampling`: Add metrics that measure the number of sampled spans and the number of spans that are dropped due to sampling decisions. ([#30482](https://github.com/open-telemetry/opentelemetry-collector-contrib/pull/30482))
- (Contrib) `exporter/signalfx`: Send histograms in otlp format with new config `send_otlp_histograms` option ([#26298](https://github.com/open-telemetry/opentelemetry-collector-contrib/pull/26298))
- (Contrib) `receiver/signalfx`: Accept otlp protobuf requests when content-type is "application/x-protobuf;format=otlp" ([#26298](https://github.com/open-telemetry/opentelemetry-collector-contrib/pull/26298))
- (Contrib) `signalfxreceiver`: Remove deprecated use of `host.ReportFatalError` ([#30598](https://github.com/open-telemetry/opentelemetry-collector-contrib/pull/30598))

### 🧰 Bug fixes 🧰

- (Contrib) `pkg/stanza`: Add 'allow_skip_pri_header' flag to syslog setting. ([#30397](https://github.com/open-telemetry/opentelemetry-collector-contrib/pull/30397))
  Allow parsing syslog records without PRI header. Currently pri header is beng enforced although it's not mandatory by the RFC standard. Since influxdata/go-syslog is not maintained we had to switch to haimrubinstein/go-syslog.

- (Contrib) `extension/storage`: Ensure fsync is turned on after compaction ([#20266](https://github.com/open-telemetry/opentelemetry-collector-contrib/pull/20266))
- (Contrib) `logstransformprocessor`: Fix potential panic on shutdown due to incorrect shutdown order ([#31139](https://github.com/open-telemetry/opentelemetry-collector-contrib/pull/31139))
- (Contrib) `receiver/prometheusreceiver`: prometheusreceiver fix translation of metrics with _created suffix ([#30309](https://github.com/open-telemetry/opentelemetry-collector-contrib/pull/30309))
- (Contrib) `pkg/stanza`: Fixed a bug in the keyvalue_parser where quoted values could be split if they contained a delimited. ([#31034](https://github.com/open-telemetry/opentelemetry-collector-contrib/pull/31034))

## v0.94.0

This Splunk OpenTelemetry Collector release includes changes from the [opentelemetry-collector v0.94.1](https://github.com/open-telemetry/opentelemetry-collector/releases/tag/v0.94.1) and the [opentelemetry-collector-contrib v0.94.0](https://github.com/open-telemetry/opentelemetry-collector-contrib/releases/tag/v0.94.0) releases where appropriate.

### 🛑 Breaking changes 🛑

- (Splunk) The Splunk OpenTelemetry Collector [Windows install script](https://docs.splunk.com/observability/en/gdi/opentelemetry/collector-windows/install-windows.html#install-the-collector-using-the-script)
  now installs the [Splunk Distribution of OpenTelemetry .NET](https://docs.splunk.com/observability/en/gdi/get-data-in/application/otel-dotnet/get-started.html#instrument-net-applications-for-splunk-observability-cloud-opentelemetry)
  instead of the [SignalFx Instrumentation for .NET](https://docs.splunk.com/observability/en/gdi/get-data-in/application/otel-dotnet/sfx/sfx-instrumentation.html#signalfx-instrumentation-for-net-deprecated)
  when the parameter `-with_dotnet_instrumentation` is set to `$true` ([#4343](https://github.com/signalfx/splunk-otel-collector/pull/4343))
- (Core) `receiver/otlp`: Update gRPC code from `codes.InvalidArgument` to `codes.Internal` when a permanent error doesn't contain a gRPC status ([#9415](https://github.com/open-telemetry/opentelemetry-collector/pull/#9415))
- (Contrib) `kafkareceiver`: standardizes the default topic name for metrics and logs receivers to the same topic name as the metrics and logs exporters of the kafkaexporter ([#27292](https://github.com/open-telemetry/opentelemetry-collector-contrib/pull/27292))
  If you are using the Kafka receiver in a logs and/or a metrics pipeline
  and you are not customizing the name of the topic to read from with the `topic` property,
  the receiver will now read from `otlp_logs` or `otlp_metrics` topic instead of `otlp_spans` topic.
  To maintain previous behavior, set the `topic` property to `otlp_spans`.

- (Contrib) `pkg/stanza`: Entries are no longer logged during error conditions. ([#26670](https://github.com/open-telemetry/opentelemetry-collector-contrib/pull/26670))
  This change is being made to ensure sensitive information contained in logs are never logged inadvertently.
  This change is a breaking change because it may change user expectations. However, it should require
  no action on the part of the user unless they are relying on logs from a few specific error cases.

- (Contrib) `pkg/stanza`: Invert recombine operator's 'overwrite_with' default value. ([#30783](https://github.com/open-telemetry/opentelemetry-collector-contrib/pull/30783))
  Previously, the default value was `oldest`, meaning that the recombine operator _should_ emit the
  first entry from each batch (with the recombined field). However, the actual behavior was inverted.
  This fixes the bug but also inverts the default setting so as to effectively cancel out the bug fix
  for users who were not using this setting. For users who were explicitly setting `overwrite_with`,
  this corrects the intended behavior.


### 🚩 Deprecations 🚩

- (Core) `configgrpc`: Deprecate GRPCClientSettings, use ClientConfig instead ([#6767](https://github.com/open-telemetry/opentelemetry-collector/pull/6767))

### 💡 Enhancements 💡

- (Splunk) Add a resource attribute to internal metrics to track discovery usage ([#4323](https://github.com/signalfx/splunk-otel-collector/pull/4323))
- (Splunk) Create a multi-architecture Windows docker image for the collector ([#4296](https://github.com/signalfx/splunk-otel-collector/pull/4296))
- (Splunk) Bump `splunk-otel-javaagent` to `v1.30.2` ([#4300](https://github.com/signalfx/splunk-otel-collector/pull/4300))
- (Core) `mdatagen`: Add a generated test that checks the config struct using `componenttest.CheckConfigStruct` ([#9438](https://github.com/open-telemetry/opentelemetry-collector/pull/9438))
- (Core) `component`: Add `component.UseLocalHostAsDefaultHost` feature gate that changes default endpoints from 0.0.0.0 to localhost ([#8510](https://github.com/open-telemetry/opentelemetry-collector/pull/8510))
  The only component in this repository affected by this is the OTLP receiver.
- (Core) `confighttp`: Add support of Host header ([#9395](https://github.com/open-telemetry/opentelemetry-collector/pull/9395))
- (Core) `mdatagen`: Remove use of ReportFatalError in generated tests ([#9439](https://github.com/open-telemetry/opentelemetry-collector/pull/9439))
- (Contrib) `receiver/journald`: add a new config option "all" that turns on full output from journalctl, including lines that are too long. ([#30920](https://github.com/open-telemetry/opentelemetry-collector-contrib/pull/30920))
- (Contrib) `pkg/stanza`: Add support in a header configuration for json array parser. ([#30321](https://github.com/open-telemetry/opentelemetry-collector-contrib/pull/30321))
- (Contrib) `awss3exporter`: Add the ability to export trace/log/metrics in OTLP ProtoBuf format. ([#30682](https://github.com/open-telemetry/opentelemetry-collector-contrib/pull/30682))
- (Contrib) `dockerobserver`: Upgrading Docker API version default from 1.22 to 1.24 ([#30900](https://github.com/open-telemetry/opentelemetry-collector-contrib/pull/30900))
- (Contrib) `filterprocessor`: move metrics from OpenCensus to OpenTelemetry ([#30736](https://github.com/open-telemetry/opentelemetry-collector-contrib/pull/30736))
- (Contrib) `groupbyattrsprocessor`: move metrics from OpenCensus to OpenTelemetry ([#30763](https://github.com/open-telemetry/opentelemetry-collector-contrib/pull/30763))
- (Contrib) `loadbalancingexporter`: Optimize metrics and traces export ([#30141](https://github.com/open-telemetry/opentelemetry-collector-contrib/pull/30141))
- (Contrib) `all`: Add `component.UseLocalHostAsDefaultHost` feature gate that changes default endpoints from 0.0.0.0 to localhost ([#30702](https://github.com/open-telemetry/opentelemetry-collector-contrib/pull/30702))
  This change affects the following components:
  - extension/health_check
  - receiver/jaeger
  - receiver/sapm
  - receiver/signalfx
  - receiver/splunk_hec
  - receiver/zipkin

- (Contrib) `processor/resourcedetectionprocessor`: Detect Azure cluster name from IMDS metadata ([#26794](https://github.com/open-telemetry/opentelemetry-collector-contrib/pull/26794))
- (Contrib) `processor/transform`: Add `copy_metric` function to allow duplicating a metric ([#30846](https://github.com/open-telemetry/opentelemetry-collector-contrib/pull/30846))

### 🧰 Bug fixes 🧰

- (Splunk) Fixes the value of a default environment variable used by Windows msi. ([#4361](https://github.com/signalfx/splunk-otel-collector/pull/4361))
- (Core) `service`: fix opencensus bridge configuration in periodic readers ([#9361](https://github.com/open-telemetry/opentelemetry-collector/pull/9361))
- (Core) `otlpreceiver`: Fix goroutine leak when GRPC server is started but HTTP server is unsuccessful ([#9165](https://github.com/open-telemetry/opentelemetry-collector/pull/9165))
- (Core) `otlpexporter`: PartialSuccess is treated as success, logged as warning. ([#9243](https://github.com/open-telemetry/opentelemetry-collector/pull/9243))

- (Contrib) `basicauthextension`: Accept empty usernames. ([#30470](https://github.com/open-telemetry/opentelemetry-collector-contrib/pull/30470))
  Per https://datatracker.ietf.org/doc/html/rfc2617#section-2, username and password may be empty strings ("").
  The validation used to enforce that usernames cannot be empty.

- (Contrib) `pkg/ottl`: Fix parsing of string escapes in OTTL ([#23238](https://github.com/open-telemetry/opentelemetry-collector-contrib/pull/23238))
- (Contrib) `pkg/stanza`: Recombine operator should always recombine partial logs ([#30797](https://github.com/open-telemetry/opentelemetry-collector-contrib/pull/30797))
  Previously, certain circumstances could result in partial logs being emitted without any
  recombiniation. This could occur when using `is_first_entry`, if the first partial log from
  a source was emitted before a matching "start of log" indicator was found. This could also
  occur when the collector was shutting down.

- (Contrib) `pkg/stanza`: Fix bug where recombine operator's 'overwrite_with' condition was inverted. ([#30783](https://github.com/open-telemetry/opentelemetry-collector-contrib/pull/30783))
- (Contrib) `exporter/signalfx`: Use "unknown" value for the environment correlation calls as fallback. ([#31052](https://github.com/open-telemetry/opentelemetry-collector-contrib/pull/31052))
  This fixed the APM/IM correlation in the Splunk Observability UI for the users that send traces with no "deployment.environment" resource attribute value set.

## v0.93.0

This Splunk OpenTelemetry Collector release includes changes from the [opentelemetry-collector v0.93.0](https://github.com/open-telemetry/opentelemetry-collector/releases/tag/v0.93.0) and the [opentelemetry-collector-contrib v0.93.0](https://github.com/open-telemetry/opentelemetry-collector-contrib/releases/tag/v0.93.0) releases where appropriate.

### 🛑 Breaking changes 🛑

- (Splunk) On Windows the `SPLUNK_*` environment variables were moved from the machine scope to the collector service scope This avoids collisions with other agents and instrumentation. If any of these environment variables are required by your apps, please adopt them directly. ([#3930](https://github.com/signalfx/splunk-otel-collector/pull/3930))
- (Splunk) `mysql` discovery now uses the OpenTelemetry Collector Contrib receiver by default instead of the smartagent receiver. ([#4231](https://github.com/signalfx/splunk-otel-collector/pull/4231))
- (Splunk) Stop sending internal Collector metrics from the batch processor. Drop them at the prometheus receiver level. ([#4273](https://github.com/signalfx/splunk-otel-collector/pull/4273))
- (Core) exporterhelper: remove deprecated exporterhelper.RetrySettings and exporterhelper.NewDefaultRetrySettings ([#9256](https://github.com/open-telemetry/opentelemetry-collector/issues/9256))
- (Contrib) `vcenterreceiver`: "receiver.vcenter.emitPerfMetricsWithObjects" feature gate is beta and enabled by default ([#30615](https://github.com/open-telemetry/opentelemetry-collector-contrib/issues/30615))
- (Contrib) `docker`: Adopt api_version as strings to correct invalid float truncation ([#24025](https://github.com/open-telemetry/opentelemetry-collector-contrib/issues/24025))
- (Contrib) `extension/filestorage`: Replace path-unsafe characters in component names ([#3148](https://github.com/open-telemetry/opentelemetry-collector-contrib/issues/3148))
  The feature gate `extension.filestorage.replaceUnsafeCharacters` is now enabled by default.
  See the File Storage extension's README for details.
- (Contrib) `postgresqlreceiver`: add feature gate `receiver.postgresql.separateSchemaAttr` to include schema as separate attribute ([#29559](https://github.com/open-telemetry/opentelemetry-collector-contrib/issues/29559))
  Enabling the featuregate adds a new resource attribute to store the schema of the table or index
  Existing table attributes are adjusted to not include the schema, which was inconsistently used

### 💡 Enhancements 💡
- (Splunk) Update opentelemetry-jmx-metrics version to 1.32.0 ([#4201](https://github.com/signalfx/splunk-otel-collector/pull/4201))
- (Core) `configtls`: add `cipher_suites` to configtls. ([#8105](https://github.com/open-telemetry/opentelemetry-collector/issues/8105))
  Users can specify a list of cipher suites to pick from. If left blank, a safe default list is used.
- (Core) `service`: mark `telemetry.useOtelForInternalMetrics` as stable ([#816](https://github.com/open-telemetry/opentelemetry-collector/issues/816))
  (Splunk) Remove disabled `telemetry.useOtelForInternalMetrics` feature gate from our distribution. Some new internal metrics are now dropped at scrape time.
- (Core) `exporters`: Cleanup log messages for export failures ([#9219]((https://github.com/open-telemetry/opentelemetry-collector/issues/9219)))
  1. Ensure an error message is logged every time and only once when data is dropped/rejected due to export failure.
  2. Update the wording. Specifically, don't use "dropped" term when an error is reported back to the pipeline.
     Keep the "dropped" wording for failures happened after the enabled queue.
  3. Properly report any error reported by a queue. For example, a persistent storage error must be reported as a storage error, not as "queue overflow".
- (Contrib) `pkg/stanza`: Add a json array parser operator and an assign keys transformer. ([#30321](https://github.com/open-telemetry/opentelemetry-collector-contrib/issues/30321))
  Json array parser opreator can be used to parse a json array string input into a list of objects. |
  Assign keys transformer can be used to assigns keys from the configuration to an input list
- (Contrib) `splunkhecexporter`: Batch data according to access token and index, if present. ([#30404](https://github.com/open-telemetry/opentelemetry-collector-contrib/issues/30404))
- (Contrib) `k8sattributesprocessor`: Apply lifecycle tests to k8sprocessor, change its behavior to report fatal error ([#30387](https://github.com/open-telemetry/opentelemetry-collector-contrib/issues/30387))
- (Contrib) `k8sclusterreceiver`: add new disabled os.description, k8s.container_runtime.version resource attributes ([#30342](https://github.com/open-telemetry/opentelemetry-collector-contrib/issues/30342))
- (Contrib) `k8sclusterreceiver`: add os.type resource attribute ([#30342](https://github.com/open-telemetry/opentelemetry-collector-contrib/issues/30342))
- (Contrib) `kubeletstatsreceiver`: Add new `*.cpu.usage` metrics. ([#25901](https://github.com/open-telemetry/opentelemetry-collector-contrib/issues/25901))
- (Contrib) `pkg/ottl`: Add `flatten` function for flattening maps ([#30455](https://github.com/open-telemetry/opentelemetry-collector-contrib/issues/30455))
- (Contrib) `redisreciever`: adds metric for slave_repl_offset ([#6942](https://github.com/open-telemetry/opentelemetry-collector-contrib/issues/6942))
  also adds a shell script to set up docker-compose integration test
- (Contrib) `receiver/sqlquery`: Add debug log when running SQL query ([#29672](https://github.com/open-telemetry/opentelemetry-collector-contrib/issues/29672))

### 🧰 Bug fixes 🧰

- (Core) `otlpreceiver`: Ensure OTLP receiver handles consume errors correctly ([#4335]((https://github.com/open-telemetry/opentelemetry-collector/issues/4335)))
  Make sure OTLP receiver returns correct status code and follows the receiver contract (gRPC)
- (Core) `zpagesextension`: Remove mention of rpcz page from zpages extension ([#9328](https://github.com/open-telemetry/opentelemetry-collector/issues/9328))
- (Contrib) `kafkareceiver`: The Kafka receiver now exports some partition-specific metrics per-partition, with a `partition` tag ([#30177](https://github.com/open-telemetry/opentelemetry-collector-contrib/issues/30177))
  The following metrics now render per partition:
    - kafka_receiver_messages
    - kafka_receiver_current_offset
    - kafka_receiver_offset_lag

## v0.92.0

This Splunk OpenTelemetry Collector release includes changes from the [opentelemetry-collector v0.92.0](https://github.com/open-telemetry/opentelemetry-collector/releases/tag/v0.92.0) and the [opentelemetry-collector-contrib v0.92.0](https://github.com/open-telemetry/opentelemetry-collector-contrib/releases/tag/v0.92.0) releases where appropriate.

### 🛑 Breaking changes 🛑

- (Contrib) `httpforwarder`: Use confighttp.HTTPDefaultClientSettings when configuring the HTTPClientSettings for the httpforwarder extension. ([#6641](https://github.com/open-telemetry/opentelemetry-collector-contrib/issues/6641))
  By default, the HTTP forwarder extension will now use the defaults set in the extension:
  * The idle connection timeout is set to 90s.
  * The max idle connection count is set to 100.
- (Contrib) `pkg/ottl`: Now validates against extraneous path segments that a context does not know how to use. ([#30042](https://github.com/open-telemetry/opentelemetry-collector-contrib/pull/30042))
- (Contrib) `pkg/ottl`: Throw an error if keys are used on a path that does not allow them. ([#30162](https://github.com/open-telemetry/opentelemetry-collector-contrib/pull/30162))
- (Core) `exporters/sending_queue`: Do not re-enqueue failed batches, rely on the retry_on_failure strategy instead. ([#8382](https://github.com/open-telemetry/opentelemetry-collector/issues/8382))
  The current re-enqueuing behavior is not obvious and cannot be configured. It takes place only for persistent queue
  and only if `retry_on_failure::enabled=true` even if `retry_on_failure` is a setting for a different backoff retry
  strategy. This change removes the re-enqueuing behavior. Consider increasing `retry_on_failure::max_elapsed_time`
  to reduce chances of data loss or set it to 0 to keep retrying until requests succeed.
- (Core) `confmap`: Make the option `WithErrorUnused` enabled by default when unmarshaling configuration ([#7102](https://github.com/open-telemetry/opentelemetry-collector/issues/7102))
  The option `WithErrorUnused` is now enabled by default, and a new option `WithIgnoreUnused` is introduced to ignore
  errors about unused fields.

### 🚩 Deprecations 🚩

- (Contrib) `k8sclusterreceiver`: deprecate optional k8s.kubeproxy.version resource attribute ([#29748](https://github.com/open-telemetry/opentelemetry-collector-contrib/issues/29748))
- (Core) `exporterhelper`: Deprecate exporterhelper.RetrySettings in favor of configretry.BackOffConfig ([#9091](https://github.com/open-telemetry/opentelemetry-collector/pull/9091))
- (Core) `extension/ballast`: Deprecate `memory_ballast` extension. ([#8343](https://github.com/open-telemetry/opentelemetry-collector/issues/8343))
  Use `GOMEMLIMIT` environment variable instead.

### 💡 Enhancements 💡

- (Splunk) support core service validate command ([#4175](https://github.com/signalfx/splunk-otel-collector/pull/4175))
- (Splunk) Add routing connector to Splunk distribution ([#4167](https://github.com/signalfx/splunk-otel-collector/pull/4167))
- (Contrib) adopt splunkhec batch by token and index updates ([#4151](https://github.com/signalfx/splunk-otel-collector/pull/4151))
- (Contrib) `vcenterreceiver`: Add explicit statement of support for version 8 of ESXi and vCenter ([#30274](https://github.com/open-telemetry/opentelemetry-collector-contrib/pull/30274))
- (Contrib) `routingconnector`: routingconnector supports matching the statement only once ([#26353](https://github.com/open-telemetry/opentelemetry-collector-contrib/issues/26353))
- (Contrib) `filterprocessor`: Add telemetry for metrics, logs, and spans that were intentionally dropped via filterprocessor. ([#13169](https://github.com/open-telemetry/opentelemetry-collector-contrib/issues/13169))
- (Contrib) `pkg/ottl`: Add Hour OTTL Converter ([#29468](https://github.com/open-telemetry/opentelemetry-collector-contrib/issues/29468))
- (Contrib) `kafkaexporter`: add ability to publish kafka messages with message key of TraceID - it will allow partitioning of the kafka Topic. ([#12318](https://github.com/open-telemetry/opentelemetry-collector-contrib/issues/12318))
- (Contrib) `kafkareceiver`: Add three new metrics to record unmarshal errors. ([#29302](https://github.com/open-telemetry/opentelemetry-collector-contrib/issues/29302))
- (Contrib) `hostmetricsreceiver`: Add `system.memory.limit` metric reporting the total memory available. ([#30306](https://github.com/open-telemetry/opentelemetry-collector-contrib/pull/30306))
  This metric is opt-in. To enable it, set `scrapers::memory::metrics::system.memory.limit::enabled` to `true` in the hostmetrics config.
- (Contrib) `kafkaexporter`: Adds the ability to configure the Kafka client's Client ID. ([#30144](https://github.com/open-telemetry/opentelemetry-collector-contrib/issues/30144))
- (Contrib) `pkg/stanza`: Remove sampling policy from logger ([#23801](https://github.com/open-telemetry/opentelemetry-collector-contrib/issues/23801))
- (Contrib) `resourcedetectionprocessor`: Add "aws.ecs.task.id" attribute ([#8274](https://github.com/open-telemetry/opentelemetry-collector-contrib/issues/8274))
  Resourcedetectionprocessor now exports "aws.ecs.task.id" attribute, in addition to "aws.ecs.task.arn".
  This allows exporters like "awsemfexporter" to automatically pick up that attribute and make it available
  in templating (e.g. to use in CloudWatch log stream name).
- (Contrib) `spanmetricsconnector`: Fix OOM issue for spanmetrics by limiting the number of exemplars that can be added to a unique dimension set ([#27451](https://github.com/open-telemetry/opentelemetry-collector-contrib/issues/27451))
- (Contrib) `connector/spanmetrics`: Configurable resource metrics key attributes, filter the resource attributes used to create the resource metrics key. ([#29711](https://github.com/open-telemetry/opentelemetry-collector-contrib/pull/29711))
  This enhancement can be used to fix broken spanmetrics counters after a span producing service restart, when resource attributes contain dynamic/ephemeral values (e.g. process id).
- (Contrib) `splunkhecreceiver`: Returns json response in raw endpoint when it is successful ([#29875](https://github.com/open-telemetry/opentelemetry-collector-contrib/pull/29875))
- (Contrib) `sqlqueryreceiver`: Swap MS SQL Server driver from legacy 'denisenkom' to official Microsoft fork ([#27200](https://github.com/open-telemetry/opentelemetry-collector-contrib/issues/27200))
- (Core) `exporterhelper`: Add RetrySettings validation function ([#9089](https://github.com/open-telemetry/opentelemetry-collector/pull/9089))
  Validate that time.Duration, multiplier values in configretry are non-negative, and randomization_factor is between 0 and 1
- (Core) `service`: Enable `telemetry.useOtelForInternalMetrics` by updating the flag to beta ([#7454](https://github.com/open-telemetry/opentelemetry-collector/issues/7454))
  The metrics generated should be consistent with the metrics generated
  previously with OpenCensus. Splunk note: this option is disabled in our distribution. Users can enable the behaviour
  by setting `--feature-gates +telemetry.useOtelForInternalMetrics` at collector start if the new histograms are desired.
- (Core) `confignet`: Add `dialer_timeout` config option. ([#9066](https://github.com/open-telemetry/opentelemetry-collector/pull/9066))
- (Core) `processor/memory_limiter`: Update config validation errors ([#9059](https://github.com/open-telemetry/opentelemetry-collector/pull/9059))
  - Fix names of the config fields that are validated in the error messages
  - Move the validation from start to the initialization phrase
- (Core) `exporterhelper`: Add config Validate for TimeoutSettings ([#9104](https://github.com/open-telemetry/opentelemetry-collector/pull/9104))

### 🧰 Bug fixes 🧰

- (Contrib) `filterset`: Fix concurrency issue when enabling caching. ([#11829](https://github.com/open-telemetry/opentelemetry-collector-contrib/issues/11829))
- (Contrib) `pkg/ottl`: Fix issue with the hash value of a match subgroup in replace_pattern functions. ([#29409](https://github.com/open-telemetry/opentelemetry-collector-contrib/issues/29409))
- (Contrib) `prometheusreceiver`: Fix configuration validation to allow specification of Target Allocator configuration without providing scrape configurations ([#30135](https://github.com/open-telemetry/opentelemetry-collector-contrib/pull/30135))
- (Contrib) `wavefrontreceiver`: Return error if partially quoted ([#30315](https://github.com/open-telemetry/opentelemetry-collector-contrib/pull/30315))
- (Contrib) `hosmetricsreceiver`: change cpu.load.average metrics from 1 to {thread} ([#29914](https://github.com/open-telemetry/opentelemetry-collector-contrib/issues/29914))
- (Contrib) `pkg/ottl`: Fix bug where the Converter `IsBool` was not usable ([#30151](https://github.com/open-telemetry/opentelemetry-collector-contrib/pull/30151))
- (Contrib) `time`: The `%z` strptime format now correctly parses `Z` as a valid timezone ([#29929](https://github.com/open-telemetry/opentelemetry-collector-contrib/pull/29929))
  `strptime(3)` says that `%z` is "an RFC-822/ISO 8601 standard
  timezone specification", but the previous code did not allow the
  string "Z" to signify UTC time, as required by ISO 8601. Now, both
  `+0000` and `Z` are recognized as UTC times in all components that
  handle `strptime` format strings.
- (Core) `memorylimiterprocessor`: Fixed leaking goroutines from memorylimiterprocessor ([#9099](https://github.com/open-telemetry/opentelemetry-collector/issues/9099))
- (Core) `cmd/otelcorecol`: Fix the code detecting if the collector is running as a service on Windows. ([#7350](https://github.com/open-telemetry/opentelemetry-collector/issues/7350))
  Removed the `NO_WINDOWS_SERVICE` environment variable given it is not needed anymore.
- (Core) `otlpexporter`: remove dependency of otlphttpreceiver on otlpexporter ([#6454](https://github.com/open-telemetry/opentelemetry-collector/issues/6454))

## v0.91.3

- (Splunk) Properly sign and associate changelog to release.  This should be otherwise identical to v0.91.2

## v0.91.2

### 🛑 Breaking changes 🛑
- (Splunk) - `ecs-metadata` sync the `known_status` property on the `container_id` dimension instead of lower cardinality `container_name`. This can be prevented by configuring `dimensionToUpdate` to `container_name` ([#4091](https://github.com/signalfx/splunk-otel-collector/pull/4091))
- (Splunk) Removes `collectd/disk` monitor ([#3998](https://github.com/signalfx/splunk-otel-collector/pull/3998))
   This monitor has been deprecated in favor of the `disk-io` monitor.
   Note that the `disk-io` monitor has a different dimension (`disk`
   instead of `plugin_instance`) to specify the disk.
- (Splunk) Removes `collectd/df` monitor ([#3996](https://github.com/signalfx/splunk-otel-collector/pull/3996))
   The monitor is deprecated and the filesystems monitor should be used instead.
- (Splunk) Removes `netinterface` monitor ([#3991](https://github.com/signalfx/splunk-otel-collector/pull/3991))
   This monitor is deprecated in favor of the `net-io` monitor.
- (Splunk) Removes `collectd/vmem` monitor ([#3993](https://github.com/signalfx/splunk-otel-collector/pull/3993))
   This monitor is deprecated in favor of the `vmem` monitor.  The metrics should be fully compatible with this monitor.
- (Splunk) Removes `collectd/load` monitor ([#3995](https://github.com/signalfx/splunk-otel-collector/pull/3995))
   This monitor has been deprecated in favor of the `load` monitor. That monitor emits the same metrics and is fully compatible.
- (Splunk) Removes `collectd/postgresql` monitor ([#3994](https://github.com/signalfx/splunk-otel-collector/pull/3994))
   This monitor is deprecated in favor of the postgresql monitor.

### 💡 Enhancements 💡
- (Splunk) Adopt `vcenter` receiver ([#4291](https://github.com/signalfx/splunk-otel-collector/pull/4121))
- (Splunk) Adopt `sshcheck` receiver ([#4099](https://github.com/signalfx/splunk-otel-collector/pull/4099))
- (Splunk) Adopt `awss3` exporter ([#4117](https://github.com/signalfx/splunk-otel-collector/pull/4117))
- (Splunk) Convert loglevel to verbosity on logging exporter ([#4097](https://github.com/signalfx/splunk-otel-collector/pull/4097))

## v0.91.1

### 💡 Enhancements 💡

- (Splunk) Remove the project beta label ([#4070](https://github.com/signalfx/splunk-otel-collector/pull/4070))
- (Splunk) Source SPLUNK_LISTEN_INTERFACE on all host endpoints([#4065](https://github.com/signalfx/splunk-otel-collector/pull/4065))
- (Splunk) Add support for start timestamps when using the light prometheus receiver ([#4037](https://github.com/signalfx/splunk-otel-collector/pull/4037))
- (Splunk) Node.js Auto Instrumentation:
  - Update splunk-otel-js to [v2.6.0](https://github.com/signalfx/splunk-otel-js/releases/tag/v2.6.0) ([#4064](https://github.com/signalfx/splunk-otel-collector/pull/4064))
  - Update linux installer script to use `--global=false` for local npm versions and configurations ([#4068](https://github.com/signalfx/splunk-otel-collector/pull/4068))

### 🛑 Breaking changes 🛑

- `postgresql` Discovery now uses the OpenTelemetry Collector Contrib receiver by default instead of the smartagent receiver ([#3957](https://github.com/signalfx/splunk-otel-collector/pull/3957))

## v0.91.0

This Splunk OpenTelemetry Collector release includes changes from the [opentelemetry-collector v0.91.0](https://github.com/open-telemetry/opentelemetry-collector/releases/tag/v0.91.0) and the [opentelemetry-collector-contrib v0.91.0](https://github.com/open-telemetry/opentelemetry-collector-contrib/releases/tag/v0.91.0) releases where appropriate.

### 🛑 Breaking changes 🛑
- (Splunk) Node.js Auto Instrumentation:
  - The `NODE_OPTIONS` environment variable in the default config file has been updated to load the Node.js SDK from an absolute path (`/usr/lib/splunk-instrumentation/splunk-otel-js/node_modules/@splunk/otel/instrument`).
  - The Linux installer script now installs the Node.js SDK to `/usr/lib/splunk-instrumentation/splunk-otel-js` instead of globally.
  - The `--npm-command` Linux installer script option is no longer supported. To specify a custom path to `npm`, use the `--npm-path <path>` option.
- (Splunk) `translatesfx`: Remove `translatesfx` ([#4028](https://github.com/signalfx/splunk-otel-collector/pull/4028))
- (Splunk) `collectd/elasticsearch`: Remove `collectd/elasticsearch` monitor ([#3997](https://github.com/signalfx/splunk-otel-collector/pull/3997))

### 🚩 Deprecations 🚩

- (Splunk) `collectd/cpu`: Deprecate `collectd/cpu` explicitly. Please migrate to the `cpu` monitor ([#4036](https://github.com/signalfx/splunk-otel-collector/pull/4036))

### 💡 Enhancements 💡

- (Contrib) `spanmetricsconnector`: Add exemplars to sum metric ([#27451](https://github.com/open-telemetry/opentelemetry-collector-contrib/issues/27451))
- (Contrib) `jaegerreceiver`: mark featuregates to replace Thrift-gen with Proto-gen types for sampling strategies as stable ([#27636](https://github.com/open-telemetry/opentelemetry-collector-contrib/pull/27636))
  The following featuregate is stable:
    `receiver.jaegerreceiver.replaceThriftWithProto`
- (Contrib) `kafkareceiver`: Add the ability to consume logs from Azure Diagnostic Settings streamed through Event Hubs using the Kafka API. ([#18210](https://github.com/open-telemetry/opentelemetry-collector-contrib/issues/18210))
- (Contrib) `resourcedetectionprocessor`: Add detection of host.ip to system detector. ([#24450](https://github.com/open-telemetry/opentelemetry-collector-contrib/issues/24450))
- (Contrib) `resourcedetectionprocessor`: Add detection of host.mac to system detector. ([#29587](https://github.com/open-telemetry/opentelemetry-collector-contrib/issues/29587))
- (Contrib) `pkg/ottl`: Add silent ErrorMode to allow disabling logging of errors that are ignored. ([#29710](https://github.com/open-telemetry/opentelemetry-collector-contrib/issues/29710))
- (Contrib) `postgresqlreceiver`: Add config property for excluding specific databases from scraping ([#29605](https://github.com/open-telemetry/opentelemetry-collector-contrib/issues/29605))
- (Contrib) `redisreceiver`: Upgrade the redis library dependency to resolve security vulns in v7 ([#29600](https://github.com/open-telemetry/opentelemetry-collector-contrib/issues/29600))
- (Contrib) `signalfxexporter`: Enable HTTP/2 health check by default ([#29716](https://github.com/open-telemetry/opentelemetry-collector-contrib/issues/29716))
- (Contrib) `splunkhecexporter`: Enable HTTP/2 health check by default ([#29717](https://github.com/open-telemetry/opentelemetry-collector-contrib/issues/29717))
- (Contrib) `statsdreceiver`: Add support for 'simple' tags that do not have a defined value, to accommodate DogStatsD metrics that may utilize these. ([#29012](https://github.com/open-telemetry/opentelemetry-collector-contrib/issues/29012))
  This functionality is gated behind a new `enable_simple_tags` config boolean, as it is not part of the StatsD spec.
- (Core) `service`: add resource attributes as labels to otel metrics to ensures backwards compatibility with OpenCensus metrics. ([#9029](https://github.com/open-telemetry/opentelemetry-collector/issues/9029))
- (Core) `config/confighttp`: Exposes http/2 transport settings to enable health check and workaround golang http/2 issue https://github.com/golang/go/issues/59690 ([#9022](https://github.com/open-telemetry/opentelemetry-collector/issues/9022))

### 🧰 Bug fixes 🧰

- (Splunk) `migratecheckpoint`: Migrating offsets from SCK to SCK-Otel doesn't work. This is because of incorrect keys we use to populate the boltdb cache. ([#3879](https://github.com/signalfx/splunk-otel-collector/pull/3879))
- (Contrib) `connector/spanmetrics`: Fix memory leak when the cumulative temporality is used. ([#27654](https://github.com/open-telemetry/opentelemetry-collector-contrib/issues/27654))
- (Contrib) `splunkhecexporter`: Do not send null event field values in HEC events. Replace null values with an empty string. ([#29551](https://github.com/open-telemetry/opentelemetry-collector-contrib/issues/29551))
- (Contrib) `k8sobjectsreceiver`: fix k8sobjects receiver fails when some unrelated Kubernetes API is down ([#29706](https://github.com/open-telemetry/opentelemetry-collector-contrib/issues/29706))
- (Contrib) `resourcedetectionprocessor`: Change type of `host.cpu.model.id` and `host.cpu.model.family` from int to string. ([#29025](https://github.com/open-telemetry/opentelemetry-collector-contrib/issues/29025))
  Disable the `processor.resourcedetection.hostCPUModelAndFamilyAsString` feature gate to get the old behavior.
- (Contrib) `filelogreceiver`: Fix problem where checkpoints could be lost when collector is shutdown abruptly ([#29609](https://github.com/open-telemetry/opentelemetry-collector-contrib/issues/29609), [#29491](https://github.com/open-telemetry/opentelemetry-collector-contrib/issues/29491))
- (Contrib) `pkg/stanza`: Allow `key_value_parser` to parse values that contain the delimiter string. ([#29629](https://github.com/open-telemetry/opentelemetry-collector-contrib/issues/29629)
- (Core) `exporterhelper`: fix missed metric aggregations ([#9048](https://github.com/open-telemetry/opentelemetry-collector/issues/9048))
  This ensures that context cancellation in the exporter doesn't interfere with metric aggregation. The OTel
  SDK currently returns if there's an error in the context used in `Add`. This means that if there's a
  cancelled context in an export, the metrics are now recorded.

## v0.90.0

This Splunk OpenTelemetry Collector release includes changes from the [opentelemetry-collector v0.90.1](https://github.com/open-telemetry/opentelemetry-collector/releases/tag/v0.90.1) and the [opentelemetry-collector-contrib v0.90.0](https://github.com/open-telemetry/opentelemetry-collector-contrib/releases/tag/v0.90.0) releases where appropriate.

### 🛑 Breaking changes 🛑

- (Core) `service`: To remain backwards compatible w/ the metrics generated today, otel generated metrics will be generated without the `_total` suffix ([#7454](https://github.com/open-telemetry/opentelemetry-collector/issues/7454))
- (Core) `service`: use WithNamespace instead of WrapRegistererWithPrefix ([#8988](https://github.com/open-telemetry/opentelemetry-collector/issues/8988))
  Using this functionality in the otel prom exporter fixes a bug where the
  target_info was prefixed as otelcol_target_info previously.

### 🚩 Deprecations 🚩

- (Splunk) Deprecate `collectd/marathon` ([#3992](https://github.com/signalfx/splunk-otel-collector/pull/3992))
- (Splunk) Add deprecation notice to `collectd/etcd` (use `etcd` instead) ([#3990](https://github.com/signalfx/splunk-otel-collector/pull/3990))
- (Splunk) Mark translatesfx as deprecated ([#3984](https://github.com/signalfx/splunk-otel-collector/pull/3984))

### 💡 Enhancements 💡

- (Splunk) `mysqlreceiver`: Add mysqlreceiver to the Splunk distribution ([#3989](https://github.com/signalfx/splunk-otel-collector/pull/3989))
- (Core) `exporter/debug`: Change default `verbosity` from `normal` to `basic` ([#8844](https://github.com/open-telemetry/opentelemetry-collector/issues/8844))
  This change has currently no effect, as `basic` and `normal` verbosity share the same behavior. This might change in the future though, with the `normal` verbosity being more verbose than it currently is (see https://github.com/open-telemetry/opentelemetry-collector/issues/7806). This is why we are changing the default to `basic`, which is expected to stay at the current level of verbosity (one line per batch).
- (Core) `exporterhelper`: Fix shutdown logic in persistent queue to not require consumers to be closed first ([#8899](https://github.com/open-telemetry/opentelemetry-collector/issues/8899))
- (Core) `confighttp`: Support proxy configuration field in all exporters that support confighttp ([#5761](https://github.com/open-telemetry/opentelemetry-collector/issues/5761))
- (Contrib) `resourcedetectionprocessor`: Add k8s cluster name detection when running in EKS ([#26794](https://github.com/open-telemetry/opentelemetry-collector-contrib/issues/26794))
- (Contrib) `pkg/ottl`: Add new IsDouble function to facilitate type checking. ([#27895](https://github.com/open-telemetry/opentelemetry-collector-contrib/issues/27895))
- (Contrib) `mysqlreceiver`: expose tls in mysqlreceiver ([#29269](https://github.com/open-telemetry/opentelemetry-collector-contrib/pull/29269))
  If tls is not set, the default is to disable TLS connections.
- (Contrib) `processor/transform`: Convert between sum and gauge in metric context when alpha feature gate `processor.transform.ConvertBetweenSumAndGaugeMetricContext` enabled ([#20773](https://github.com/open-telemetry/opentelemetry-collector-contrib/issues/20773))
- (Contrib) `receiver/mongodbatlasreceiver`: adds project config to mongodbatlas metrics to filter by project name and clusters. ([#28865](https://github.com/open-telemetry/opentelemetry-collector-contrib/issues/28865))
- (Contrib) `pkg/stanza`: Add "namedpipe" operator. ([#27234](https://github.com/open-telemetry/opentelemetry-collector-contrib/issues/27234))
- (Contrib) `pkg/resourcetotelemetry`: Do not clone data in pkg/resourcetotelemetry by default ([#29327](https://github.com/open-telemetry/opentelemetry-collector-contrib/pull/29327))
  The resulting consumer will be marked as MutatesData instead
- (Contrib) `pkg/stanza`: Improve performance by not calling decode when nop encoding is defined ([#28899](https://github.com/open-telemetry/opentelemetry-collector-contrib/issues/28899))
- (Contrib) `receivercreator`: Added support for discovery of endpoints based on K8s services ([#29022](https://github.com/open-telemetry/opentelemetry-collector-contrib/pull/29022))
  By discovering endpoints based on K8s services, a dynamic probing of K8s service leveraging for example the httpcheckreceiver get enabled
- (Contrib) `signalfxexporter`: change default timeout to 10 seconds ([#29436](https://github.com/open-telemetry/opentelemetry-collector-contrib/pull/29436))
- (Contrib) `hostmetricsreceiver`: Add optional Linux-only metric system.linux.memory.available ([#7417](https://github.com/open-telemetry/opentelemetry-collector-contrib/pull/7417))
  This is an alternative to `system.memory.usage` metric with state=free.
  Linux starting from 3.14 exports "available" memory. It takes "free" memory as a baseline, and then factors in kernel-specific values.
  This is supposed to be more accurate than just "free" memory.
  For reference, see the calculations [here](https://superuser.com/a/980821).
  See also `MemAvailable` in `/proc/meminfo`.

### 🧰 Bug fixes 🧰

- (Splunk) `cmd/otelcol`: Fix the code detecting if the collector is running as a service on Windows. The fix should make
  setting the `NO_WINDOWS_SERVICE` environment variable unnecessary. ([#4002](https://github.com/signalfx/splunk-otel-collector/pull/4002))
- (Core) `exporterhelper`: Fix invalid write index updates in the persistent queue ([#8115](https://github.com/open-telemetry/opentelemetry-collector/issues/8115))
- (Contrib) `filelogreceiver`: Fix issue where files were unnecessarily kept open on Windows ([#29149](https://github.com/open-telemetry/opentelemetry-collector-contrib/issues/29149))
- (Contrib) `mongodbreceiver`: add receiver.mongodb.removeDatabaseAttr Alpha feature gate to remove duplicate database name attribute ([#24972](https://github.com/open-telemetry/opentelemetry-collector-contrib/issues/24972))
- (Contrib) `pkg/stanza`: Fix panic during stop for udp async mode only. ([#29120](https://github.com/open-telemetry/opentelemetry-collector-contrib/issues/29120))

## v0.89.0

### 🛑 Breaking changes 🛑

- (Contrib) `pkg/stanza`/`receiver/windowseventlog`: Improve parsing of Windows Event XML by handling anonymous `Data` elements. ([#21491](https://github.com/open-telemetry/opentelemetry-collector-contrib/issues/21491))
  This improves the contents of Windows log events for which the publisher manifest is unavailable. Previously, anonymous `Data` elements were ignored. This is a breaking change for users who were relying on the previous data format.

- (Contrib) `processor/k8sattributes`: Graduate "k8sattr.rfc3339" feature gate to Beta. ([#28817](https://github.com/open-telemetry/opentelemetry-collector-contrib/issues/28817))
  Time format of `k8s.pod.start_time` attribute value migrated from RFC3339:
  Before: 2023-07-10 12:34:39.740638 -0700 PDT m=+0.020184946
  After: 2023-07-10T12:39:53.112485-07:00
  The feature gate can be temporary reverted back by adding `--feature-gate=-k8sattr.rfc3339` to the command line.

- (Contrib) `receiver/filelogreceiver`: Change "Started watching file" log behavior ([#28491](https://github.com/open-telemetry/opentelemetry-collector-contrib/issues/28491))
  Previously, every unique file path which was found by the receiver would be remembered indefinitely.
  This list was kept independently of the uniqueness / checkpointing mechanism (which does not rely on the file path).
  The purpose of this list was to allow us to emit a log whenever a path was seen for the first time.
  This removes the separate list and relies instead on the same mechanism as checkpointing. Now, a similar log is emitted
  any time a file is found which is not currently checkpointed. Because the checkpointing mechanism does not maintain history
  indefinitely, it is now possible that a log will be emitted for the same file path. This will happen when no file exists at
  the path for a period of time.

### 🚩 Deprecations 🚩

- (Contrib) `postgresqlreceiver`: Deprecation of postgresql replication lag metrics `postgresql.wal.lag` in favor of more precise 'postgresql.wal.delay' ([#26714](https://github.com/open-telemetry/opentelemetry-collector-contrib/issues/26714))

### 💡 Enhancements 💡

- (Splunk) `receiver/mongodbreceiver`: Adds mongobdreceiver in Splunk collector distro ([#3979](https://github.com/signalfx/splunk-otel-collector/pull/3979/))
- (Contrib) `processor/tailsampling`: adds optional upper bound duration for sampling ([#26115](https://github.com/open-telemetry/opentelemetry-collector-contrib/issues/26115))
- (Contrib) `collectdreceiver`: Add support of confighttp.HTTPServerSettings ([#28811](https://github.com/open-telemetry/opentelemetry-collector-contrib/issues/28811))
- (Contrib) `collectdreceiver`: Promote collectdreceiver as beta component ([#28658](https://github.com/open-telemetry/opentelemetry-collector-contrib/issues/28658))
- (Contrib) `receiver/hostmetricsreceiver`: Added support for host's cpuinfo frequnecies. ([#27445](https://github.com/open-telemetry/opentelemetry-collector-contrib/issues/27445))
  In Linux the current frequency is populated using the values from /proc/cpuinfo. An os specific implementation will be needed for Windows and others.
- (Contrib) `receiver/hostmetrics/scrapers/process`: add configuration option to mute `error reading username for process` ([#14311](https://github.com/open-telemetry/opentelemetry-collector-contrib/issues/14311), [#17187](https://github.com/open-telemetry/opentelemetry-collector-contrib/issues/17187))
- (Contrib) `azureevenhubreceiver`: Allow the Consumer Group to be set in the Configuration. ([#28633](https://github.com/open-telemetry/opentelemetry-collector-contrib/issues/28633))
- (Contrib) `spanmetricsconnector`: Add Events metric to span metrics connector that adds list of event attributes as dimensions ([#27451](https://github.com/open-telemetry/opentelemetry-collector-contrib/issues/27451))
- (Contrib) `processor/k8sattribute`: support adding labels and annotations from node ([#22620](https://github.com/open-telemetry/opentelemetry-collector-contrib/issues/22620))
- (Contrib) `windowseventlogreceiver`: Add parsing for Security and Execution event fields. ([#27810](https://github.com/open-telemetry/opentelemetry-collector-contrib/issues/27810))
- (Contrib) `filelogreceiver`: Add the ability to order files by mtime, to only read the most recently modified files ([#27812](https://github.com/open-telemetry/opentelemetry-collector-contrib/issues/27812))
- (Contrib) `wavefrontreceiver`: Wrap metrics receiver under carbon receiver instead of using export function ([#27248](https://github.com/open-telemetry/opentelemetry-collector-contrib/issues/27248))
- (Contrib) `pkg/ottl`: Add IsBool function into OTTL ([#27897](https://github.com/open-telemetry/opentelemetry-collector-contrib/issues/27897))
- (Contrib) `k8sclusterreceiver`: add k8s.node.condition metric ([#27617](https://github.com/open-telemetry/opentelemetry-collector-contrib/issues/27617))
- (Contrib) `kafkaexporter`/`kafkametricsreceiver`/`kafkareceiver`: Expose resolve_canonical_bootstrap_servers_only config ([#26022](https://github.com/open-telemetry/opentelemetry-collector-contrib/issues/26022))
- (Contrib) `receiver/mongodbatlasreceiver`: Enhanced collector logs to include more information about the MongoDB Atlas API calls being made during logs retrieval. ([#28851](https://github.com/open-telemetry/opentelemetry-collector-contrib/issues/28851))
- (Contrib) `receiver/mongodbatlasreceiver`: emit resource attributes "`mongodb_atlas.region.name`" and "`mongodb_atlas.provider.name`" on metric scrape. ([#28833](https://github.com/open-telemetry/opentelemetry-collector-contrib/issues/28833))
- (Contrib) `processor/resourcedetection`: Add `processor.resourcedetection.hostCPUModelAndFamilyAsString` feature gate to change the type of `host.cpu.family` and `host.cpu.model.id` attributes from `int` to `string`. ([#29025](https://github.com/open-telemetry/opentelemetry-collector-contrib/issues/29025))
  This feature gate will graduate to beta in the next release.
- (Contrib) `processor/tailsampling`: Optimize performance of tailsamplingprocessor ([#27889](https://github.com/open-telemetry/opentelemetry-collector-contrib/issues/27889))
- (Contrib) `redisreceiver`: include server.address and server.port resource attributes ([#22044](https://github.com/open-telemetry/opentelemetry-collector-contrib/issues/22044))
- (Contrib) `spanmetricsconnector`: Add exemplars to sum metric ([#27451](https://github.com/open-telemetry/opentelemetry-collector-contrib/issues/27451))
- (Core) `service/extensions`: Allow extensions to declare dependencies on other extensions and guarantee start/stop/notification order accordingly. ([#8732](https://github.com/open-telemetry/opentelemetry-collector/issues/8732))
- (Core) `exporterhelper`: Log export errors when retry is not used by the component. ([#8791](https://github.com/open-telemetry/opentelemetry-collector/issues/8791))

### 🧰 Bug fixes 🧰

- (Splunk) `smartagent/processlist`: Reduce CPU usage when collecting process information on Windows ([#3980](https://github.com/signalfx/splunk-otel-collector/pull/3980))
- (Contrib) `filelogreceiver`: Fix issue where counting number of logs emitted could cause panic ([#27469](https://github.com/open-telemetry/opentelemetry-collector-contrib/issues/27469), [#29107](https://github.com/open-telemetry/opentelemetry-collector-contrib/issues/29107))
- (Contrib) `kafkareceiver`: Fix issue where counting number of logs emitted could cause panic ([#27469](https://github.com/open-telemetry/opentelemetry-collector-contrib/issues/27469), [#29107](https://github.com/open-telemetry/opentelemetry-collector-contrib/issues/29107))
- (Contrib) `k8sobjectsreceiver`: Fix issue where counting number of logs emitted could cause panic ([#27469](https://github.com/open-telemetry/opentelemetry-collector-contrib/issues/27469), [#29107](https://github.com/open-telemetry/opentelemetry-collector-contrib/issues/29107))
- (Contrib) `fluentforwardreceiver`: Fix issue where counting number of logs emitted could cause panic ([#27469](https://github.com/open-telemetry/opentelemetry-collector-contrib/issues/27469), [#29107](https://github.com/open-telemetry/opentelemetry-collector-contrib/issues/29107))
- (Contrib) `azureeventhubreceiver`: Updated documentation around Azure Metric to OTel mapping. ([#28622](https://github.com/open-telemetry/opentelemetry-collector-contrib/issues/28622))
- (Contrib) `receiver/hostmetrics`: Fix panic on load_scraper_windows shutdown ([#28678](https://github.com/open-telemetry/opentelemetry-collector-contrib/issues/28678))
- (Contrib) `splunkhecreceiver`: Do not encode JSON response objects as string. ([#27604](https://github.com/open-telemetry/opentelemetry-collector-contrib/issues/27604))
- (Contrib) `processor/k8sattributes`: Set attributes from namespace/node labels or annotations even if node/namespaces name attribute are not set. ([#28837](https://github.com/open-telemetry/opentelemetry-collector-contrib/issues/28837))
- (Contrib) `pkg/stanza`: Fix data-corruption/race-condition issue in udp async (reuse of buffer); use buffer pool instead. (#27613)
- (Contrib) `zipkinreceiver`: Return BadRequest in case of permanent errors ([#4335](https://github.com/open-telemetry/opentelemetry-collector-contrib/issues/4335))
- (Core) `exporterhelper`: fix bug with queue size and capacity metrics ([#8682](https://github.com/open-telemetry/opentelemetry-collector/issues/8682))

## v0.88.0

This Splunk OpenTelemetry Collector release includes changes from the [opentelemetry-collector v0.88.0](https://github.com/open-telemetry/opentelemetry-collector/releases/tag/v0.88.0) and the [opentelemetry-collector-contrib v0.88.0](https://github.com/open-telemetry/opentelemetry-collector-contrib/releases/tag/v0.88.0) releases where appropriate.

### 🛑 Breaking changes 🛑

- (Splunk) `smartagent`: Respect `JAVA_HOME` environment variable instead of enforcing bundle-relative value ([#3877](https://github.com/signalfx/splunk-otel-collector/pull/3877))
- (Contrib) `k8sclusterreceiver`: Remove opencensus.resourcetype resource attribute ([#26487](https://github.com/open-telemetry/opentelemetry-collector-contrib/issues/26487))
- (Contrib) `splunkhecexporter`: Remove `max_connections` configuration setting. ([#27610](https://github.com/open-telemetry/opentelemetry-collector-contrib/issues/27610))
  - use `max_idle_conns` or `max_idle_conns_per_host` instead.
- (Contrib) `signalfxexporter`: Remove `max_connections` configuration setting. ([#27610](https://github.com/open-telemetry/opentelemetry-collector-contrib/issues/27610))
  - use `max_idle_conns` or `max_idle_conns_per_host` instead.
- (Core) `exporterhelper`: make enqueue failures available for otel metrics ([#8673](https://github.com/open-telemetry/opentelemetry-collector/issues/8673)). This will prevent internal Collector `otelcol_exporter_enqueue_failed_<telemetry_type>` metrics from being reported unless greater than 0.


### 💡 Enhancements 💡
- (Splunk) Add an option, `-msi_public_properties`, to allow passing MSI public properties when installing the Splunk OpenTelemetry Collector using the Windows installer script ([#3921](https://github.com/signalfx/splunk-otel-collector/pull/3921))
- (Splunk) Add support for config map providers in discovery configuration. ([#3874](https://github.com/signalfx/splunk-otel-collector/pull/3874))
- (Splunk) Add zero config support for chef deployments ([#3903](https://github.com/signalfx/splunk-otel-collector/pull/3903))
- (Splunk) Add zero config support for puppet deployments ([#3922](https://github.com/signalfx/splunk-otel-collector/pull/3922))
- (Contrib) `receiver/prometheus`: Warn instead of failing when users rename using metric_relabel_configs in the prometheus receiver ([#5001](https://github.com/open-telemetry/opentelemetry-collector-contrib/issues/5001))
- (Contrib) `k8sobjectsreceiver`: Move k8sobjectsreceiver from Alpha stability to Beta stability for logs. ([#27635](https://github.com/open-telemetry/opentelemetry-collector-contrib/pull/27635))
- (Contrib) `doubleconverter`: Adding a double converter into pkg/ottl ([#22056](https://github.com/open-telemetry/opentelemetry-collector-contrib/issues/22056))
- (Contrib) `syslogreceiver`: validate protocol name ([#27581](https://github.com/open-telemetry/opentelemetry-collector-contrib/pull/27581))
- (Contrib) `entension/storage/filestorage`: Add support for setting bbolt fsync option ([#20266](https://github.com/open-telemetry/opentelemetry-collector-contrib/issues/20266))
- (Contrib) `filelogreceiver`: Add a new "top_n" option to specify the number of files to track when using ordering criteria ([#23788](https://github.com/open-telemetry/opentelemetry-collector-contrib/issues/23788))
- (Contrib) `k8sclusterreceiver`: add optional k8s.pod.qos_class resource attribute ([#27483](https://github.com/open-telemetry/opentelemetry-collector-contrib/issues/27483))
- (Contrib) `pkg/stanza`: Log warning, instead of error, when Windows Event Log publisher metadata is not available and cache the successfully retrieved ones. ([#27658](https://github.com/open-telemetry/opentelemetry-collector-contrib/pull/27658))
- (Contrib) `pkg/ottl`: Add optional Converter parameters to replacement Editors ([#27235](https://github.com/open-telemetry/opentelemetry-collector-contrib/pull/27235))
- (Contrib) `signalfxexporter`: Add an option to control the dimension client timeout ([#27815](https://github.com/open-telemetry/opentelemetry-collector-contrib/pull/27815))
- (Contrib) `signalfxexporter`: Add the build version to the user agent of the SignalFx exporter ([#16841](https://github.com/open-telemetry/opentelemetry-collector-contrib/issues/16841))

### 🧰 Bug fixes 🧰

- (Splunk) Fix Tanzu Tile to properly set proxy exclusions. ([#3902](https://github.com/signalfx/splunk-otel-collector/pull/3902))
- (Contrib) `syslog`: add integration tests and fix related bugs ([#21245](https://github.com/open-telemetry/opentelemetry-collector-contrib/issues/21245))
- (Contrib) `processor/resourcedetection`: Don't parse the field `cpuInfo.Model` if it's blank. ([#27678](https://github.com/open-telemetry/opentelemetry-collector-contrib/pull/27678))
- (Contrib) `k8sclusterreceiver`: Change clusterquota and resourcequota metrics to use {resource} unit ([#10553](https://github.com/open-telemetry/opentelemetry-collector-contrib/issues/10553))
- (Contrib) `pkg/ottl`: Fix bug where named parameters needed a space after the equal sign (`=`). ([#28511](https://github.com/open-telemetry/opentelemetry-collector-contrib/pull/28511))
- (Contrib) `filelogreceiver`: Fix issue where batching of files could result in ignoring start_at setting. ([#27773](https://github.com/open-telemetry/opentelemetry-collector-contrib/pull/27773))
- (Core) `exporterhelper`: Fix nil pointer dereference when stopping persistent queue after a start encountered an error ([#8718](https://github.com/open-telemetry/opentelemetry-collector/pull/8718))


### 💡 Enhancements 💡

- (Splunk) Add an option, `-msi_public_properties`, to allow passing MSI public properties when installing the Splunk OpenTelemetry Collector using the Windows installer script ([#3921](https://github.com/signalfx/splunk-otel-collector/pull/3921))

## v0.87.0

This Splunk OpenTelemetry Collector release includes changes from the [opentelemetry-collector v0.87.0](https://github.com/open-telemetry/opentelemetry-collector/releases/tag/v0.87.0) and the [opentelemetry-collector-contrib v0.87.0](https://github.com/open-telemetry/opentelemetry-collector-contrib/releases/tag/v0.87.0) releases where appropriate.

### 🛑 Breaking changes 🛑

- (Splunk) Auto Instrumentation for Linux ([#3791](https://github.com/signalfx/splunk-otel-collector/pull/3791)):
  - The `/usr/lib/splunk-instrumentation/instrumentation.conf` config file is no longer
    supported, and is replaced by `/etc/splunk/zeroconfig/java.conf`. If the `splunk-otel-auto-instrumentation` deb/rpm
    package is manually upgraded, the options within `/usr/lib/splunk-instrumentation/instrumentation.conf` will need to
    be manually migrated to their corresponding environment variables within `/etc/splunk/zeroconfig/java.conf`.
  - Manual installation of the `splunk-otel-auto-instrumentation` deb/rpm package no longer automatically adds
    `/usr/lib/splunk-instrumentation/libsplunk.so` to `/etc/ld.so.preload`.
  - Manual upgrade of the `splunk-otel-auto-instrumentation` deb/rpm package will automatically remove
    `/usr/lib/splunk-instrumentation/libsplunk.so` from `/etc/ld.so.preload`.
  - The `splunk.linux-autoinstr.executions` metric is no longer generated by `libsplunk.so`.
  - See [Splunk OpenTelemetry Zero Configuration Auto Instrumentation for Linux](https://github.com/signalfx/splunk-otel-collector/blob/main/instrumentation/README.md)
    for manual installation/configuration details.
  - For users of the [Ansible](https://galaxy.ansible.com/ui/repo/published/signalfx/splunk_otel_collector/), [Chef](https://supermarket.chef.io/cookbooks/splunk_otel_collector), [Puppet](https://forge.puppet.com/modules/signalfx/splunk_otel_collector), or [Salt](https://github.com/signalfx/splunk-otel-collector/tree/main/deployments/salt) modules for Auto Instrumentation, it is recommended to update the following option in your configuration for version `0.86.0` or older until these modules are updated to manage these changes:
    - Ansible: `splunk_otel_auto_instrumentation_version`
    - Chef: `auto_instrumentation_version`
    - Puppet: `auto_instrumentation_version`
    - Salt: `auto_instrumentation_version`
- (Contrib) `kubeletstatsreceiver`: Fixes a bug where the "insecure_skip_verify" config was not being honored when "auth_type" is "serviceAccount" in kubelet client. ([#26319](https://github.com/open-telemetry/opentelemetry-collector-contrib/issues/26319))
  - Before the fix, the kubelet client was not verifying kubelet's certificate. The default value of the config is false,
    so with the fix the client will start verifying tls cert unless the config is explicitly set to true.
- (Contrib) `tailsamplingprocessor`: Improve counting for the `count_traces_sampled` metric ([#25882](https://github.com/open-telemetry/opentelemetry-collector-contrib/issues/25882))
- (Contrib) `extension/filestorage`: Replace path-unsafe characters in component names ([#3148](https://github.com/open-telemetry/opentelemetry-collector-contrib/issues/3148))
- (Core) `service/telemetry exporter/exporterhelper`: Enable sampling logging by default and apply it to all components. ([#8134](https://github.com/open-telemetry/opentelemetry-collector/pull/8134))
  - The sampled logger configuration can be disabled easily by setting the `service::telemetry::logs::sampling::enabled` to `false`.

### 🚩 Deprecations 🚩

- (Splunk) The following Auto Instrumentation options for the Linux installer script are deprecated and will only apply if the `--instrumentation-version <version>`
  option is specified for version `0.86.0` or older:
  - `--[no-]generate-service-name`: `libsplunk.so` no longer generates service names for instrumented applications. The default behavior is for the activated Java
    and/or Node.js Auto Instrumentation agents to automatically generate service names. Use the `--service-name <name>` option to override the auto-generated service
    names for all instrumented applications.
  - `--[enable|disable]-telemetry`: `libsplunk.so` no longer generates the `splunk.linux-autoinstr.executions` telemetry metric.

### 🚀 New components 🚀

- (Splunk) Add the `loadbalancing` exporter ([#3825](https://github.com/signalfx/splunk-otel-collector/pull/3825))
- (Splunk) Add the `udplog` receiver ([#3826](https://github.com/signalfx/splunk-otel-collector/pull/3826))

### 💡 Enhancements 💡

- (Splunk) Update golang to 1.20.10 ([#3770](https://github.com/signalfx/splunk-otel-collector/pull/3770))
- (Splunk) Add debian 12 support to installer ([#3766](https://github.com/signalfx/splunk-otel-collector/pull/3766))
- (Splunk) Add new Auto Instrumentation options for the Linux installer script ([#3791](https://github.com/signalfx/splunk-otel-collector/pull/3791)):
  - `--with[out]-systemd-instrumentation`: Activate auto instrumentation for only `systemd` services without preloading
    the `libsplunk.so` shared object library (default: `--without-systemd-instrumentation`)
  - Initial support for [Splunk OpenTelemetry Auto Instrumentation for Node.js](https://github.com/signalfx/splunk-otel-js):
    - Activated by default if the `--with-instrumentation` or `--with-systemd-instrumentation` option is specified.
    - Use the `--without-instrumentation-sdk node` option to explicitly skip Node.js.
    - `npm` is required to install the Node.js Auto Instrumentation package. If `npm` is not installed, Node.js will
      be skipped automatically.
    - By default, the Node.js Auto Instrumentation package is installed with the `npm install --global` command. Use the
      `--npm-command "<command>"` option to specify a custom command.
    - Environment variables to activate and configure Node.js auto instrumentation are added to `/etc/splunk/zeroconfig/node.conf` (for `--with-instrumentation`) or
      `/usr/lib/systemd/system.conf.d/00-splunk-otel-auto-instrumentation.conf` (for `--with-systemd-instrumentation`) based on defaults and specified installation options.
  - Auto Instrumentation for Java is also activated by default if the `--with-instrumentation` or
    `--with-systemd-instrumentation` option is specified. Use the `--without-instrumentation-sdk java` option to skip Java.
  - `--otlp-endpoint host:port`: Set the OTLP gRPC endpoint for captured traces (default: `http://LISTEN_INTERFACE:4317`
    where `LISTEN_INTERFACE` is the value from the `--listen-interface` option if specified, or `127.0.0.1` otherwise)
  - See [Linux Installer Script](https://github.com/signalfx/splunk-otel-collector/blob/main/docs/getting-started/linux-installer.md)
    for more details.
- (Splunk) Update splunk-otel-javaagent to [v1.29.0](https://github.com/signalfx/splunk-otel-java/releases/tag/v1.29.0) ([#3788](https://github.com/signalfx/splunk-otel-collector/pull/3788))
- (Splunk) Redis discovery ([#3731](https://github.com/signalfx/splunk-otel-collector/pull/3731))
- (Splunk) Update Bundled OpenJDK to [11.0.21+9](https://github.com/adoptium/temurin11-binaries/releases/tag/jdk-11.0.21%2B9) ([#3819](https://github.com/signalfx/splunk-otel-collector/pull/3819))
- (Splunk) Oracledb discovery tweaks (remove static endpoint) ([#3836](https://github.com/signalfx/splunk-otel-collector/pull/3836))
- (Contrib) `probabilisticsamplerprocessor`: Allow non-bytes values to be used as the source for the sampling decision ([#18222](https://github.com/open-telemetry/opentelemetry-collector-contrib/issues/18222))
- (Contrib) `kafkareceiver`: Allow users to attach kafka header metadata with the log/metric/trace record in the pipeline. Introduce a new config param, 'header_extraction' and some examples. ([#24367](https://github.com/open-telemetry/opentelemetry-collector-contrib/pull/24367))
- (Contrib) `kafkaexporter`: Adding Zipkin encoding option for traces to kafkaexporter ([#21102](https://github.com/open-telemetry/opentelemetry-collector-contrib/issues/21102))
- (Contrib) `kubeletstatsreceiver`: Support specifying context for `kubeConfig` `auth_type` ([#26665](https://github.com/open-telemetry/opentelemetry-collector-contrib/issues/26665))
- (Contrib) `kubeletstatsreceiver`: Adds new `k8s.pod.cpu_limit_utilization`, `k8s.pod.cpu_request_utilization`, `k8s.container.cpu_limit_utilization`, and `k8s.container.cpu_request_utilization` metrics that represent the ratio of cpu used vs set limits and requests. ([#27276](https://github.com/open-telemetry/opentelemetry-collector-contrib/pull/27276))
- (Contrib) `kubeletstatsreceiver`: Adds new `k8s.pod.memory_limit_utilization`, `k8s.pod.memory_request_utilization`, `k8s.container.memory_limit_utilization`, and `k8s.container.memory_request_utilization` metrics that represent the ratio of memory used vs set limits and requests. ([#25894](https://github.com/open-telemetry/opentelemetry-collector-contrib/pull/25894))

### 🧰 Bug fixes 🧰

- (Contrib) `spanmetricsprocessor`: Prune histograms when dimension cache is pruned. ([#27080](https://github.com/open-telemetry/opentelemetry-collector-contrib/issues/27080))
  - Dimension cache was always pruned but histograms were not being pruned. This caused metric series created
    by processor/spanmetrics to grow unbounded.
- (Contrib) `splunkhecreceiver`: Fix receiver behavior when used for metrics and logs at the same time; metrics are no longer dropped. ([#27473](https://github.com/open-telemetry/opentelemetry-collector-contrib/issues/27473))
- (Contrib) `metricstransformprocessor`: Fixes a nil pointer dereference when copying an exponential histogram ([#27409](https://github.com/open-telemetry/opentelemetry-collector-contrib/issues/27409))
- (contrib) `k8sclusterreceiver`: change k8s.container.ready, k8s.pod.phase, k8s.pod.status_reason, k8s.namespace.phase units to empty ([#10553](https://github.com/open-telemetry/opentelemetry-collector-contrib/issues/10553))
- (Contrib) `k8sclusterreceiver`: Change k8s.node.condition* metric units to empty ([#10553](https://github.com/open-telemetry/opentelemetry-collector-contrib/issues/10553))
- (Contrib) `syslogreceiver`: Fix issue where long tokens would be truncated prematurely ([#27294](https://github.com/open-telemetry/opentelemetry-collector-contrib/pull/27294))
- (Core) `telemetry`: remove workaround to ignore errors when an instrument includes a `/` ([#8346](https://github.com/open-telemetry/opentelemetry-collector/issues/8346))

## v0.86.0

This Splunk OpenTelemetry Collector release includes changes from the [opentelemetry-collector v0.86.0](https://github.com/open-telemetry/opentelemetry-collector/releases/tag/v0.86.0) and the [opentelemetry-collector-contrib v0.86.0](https://github.com/open-telemetry/opentelemetry-collector-contrib/releases/tag/v0.86.0) releases where appropriate.

### 🛑 Breaking changes 🛑

- (Splunk) Set `SPLUNK_LISTEN_INTERFACE` environment variable value to 127.0.0.1 for [agent mode](https://docs.splunk.com/observability/en/gdi/opentelemetry/deployment-modes.html#host-monitoring-agent-mode) by default, as determined by config path. 0.0.0.0 will be set otherwise, with existing environment values respected. The installers have been updated to only set the environment variable for collector service if configured directly (e.g. via `--listen-interface <ip>` or `-network_interface "<ip>"` for Linux or Windows installer script options, respectively) ([#3732](https://github.com/signalfx/splunk-otel-collector/pull/3732))

### 🚩 Deprecations 🚩

- (Core) `loggingexporter`: Mark the logging exporter as deprecated, in favour of debug exporter ([#7769](https://github.com/open-telemetry/opentelemetry-collector/issues/7769))

### 🚀 New components 🚀

- (Splunk) enabling in-development `scriptedinputs` receiver in components ([#3627](https://github.com/signalfx/splunk-otel-collector/pull/3627))
- (Core) `debugexporter`: Add debug exporter, which replaces the logging exporter ([#7769](https://github.com/open-telemetry/opentelemetry-collector/issues/7769))

### 💡 Enhancements 💡

- (Splunk) Oracledb discovery ([#3633](https://github.com/signalfx/splunk-otel-collector/pull/3633))
- (Splunk) include debug exporter ([#3735](https://github.com/signalfx/splunk-otel-collector/pull/3735))
- (Splunk) Update bundled python to 3.11.6 ([#3727](https://github.com/signalfx/splunk-otel-collector/pull/3727))
- (Splunk) Switch pulsar exporter to contrib ([#3641](https://github.com/signalfx/splunk-otel-collector/pull/3641))
- (Splunk) demonstrate filelog receiver config equivalent to Splunk Addon for Unix and Linux File and Directory Inputs ([#3271](https://github.com/signalfx/splunk-otel-collector/pull/3271))
- (Splunk) remove unused Smart Agent package code (#3676, #3678, #3685, #3686, #3687, #3688, #3689, #3702, #3703, and #3706)
- (Contrib) `processor/tailsampling`: Allow sub-second decision wait time ([#26354](https://github.com/open-telemetry/opentelemetry-collector-contrib/issues/26354))
- (Contrib) `processor/resourcedetection`: Added support for host's cpuinfo attributes. ([#26532](https://github.com/open-telemetry/opentelemetry-collector-contrib/issues/26532))
  In Linux and Darwin all fields are populated. In Windows only family, vendor.id and model.name are populated.
- (Contrib) `pkg/stanza`: Add 'omit_pattern' setting to `split.Config`. ([#26381](https://github.com/open-telemetry/opentelemetry-collector-contrib/issues/26381))
  This can be used omit the start or end pattern from a log entry.
- (Contrib) `statsdreceiver`: Add TCP support to statsdreceiver ([#23327](https://github.com/open-telemetry/opentelemetry-collector-contrib/issues/23327))
- (Contrib) `statsdreceiver`: Allow for empty tag sets ([#27011](https://github.com/open-telemetry/opentelemetry-collector-contrib/pull/27011))
- (Contrib) `pkg/ottl`: Update contexts to set and get time.Time ([#22010](https://github.com/open-telemetry/opentelemetry-collector-contrib/issues/22010))
- (Contrib) `pkg/ottl`: Add a Now() function to ottl that returns the current system time ([#27038](https://github.com/open-telemetry/opentelemetry-collector-contrib/pull/27038), [#26507](https://github.com/open-telemetry/opentelemetry-collector-contrib/issues/26507))
- (Contrib) `filelogreceiver`: Log the globbing IO errors ([#23768](https://github.com/open-telemetry/opentelemetry-collector-contrib/issues/23768))
- (Contrib) `pkg/ottl`: Allow named arguments in function invocations ([#20879](https://github.com/open-telemetry/opentelemetry-collector-contrib/issues/20879))
  Arguments can now be specified by a snake-cased version of their name in the function's
  `Arguments` struct. Named arguments can be specified in any order, but must be specified
  after arguments without a name.
- (Contrib) `pkg/ottl`: Add new `TruncateTime` function to help with manipulation of timestamps ([#26696](https://github.com/open-telemetry/opentelemetry-collector-contrib/pull/26696))
- (Contrib) `pkg/stanza`: Add 'overwrite_text' option to severity parser. ([#26671](https://github.com/open-telemetry/opentelemetry-collector-contrib/issues/26671))
  Allows the user to overwrite the text of the severity parser with the official string representation of the severity level.
- (Contrib) `prometheusreceiver`: add a new flag, enable_protobuf_negotiation, which enables protobuf negotiation when scraping prometheus clients ([#27027](https://github.com/open-telemetry/opentelemetry-collector-contrib/issues/27027))
- (Contrib) `redisreceiver`: Added `redis.cmd.latency` metric. ([#6942](https://github.com/open-telemetry/opentelemetry-collector-contrib/issues/6942))
- (Contrib) `processor/resourcedetectionprocessor`: add k8snode detector to provide node metadata; currently the detector provides `k8d.node.uid` ([#26538](https://github.com/open-telemetry/opentelemetry-collector-contrib/issues/26538))
- (Contrib) `splunkhecreceiver`: Update splunk hec receiver to extract time query parameter if it is provided ([#27006](https://github.com/open-telemetry/opentelemetry-collector-contrib/issues/27006))
- (Contrib) `processor/k8sattributes`: allow metadata extractions to be set to empty list ([#14452](https://github.com/open-telemetry/opentelemetry-collector-contrib/issues/14452))

### 🧰 Bug fixes 🧰

- (Contrib) `processor/tailsampling`: Prevent the tail-sampling processor from accepting duplicate policy names ([#27016](https://github.com/open-telemetry/opentelemetry-collector-contrib/issues/27016))
- (Contrib) `k8sclusterreceiver`: Change k8s.deployment.available and k8s.deployment.desired metric units to {pod} ([#10553](https://github.com/open-telemetry/opentelemetry-collector-contrib/issues/10553))
- (Contrib) `k8sclusterreceiver`: Change k8scluster receiver metric units to follow otel semantic conventions ([#10553](https://github.com/open-telemetry/opentelemetry-collector-contrib/issues/10553))
- (Contrib) `pkg/stanza`: Fix bug where force_flush_period not applied ([#26691](https://github.com/open-telemetry/opentelemetry-collector-contrib/issues/26691))
- (Contrib) `filelogreceiver`: Fix issue where truncated file could be read incorrectly. ([#27037](https://github.com/open-telemetry/opentelemetry-collector-contrib/issues/27037))
- (Contrib) `receiver/hostmetricsreceiver`: Make sure the process scraper uses the gopsutil context, respecting the `root_path` configuration. ([#24777](https://github.com/open-telemetry/opentelemetry-collector-contrib/issues/24777))
- (Contrib) `k8sclusterreceiver`: change k8s.container.restarts unit from 1 to {restart} ([#10553](https://github.com/open-telemetry/opentelemetry-collector-contrib/issues/10553))
- (Core) `configtls`: fix incorrect use of fsnotify ([#8438](https://github.com/open-telemetry/opentelemetry-collector/issues/8438))

## v0.85.0

***ADVANCED NOTICE - SPLUNK_LISTEN_INTERFACE DEFAULTS***

Starting with version 0.86.0 (next release), the collector installer will change the default value of the network listening interface option from `0.0.0.0` to `127.0.0.1`.

### 🛑 Breaking changes 🛑

- (Contrib) `k8sclusterreceiver`: Remove deprecated Kubernetes API resources ([#23612](https://github.com/open-telemetry/opentelemetry-collector-contrib/issues/23612), [#26551](https://github.com/open-telemetry/opentelemetry-collector-contrib/issues/26551))
Drop support of `HorizontalPodAutoscaler` `v2beta2` version and `CronJob` `v1beta1` version.
Note that metrics for those resources will not be emitted anymore on Kubernetes 1.22 and older.
- (Contrib) `prometheusexporters`: Append prometheus type and unit suffixes by default in prometheus exporters. ([#26488](https://github.com/open-telemetry/opentelemetry-collector-contrib/issues/26488))
Suffixes can be disabled by setting add_metric_suffixes to false on the exporter.
- (Contrib) `attributesprocessor`, `resourceprocessor`: Transition featuregate `coreinternal.attraction.hash.sha256` to stable ([#4759](https://github.com/open-telemetry/opentelemetry-collector-contrib/issues/4759))

### 💡 Enhancements 💡

- (Splunk) `wavefrontreceiver`: Add wavefrontreceiver ([#3629](https://github.com/signalfx/splunk-otel-collector/pull/3629))
- (Splunk) Update `splunk-otel-javaagent` to 1.28.0 ([#3647](https://github.com/signalfx/splunk-otel-collector/pull/3647))
- (Contrib) `postgresqlreceiver`: Added postgresql.database.locks metric. ([#26317](https://github.com/open-telemetry/opentelemetry-collector-contrib/issues/26317))
- (Contrib) `receiver/statsdreceiver`: Add support for distribution type metrics in the statsdreceiver. ([#24768](https://github.com/open-telemetry/opentelemetry-collector-contrib/issues/24768))
- (Contrib) `pkg/ottl`: Add converters to convert time to unix nanoseconds, unix microseconds, unix milliseconds or unix seconds ([#24686](https://github.com/open-telemetry/opentelemetry-collector-contrib/issues/24686))
- (Contrib) `receiver/hostmetrics`: Don't collect connections data from the host if system.network.connections metric is disabled to not waste CPU cycles. ([#25815](https://github.com/open-telemetry/opentelemetry-collector-contrib/issues/25815))
- (Contrib) `jaegerreceiver`,`jaegerremotesamplingextension`: Add featuregates to replace Thrift-gen with Proto-gen types for sampling strategies ([#18401](https://github.com/open-telemetry/opentelemetry-collector-contrib/issues/18401))

  Available featuregates are:
  * `extension.jaegerremotesampling.replaceThriftWithProto`
  *  `receiver.jaegerreceiver.replaceThriftWithProto`
- (Contrib) `k8sclusterreceiver`: Add optional `k8s.kubelet.version`, `k8s.kubeproxy.version` node resource attributes ([#24835](https://github.com/open-telemetry/opentelemetry-collector-contrib/issues/24835))
- (Contrib) `k8sclusterreceiver`: Add `k8s.pod.status_reason` option metric ([#24034](https://github.com/open-telemetry/opentelemetry-collector-contrib/issues/24034))
- (Contrib) `k8sobjectsreceiver`: Adds logic to properly handle 410 response codes when watching. This improves the reliability of the receiver. ([#26098](https://github.com/open-telemetry/opentelemetry-collector-contrib/pull/26098))
- (Contrib) `k8sobjectreceiver`: Adds option to exclude event types (`MODIFIED`, `DELETED`, etc) in watch mode. ([#26042](https://github.com/open-telemetry/opentelemetry-collector-contrib/pull/26042))
- (Core) `confighttp`: Add option to disable HTTP keep-alives ([#8260](https://github.com/open-telemetry/opentelemetry-collector/issues/8260))

### 🧰 Bug fixes 🧰

- (Splunk) `fluentd`: Update fluentd url for windows ([#3635](https://github.com/signalfx/splunk-otel-collector/pull/3635))
- (Contrib) `processor/routing`: When using attributes instead of resource attributes, the routing processor would crash the collector. This does not affect the connector version of this component. ([#26462](https://github.com/open-telemetry/opentelemetry-collector-contrib/issues/26462))
- (Contrib) `processor/tailsampling`: Added saving instrumentation library information for tail-sampling ([#13642](https://github.com/open-telemetry/opentelemetry-collector-contrib/issues/13642))
- (Contrib) `receiver/kubeletstats`: Fixes client to refresh service account token when authenticating with kubelet ([#26120](https://github.com/open-telemetry/opentelemetry-collector-contrib/issues/26120))
- (Contrib) `filelogreceiver`: Fix the behavior of the add operator to continue to support `EXPR(env("MY_ENV_VAR"))` expressions ([#26373](https://github.com/open-telemetry/opentelemetry-collector-contrib/issues/26373))
- (Contrib) `pkg/stanza`: Fix issue unsupported type 'syslog_parser' ([#26452](https://github.com/open-telemetry/opentelemetry-collector-contrib/issues/26452))
- (Core) `confmap`: fix bugs of unmarshalling slice values ([#4001](https://github.com/open-telemetry/opentelemetry-collector/issues/4001))

## v0.84.0

### 🛑 Breaking changes 🛑

- (Contrib) `jaegerreceiver`: Deprecate remote_sampling config in the jaeger receiver ([#24186](https://github.com/open-telemetry/opentelemetry-collector-contrib/issues/24186))
  The jaeger receiver will fail to start if remote_sampling config is specified in it.  The `receiver.jaeger.DisableRemoteSampling` feature gate can be set to let the receiver start and treat  remote_sampling config as no-op. In a future version this feature gate will be removed and the receiver will always  fail when remote_sampling config is specified.

### 💡 Enhancements 💡

- (Splunk) `jmxreceiver`: Bundle latest [JMX Metric Gatherer](https://github.com/open-telemetry/opentelemetry-java-contrib/tree/main/jmx-metrics) in installer packages and images for Windows and Linux ([#3262](https://github.com/signalfx/splunk-otel-collector/pull/3262))
- (Splunk) `solacereceiver`: Added solace receiver to the splunk otel collector ([#3590](https://github.com/signalfx/splunk-otel-collector/pull/3590))
- (Splunk) `receiver/smartagent`: Move to gopsutil 3.23.7 and remove the need to set environment variables ([#3509](https://github.com/signalfx/splunk-otel-collector/pull/3509))
- (Splunk) Update splunk-otel-javaagent to 1.27.0 ([#3537](https://github.com/signalfx/splunk-otel-collector/pull/3537))
- (Splunk) `receiver/smartagent`: Use `Leases` instead of `ConfigMapLeases` for leader-election in k8s. ([#3521](https://github.com/signalfx/splunk-otel-collector/pull/3521))
- (Splunk) Update bundled python to 3.11.5 ([#3543](https://github.com/signalfx/splunk-otel-collector/pull/3543))
- (Contrib) `redisreceiver`: Adding username parameter for connecting to redis ([#24408](https://github.com/open-telemetry/opentelemetry-collector-contrib/issues/24408))
- (Contrib) `postgresqlreceiver`: Added `postgresql.temp_files` metric. ([#26080](https://github.com/open-telemetry/opentelemetry-collector-contrib/issues/26080))
- (Contrib) `signalfxexporter`: Added a mechanism to drop histogram buckets ([#25845](https://github.com/open-telemetry/opentelemetry-collector-contrib/issues/25845))
- (Contrib) `journaldreceiver`: add support for identifiers ([#20295](https://github.com/open-telemetry/opentelemetry-collector-contrib/issues/20295))
- (Contrib) `journaldreceiver`: add support for dmesg ([#20295](https://github.com/open-telemetry/opentelemetry-collector-contrib/issues/20295))
- (Contrib) `pkg/ottl`: Add converters to covert duration to nanoseconds, microseconds, milliseconds, seconds, minutes or hours ([#24686](https://github.com/open-telemetry/opentelemetry-collector-contrib/issues/24686))
- (Contrib) `snmpreceiver`: Support scalar OID resource attributes ([#23373](https://github.com/open-telemetry/opentelemetry-collector-contrib/issues/23373))
  Add column and scalar OID metrics to resources that have scalar OID attributes
- (Contrib) `kubeletstatsreceiver`: Add a new `uptime` metric for nodes, pods, and containers to track how many seconds have passed since the object started  ([#25867](https://github.com/open-telemetry/opentelemetry-collector-contrib/issues/25867))
- (Contrib) `pkg/ottl`: Add new `ExtractPatterns` converter that extract regex pattern from string.  ([#25834](https://github.com/open-telemetry/opentelemetry-collector-contrib/issues/25834), [#25856](https://github.com/open-telemetry/opentelemetry-collector-contrib/issues/25856))
- (Contrib) `pkg/ottl`: Add support for Log, Metric and Trace Slices to `Len` converter ([#25868](https://github.com/open-telemetry/opentelemetry-collector-contrib/issues/25868))
- (Contrib) `postgresqlreceiver`: Added `postgresql.deadlocks` metric. ([#25688](https://github.com/open-telemetry/opentelemetry-collector-contrib/issues/25688))
- (Contrib) `postgresqlreceiver`: Added `postgresql.sequential_scans` metric. ([#26096](https://github.com/open-telemetry/opentelemetry-collector-contrib/issues/26096))
- (Contrib) `prometheusreceiver`: The otel_scope_name and otel_scope_version labels are used to populate scope name and version. otel_scope_info is used to populate scope attributes. ([#25870](https://github.com/open-telemetry/opentelemetry-collector-contrib/issues/20295))
- (Contrib) `receiver/prometheus`: translate units from prometheus to UCUM ([#23208](https://github.com/open-telemetry/opentelemetry-collector-contrib/issues/23208))
- (Core) `loggingexporter`: Adds exemplars logging to the logging exporter when `detailed` verbosity level is set. ([#7912](https://github.com/open-telemetry/opentelemetry-collector/issues/7912))
- (Core) `configgrpc`: Allow any registered gRPC load balancer name to be used. ([#8262](https://github.com/open-telemetry/opentelemetry-collector/issues/8262))
- (Core) `service`: add OTLP export for internal traces ([#8106](https://github.com/open-telemetry/opentelemetry-collector/issues/8106))
- (Core) `configgrpc`: Add support for :authority pseudo-header in grpc client ([#8228](https://github.com/open-telemetry/opentelemetry-collector/issues/8228))

### 🧰 Bug fixes 🧰

- (Core) `otlphttpexporter`: Fix the handling of the HTTP response to ignore responses not encoded as protobuf ([#8263](https://github.com/open-telemetry/opentelemetry-collector/issues/8263))
- (Contrib) `receiver_creator`: Update expr and relocate breaking `type` function to `typeOf` ([#26038](https://github.com/open-telemetry/opentelemetry-collector-contrib/issues/26038))
- (Splunk) `deployment/cloudfoundry`: Add missing system resource detection ([#3541](https://github.com/signalfx/splunk-otel-collector/pull/3541))

## v0.83.0

### 🛑 Breaking changes 🛑

- (Splunk) Fluentd installation ***disabled*** by default for the [`splunk-otel-collector` salt formula](https://github.com/signalfx/splunk-otel-collector/tree/main/deployments/salt) ([#3448](https://github.com/signalfx/splunk-otel-collector/pull/3448))
  - Specify the `install_fluentd: True` attribute in your pillar to enable installation
- (Splunk/Contrib) Removes the deprecated `receiver/prometheus_exec` receiver. Please see [migration guide](docs/deprecations/migrating-from-prometheus-exec-to-prometheus.md) for further details. ([#24740](https://github.com/open-telemetry/opentelemetry-collector-contrib/pull/24740)) ([#3512](https://github.com/signalfx/splunk-otel-collector/pull/3512))
- (Contrib) `receiver/k8scluster`: Unify predefined and custom node metrics. ([#24776](https://github.com/open-telemetry/opentelemetry-collector-contrib/pull/24776))
  - Update metrics description and units to be consistent
  - Remove predefined metrics definitions from metadata.yaml because they are controlled by `node_conditions_to_report`
    and `allocatable_types_to_report` config options.

### 💡 Enhancements 💡

- (Splunk) Use `SPLUNK_LISTEN_INTERFACE` and associated installer option to configure the network interface used by the collector for default configurations ([#3421](https://github.com/signalfx/splunk-otel-collector/pull/3421))
  - Existing installations will rely on the default value of `SPLUNK_LISTEN_INTERFACE` set to `0.0.0.0`. Users must add `SPLUNK_LISTEN_INTERFACE` to their collector configuration to take advantage of this new option.
- (Contrib) `receiver/collectdreceiver`: Migrate from opencensus to pdata, change collectd, test to match pdata format. ([#20760](https://github.com/open-telemetry/opentelemetry-collector-contrib/issues/20760))
- (Contrib) `pkg/ottl`: Add support for using addition and subtraction with time and duration ([#22009](https://github.com/open-telemetry/opentelemetry-collector-contrib/issues/22009))
- (Contrib) `transformprocessor`: Add extract_count_metric OTTL function to transform processor ([#22853](https://github.com/open-telemetry/opentelemetry-collector-contrib/issues/22853))
- (Contrib) `transformprocessor`: Add extract_sum_metric OTTL function to transform processor ([#22853](https://github.com/open-telemetry/opentelemetry-collector-contrib/issues/22853))
- (Contrib) `prometheusreceiver`: Don't drop histograms without buckets ([#22070](https://github.com/open-telemetry/opentelemetry-collector-contrib/issues/22070))
- (Contrib) `pkg/ottl`: Add a new Function Getter to the OTTL package, to allow passing Converters as literal parameters. ([#22961](https://github.com/open-telemetry/opentelemetry-collector-contrib/issues/22961))
  Currently OTTL provides no way to use any defined Converter within another Editor/Converter.
  Although Converters can be passed as a parameter, they are always executed and the result is what is actually passed as the parameter.
  This allows OTTL to pass Converters themselves as a parameter so they can be executed within the function.
- (Contrib) `resourcedetectionprocessor`: GCP resource detection processor can automatically add `gcp.gce.instance.hostname` and `gcp.gce.instance.name` attributes. ([#24598](https://github.com/open-telemetry/opentelemetry-collector-contrib/pull/24598))
- `splunkhecexporter`: Add heartbeat check while startup and new config param, heartbeat/startup (defaults to false). This is different than the healtcheck_startup, as the latter doesn't take token or index into account. ([#24411](https://github.com/open-telemetry/opentelemetry-collector-contrib/issues/24411))
- (Contrib) `hostmetricsreceiver`: Report  logical and physical number of CPUs as metric. ([#22099](https://github.com/open-telemetry/opentelemetry-collector-contrib/issues/22099))
  - Use the `system.cpu.logical.count::enabled` and `system.cpu.physical.count::enabled` flags to enable them
- (Contrib) `k8sclusterreceiver`: Allows disabling metrics and resource attributes ([#24568](https://github.com/open-telemetry/opentelemetry-collector-contrib/issues/24568))
- (Contrib) `k8sclusterreceiver`: Reduce memory utilization ([#24769](https://github.com/open-telemetry/opentelemetry-collector-contrib/pull/24769))
- (Contrib) `k8sattributes`: Added k8s.cluster.uid to k8sattributes processor to add cluster uid ([#21974](https://github.com/open-telemetry/opentelemetry-collector-contrib/issues/21974))
- (Contrib) `resourcedetectionprocessor`: Collect heroku metadata available instead of exiting early. Log at debug level if metadata is missing to help troubleshooting. ([#25059](https://github.com/open-telemetry/opentelemetry-collector-contrib/pull/25059))
- (Contrib) `hostmetricsreceiver`: Improved description of the system.cpu.utilization metrics. ([#25115](https://github.com/open-telemetry/opentelemetry-collector-contrib/pull/25115))
- (Contrib) `cmd/mdatagen`: Avoid reusing the same ResourceBuilder instance for multiple ResourceMetrics ([#24762](https://github.com/open-telemetry/opentelemetry-collector-contrib/pull/24762))
- (Contrib) `resourcedetectionprocessor`: Add detection of os.description to system detector ([#24541](https://github.com/open-telemetry/opentelemetry-collector-contrib/issues/24541))
- (Contrib) `filelogreceiver`: Bump 'filelog.allowHeaderMetadataParsing' feature gate to beta ([#18198](https://github.com/open-telemetry/opentelemetry-collector-contrib/issues/18198))
- (Contrib) `receiver/prometheusreceiver`: Add config `report-extra-scrape-metrics` to report additional prometheus scraping metrics ([#21040](https://github.com/open-telemetry/opentelemetry-collector-contrib/issues/21040))
  - Emits additional metrics - scrape_body_size_bytes, scrape_sample_limit, scrape_timeout_seconds. scrape_body_size_bytes metric can be used for checking failed scrapes due to body-size-limit.
- (Contrib) `receiver/sqlquery`: Set ObservedTimestamp on collected logs ([#23776](https://github.com/open-telemetry/opentelemetry-collector-contrib/issues/23776))
- (Core) `extension`: Add optional `ConfigWatcher` interface ([#6596](https://github.com/open-telemetry/opentelemetry-collector/issues/6596))
  - Extensions implementing this interface will be notified of the Collector's effective config.
- (Core) `otelcol`: Add optional `ConfmapProvider` interface for Config Providers ([#6596](https://github.com/open-telemetry/opentelemetry-collector/issues/6596))
  - This allows providing the Collector's configuration as a marshaled confmap.Conf object from a ConfigProvider
- (Core) `service`: Add `CollectorConf` field to `service.Settings` ([#6596](https://github.com/open-telemetry/opentelemetry-collector/issues/6596))
  This field is intended to be used by the Collector to pass its effective configuration to the service.

### 🧰 Bug fixes 🧰

- (Contrib) `carbonreceiver`: Fix Carbon receiver obsrecv operations memory leak ([#24275](https://github.com/open-telemetry/opentelemetry-collector-contrib/issues/24275))
  - The carbonreceiver has a memory leak where it will repeatedly open new obsrecv operations but not close them afterwards. Those operations eventually create a burden. The fix is to make sure the receiver only creates an operation per interaction over TCP.
- (Contrib) `pkg/stanza`: Create a new decoder for each TCP/UDP connection to prevent concurrent write to buffer. ([#24980](https://github.com/open-telemetry/opentelemetry-collector-contrib/issues/24980))
- (Contrib) `exporter/kafkaexporter`: Fixes a panic when SASL configuration is not present ([#24797](https://github.com/open-telemetry/opentelemetry-collector-contrib/issues/24797))
- (Contrib) `receiver/k8sobjects`: Fix bug where duplicate data would be ingested for watch mode if the client connection got reset. ([#24806](https://github.com/open-telemetry/opentelemetry-collector-contrib/pull/24806))
- (Contrib) `zipkinreceiver`: Respects zipkin's serialised status tags to be converted to span status ([#14965](https://github.com/open-telemetry/opentelemetry-collector-contrib/issues/14965))
- (Contrib) `processor/resourcedetection`: Do not drop all system attributes if `host.id` cannot be fetched. ([#24669](https://github.com/open-telemetry/opentelemetry-collector-contrib/issues/24669))
- (Contrib) `signalfxexporter`: convert vmpage_io* translated metrics to pages ([#25064](https://github.com/open-telemetry/opentelemetry-collector-contrib/pull/25064))
- (Contrib) `splunkhecreceiver`: aligns success resp body w/ splunk enterprise ([#19219](https://github.com/open-telemetry/opentelemetry-collector-contrib/issues/19219))
  - changes resp from plaintext "ok" to json {"text"："success", "code"：0}

## v0.82.0

### 🛑 Breaking changes 🛑

- (Splunk) Fluentd installation ***disabled*** by default for the Linux and Windows installer scripts ([#3369](https://github.com/signalfx/splunk-otel-collector/pull/3369))
  - Specify the `--with-fluentd` (Linux) or `with_fluentd = 1` (Windows) option to enable installation
- (Splunk) Fluentd installation ***disabled*** by default for the Windows Chocolatey package ([#3377](https://github.com/signalfx/splunk-otel-collector/pull/3377))
  - Specify the `/WITH_FLUENTD:true` parameter to enable installation
- (Contrib) `receiver/prometheus`: Remove unused `buffer_period` and `buffer_count` configuration options ([#24258](https://github.com/open-telemetry/opentelemetry-collector-contrib/issues/24258))
- (Contrib) `receiver/prometheus`: Add the `trim_metric_suffixes` configuration option to allow enable metric suffix trimming.  ([#21743](https://github.com/open-telemetry/opentelemetry-collector-contrib/issues/21743), [#8950](https://github.com/open-telemetry/opentelemetry-collector-contrib/issues/8950))
  - When enabled, suffixes for unit and type are trimmed from metric names. If you previously enabled the `pkg.translator.prometheus.NormalizeName` feature gate, you will need to enable this option to have suffixes trimmed.

### 💡 Enhancements 💡

- (Core) `service`: Add support for exporting internal metrics to the console ([#7641](https://github.com/open-telemetry/opentelemetry-collector/issues/7641))
  - Internal collector metrics can now be exported to the console using the otel-go stdout exporter.
- (Core) `service`: Add support for interval and timeout configuration in periodic reader ([#7641](https://github.com/open-telemetry/opentelemetry-collector/issues/7641))
- (Core) `service`: Add support for OTLP export for internal metrics ([#7641](https://github.com/open-telemetry/opentelemetry-collector/issues/7641))
  - Internal collector metrics can now be exported via OTLP using the otel-go otlpgrpc and otlphttp exporters.
- (Core) `scraperhelper`: Adding optional timeout field to scrapers ([#7951](https://github.com/open-telemetry/opentelemetry-collector/pull/7951))
- (Core) `receiver/otlp`: Add http url paths per signal config options to otlpreceiver ([#7511](https://github.com/open-telemetry/opentelemetry-collector/issues/7511))
- (Core) `exporter/otlphttp`: Add support for trailing slash in endpoint URL ([#8084](https://github.com/open-telemetry/opentelemetry-collector/issues/8084))
  - URLs like http://localhost:4318/ will now be treated as if they were http://localhost:4318
- (Contrib) `processor/resourcedetection`: Add an option to add `host.arch` resource attributio in `system` detector semantic convention ([#22939](https://github.com/open-telemetry/opentelemetry-collector-contrib/issues/22939))
- (Contrib) `pkg/ottl`: Add new Len converter that computes the length of strings, slices, and maps. ([#23847](https://github.com/open-telemetry/opentelemetry-collector-contrib/issues/23847))
- (Contrib) `pkg/ottl`: Improve error reporting for errors during statement parsing ([#23840](https://github.com/open-telemetry/opentelemetry-collector-contrib/pull/23840))
  - Failures are now printed for all statements within a context, and the statements are printed next to the errors.
  - Erroneous values found during parsing are now quoted in error logs.
- (Contrib) `exporter/prometheusremotewrite`: Improve the latency and memory utilisation of the conversion from OpenTelemetry to Prometheus remote write ([#24288](https://github.com/open-telemetry/opentelemetry-collector-contrib/pull/24288))
- (Contrib) `exporter/prometheusremotewrite`, `exporter/prometheus`: Add `add_metric_suffixes` configuration option, which can disable the addition of type and unit suffixes. ([#21743](https://github.com/open-telemetry/opentelemetry-collector-contrib/issues/21743), [#8950](https://github.com/open-telemetry/opentelemetry-collector-contrib/issues/8950))
- (Contrib) `exporter/prometheusremotewrite`: Downscale exponential histograms to fit prometheus native histograms if necessary ([#17565](https://github.com/open-telemetry/opentelemetry-collector-contrib/issues/17565))
- (Contrib) `processor/routing`: Enables processor to extract metadata from client.Info ([#20913](https://github.com/open-telemetry/opentelemetry-collector-contrib/issues/20913))
- (Contrib) `processor/transform`: Report all errors from parsing OTTL statements ([#24245](https://github.com/open-telemetry/opentelemetry-collector-contrib/pull/24245))

### 🧰 Bug fixes 🧰

- (Contrib) `receiver/prometheus`: Don't fail the whole scrape on invalid data ([#24030](https://github.com/open-telemetry/opentelemetry-collector-contrib/issues/24030))
- (Contrib) `pkg/stanza`: Fix issue where nil body would be converted to string ([#24017](https://github.com/open-telemetry/opentelemetry-collector-contrib/issues/24017))
- (Contrib) `pkg/stanza`: Fix issue where syslog input ignored enable_octet_counting setting ([#24073](https://github.com/open-telemetry/opentelemetry-collector-contrib/issues/24073))
- (Contrib) `receiver/filelog`: Fix issue where files were deduplicated unnecessarily ([#24235](https://github.com/open-telemetry/opentelemetry-collector-contrib/pull/24235))
- (Contrib) `processor/tailsamplingprocessor`: Fix data race when accessing spans during policies evaluation ([#24283](https://github.com/open-telemetry/opentelemetry-collector-contrib/issues/24283))
- (Contrib) `zipkintranslator`: Stop dropping error tags from Zipkin spans. The old code removes all errors from those spans, rendering them useless if an actual error happened. In addition, no longer delete error tags if they contain useful information ([#16530](https://github.com/open-telemetry/opentelemetry-collector-contrib/issues/16530))

## v0.81.1

### 🧰 Bug fixes 🧰

- (Splunk) Discovery mode: Ensure all successful observers are used in resulting receiver creator instance ([#3391](https://github.com/signalfx/splunk-otel-collector/pull/3391))
- (Contrib) `processor/resourcedetection`: Fix panic when AKS detector is used. ([#24549](https://github.com/open-telemetry/opentelemetry-collector-contrib/pull/24549))
- (Contrib) `processor/resourcedetection`: Avoid returning empty `host.id` by the `system` detector. ([#24230](https://github.com/open-telemetry/opentelemetry-collector-contrib/issues/24230))
- (Contrib) `processor/resourcedetection`: Disable `host.id` by default on the `system` detector. This restores the behavior prior to v0.72.0 when using the `system` detector together with other detectors that set `host.id`. ([#21233](https://github.com/open-telemetry/opentelemetry-collector-contrib/issues/21233))
  To re-enable `host.id` on the `system` detector set `system::resource_attributes::host.id::enabled` to `true`:
  ```
  resourcedetection:
    detectors: [system]
    system:
      resource_attributes:
        host.id:
          enabled: true
  ```
- (Contrib) `processor/resourcedetection`: Fix docker detector not setting any attributes. ([#24280](https://github.com/open-telemetry/opentelemetry-collector-contrib/issues/24280))
- (Contrib) `processor/resourcedetection`: Fix Heroku config option for the `service.name` and `service.version` attributes. ([#24355](https://github.com/open-telemetry/opentelemetry-collector-contrib/pull/24355))

### 💡 Enhancements 💡

- (Splunk) Add support for basicauth extension. ([#3413](https://github.com/signalfx/splunk-otel-collector/pull/3413))
- (Splunk) `receiver/databricks`: Add retry/backoff on http 429s. ([#3374](https://github.com/signalfx/splunk-otel-collector/pull/3374))
- (Contrib) `processor/resourcedetection`: The system detector now can optionally set the `host.arch` resource attribute. ([#22939](https://github.com/open-telemetry/opentelemetry-collector-contrib/issues/22939))

## v0.81.0

This Splunk OpenTelemetry Collector release includes changes from the [opentelemetry-collector v0.81.0](https://github.com/open-telemetry/opentelemetry-collector/releases/tag/v0.81.0) and the [opentelemetry-collector-contrib v0.81.0](https://github.com/open-telemetry/opentelemetry-collector-contrib/releases/tag/v0.81.0) releases where appropriate.

### 🛑 Breaking changes 🛑
- (Core) `service`: Remove 'service.connectors' featuregate ([#7952](https://github.com/open-telemetry/opentelemetry-collector/pull/7952))
- (Contrib) `receiver/mongodbatlas`: Change the types of `Config.PrivateKey` and `Config.Alerts.Secret` to be `configopaque.String` ([#17273](https://github.com/open-telemetry/opentelemetry-collector-contrib/issues/17273))

### 🚩 Deprecations 🚩

- `mysqlreceiver`: set `mysql.locked_connects` as optional in order to remove it in next release ([#14138](https://github.com/open-telemetry/opentelemetry-collector-contrib/issues/14138), [#23274](https://github.com/open-telemetry/opentelemetry-collector-contrib/issues/23274))

### 💡 Enhancements 💡

- (Splunk) Package default discovery configuration in reference form in `/etc/otel/collector/config.d` ([#3311](https://github.com/signalfx/splunk-otel-collector/pull/3311))
- (Splunk) Add bundled collectd/nginx Smart Agent receiver discovery rules ([#3321](https://github.com/signalfx/splunk-otel-collector/pull/3321))
- (Splunk) Support custom `--discovery-properties` file ([#3334](https://github.com/signalfx/splunk-otel-collector/pull/3334))
- (Splunk) Add `--discovery` to the Linux installer script ([#3365](https://github.com/signalfx/splunk-otel-collector/pull/3365))
- (Splunk) Starting from this version the logs pipeline is split in the default configuration in a way that profiling
  data is always sent to Splunk Observability endpoint while other logs can be sent to another hec endpoint configured
  with `SPLUNK_HEC_URL` and `SPLUNK_HEC_TOKEN` environment variables ([#3330](https://github.com/signalfx/splunk-otel-collector/pull/3330))
- (Core) `HTTPServerSettings`: Add zstd support to HTTPServerSettings ([#7927](https://github.com/open-telemetry/opentelemetry-collector/pull/7927))
  This adds ability to decompress zstd-compressed HTTP requests to| all receivers that use HTTPServerSettings.
- (Core) `confighttp`: Add `response_headers` configuration option on HTTPServerSettings. It allows for additional headers to be attached to each HTTP response sent to the client ([#7328](https://github.com/open-telemetry/opentelemetry-collector/issues/7328))
- (Core) `otlpreceiver, otlphttpexporter, otlpexporter, configgrpc`: Upgrade github.com/mostynb/go-grpc-compression and switch to nonclobbering imports ([#7920](https://github.com/open-telemetry/opentelemetry-collector/issues/7920))
  consumers of this library should not have their grpc codecs overridden
- (Core) `otlphttpexporter`: Treat partial success responses as errors ([#6686](https://github.com/open-telemetry/opentelemetry-collector/issues/6686))
- (Contrib) `sqlqueryreceiver`: Add support of Start and End Timestamp Column in Metric Configuration. ([#18925](https://github.com/open-telemetry/opentelemetry-collector-contrib/issues/18925), [#14146](https://github.com/open-telemetry/opentelemetry-collector-contrib/issues/14146))
- (Contrib) `filelogreceiver`: Add support for tracking the current file in filelogreceiver ([#22998](https://github.com/open-telemetry/opentelemetry-collector-contrib/issues/22998))
- (Contrib) `pkg/ottl`: Adds new `Time` converter to convert a string to a Golang time struct based on a supplied format ([#22007](https://github.com/open-telemetry/opentelemetry-collector-contrib/issues/22007))
- (Contrib) `hostmetricsreceiver`: Add new Windows-exclusive process.handles metric. ([#21379](https://github.com/open-telemetry/opentelemetry-collector-contrib/issues/21379))
- (Contrib) `resourcedetectionprocessor`: Adds a way to configure the list of added resource attributes by the processor ([#21482](https://github.com/open-telemetry/opentelemetry-collector-contrib/issues/21482))
  Users can now configure what resource attributes are gathered by specific detectors.
  Example configuration:

  ```
  resourcedetection:
    detectors: [system, ec2]
    system:
      resource_attributes:
        host.name:
          enabled: true
        host.id:
          enabled: false
    ec2:
      resource_attributes:
        host.name:
          enabled: false
        host.id:
          enabled: true
  ```

  For example, this config makes `host.name` being set by `system` detector, and `host.id` by `ec2` detector.
  Moreover:
  - Existing behavior remains unaffected as all attributes are currently enabled by default.
  - The default attributes 'enabled' values are defined in `metadata.yaml`.
  - Future releases will introduce changes to resource_attributes `enabled` values.
  - Users can tailor resource detection process to their needs and environment.
- (Contrib) `k8sclusterreceiver`: Switch k8s.pod and k8s.container metrics to use pdata. ([#23441](https://github.com/open-telemetry/opentelemetry-collector-contrib/issues/23441))

### 🧰 Bug fixes 🧰

- (Contrib) `k8sclusterreceiver`: Add back all other vendor-specific node conditions, and report them even if missing, as well as all allocatable node metrics if present,  to the list of Kubernetes node metrics available, which went missing during the pdata translation ([#23839](https://github.com/open-telemetry/opentelemetry-collector-contrib/issues/23839))
- (Contrib) `k8sclusterreceiver`: Add explicitly `k8s.node.allocatable_pods` to the list of Kubernetes node metrics available, which went missing during the pdata translation ([#23839](https://github.com/open-telemetry/opentelemetry-collector-contrib/issues/23839))
- (Contrib) `receiver/kafkametricsreceiver`: Updates certain metrics in kafkametricsreceiver to function as non-monotonic sums. ([#4327](https://github.com/open-telemetry/opentelemetry-collector-contrib/issues/4327))
  Update the metrics type in KafkaMetricsReceiver from "gauge" to "nonmonotonic sum". Changes metrics are, kafka.brokers, kafka.topic.partitions, kafka.partition.replicas, kafka.partition.replicas_in_sync, kafka.consumer_group.members.
- (Contrib) `windowseventlogreceiver`: Fix buffer overflow when ingesting large raw Events ([#23677](https://github.com/open-telemetry/opentelemetry-collector-contrib/issues/23677))
- (Contrib) `pkg/stanza`: adding octet counting event breaking for syslog parser ([#23577](https://github.com/open-telemetry/opentelemetry-collector-contrib/issues/23577))

## v0.80.0

This Splunk OpenTelemetry Collector release includes changes from the [opentelemetry-collector v0.80.0](https://github.com/open-telemetry/opentelemetry-collector/releases/tag/v0.80.0) and the [opentelemetry-collector-contrib v0.80.0](https://github.com/open-telemetry/opentelemetry-collector-contrib/releases/tag/v0.80.0) releases where appropriate.

### 🛑 Breaking changes 🛑
- (Contrib) `redisreceiver`: Updates metric unit from no unit to Bytes. ([#23454](https://github.com/open-telemetry/opentelemetry-collector-contrib/pull/23454))
  Affected metrics can be found below.
  - redis.clients.max_input_buffer
  - redis.clients.max_output_buffer
  - redis.replication.backlog_first_byte_offset
  - redis.replication.offset
- (Splunk) Embed observer configuration in `observer.discovery.yaml` `config` mapping. This is only a breaking change if you have written your own custom discovery mode observer configuration ([#3277](https://github.com/signalfx/splunk-otel-collector/pull/3277)).

### 💡 Enhancements 💡

- (Contrib) `resourcedetectionprocessor`: use opentelemetry-go library for `host.id` detection in the `system` detector ([#18533](https://github.com/open-telemetry/opentelemetry-collector-contrib/pull/18533))
- (Contrib) `k8sattributesprocessor`: Store only necessary ReplicaSet and Pod data ([#23226](https://github.com/open-telemetry/opentelemetry-collector-contrib/pull/23226))
- (Contrib) `k8sclusterreceiver`: Do not store unused data in the k8s API cache to reduce RAM usage ([#23433](https://github.com/open-telemetry/opentelemetry-collector-contrib/pull/23433))
- (Contrib) `pkg/ottl`: Add new `IsString` and `IsMap` functions to facilitate type checking. ([#22750](https://github.com/open-telemetry/opentelemetry-collector-contrib/pull/22750))
  Especially useful for checking log body type before parsing.
- (Contrib) `pkg/ottl`: Adds `StandardFuncs` and `StandardConverters` to facilitate function map generation. ([#23190](https://github.com/open-telemetry/opentelemetry-collector-contrib/pull/23190))
  This change means that new functions added to ottlfuncs get automatically added to Cotnrib components that use OTTL
- (Contrib) `pkg/ottl`: Change replacement functions to accept a path expression as a replacement ([#22787](https://github.com/open-telemetry/opentelemetry-collector-contrib/pull/22787))
  The following replacement functions now accept a path expression as a replacement:
  - replace_match
  - replace_pattern
  - replace_all_matches
  - replace_all_patterns
- (Contrib) `sapmexporter`: sapm exporter now supports `compression` config option to specify either gzip or zstd compression to use. ([#23257](https://github.com/open-telemetry/opentelemetry-collector-contrib/pull/23257))
- (Contrib) `sapmreceiver`: sapm receiver now accepts requests in compressed with zstd. ([#23257](https://github.com/open-telemetry/opentelemetry-collector-contrib/pull/23257))
- (Contrib) `exporter/signalfx`: Do not drop container.cpu.time metric in the default translations so it can be enabled in the include_metrics config. ([#23403](https://github.com/open-telemetry/opentelemetry-collector-contrib/pull/23403))
- (Contrib) `sqlqueryreceiver`: Add support for logs ([#20284](https://github.com/open-telemetry/opentelemetry-collector-contrib/pull/20284))
- (Contrib) `k8sclusterreceiver`: Switch k8s.deployment metrics to use pdata. ([#23416](https://github.com/open-telemetry/opentelemetry-collector-contrib/pull/23416))
- (Contrib) `k8sclusterreceiver`: Switch k8s.hpa metrics to use pdata. ([#18250](https://github.com/open-telemetry/opentelemetry-collector-contrib/pull/18250))
- (Contrib) `k8sclusterreceiver`: Switch k8s.namespace metrics to use pdata. ([#23437](https://github.com/open-telemetry/opentelemetry-collector-contrib/pull/23437))
- (Contrib) `k8sclusterreceiver`: Switch k8s.node metrics to use pdata. ([#23438](https://github.com/open-telemetry/opentelemetry-collector-contrib/pull/23438))
- (Contrib) `k8sclusterreceiver`: Switch k8s.rq metrics to use pdata. ([#23419](https://github.com/open-telemetry/opentelemetry-collector-contrib/pull/23419))
- (Contrib) `k8sclusterreceiver`: Switch k8s.ss metrics to use pdata. ([#23420](https://github.com/open-telemetry/opentelemetry-collector-contrib/pull/23420))
- (Contrib) `carbonreceiver`: Remove use of opencensus model in carbonreceiver ([#20759](https://github.com/open-telemetry/opentelemetry-collector-contrib/pull/20759))
- (Core) `service`: Added dry run flag to validate config file without running collector. ([#4671](https://github.com/open-telemetry/opentelemetry-collector/issues/4671))
- (Core) `configtls`: Allow TLS Settings to be provided in memory in addition to filepath. ([#7313](https://github.com/open-telemetry/opentelemetry-collector/issues/7313))
- (Core) `connector`: Updates the way connector nodes are built to always pass a fanoutconsumer to their factory functions. ([#7672](https://github.com/open-telemetry/opentelemetry-collector/issues/7672), [#7673](https://github.com/open-telemetry/opentelemetry-collector/issues/7673))
- (Core) `otlp`: update otlp protos to v0.20.0 ([#7839](https://github.com/open-telemetry/opentelemetry-collector/issues/7839))
- (Core) `config`: Split config into more granular modules ([#7895](https://github.com/open-telemetry/opentelemetry-collector/issues/7895))
- (Core) `connector`: Split connector into its own module ([#7895](https://github.com/open-telemetry/opentelemetry-collector/issues/7895))
- (Core) `extension`: split extension and `extension/auth` into its own module ([#7306](https://github.com/open-telemetry/opentelemetry-collector/issues/7306), [#7054](https://github.com/open-telemetry/opentelemetry-collector/issues/7054))
- (Core) `processor`: Split the processor into its own go module ([#7307](https://github.com/open-telemetry/opentelemetry-collector/issues/7307))
- (Core) `confighttp`: Avoid re-creating the compressors for every request. ([#7859](https://github.com/open-telemetry/opentelemetry-collector/issues/7859))
- (Core) `otlpexporter`: Treat partial success responses as errors ([#6686](https://github.com/open-telemetry/opentelemetry-collector/issues/6686))
- (Core) `service/pipelines`: Add pipelines.Config to remove duplicate of the pipelines configuration ([#7854](https://github.com/open-telemetry/opentelemetry-collector/issues/7854))

### 🧰 Bug fixes 🧰

- (Contrib) `otel-collector`: Fix cri-o log format time layout ([#23027](https://github.com/open-telemetry/opentelemetry-collector-contrib/pull/23027))
- (Contrib) `receiver/hostmetricsreceiver`: Fix not sending `process.cpu.utilization` when `process.cpu.time` is disabled. ([#23450](https://github.com/open-telemetry/opentelemetry-collector-contrib/pull/23450))
- (Contrib) `receiver/kafkametricsreceiver`: Updates certain metrics in kafkametricsreceiver to function as non-monotonic sums. ([#4327](https://github.com/open-telemetry/opentelemetry-collector-contrib/pull/4327))
  Update the metric type in KafkaMetricsReceiver from "gauge" to "nonmonotonic sum".
- (Contrib) `receiver/hostmetrics`: Fix issue where receiver fails to read parent-process information for some processes on Windows ([#14679](https://github.com/open-telemetry/opentelemetry-collector-contrib/pull/14679))
- (Contrib) `k8sclusterreceiver`: Fix empty k8s.namespace.name attribute in k8s.namespace.phase metric ([#23452](https://github.com/open-telemetry/opentelemetry-collector-contrib/pull/23452))
- (Contrib) `splunkhecexporter`: Apply multi-metric merge at the level of the whole batch rather than within events emitted for one metric. ([#23365](https://github.com/open-telemetry/opentelemetry-collector-contrib/pull/23365))

## v0.79.1

### 🛑 Breaking changes 🛑

- (Contrib) Set `pkg.translator.prometheus.NormalizeName` feature gate back to Alpha state since it was enabled
  prematurely. Metrics coming from Prometheus receiver will not be normalized by default, specifically `_total` suffix
  will not be removed from metric names. To maintain the current behavior (drop the `_total` suffix), you can enable
  the feature gate using the `--feature-gates=pkg.translator.prometheus.NormalizeName` command argument. However, note
  that the translation in the prometheus receiver is a subject to possible future changes.
  ([#23229](https://github.com/open-telemetry/opentelemetry-collector-contrib/pull/23229))

### 💡 Enhancements 💡

- (Splunk) Add spanmetric and count connectors ([#3300](https://github.com/signalfx/splunk-otel-collector/pull/3300))
- (Splunk) Upgrade builds to use golang 1.20.5 ([#3299](https://github.com/signalfx/splunk-otel-collector/pull/3299))
- (Splunk) `receiver/smartagent`: Add `scrapeFailureLogLevel` config field to `prometheus-exporter` and its sourcing monitors to determine the log level for reported scrape failures ([#3260](https://github.com/signalfx/splunk-otel-collector/pull/3260))

### 🧰 Bug fixes 🧰

- (Splunk) Correct imported Contrib `pkg/translator/prometheus` dependency for `pkg.translator.prometheus.NormalizeName` Alpha state ([#3303](https://github.com/signalfx/splunk-otel-collector/pull/3303))

## v0.79.0

This Splunk OpenTelemetry Collector release includes changes from the [opentelemetry-collector v0.79.0](https://github.com/open-telemetry/opentelemetry-collector/releases/tag/v0.79.0) and the [opentelemetry-collector-contrib v0.79.0](https://github.com/open-telemetry/opentelemetry-collector-contrib/releases/tag/v0.79.0) releases where appropriate.

### 🛑 Breaking changes 🛑

- (Contrib) ~~Set `pkg.translator.prometheus.NormalizeName` feature gate back to Alpha state since it was enabled prematurely.~~ edit: This was an incomplete adoption, addressed in release v0.79.1.
- (Contrib) `attributesprocessor`: Enable SHA-256 as hashing algorithm by default for attributesprocessor hashing action ([#4759](https://github.com/open-telemetry/opentelemetry-collector-contrib/issues/4759))
- (Contrib) `windowseventlogreceiver`: Emit raw Windows events as strings instead of byte arrays ([#22704](https://github.com/open-telemetry/opentelemetry-collector-contrib/issues/22704))
- (Contrib) `pkg/ottl`: Removes `StandardTypeGetter` in favor of `StandardStringGetter`, `StandardIntGetter`, `StandardFloatGetter`, and `StandardPMapGetter`, which handle converting pcommon.Values of the proper type. ([#22763](https://github.com/open-telemetry/opentelemetry-collector-contrib/pull/22763))
  This is only a breaking change for users using OTTL in custom components. For all Contrib components this is an enhancement.
- (Contrib) `postgresqlreceiver`: Remove resource attribute feature gates ([#22479](https://github.com/open-telemetry/opentelemetry-collector-contrib/pull/22479))

### 💡 Enhancements 💡

- (Splunk) `smartagentreceiver`: Add `kubernetes-cluster` config option to sync node labels as properties on the `kubernetes_node` dimension ([#3267](https://github.com/signalfx/splunk-otel-collector/pull/3267))
- (Splunk) Discovery mode: Support `splunk.discovery` mapping in properties.discovery.yaml ([#3238](https://github.com/signalfx/splunk-otel-collector/pull/3238))
- (Splunk) Upgrade to the latest Java agent version [v1.25.0](https://github.com/signalfx/splunk-otel-java/releases/tag/v1.25.0) ([#3272](https://github.com/signalfx/splunk-otel-collector/pull/3272))
- (Contrib) `jmxreceiver`: Add the JMX metrics gatherer version 1.26.0-alpha to the supported jars hash list ([#22042](https://github.com/open-telemetry/opentelemetry-collector-contrib/pull/22042))
- (Contrib) `receivers`: Adding `initial_delay` to receivers to control when scraping interval starts ([#23030](https://github.com/open-telemetry/opentelemetry-collector-contrib/pull/23030))
  The updated receivers are:
  - `oracledb`
  - `postgresql`
  - `sqlquery`
  - `windowsperfcounters`
- (Contrib) `oracledbreceiver`: Add a simpler alternative configuration option ([#22087](https://github.com/open-telemetry/opentelemetry-collector-contrib/pull/22087))
- (Contrib) `pkg/ottl`: Add `body.string` accessor to ottllog ([#22786](https://github.com/open-telemetry/opentelemetry-collector-contrib/pull/22786))
- (Contrib) `pkg/ottl`: Allow indexing map and slice log bodies ([#17396](https://github.com/open-telemetry/opentelemetry-collector-contrib/issues/17396), [#22068](https://github.com/open-telemetry/opentelemetry-collector-contrib/issues/22068))
- (Contrib) `pkg/ottl`: Add hash converters/functions for OTTL ([#22725](https://github.com/open-telemetry/opentelemetry-collector-contrib/issues/22725))
- (Contrib) `splunkhecreceiver`: Support different strategies for splitting payloads when receiving a request with the Splunk HEC receiver ([#22788](https://github.com/open-telemetry/opentelemetry-collector-contrib/issues/22788))
- (Contrib) `exporter/splunk_hec`: Apply compression to Splunk HEC payload unconditionally if it's enabled in the config ([#22969](https://github.com/open-telemetry/opentelemetry-collector-contrib/pull/22969), [#22018](https://github.com/open-telemetry/opentelemetry-collector-contrib/issues/22018))
  The compression used to be enabled only if the payload size was greater than 1.5KB which significantly
  complicated the logic and made it hard to test. This change makes the compression unconditionally applied to
  the payload if it's enabled in the config. The benchmarking shows improvements in the throughput and CPU usage for
  large payloads and expected degradation for small payloads which is acceptable given that it's not a common case.
- (Core) `otelcol`: Add connectors to output of the `components` command ([#7809](https://github.com/open-telemetry/opentelemetry-collector/pull/7809))
- (Core) `scraperhelper`: Will start calling scrapers on component start. ([#7635](https://github.com/open-telemetry/opentelemetry-collector/pull/7635))
  The change allows scrapes to perform their initial scrape on component start
  and provide an initial delay. This means that scrapes will be delayed by `initial_delay`
  before first scrape and then run on `collection_interval` for each consecutive interval.
- (Core) `batchprocessor`: Change multiBatcher to use sync.Map, avoid global lock on fast path ([#7714](https://github.com/open-telemetry/opentelemetry-collector/pull/7714))
- (Core, Contrib, Splunk) Third-party dependency updates.

### 🧰 Bug fixes 🧰

- (Splunk) `smartagentreceiver` add missing `monitorID` logger field to `http` monitor ([#3261](https://github.com/signalfx/splunk-otel-collector/pull/3261))
- (Contrib) `jmxreceiver`: Fixed the issue where the JMX receiver's subprocess wasn't canceled upon shutdown, resulting in a rogue java process. ([#23051](https://github.com/open-telemetry/opentelemetry-collector-contrib/pull/23051))
- (Contrib) `internal/filter/filterlog`: fix filtering non-string body by bodies property ([#22736](https://github.com/open-telemetry/opentelemetry-collector-contrib/issues/22736))
  Affects `filterprocessor` and `attributesprocessor`.
- (Contrib) `prometheusreceiver`: Remove sd_file validations from config.go in Prometheus Receiver to avoid failing Collector with error as this behaviour is incompatible with the Prometheus. ([#21509](https://github.com/open-telemetry/opentelemetry-collector-contrib/issues/21509))
- (Contrib) `fileexporter`: Fixes broken lines when rotation is set. ([#22747](https://github.com/open-telemetry/opentelemetry-collector-contrib/issues/22747))
- (Contrib) `exporter/splunk_hec`: Make sure the `max_event_size` option is used to drop events larger than `max_event_size` instead of using it for batch size. ([#18066](https://github.com/open-telemetry/opentelemetry-collector-contrib/issues/18066))
- (Contrib) `postgresqlreceiver`: Fix race condition when capturing errors from multiple requests simultaneously ([#23026](https://github.com/open-telemetry/opentelemetry-collector-contrib/issues/23026))
- (Contrib) `prometheusreceiver`: The prometheus receiver now sets a full, versioned user agent. ([#21910](https://github.com/open-telemetry/opentelemetry-collector-contrib/issues/21910))
- (Contrib) `splunkhecreceiver`: Fix reusing the same splunkhecreiver between logs and metrics ([#22848](https://github.com/open-telemetry/opentelemetry-collector-contrib/pull/22848))
- (Core) `connectors`: When replicating data to connectors, consider whether the next pipeline will mutate data ([#7776](https://github.com/open-telemetry/opentelemetry-collector/issues/7776))

## v0.78.1

### 🧰 Bug fixes 🧰

- (Contrib) `receiver/filelog` Account for empty files ([#22815](https://github.com/open-telemetry/opentelemetry-collector-contrib/issues/22815))

### 💡 Enhancements 💡
- (Core, Contrib, Splunk) Third-party dependency updates.

## v0.78.0

This Splunk OpenTelemetry Collector release includes changes from the [opentelemetry-collector v0.78.2](https://github.com/open-telemetry/opentelemetry-collector/releases/tag/v0.78.2) and the [opentelemetry-collector-contrib v0.78.0](https://github.com/open-telemetry/opentelemetry-collector-contrib/releases/tag/v0.78.0) releases where appropriate.

### 🛑 Breaking changes 🛑

- (Contrib) `receiver/mongodbatlas`: Update emitted Scope name to "otelcol/mongodbatlasreceiver" ([#21382](https://github.com/open-telemetry/opentelemetry-collector-contrib/issues/21382))
- (Contrib) `receivers`: Updating receivers that run intervals to use standard interval by default ([#22138](https://github.com/open-telemetry/opentelemetry-collector-contrib/pull/22138))
- (Contrib) `pkg/ottl`: Updates the `Int` converter to use a new `IntLikeGetter` which will error if the value cannot be converted to an int. ([#22059](https://github.com/open-telemetry/opentelemetry-collector-contrib/pull/22059))
  Affected components: transformprocessor, filterprocessor, routingprocessor, tailsamplingprocessor, countconnector. It is HIGHLY recommended to use each component's error_mode configuration option to handle errors returned by `Int`.

### 💡 Enhancements 💡

- (Splunk) Add `enabled` field support to `*.discovery.yaml` config ([#3207](https://github.com/signalfx/splunk-otel-collector/pull/3207))
- (Contrib) `jmxreceiver`: Add the JMX metrics gatherer version 1.26.0-alpha to the supported jars hash list ([#22042](https://github.com/open-telemetry/opentelemetry-collector-contrib/pull/22042))
- (Contrib) `receivercreator`: add logs and traces support to receivercreator ([#19205](https://github.com/open-telemetry/opentelemetry-collector-contrib/issues/19205), [#19206](https://github.com/open-telemetry/opentelemetry-collector-contrib/issues/19206))
- (Contrib) `pkg/ottl`: Add Log function ([#18076](https://github.com/open-telemetry/opentelemetry-collector-contrib/issues/18076))
- (Contrib) `oracledbreceiver`: Adds support for `consistent gets` and `db block gets` metrics. Disabled by default. ([#21215](https://github.com/open-telemetry/opentelemetry-collector-contrib/issues/21215))
- (Contrib) `pkg/batchperresourceattr`: Mark as not mutating as it does defensive copying. ([#21885](https://github.com/open-telemetry/opentelemetry-collector-contrib/pull/21885))
- (Contrib) `receiver/kafkareceiver`: Support configuration of initial offset strategy to allow consuming form latest or earliest offset ([#14976](https://github.com/open-telemetry/opentelemetry-collector-contrib/issues/14976))
- (Contrib) `internal/filter`: Add `Log`, `UUID`, and `ParseJSON` converters to filterottl standard functions ([#21970](https://github.com/open-telemetry/opentelemetry-collector-contrib/pull/21970))
- (Contrib) `pkg/stanza`: aggregate the latter part of the split-log due to triggering the size limit ([#21241](https://github.com/open-telemetry/opentelemetry-collector-contrib/issues/21241))
- (Contrib) `cmd/mdatagen`: Allow setting resource_attributes without introducing the metrics builder. ([#21516](https://github.com/open-telemetry/opentelemetry-collector-contrib/pull/21516))
- (Contrib) `receiver/mongodbatlasreceiver`: Allow collection of MongoDB Atlas Access Logs as a new feature of the MongoDBAtlas receiver. ([#21182](https://github.com/open-telemetry/opentelemetry-collector-contrib/issues/21182))
- (Contrib) `pkg/ottl`: Add `FloatLikeGetter` and `FloatGetter` to facilitate float retrival for functions. ([#21896](https://github.com/open-telemetry/opentelemetry-collector-contrib/pull/21896))
- (Contrib) `pkg/ottl`: Add access to get and set span kind using a string ([#21773](https://github.com/open-telemetry/opentelemetry-collector-contrib/pull/21773))
- (Contrib) `processor/routingprocessor`: Instrument the routing processor with non-routed spans/metricpoints/logrecords counters (OTel SDK). ([#21476](https://github.com/open-telemetry/opentelemetry-collector-contrib/pull/21476))
- (Contrib) `exporter/splunkhec`: Improve performance and reduce memory consumption. ([#22018](https://github.com/open-telemetry/opentelemetry-collector-contrib/issues/22018))
- (Contrib) `processor/transform`: Add access to the Log function ([#22014](https://github.com/open-telemetry/opentelemetry-collector-contrib/pull/22014))
- (Core) `batchprocessor`: Add support for batching by metadata keys. ([#4544](https://github.com/open-telemetry/opentelemetry-collector/issues/4544))
- (Core) `service`: Add feature gate `telemetry.useOtelWithSDKConfigurationForInternalTelemetry` that will add support for configuring the export of internal telemetry to additional destinations in future releases ([#7678](https://github.com/open-telemetry/opentelemetry-collector/pull/7678), [#7641](https://github.com/open-telemetry/opentelemetry-collector/pull/7641))
- (Core) `forwardconnector`: Promote to beta ([#7579](https://github.com/open-telemetry/opentelemetry-collector/pull/7579))
- (Core) `featuregate`: Promote `featuregate` to the stable module-set ([#7693](https://github.com/open-telemetry/opentelemetry-collector/pull/7693))
- (Core, Contrib, Splunk) Third-party dependency updates.

### 🧰 Bug fixes 🧰

- (Splunk) Evaluate `--set` properties as yaml values ([#3175](https://github.com/signalfx/splunk-otel-collector/pull/3175))
- (Splunk) Evaluate config converter updates to `--dry-run` content ([#3176](https://github.com/signalfx/splunk-otel-collector/pull/3176))
- (Splunk) Support config provider uris in `--config` option values ([#3182](https://github.com/signalfx/splunk-otel-collector/pull/3182))
- (Splunk) `receiver/smartagent`: Don't attempt to expand observer `endpoint` fields if host and port are unsupported ([#3187](https://github.com/signalfx/splunk-otel-collector/pull/3187))
- (Splunk) Replace deprecated `loglevel: debug` logging exporter field with `verbosity: detailed` in default configs ([#3189](https://github.com/signalfx/splunk-otel-collector/pull/3189))
- (Contrib) `statsdreceiver`: Handles StatsD server not running when shutting down to avoid NPE ([#22004](https://github.com/open-telemetry/opentelemetry-collector-contrib/issues/22004))
- (Contrib) `pkg/ottl`: Fix the factory name for the limit function ([#21920](https://github.com/open-telemetry/opentelemetry-collector-contrib/issues/21920))
- (Contrib) `processor/filter`: Fix issue where the OTTL function `HasAttributeKeyOnDatapoint` was not usable. ([#22057](https://github.com/open-telemetry/opentelemetry-collector-contrib/pull/22057))
- (Contrib) `pkg/ottl`: Allow using capture groups in `replace_all_patterns` when replacing map keys ([#22094](https://github.com/open-telemetry/opentelemetry-collector-contrib/issues/22094))
- (Contrib) `exporter/splunkhec`: Fix a bug causing incorrect data in the partial error returned by the exporter ([#21720](https://github.com/open-telemetry/opentelemetry-collector-contrib/pull/21720))
- (Core) `batchprocessor`: Fix return error for batch processor when consuming Metrics and Logs ([#7711](https://github.com/open-telemetry/opentelemetry-collector/pull/7711))
- (Core) `batchprocessor`: Fix start/stop logic for batch processor ([#7708](https://github.com/open-telemetry/opentelemetry-collector/pull/7708))
- (Core) `featuregate`: Fix issue where `StageDeprecated` was not usable ([#7586](https://github.com/open-telemetry/opentelemetry-collector/pull/7586))
- (Core) `exporterhelper`: Fix persistent storage behaviour with no available space on device ([#7198](https://github.com/open-telemetry/opentelemetry-collector/issues/7198))

## v0.77.0

This Splunk OpenTelemetry Collector release includes changes from the [opentelemetry-collector v0.77.0](https://github.com/open-telemetry/opentelemetry-collector/releases/tag/v0.77.0) and the [opentelemetry-collector-contrib v0.77.0](https://github.com/open-telemetry/opentelemetry-collector-contrib/releases/tag/v0.77.0) releases where appropriate.

### 💡 Enhancements 💡

- `connector/forward` - Add support for the forward connector ([#3100](https://github.com/signalfx/splunk-otel-collector/pull/3100))
- `receiver/signalfxgatewayprometheusremotewritereceiver` - Add new receiver that aims to be an otel-native version of
  the SignalFx [Prometheus remote write](https://github.com/signalfx/gateway/blob/main/protocol/prometheus/prometheuslistener.go)
  [gateway](https://github.com/signalfx/gateway/blob/main/README.md) ([#3064](https://github.com/signalfx/splunk-otel-collector/pull/3064))
- `signalfx-agent`: Relocate to be internal to the collector ([#3052](https://github.com/signalfx/splunk-otel-collector/pull/3052))

## v0.76.1

### 💡 Enhancements 💡

- `receiver/jmxreceiver`: Add OpenTelemetry JMX receiver to the distribution ([#3068](https://github.com/signalfx/splunk-otel-collector/pull/3068))
- Update Java auto-instrumentation library to 1.23.1 ([#3055](https://github.com/signalfx/splunk-otel-collector/pull/3055))
- Update installer script to check system architecture ([#2888](https://github.com/signalfx/splunk-otel-collector/pull/2888))

## v0.76.0

This Splunk OpenTelemetry Collector release includes changes from the [opentelemetry-collector v0.76.1](https://github.com/open-telemetry/opentelemetry-collector/releases/tag/v0.76.1) and the [opentelemetry-collector-contrib v0.76.3](https://github.com/open-telemetry/opentelemetry-collector-contrib/releases/tag/v0.76.3) releases where appropriate.

### 💡 Enhancements 💡

- `receiver/lightprometheus`: Limit default resource attributes ([#3042](https://github.com/signalfx/splunk-otel-collector/pull/3042))
- `receiver/discovery`: exposed JSON-encoded evaluated statement zap fields ([#3004](https://github.com/signalfx/splunk-otel-collector/pull/3004), [#3032](https://github.com/signalfx/splunk-otel-collector/pull/3032))
- `receiver/smartagent`: Update bundled python to 3.11.3 ([#3002](https://github.com/signalfx/splunk-otel-collector/pull/3002))
- Update token verification failure message for installer scripts ([#2991](https://github.com/signalfx/splunk-otel-collector/pull/2991))
- `exporter/httpsink`: Add support for metrics and filtering ([#2959](https://github.com/signalfx/splunk-otel-collector/pull/2959))
- `--discovery`: Add `k8sobserver` support for `smartagent/postgresql` ([#3023](https://github.com/signalfx/splunk-otel-collector/pull/3023))
- `--discovery`: Append discovered components to existing metrics pipeline ([#2986](https://github.com/signalfx/splunk-otel-collector/pull/2986))
- `receiver/smartagent`: add `isolatedCollectd` option for native collectd monitors ([#2957](https://github.com/signalfx/splunk-otel-collector/pull/2957))
- Third party dependency updates

### 🧰 Bug fixes 🧰

- `receiver/smartagent`: Don't set `monitorID` attribute if set by monitor ([#3031](https://github.com/signalfx/splunk-otel-collector/pull/3031))
- `receiver/smartagent`: set `sql` monitor logger type from config ([#3001](https://github.com/signalfx/splunk-otel-collector/pull/3001))

## v0.75.0

This Splunk OpenTelemetry Collector release includes changes from the [opentelemetry-collector v0.75.0](https://github.com/open-telemetry/opentelemetry-collector/releases/tag/v0.75.0) and the [opentelemetry-collector-contrib v0.75.0](https://github.com/open-telemetry/opentelemetry-collector-contrib/releases/tag/v0.75.0) releases where appropriate.

### 💡 Enhancements 💡

- New [light prometheus receiver](https://github.com/signalfx/splunk-otel-collector/pull/2921) we're prototyping

### 🧰 Bug fixes 🧰

- Cherry-pick [fluentforward receiver fix](https://github.com/open-telemetry/opentelemetry-collector-contrib/pull/20721)
  from upstream which fixes a performance regression introduced in v0.73.0.
- Fixed sendLoadState, sendSubState and sendActiveState options for [systemd metadata](https://github.com/signalfx/splunk-otel-collector/pull/2929)


## v0.74.0

This Splunk OpenTelemetry Collector release includes changes from the [opentelemetry-collector v0.74.0](https://github.com/open-telemetry/opentelemetry-collector/releases/tag/v0.74.0) and the [opentelemetry-collector-contrib v0.74.0](https://github.com/open-telemetry/opentelemetry-collector-contrib/releases/tag/v0.74.0) releases where appropriate.

### 💡 Enhancements 💡
- [Relocate agent codebase into pkg/signalfx-agent](https://github.com/signalfx/splunk-otel-collector/pull/2717)
- [Tanzu Tile implementation and documentation](https://github.com/signalfx/splunk-otel-collector/pull/2726)
- [Mark our internal pulsar exporter as deprecated](https://github.com/signalfx/splunk-otel-collector/pull/2873)

### 🧰 Bug fixes 🧰
- [Add shutdown method to hostmetadata monitor](https://github.com/signalfx/splunk-otel-collector/pull/2917)
- [Support core file and env config provider directive resolution](https://github.com/signalfx/splunk-otel-collector/pull/2893)

## v0.73.0

This Splunk OpenTelemetry Collector release includes changes from the [opentelemetry-collector v0.73.0](https://github.com/open-telemetry/opentelemetry-collector/releases/tag/v0.73.0) and the [opentelemetry-collector-contrib v0.73.0](https://github.com/open-telemetry/opentelemetry-collector-contrib/releases/tag/v0.73.0) releases where appropriate.

### 💡 Enhancements 💡
- [Build experimental linux arm64 agent-bundle](https://github.com/signalfx/splunk-otel-collector/pull/2671)
- Added profiling, JVM metrics, and service name generation options for zero configuration auto instrumentation of Java apps (Linux only):
  - [Installer script](https://github.com/signalfx/splunk-otel-collector/pull/2718)
  - [Ansible v0.16.0](https://github.com/signalfx/splunk-otel-collector/pull/2729)
  - [Chef v0.5.0](https://github.com/signalfx/splunk-otel-collector/pull/2733)
  - [Puppet v0.9.0](https://github.com/signalfx/splunk-otel-collector/pull/2734)
  - [Salt](https://github.com/signalfx/splunk-otel-collector/pull/2735)
- [update translation rule to use a copy of system.cpu.time and leave the original one intact](https://github.com/open-telemetry/opentelemetry-collector-contrib/pull/19743)

## v0.72.0

This Splunk OpenTelemetry Collector release includes changes from the [opentelemetry-collector v0.72.0](https://github.com/open-telemetry/opentelemetry-collector/releases/tag/v0.72.0) and the [opentelemetry-collector-contrib v0.72.0](https://github.com/open-telemetry/opentelemetry-collector-contrib/releases/tag/v0.72.0) releases where appropriate.

### 💡 Enhancements 💡
- [Added discoverybundler, initial embedded bundle.d and enabled properties for discovery mode](https://github.com/signalfx/splunk-otel-collector/pull/2601)
- [Updated pulsarexporter configuration to prepare for using exporter from contrib](https://github.com/signalfx/splunk-otel-collector/pull/2650)
- [Corrected module names for directory locations in examples](https://github.com/signalfx/splunk-otel-collector/pull/2665)
- [Built linux and windows amd64 agent bundles](https://github.com/signalfx/splunk-otel-collector/pull/2649)
- Third party dependency updates

## v0.71.0

This Splunk OpenTelemetry Collector release includes changes from the [opentelemetry-collector v0.71.0](https://github.com/open-telemetry/opentelemetry-collector/releases/tag/v0.71.0) and the [opentelemetry-collector-contrib v0.71.0](https://github.com/open-telemetry/opentelemetry-collector-contrib/releases/tag/v0.71.0) releases where appropriate.

### 💡 Enhancements 💡
- [Added the fluentforwarder receiver to the default ECS/EC2 configuration.](https://github.com/signalfx/splunk-otel-collector/pull/2537)
- [Added the PostgreSQL receiver](https://github.com/signalfx/splunk-otel-collector/pull/2564)
- [Zero config support added for always on profiling.](https://github.com/signalfx/splunk-otel-collector/pull/2538)
- [Upgraded to include changes from SignalFx Smart Agent v5.27.3](https://github.com/signalfx/signalfx-agent/releases/tag/v5.27.3)
- [Upgraded to the latest Java agent version v1.21.0](https://github.com/signalfx/splunk-otel-java/releases/tag/v1.21.0)
- Third party dependency updates.

### 🧰 Bug fixes 🧰
- [Added the smartagent extension to the default agent config to properly source environment variables.](https://github.com/signalfx/splunk-otel-collector/pull/2599)

## v0.70.0

This Splunk OpenTelemetry Collector release includes changes from the [opentelemetry-collector v0.70.0](https://github.com/open-telemetry/opentelemetry-collector/releases/tag/v0.70.0) and the [opentelemetry-collector-contrib v0.70.0](https://github.com/open-telemetry/opentelemetry-collector-contrib/releases/tag/v0.70.0) releases where appropriate.

### 💡 Enhancements 💡

- Initial [Discovery properties provider](https://github.com/signalfx/splunk-otel-collector/pull/2494) and config incorporation for the discovery mode.
- Third-party dependency updates.

### 🧰 Bug fixes 🧰

- [Addressed SignalFx exporter deferred metadata client initialization](https://github.com/open-telemetry/opentelemetry-collector-contrib/commit/f607cb47c8d972febb9d9d215e0029b3e8cb9884) causing [issues in the Smart Agent receiver](https://github.com/signalfx/splunk-otel-collector/issues/2508).

## v0.69.0

This Splunk OpenTelemetry Collector release includes changes from the [opentelemetry-collector v0.69.1](https://github.com/open-telemetry/opentelemetry-collector/releases/tag/v0.69.1) and the [opentelemetry-collector-contrib v0.69.0](https://github.com/open-telemetry/opentelemetry-collector-contrib/releases/tag/v0.69.0) releases where appropriate.

### 💡 Enhancements 💡
- Upgraded to the latest [Java agent version (v1.20.0)](https://github.com/signalfx/splunk-otel-collector/pull/2487)
- Upgrade to include changes from [SignalFx Smart Agent v5.27.2](https://github.com/signalfx/signalfx-agent/releases/tag/v5.27.2)
- [Added a variable for Ansible deployments to set NO_PROXY](https://github.com/signalfx/splunk-otel-collector/pull/2482)
- [Updated configuration file for the upstream Collector to enable sync of host metadata](https://github.com/signalfx/splunk-otel-collector/pull/2491)

### 🛑 Breaking changes 🛑
Resource detection for `gke`/`gce` have been combined into the `gcp` resource detector.  While the Splunk Distribution of the Opentelemetry Collector will currently automatically detect and translate any "deprecated" configuration using `gke`/`gce`, [we recommend users with affected configurations specify the new `gcp` detector](https://github.com/signalfx/splunk-otel-collector/pull/2488)

### 🧰 Bug fixes 🧰

- [Added check for nil for k8s attribute, fixing issue causing a core dump on startup](https://github.com/signalfx/splunk-otel-collector/pull/2489)
- [Removed containerd override to address CVE](https://github.com/signalfx/splunk-otel-collector/pull/2466)
- [Updated golang to 1.19.4 to address CVE](https://github.com/signalfx/splunk-otel-collector/pull/2493)

## v0.68.1

This Splunk OpenTelemetry Collector release includes changes from the [opentelemetry-collector v0.68.0](https://github.com/open-telemetry/opentelemetry-collector/releases/tag/v0.68.0) and the [opentelemetry-collector-contrib v0.68.0](https://github.com/open-telemetry/opentelemetry-collector-contrib/releases/tag/v0.68.0) releases where appropriate.

### 💡 Enhancements 💡

- [Added the Windows Log Event Receiver](https://github.com/signalfx/splunk-otel-collector/pull/2449)
- [Ensure config values aren't expanded in discovery mode](https://github.com/signalfx/splunk-otel-collector/pull/2445)
- [Added an example of how to use the recombine operator](https://github.com/signalfx/splunk-otel-collector/pull/2451)

### 🧰 Bug fixes 🧰

- [Fixed link to Java instrumentation agent](https://github.com/signalfx/splunk-otel-collector/pull/2458)

## v0.68.0 (Broken)

### Instrumentation packages are incomplete. Please use release v0.68.1 instead.

This Splunk OpenTelemetry Collector release includes changes from the [opentelemetry-collector v0.68.0](https://github.com/open-telemetry/opentelemetry-collector/releases/tag/v0.68.0) and the [opentelemetry-collector-contrib v0.68.0](https://github.com/open-telemetry/opentelemetry-collector-contrib/releases/tag/v0.68.0) releases where appropriate.

### 💡 Enhancements 💡

- [Moved to upstream Oracle DB receiver(alpha) that captures telemetry such as instance and session specific metrics from an Oracle Database](https://github.com/signalfx/splunk-otel-collector/pull/2381)
- [Upgraded to the latest Java agent version (v1.19.0) for zero configuration auto instrumentation via the Collector](https://github.com/signalfx/splunk-otel-collector/pull/2375)
- [Ensuring the Collector dry run option does not provide expanded final config values](https://github.com/signalfx/splunk-otel-collector/pull/2439)
- [Added capability to disable service name generation for zero configuration auto instrumentation via the Collector](https://github.com/signalfx/splunk-otel-collector/pull/2410)
- [Added upstream Redis receiver (alpha) along with an example; supports TLS](https://github.com/signalfx/splunk-otel-collector/pull/2096)

### 🧰 Bug fixes 🧰

- [Downgrading gopsutil to v3.22.10](https://github.com/signalfx/splunk-otel-collector/pull/2400)
- [Fixed a warning for Salt deployments to set the ballast memory size under an extension instead of memory_limiter processor](https://github.com/signalfx/splunk-otel-collector/pull/2379)

## v0.67.0

This Splunk OpenTelemetry Collector release includes changes from the [opentelemetry-collector v0.67.0](https://github.com/open-telemetry/opentelemetry-collector/releases/tag/v0.67.0) and the [opentelemetry-collector-contrib v0.67.0](https://github.com/open-telemetry/opentelemetry-collector-contrib/releases/tag/v0.67.0) releases where appropriate.

### 💡 Enhancements 💡

- [add README to packaging/choco directory](https://github.com/signalfx/splunk-otel-collector/pull/2328)
- [Add Azure Eventhub receiver](https://github.com/signalfx/splunk-otel-collector/pull/2342)
- [add support for proxy as part of bosh deployment](https://github.com/signalfx/splunk-otel-collector/pull/2273)
- [PPC support](https://github.com/signalfx/splunk-otel-collector/pull/2308)
- [Add logstransformprocessor from contrib](https://github.com/signalfx/splunk-otel-collector/pull/2246)

### 🧰 Bug fixes 🧰

- [fix image filter to regex match the tag](https://github.com/signalfx/splunk-otel-collector/pull/2357)
- [Rework command line arguments parsing](https://github.com/signalfx/splunk-otel-collector/pull/2343)
- [Temporarily add a no-op flag --metrics-addr](https://github.com/signalfx/splunk-otel-collector/pull/2363)
- [Remove handling of unsupported --mem-ballast-size-mib command line argument](https://github.com/signalfx/splunk-otel-collector/pull/2339)
- [fix digest artifact path](https://github.com/signalfx/splunk-otel-collector/pull/2301)

## v0.66.0

This Splunk OpenTelemetry Collector release includes changes from the [opentelemetry-collector v0.65.0](https://github.com/open-telemetry/opentelemetry-collector/releases/tag/v0.65.0), which has the same content as [opentelemetry-collector v0.66.0](https://github.com/open-telemetry/opentelemetry-collector/releases/tag/v0.66.0), the [opentelemetry-collector-contrib v0.65.0](https://github.com/open-telemetry/opentelemetry-collector-contrib/releases/tag/v0.65.0), and the [opentelemetry-collector-contrib v0.66.0](https://github.com/open-telemetry/opentelemetry-collector-contrib/releases/tag/v0.66.0) releases where appropriate.

### 💡 Enhancements 💡

- Add alpha `k8sobjects` receiver [#2270](https://github.com/signalfx/splunk-otel-collector/pull/2270)
- Add Windows 2022 Docker image support [#2269](https://github.com/signalfx/splunk-otel-collector/pull/2269)
- Update internal config source logic better adopt upstream components [#2267](https://github.com/signalfx/splunk-otel-collector/pull/2267) and [#2271](https://github.com/signalfx/splunk-otel-collector/pull/2271)
- Third-party dependency updates

## v0.65.0 (Skipped)

There is no Splunk OpenTelemetry Collector release v0.65.0. The Contrib project [retracted this release](https://github.com/open-telemetry/opentelemetry-collector-contrib/pull/16457) for mismatched component dependency versions.

## v0.64.0

This Splunk OpenTelemetry Collector release includes changes from the [opentelemetry-collector v0.64.0](https://github.com/open-telemetry/opentelemetry-collector/releases/tag/v0.64.0), the [opentelemetry-collector v0.64.1](https://github.com/open-telemetry/opentelemetry-collector/releases/tag/v0.64.1), and the [opentelemetry-collector-contrib v0.64.0](https://github.com/open-telemetry/opentelemetry-collector-contrib/releases/tag/v0.64.0) releases where appropriate.

### 💡 Enhancements 💡

- Add Zero Config support for installing signalfx-dotnet-tracing instrumentation (#2068)
- Upgrade to Smart Agent release 5.26.0 (#2251)
- Remove usage of opentelemetry-collector experimental config source package (#2267)
- Third-party dependency updates

## v0.63.0

This Splunk OpenTelemetry Collector release includes changes from the [opentelemetry-collector v0.63.0](https://github.com/open-telemetry/opentelemetry-collector/releases/tag/v0.63.0) and the [opentelemetry-collector-contrib v0.63.0](https://github.com/open-telemetry/opentelemetry-collector-contrib/releases/tag/v0.63.0) releases, and the [opentelemetry-collector v0.63.1](https://github.com/open-telemetry/opentelemetry-collector/releases/tag/v0.63.1) and the [opentelemetry-collector-contrib v0.63.1](https://github.com/open-telemetry/opentelemetry-collector-contrib/releases/tag/v0.63.1) releases where appropriate.

### 💡 Enhancements 💡

- Experimental --discovery and --dry-run functionality [#2195](https://github.com/signalfx/splunk-otel-collector/pull/2195)
- Upgrade to smart agent release 5.25.0 (#2226)
- unify <ANY> and <VERSION_FROM_BUILD> values and checks[#2179](https://github.com/signalfx/splunk-otel-collector/pull/2179)
- Fix example config for Pulsar exporter, units are nanoseconds [#2185](https://github.com/signalfx/splunk-otel-collector/pull/2185)
- Fix-sa-receiver-link [#2193](https://github.com/signalfx/splunk-otel-collector/pull/2193)
- make dependabot updates weekly [#2215](https://github.com/signalfx/splunk-otel-collector/pull/2215)

## v0.62.0

This Splunk OpenTelemetry Collector release includes changes from the [opentelemetry-collector v0.62.0](https://github.com/open-telemetry/opentelemetry-collector/releases/tag/v0.62.0) and the [opentelemetry-collector-contrib v0.62.0](https://github.com/open-telemetry/opentelemetry-collector-contrib/releases/tag/v0.62.0) releases.

### 💡 Enhancements 💡

- Increase number of queue consumers in gateway default configuration (#2084)
- Add a new Oracle database receiver (#2011)
- Upgrade to java agent 1.17 (#2161)
- Upgrade to smart agent release 5.24.0 (#2161)
- Update include config source to beta (#2093)

## v0.61.0

This Splunk OpenTelemetry Collector release includes changes from the [opentelemetry-collector v0.61.0](https://github.com/open-telemetry/opentelemetry-collector/releases/tag/v0.61.0) and the [opentelemetry-collector-contrib v0.61.0](https://github.com/open-telemetry/opentelemetry-collector-contrib/releases/tag/v0.61.0) releases.

### 💡 Enhancements 💡

- `signalfx` exporter: Drop datapoints with more than 36 dimensions [#14625](https://github.com/open-telemetry/opentelemetry-collector-contrib/pull/14625)
- Security updates for third-party dependencies

### 🧰 Bug fixes 🧰

- `smartagent` receiver: Reduce severity of logged unsupported config fields warning [#2072](https://github.com/signalfx/splunk-otel-collector/pull/2072)

## v0.60.0

This Splunk OpenTelemetry Collector release includes changes from the [opentelemetry-collector v0.60.0](https://github.com/open-telemetry/opentelemetry-collector/releases/tag/v0.60.0) and the [opentelemetry-collector-contrib v0.60.0](https://github.com/open-telemetry/opentelemetry-collector-contrib/releases/tag/v0.60.0) releases.

### 💡 Enhancements 💡

- Update auto instrumentation java agent to [v1.16.0](https://github.com/signalfx/splunk-otel-java/releases/tag/v1.16.0)
- Replace usage of Map.Insert* and Map.Update* with Map.Upsert (#1957)
- Refactor main flags as settings.Settings (#1952)
- Support installing with ansible and skipping restart of services (#1930)

## v0.59.1

### 💡 Enhancements 💡

- Upgrade to include changes from [SignalFx Smart Agent v5.23.0](https://github.com/signalfx/signalfx-agent/releases/tag/v5.23.0)
- Add `processlist` and `resourcedetection` to default config

## v0.59.0

This Splunk OpenTelemetry Collector release includes changes from the [opentelemetry-collector v0.59.0](https://github.com/open-telemetry/opentelemetry-collector/releases/tag/v0.59.0) and the [opentelemetry-collector-contrib v0.59.0](https://github.com/open-telemetry/opentelemetry-collector-contrib/releases/tag/v0.59.0) releases.

### 💡 Enhancements 💡

- Upgrade Golang to 1.19
- debug/configz: Address multiple confmap.Providers for service config and index debug/configz/initial by provider scheme.
- Add tar.gz distribution of Splunk Collector
- Update default gateway config to sync host metadata by default

## v0.58.0

This Splunk OpenTelemetry Collector release includes changes from the [opentelemetry-collector v0.58.0](https://github.com/open-telemetry/opentelemetry-collector/releases/tag/v0.58.0) and the [opentelemetry-collector-contrib v0.58.0](https://github.com/open-telemetry/opentelemetry-collector-contrib/releases/tag/v0.58.0) releases.

### 💡 Enhancements 💡

- Update auto instrumentation java agent to [v1.14.2](https://github.com/signalfx/splunk-otel-java/releases/tag/v1.14.2)

## v0.57.0

This Splunk OpenTelemetry Collector release includes changes from the [opentelemetry-collector v0.57.2](https://github.com/open-telemetry/opentelemetry-collector/releases/tag/v0.57.2) and the [opentelemetry-collector-contrib v0.57.2](https://github.com/open-telemetry/opentelemetry-collector-contrib/releases/tag/v0.57.2) releases.

### 💡 Enhancements 💡

- Include [`sqlquery` receiver](https://github.com/open-telemetry/opentelemetry-collector-contrib/blob/v0.57.2/receiver/sqlqueryreceiver/README.md)(#1833)
- Security updates for third-party dependencies

## v0.56.0

This Splunk OpenTelemetry Collector release includes changes from the [opentelemetry-collector v0.56.0](https://github.com/open-telemetry/opentelemetry-collector/releases/tag/v0.56.0) and the [opentelemetry-collector-contrib v0.56.0](https://github.com/open-telemetry/opentelemetry-collector-contrib/releases/tag/v0.56.0) releases.

### 💡 Enhancements 💡

- Add the `--collector-config` option to the Linux installer script to allow a custom config file path (#1806)
- Update auto instrumentation java agent to [v1.14.0](https://github.com/signalfx/splunk-otel-java/releases/tag/v1.14.0)
- Update bundled Smart Agent to [v5.22.0](https://github.com/signalfx/signalfx-agent/releases/tag/v5.22.0)

### 🧰 Bug fixes 🧰

- `signalfx` exporter: Fix invalid error response message [#12654](https://github.com/open-telemetry/opentelemetry-collector-contrib/pull/12654)

## v0.55.1

### 🧰 Bug fixes 🧰

- `pulsar` exporter: Removed pulsar producer name from config to avoid producer name conflict (#1782)

## v0.55.0

This Splunk OpenTelemetry Collector release includes changes from the [opentelemetry-collector v0.55.0](https://github.com/open-telemetry/opentelemetry-collector/releases/tag/v0.55.0) and the [opentelemetry-collector-contrib v0.55.0](https://github.com/open-telemetry/opentelemetry-collector-contrib/releases/tag/v0.55.0) releases.

### 💡 Enhancements 💡

- Update default `td-agent` version to 4.3.2 in the [Linux installer script](https://github.com/signalfx/splunk-otel-collector/blob/main/docs/getting-started/linux-installer.md) to support log collection with fluentd on Ubuntu 22.04
- Include [tail_sampling](https://github.com/open-telemetry/opentelemetry-collector-contrib/tree/main/processor/tailsamplingprocessor) and [span_metrics](https://github.com/open-telemetry/opentelemetry-collector-contrib/tree/v0.95.0/processor/spanmetricsprocessor) in our distribution

### 🧰 Bug fixes 🧰

- Correct invalid environment variable expansion for ECS task metadata endpoints on EC2 (#1764)
- Adopt [metricstransformprocessor empty metrics fix](https://github.com/open-telemetry/opentelemetry-collector-contrib/pull/12211)

## v0.54.0

This Splunk OpenTelemetry Collector release includes changes from the [opentelemetry-collector v0.54.0](https://github.com/open-telemetry/opentelemetry-collector/releases/tag/v0.54.0) and the [opentelemetry-collector-contrib v0.54.0](https://github.com/open-telemetry/opentelemetry-collector-contrib/releases/tag/v0.54.0) releases.

### 💡 Enhancements 💡

- Only use config server if env var unset (#1728)
- Update bundled Smart Agent to [v5.21.0](https://github.com/signalfx/signalfx-agent/releases/tag/v5.21.0)

### 🧰 Bug fixes 🧰

- Wrap log messages for windows support bundle (#1725)

## v0.53.1

### 🧰 Bug fixes 🧰

- Upgrade [`metricstransform`
  processor](https://github.com/open-telemetry/opentelemetry-collector-contrib/tree/main/processor/metricstransformprocessor)
  to pick up [migration from OpenCensus data model to
  OTLP](https://github.com/open-telemetry/opentelemetry-collector-contrib/pull/10817) that fixes a few issues with
  the processor.

## v0.53.0

This Splunk OpenTelemetry Collector release includes changes from the [opentelemetry-collector v0.53.0](https://github.com/open-telemetry/opentelemetry-collector/releases/tag/v0.53.0) and the [opentelemetry-collector-contrib v0.53.0](https://github.com/open-telemetry/opentelemetry-collector-contrib/releases/tag/v0.53.0) releases.

### 🚀 New components 🚀

- [`k8sevents` receiver](https://github.com/open-telemetry/opentelemetry-collector-contrib/tree/main/receiver/k8seventsreceiver)
  to collect Kubernetes events in OpenTelemetry semantics (#1641)
- **Experimental**: [`pulsar` exporter](https://github.com/signalfx/splunk-otel-collector/tree/main/internal/exporter/pulsarexporter) to export metrics to Pulsar (#1683)

## v0.52.2

### 💡 Enhancements 💡

- Upgrade Golang to 1.18.3 (#1633)
- Support multiple `--config` command-line arguments (#1576)

### 🧰 Bug fixes 🧰

- [`kubeletstats` receiver](https://github.com/open-telemetry/opentelemetry-collector-contrib/tree/main/receiver/kubeletstatsreceiver) introduced a regression in version 52.0 that can break metrics for Kubernetes pods and containers, pinning this receiver's version to v0.51.0 until the regression is resolved (#1638)

## v0.52.1

### 🚀 New components 🚀

- [`transform` processor](https://github.com/open-telemetry/opentelemetry-collector-contrib/tree/main/processor/transformprocessor) to modify telemetry based on configuration using the [Telemetry Transformation Language](https://github.com/open-telemetry/opentelemetry-collector-contrib/blob/main/pkg/ottl) (Alpha)

### 💡 Enhancements 💡

- Initial release of [Chef cookbook](https://supermarket.chef.io/cookbooks/splunk_otel_collector) for Linux and Windows

## v0.52.0

This Splunk OpenTelemetry Collector release includes changes from the [opentelemetry-collector v0.52.0](https://github.com/open-telemetry/opentelemetry-collector/releases/tag/v0.52.0) and the [opentelemetry-collector-contrib v0.52.0](https://github.com/open-telemetry/opentelemetry-collector-contrib/releases/tag/v0.52.0) releases.

### 💡 Enhancements 💡

- Add Ubuntu 22.04 support to the [Linux installer script](https://github.com/signalfx/splunk-otel-collector/blob/main/docs/getting-started/linux-installer.md), [Ansible playbook](https://github.com/signalfx/splunk-otel-collector/tree/main/deployments/ansible), [Puppet module](https://github.com/signalfx/splunk-otel-collector/tree/main/deployments/puppet), and [Salt formula](https://github.com/signalfx/splunk-otel-collector/tree/main/deployments/salt) (collector only; log collection with Fluentd [not currently supported](https://www.fluentd.org/blog/td-agent-v4.3.1-has-been-released))

## v0.51.0

This Splunk OpenTelemetry Collector release includes changes from the [opentelemetry-collector v0.51.0](https://github.com/open-telemetry/opentelemetry-collector/releases/tag/v0.51.0) and the [opentelemetry-collector-contrib v0.51.0](https://github.com/open-telemetry/opentelemetry-collector-contrib/releases/tag/v0.51.0) releases.

Additionally, this release includes [an update to the `resourcedetection` processor](https://github.com/open-telemetry/opentelemetry-collector-contrib/pull/10015) to support "cname" and "lookup" hostname sources.

### 🛑 Breaking changes 🛑

- Removed Debian 8 (jessie) support from the [Linux installer script](https://github.com/signalfx/splunk-otel-collector/blob/main/docs/getting-started/linux-installer.md) (#1354), [Ansible playbook](https://github.com/signalfx/splunk-otel-collector/tree/main/deployments/ansible) (#1547), and [Puppet module](https://github.com/signalfx/splunk-otel-collector/tree/main/deployments/puppet) (#1545)

### 💡 Enhancements 💡

- Added Debian 11 (bullseye) support to the [Linux installer script](https://github.com/signalfx/splunk-otel-collector/blob/main/docs/getting-started/linux-installer.md) (#1354), [Ansible playbook](https://github.com/signalfx/splunk-otel-collector/tree/main/deployments/ansible) (#1547), [Puppet module](https://github.com/signalfx/splunk-otel-collector/tree/main/deployments/puppet) (#1545), and [Salt formula](https://github.com/signalfx/splunk-otel-collector/tree/main/deployments/salt) (#1546)
- Upgrade Golang to 1.18.2 (#1551)

## v0.50.1

### 💡 Enhancements 💡

- Security updates for third-party dependencies
- Update bundled Smart Agent to [v5.20.1](https://github.com/signalfx/signalfx-agent/releases/tag/v5.20.1)

## v0.50.0

This Splunk OpenTelemetry Collector release includes changes from the [opentelemetry-collector v0.50.0](https://github.com/open-telemetry/opentelemetry-collector/releases/tag/v0.50.0) and the [opentelemetry-collector-contrib v0.50.0](https://github.com/open-telemetry/opentelemetry-collector-contrib/releases/tag/v0.50.0) releases.

Additionally, this release includes [an update to `k8scluster` receiver](https://github.com/open-telemetry/opentelemetry-collector-contrib/pull/9523) that allows it to run on older k8s clusters (1.20-).

## v0.49.0

This Splunk OpenTelemetry Collector release includes changes from the [opentelemetry-collector v0.49.0](https://github.com/open-telemetry/opentelemetry-collector/releases/tag/v0.49.0) and the [opentelemetry-collector-contrib v0.49.0](https://github.com/open-telemetry/opentelemetry-collector-contrib/releases/tag/v0.49.0) releases.

### 🚀 New components 🚀

- [`syslog` receiver](https://github.com/open-telemetry/opentelemetry-collector-contrib/tree/main/receiver/syslogreceiver) parses Syslogs from tcp/udp using the [opentelemetry-log-collection](https://github.com/open-telemetry/opentelemetry-log-collection) library

### 💡 Enhancements 💡

- Upgrade to Go 1.18.1 (#1464)
- Initial support for [Cloud Foundry Buildpack](https://github.com/signalfx/splunk-otel-collector/tree/main/deployments/cloudfoundry/buildpack) (#1404)
- Initial support for [BOSH Release](https://github.com/signalfx/splunk-otel-collector/tree/main/deployments/cloudfoundry/bosh) (#1480)
- Update bundled Smart Agent to [v5.20.0](https://github.com/signalfx/signalfx-agent/releases/tag/v5.20.0)

## v0.48.0

This Splunk OpenTelemetry Collector release includes changes from the [opentelemetry-collector v0.48.0](https://github.com/open-telemetry/opentelemetry-collector/releases/tag/v0.48.0) and the [opentelemetry-collector-contrib v0.48.0](https://github.com/open-telemetry/opentelemetry-collector-contrib/releases/tag/v0.48.0) releases.

### 🚀 New components 🚀

- [`cloudfoundry` receiver](https://github.com/open-telemetry/opentelemetry-collector-contrib/tree/main/receiver/cloudfoundryreceiver)
  to receive metrics from Cloud Foundry deployments and services.

## v0.47.1

### 🧰 Bug fixes 🧰

- Remove `signalfx` exporter from traces pipeline in default gateway config (#1393)
- Update `github.com/open-telemetry/opentelemetry-log-collection` to [v0.27.1](https://github.com/open-telemetry/opentelemetry-log-collection/releases/tag/v0.27.1) to fix logging pipeline issues after upgrading to Go 1.18 (#1418)

## v0.47.0

This Splunk OpenTelemetry Collector release includes changes from the [opentelemetry-collector v0.47.0](https://github.com/open-telemetry/opentelemetry-collector/releases/tag/v0.47.0) and the [opentelemetry-collector-contrib v0.47.0](https://github.com/open-telemetry/opentelemetry-collector-contrib/releases/tag/v0.47.0) releases.

### 🚀 New components 🚀

- [`tcplog` receiver](https://github.com/open-telemetry/opentelemetry-collector-contrib/tree/main/receiver/tcplogreceiver) to receive logs from tcp using the [opentelemetry-log-collection](https://github.com/open-telemetry/opentelemetry-log-collection) library

### 💡 Enhancements 💡

- Upgrade to Go 1.18 (#1380)

### 🧰 Bug fixes 🧰

- Update core version during build (#1379)
- Update SA event type to fix processlist (#1385)

## v0.46.0

This Splunk OpenTelemetry Collector release includes changes from the [opentelemetry-collector v0.46.0](https://github.com/open-telemetry/opentelemetry-collector/releases/tag/v0.46.0) and the [opentelemetry-collector-contrib v0.46.0](https://github.com/open-telemetry/opentelemetry-collector-contrib/releases/tag/v0.46.0) releases.

### 💡 Enhancements 💡

- Upgrade `hostmetrics` receiver dependency (#1341)
- Update Linux installer script to fail immediately if running on an unsupported Linux distribution (#1351)
- Update bundled Smart Agent to [v5.19.1](https://github.com/signalfx/signalfx-agent/releases/tag/v5.19.1)

### 🧰 Bug fixes 🧰

- As a bug fix for hosts number miscalculation in Splunk Observability Cloud, Splunk OpenTelemetry Collector running in
  agent mode now is configured to override `host.name` attribute of all signals sent from instrumentation libraries by
  default (#1307)

## v0.45.0

This Splunk OpenTelemetry Collector release includes changes from the [opentelemetry-collector v0.45.0](https://github.com/open-telemetry/opentelemetry-collector/releases/tag/v0.45.0) and the [opentelemetry-collector-contrib v0.45.1](https://github.com/open-telemetry/opentelemetry-collector-contrib/releases/tag/v0.45.1) releases.

### 💡 Enhancements 💡

- Upgrade golang to 1.17.7 (#1294)

### 🧰 Bug fixes 🧰

- Correct collectd/hadoopjmx monitor type in windows Smart Agent receiver config validation [#1254](https://github.com/signalfx/splunk-otel-collector/pull/1254)

## v0.44.0

This Splunk OpenTelemetry Collector release includes changes from the [opentelemetry-collector v0.44.0](https://github.com/open-telemetry/opentelemetry-collector/releases/tag/v0.44.0) and the [opentelemetry-collector-contrib v0.44.0](https://github.com/open-telemetry/opentelemetry-collector-contrib/releases/tag/v0.44.0) releases.

### 🚀 New components 🚀

- [`databricks` receiver](https://github.com/signalfx/splunk-otel-collector/tree/main/internal/receiver/databricksreceiver) to generate metrics about the operation of a Databricks instance (Alpha)

### 💡 Enhancements 💡

- Bump default `td-agent` version to 4.3.0 in installer scripts (#1205)
- Enable shared pipeline for profiling by default (#1181)
- Update bundled Smart Agent to [v5.19.0](https://github.com/signalfx/signalfx-agent/releases/tag/v5.19.0)

## v0.43.0

This Splunk OpenTelemetry Collector release includes changes from the [opentelemetry-collector v0.43.1](https://github.com/open-telemetry/opentelemetry-collector/releases/tag/v0.43.1) and the [opentelemetry-collector-contrib v0.43.0](https://github.com/open-telemetry/opentelemetry-collector-contrib/releases/tag/v0.43.0) releases.

### 🧰 Bug fixes 🧰

- Provide informative unsupported monitor error on Windows for Smart Agent receiver [#1150](https://github.com/signalfx/splunk-otel-collector/pull/1150)
- Fix Windows support bundle script if fluentd is not installed (#1162)

## v0.42.0

This Splunk OpenTelemetry Collector release includes changes from the [opentelemetry-collector v0.42.0](https://github.com/open-telemetry/opentelemetry-collector/releases/tag/v0.42.0) and the [opentelemetry-collector-contrib v0.42.0](https://github.com/open-telemetry/opentelemetry-collector-contrib/releases/tag/v0.42.0) releases.

### 🛑 Breaking changes 🛑

- This version adopts OpenTelemetry Core version 0.42.0, and in doing so the configuration parsing process has changed slightly. The Splunk OpenTelemetry Collector used to [evaluate user configuration twice](https://github.com/signalfx/splunk-otel-collector/issues/628) and this required escaping desired `$` literals with an additional `$` character to prevent unwanted environment variable expansion. This version no longer doubly evaluates configuration so any `$$` instances in your configuration as a workaround should be updated to `$`.  [Config source directives](./internal/configsource) that include an additional `$` are provided with a temporary, backward-compatible `$${config_source:value}` and `$$config_source:value` parsing rule controlled by `SPLUNK_DOUBLE_DOLLAR_CONFIG_SOURCE_COMPATIBLE` environment variable (default `"true"`) to migrate them to single `$` usage to continue supporting the updating configs from [#930](https://github.com/signalfx/splunk-otel-collector/pull/930) and [#935](https://github.com/signalfx/splunk-otel-collector/pull/935). This functionality will be removed in a future release (#1099)

### 🚀 New components 🚀

- [`docker_observer`](https://github.com/open-telemetry/opentelemetry-collector-contrib/tree/main/extension/observer/dockerobserver) to detect and create container endpoints, to be used with the [`receiver_creator`](https://github.com/open-telemetry/opentelemetry-collector-contrib/tree/main/receiver/receivercreator) (#1044)
- [`ecs_task_observer`](https://github.com/open-telemetry/opentelemetry-collector-contrib/tree/main/extension/observer/ecstaskobserver) to detect and create ECS task container endpoints, to be used with the [`receiver_creator`](https://github.com/open-telemetry/opentelemetry-collector-contrib/tree/main/receiver/receivercreator) (#1125)

### 💡 Enhancements 💡

- Initial [salt module](https://github.com/signalfx/splunk-otel-collector/tree/main/deployments/salt) for Linux (#1050)
- Update bundled Smart Agent to [v5.18.0](https://github.com/signalfx/signalfx-agent/releases/tag/v5.18.0)

### 🧰 Bug fixes 🧰

- [`smartagent` receiver](https://github.com/signalfx/splunk-otel-collector/tree/v0.42.0/internal/receiver/smartagentreceiver) will now attempt to create _any_ monitor from a Receiver Creator instance, disregarding its provided `endpoint`. Previously would error out if a monitor did not accept endpoints ([#1107](https://github.com/signalfx/splunk-otel-collector/pull/1107))
- Remove `$$`-escaped `env` config source usage in ECS configs ([#1139](https://github.com/signalfx/splunk-otel-collector/pull/1139)).

## v0.41.1

- Upgrade golang to 1.17.6 (#1088)

## v0.41.0

This Splunk OpenTelemetry Collector release includes changes from the [opentelemetry-collector v0.41.0](https://github.com/open-telemetry/opentelemetry-collector/releases/tag/v0.41.0) and the [opentelemetry-collector-contrib v0.41.0](https://github.com/open-telemetry/opentelemetry-collector-contrib/releases/tag/v0.41.0) releases.

### 🚀 New components 🚀

- [`journald` receiver](https://github.com/open-telemetry/opentelemetry-collector-contrib/tree/main/receiver/journaldreceiver) to parse journald events from systemd journal

### 💡 Enhancements 💡

- Update bundled Smart Agent to [v5.17.1](https://github.com/signalfx/signalfx-agent/releases/tag/v5.17.1)
- Update OTLP HTTP receiver endpoint to use port 4318 in default configuration files (#1017)

## v0.40.0

This Splunk OpenTelemetry Collector release includes changes from the [opentelemetry-collector v0.40.0](https://github.com/open-telemetry/opentelemetry-collector/releases/tag/v0.40.0) and the [opentelemetry-collector-contrib v0.40.0](https://github.com/open-telemetry/opentelemetry-collector-contrib/releases/tag/v0.40.0) releases.

### 🚀 New components 🚀

- [mongodbatlas](https://github.com/open-telemetry/opentelemetry-collector-contrib/tree/main/receiver/mongodbatlasreceiver) receiver to receive metrics from MongoDB Atlas via their monitoring APIs (#997)
- [routing](https://github.com/open-telemetry/opentelemetry-collector-contrib/tree/main/processor/routingprocessor) processor to route logs, metrics or traces to specific exporters (#982)

## v0.39.0

This Splunk OpenTelemetry Collector release includes changes from the [opentelemetry-collector v0.39.0](https://github.com/open-telemetry/opentelemetry-collector/releases/tag/v0.39.0) and the [opentelemetry-collector-contrib v0.39.0](https://github.com/open-telemetry/opentelemetry-collector-contrib/releases/tag/v0.39.0) releases.

### 💡 Enhancements 💡

- Initial [Chocolatey package](https://github.com/signalfx/splunk-otel-collector/blob/main/docs/getting-started/windows-manual.md#chocolatey-installation) release
- Update bundled Smart Agent to [v5.16.0](https://github.com/signalfx/signalfx-agent/releases/tag/v5.16.0)

### 🧰 Bug fixes 🧰

- Fix token passthrough for splunkhec receiver/exporter ([#5435](https://github.com/open-telemetry/opentelemetry-collector-contrib/pull/5435))
- Fix --set command line flag functionality (#939)

## v0.38.1

### 🧰 Bug fixes 🧰

- Fix evaluating env variables in ecs ec2 configs (#930)
- Correct certifi CA bundle removal from Smart Agent bundle (#933)
- Fix evaluating env variables in fargate config (#935)

## v0.38.0

This Splunk OpenTelemetry Collector release includes changes from the [opentelemetry-collector v0.38.0](https://github.com/open-telemetry/opentelemetry-collector/releases/tag/v0.38.0) and the [opentelemetry-collector-contrib v0.38.0](https://github.com/open-telemetry/opentelemetry-collector-contrib/releases/tag/v0.38.0) releases.

### 💡 Enhancements 💡

- Initial release of multi-arch manifest for amd64 and arm64 linux docker images (#866)
  - **Note:** The Smart Agent and Collectd bundle is only included with the amd64 image
- Enable otlp receiver in the gateway logs pipeline (#903)
- Update bundled Smart Agent to [v5.15.0](https://github.com/signalfx/signalfx-agent/releases/tag/v5.15.0)

## v0.37.1

### 💡 Enhancements 💡

- Initial release of [`migratecheckpoint`](https://github.com/signalfx/splunk-otel-collector/tree/main/cmd/migratecheckpoint) to migrate Fluentd's position file to Otel checkpoints
- Upgrade golang to v1.17.2 for CVE-2021-38297
- Upgrade `github.com/hashicorp/consul/api` to v1.11.0 for CVE-2021-37219
- Upgrade `github.com/hashicorp/vault` to v1.7.2 for CVE-2021-27400, CVE-2021-29653, and CVE-2021-32923
- Upgrade `github.com/jackc/pgproto3/v2` to v2.1.1
- Upgrade `go.etcd.io/etcd` to `go.etcd.io/etcd/client/v2` for CVE-2020-15114
- Remove test certs from the smart agent bundle (#861)
- Run the `otelcol` container process as non-root user in provided docker image (#864)

### 🧰 Bug fixes 🧰

- Temporarily downgrade `gopsutil` dep to avoid errors in k8s deployment (#877)

## v0.37.0

This Splunk OpenTelemetry Connector release includes changes from the [opentelemetry-collector v0.37.0](https://github.com/open-telemetry/opentelemetry-collector/releases/tag/v0.37.0) and the [opentelemetry-collector-contrib v0.37.1](https://github.com/open-telemetry/opentelemetry-collector-contrib/releases/tag/v0.37.1) releases. Due to go modules dep issues, the Collector Contrib release 0.37.0 has been retracted in favor of 0.37.1.

### 💡 Enhancements 💡

- `signalfx` exporter: Add support for per cpu metrics [#5756](https://github.com/open-telemetry/opentelemetry-collector-contrib/pull/5756)
- Add [Hashicorp Nomad](https://github.com/signalfx/splunk-otel-collector/tree/main/deployments/nomad) support (#819)
- Add config converter function to unsquash Splunk HEC exporter tls fields (#832)
- Rename `k8s_tagger` processor config entries to [`k8sattributes`](https://github.com/open-telemetry/opentelemetry-collector-contrib/pull/5384) (#848)
- Update bundled Smart Agent to [v5.14.2](https://github.com/signalfx/signalfx-agent/releases/tag/v5.14.2)

## v0.36.1

### 🚀 New components 🚀

- [`httpsink` exporter](https://github.com/signalfx/splunk-otel-collector/tree/main/internal/exporter/httpsinkexporter) to make span data available via a HTTP endpoint
- Initial release of [`translatesfx`](https://github.com/signalfx/splunk-otel-collector/tree/main/cmd/translatesfx) to translate a SignalFx Smart Agent configuration file into a configuration that can be used by an OpenTelemetry Collector

### 🛑 Breaking changes 🛑

- Reorder detectors in default configs, moving the `system` detector to the
  end of the list. Applying this change to a pre-existing config in an EC2
  or Azure deployment will change both the `host.name` dimension and the
  resource ID dimension on some MTSes, possibly causing detectors to fire.
  (#822)

### 💡 Enhancements 💡

- Add `--skip-collector-repo` and `--skip-fluentd-repo` options to the Linux installer script to skip apt/yum/zypper repo config (#801)
- Add `collector_msi_url` and `fluentd_msi_url` options to the Windows installer script to allow custom URLs for downloading MSIs (#803)
- Start collector service after deb/rpm install or upgrade if env file exists (#805)

### 🧰 Bug fixes 🧰

- Allow the version flag without environment variables (#800)
- Fix Linux installer to set `SPLUNK_MEMORY_TOTAL_MIB` in the environment file if `--ballast` option is specified (#807)

## v0.36.0

This Splunk OpenTelemetry Connector release includes changes from the [opentelemetry-collector v0.36.0](https://github.com/open-telemetry/opentelemetry-collector/releases/tag/v0.36.0) and the [opentelemetry-collector-contrib v0.36.0](https://github.com/open-telemetry/opentelemetry-collector-contrib/releases/tag/v0.36.0) releases.

### 💡 Enhancements 💡

- Handle backwards compatibility of internal ballast removal (#759)
- Update bundled Smart Agent to [v5.14.1](https://github.com/signalfx/signalfx-agent/releases/tag/v5.14.1)
- Automatically relocate removed OTLP exporter "insecure" field (#783)

### 🧰 Bug fixes 🧰

- Move Heroku buildpack to [https://github.com/signalfx/splunk-otel-collector-heroku](https://github.com/signalfx/splunk-otel-collector-heroku) (#755)
- Fix rpm installation conflicts with the Smart Agent rpm (#773)

## v0.35.0

This Splunk OpenTelemetry Connector release includes changes from the [opentelemetry-collector v0.35.0](https://github.com/open-telemetry/opentelemetry-collector/releases/tag/v0.35.0) and the [opentelemetry-collector-contrib v0.35.0](https://github.com/open-telemetry/opentelemetry-collector-contrib/releases/tag/v0.35.0) releases.

### 🚀 New components 🚀

- [`groupbyattrs` processor](https://github.com/open-telemetry/opentelemetry-collector-contrib/tree/main/processor/groupbyattrsprocessor)

### 💡 Enhancements 💡

- Update bundled Smart Agent to [v5.13.0](https://github.com/signalfx/signalfx-agent/releases/tag/v5.13.0) (#738)
- Add SUSE support to [Linux installer script](https://github.com/signalfx/splunk-otel-collector/blob/main/docs/getting-started/linux-installer.md) (collector only, log collection with Fluentd not yet supported) (#720)
- Add SUSE support to [puppet module](https://forge.puppet.com/modules/signalfx/splunk_otel_collector) (collector only, log collection with Fluentd not yet supported) (#737)

### 🧰 Bug fixes 🧰

- `smartagent` receiver: Properly parse receiver creator endpoints (#718)

## v0.34.1

### 💡 Enhancements 💡

- Automatically add `system.type` dimension to all `smartagent` receiver datapoints (#702)
- Include ECS EC2 config in docker images (#713)

## v0.34.0

This Splunk OpenTelemetry Connector release includes changes from the [opentelemetry-collector v0.34.0](https://github.com/open-telemetry/opentelemetry-collector/releases/tag/v0.34.0) and the [opentelemetry-collector-contrib v0.34.0](https://github.com/open-telemetry/opentelemetry-collector-contrib/releases/tag/v0.34.0) releases.

### 💡 Enhancements 💡

- Add [Amazon ECS EC2](https://github.com/signalfx/splunk-otel-collector/tree/main/deployments/ecs/ec2) deployment support (#642)
- Enable `memory_ballast` extension in Fargate config (#675)
- Initial [support bundle PowerShell script](https://github.com/signalfx/splunk-otel-collector/blob/main/internal/buildscripts/packaging/msi/splunk-support-bundle.ps1); included in the Windows MSI (#654)
- Remove strict `libcap` dependency from the collector RPM (#676)
  - Allows installation on Linux distros without the `libcap` package.
  - If installing the collector RPM manually, `libcap` will now need to be installed separately as a prerequisite.  See [linux-manual.md](https://github.com/signalfx/splunk-otel-collector/blob/main/docs/getting-started/linux-manual.md#deb-and-rpm-packages) for details.

### 🧰 Bug fixes 🧰

- Use system env vars for default paths in the Windows installer script (#667)

## v0.33.1

### 💡 Enhancements 💡

- Initial release of the `quay.io/signalfx/splunk-otel-collector-windows` [docker image for Windows](https://github.com/signalfx/splunk-otel-collector/blob/main/docs/getting-started/windows-manual.md#docker)
- Upgrade to Go 1.17 (#650)
- Update bundled Smart Agent to [v5.12.0](https://github.com/signalfx/signalfx-agent/releases/tag/v5.12.0)

## v0.33.0

This Splunk OpenTelemetry Connector release includes changes from the [opentelemetry-collector v0.33.0](https://github.com/open-telemetry/opentelemetry-collector/releases/tag/v0.33.0) and the [opentelemetry-collector-contrib v0.33.0](https://github.com/open-telemetry/opentelemetry-collector-contrib/releases/tag/v0.33.0) releases.

### 💡 Enhancements 💡

- `smartagent` receiver: `signalfx-forwarder` now works with `k8s_tagger` processor. (#590)
- Add [Fargate](https://github.com/signalfx/splunk-otel-collector/blob/main/deployments/fargate/README.md) deployment support
- Update bundled Smart Agent to [v5.11.4](https://github.com/signalfx/signalfx-agent/releases/tag/v5.11.4)

### 🧰 Bug fixes 🧰

- `smartagent` receiver: Set redirected logrus logger level (#593)

## v0.31.0

This Splunk OpenTelemetry Connector release includes changes from the [opentelemetry-collector v0.31.0](https://github.com/open-telemetry/opentelemetry-collector/releases/tag/v0.31.0) and the [opentelemetry-collector-contrib v0.31.0](https://github.com/open-telemetry/opentelemetry-collector-contrib/releases/tag/v0.31.0) releases.

### 🚀 New components 🚀

- [`file_storage` extension](https://github.com/open-telemetry/opentelemetry-collector-contrib/tree/main/extension/storage/filestorage)

### 🛑 Breaking changes 🛑

- Change default config server port to 55554 (#579)

### 💡 Enhancements 💡

- Add support for non-persisted journald in the default fluentd config (#516)
- Add `SPLUNK_CONFIG_YAML` env var support for storing configuration YAML (#462)
- Initial puppet support for windows (#524)
- Update to use the `memory_ballast` extension instead of the `--mem-ballast-size-mib` flag (#567)
- Add Heroku buildpack (#571)
- Set required URL and TOKEN env vars for agent config (#572)

### 🧰 Bug fixes 🧰

- Remove SAPM receiver from default configuration (#517)
- `zookeeper` config source: Remove config validation for zk endpoints (#533)
- Fix memory limit calculation for deployments with 20Gi+ of total memory (#558)
- Set path ownership on deb/rpm postinstall (#582)

## v0.29.0

This Splunk OpenTelemetry Connector release includes changes from the [opentelemetry-collector v0.29.0](https://github.com/open-telemetry/opentelemetry-collector/releases/tag/v0.29.0) and the [opentelemetry-collector-contrib v0.29.0](https://github.com/open-telemetry/opentelemetry-collector-contrib/releases/tag/v0.29.0) releases.

### 💡 Enhancements 💡

- Add OTLP to logs pipeline for agent (#495)
- Enable collecting in memory config locally by default (#497)
- Enable host metadata updates by default (#513)

## v0.28.1

- Update bundled Smart Agent to [v5.11.0](https://github.com/signalfx/signalfx-agent/releases/tag/v5.11.0) (#487)
- Document APM infra correlation (#458)
- Alpha translatesfx feature additions.

## v0.28.0

This Splunk OpenTelemetry Collector release includes changes from the [opentelemetry-collector v0.28.0](https://github.com/open-telemetry/opentelemetry-collector/releases/tag/v0.28.0) and the [opentelemetry-collector-contrib v0.28.0](https://github.com/open-telemetry/opentelemetry-collector-contrib/releases/tag/v0.28.0) releases.

### 💡 Enhancements 💡

- Initial puppet module for linux (#405)
- Add `include` config source (#419, #402, #397)
- Allow setting both `SPLUNK_CONFIG` and `--config` with priority given to `--config` (#450)
- Use internal pipelines for collector prometheus metrics (#469)

### 🧰 Bug fixes 🧰

- Correctly handle nil value on the config provider (#434)

## v0.26.0

This Splunk OpenTelemetry Collector release includes changes from the [opentelemetry-collector v0.26.0](https://github.com/open-telemetry/opentelemetry-collector/releases/tag/v0.26.0) and the [opentelemetry-collector-contrib v0.26.0](https://github.com/open-telemetry/opentelemetry-collector-contrib/releases/tag/v0.26.0) releases.

### 🚀 New components 🚀

- [kafkametrics](https://github.com/open-telemetry/opentelemetry-collector-contrib/tree/main/receiver/kafkametricsreceiver) receiver

### 💡 Enhancements 💡

- zookeeper config source (#318)
- etcd2 config source (#317)
- Enable primary cloud resource detection in the default agent config (#344)
- Unset exclusion and translations by default in gateway config (#350)
- Update bundled Smart Agent to [v5.10.2](https://github.com/signalfx/signalfx-agent/releases/tag/v5.10.2) (#354)
- Set PATH in the docker image to include Smart Agent bundled utilities (#313)
- Remove 55680 exposed port from the docker image (#371)
- Expose initial and effective config for debugging purposes (#325)
- Add a config source for env vars (#348)

### 🧰 Bug fixes 🧰

- `smartagent` receiver: Remove premature protection for Start/Stop, trust Service to start/stop once (#342)
- `smartagent` receiver and extension: Fix config parsing for structs and pointers to structs (#345)

## v0.25.0

This Splunk OpenTelemetry Collector release includes changes from the [opentelemetry-collector v0.25.0](https://github.com/open-telemetry/opentelemetry-collector/releases/tag/v0.25.0) and the [opentelemetry-collector-contrib v0.25.0](https://github.com/open-telemetry/opentelemetry-collector-contrib/releases/tag/v0.25.0) releases.

### 🚀 New components 🚀

- [filelog](https://github.com/open-telemetry/opentelemetry-collector-contrib/tree/main/receiver/filelogreceiver) receiver (#289)
- [probabilisticsampler](https://github.com/open-telemetry/opentelemetry-collector-contrib/tree/main/processor/probabilisticsamplerprocessor) processor (#300)

### 💡 Enhancements 💡

- Add the config source manager (#295, #303)

### 🧰 Bug fixes 🧰

- Correct Jaeger Thrift HTTP Receiver URL to /api/traces (#288)

## v0.24.3

### 💡 Enhancements 💡

- Add AKS resource detector (https://github.com/open-telemetry/opentelemetry-collector-contrib/pull/3035)

### 🧰 Bug fixes 🧰

- Fallback to `os.Hostname` when FQDN is not available (https://github.com/open-telemetry/opentelemetry-collector-contrib/pull/3099)

## v0.24.2

### 💡 Enhancements 💡

- Include smart agent bundle in docker image (#241)
- Use agent bundle-relative Collectd ConfigDir default (#263, #268)

### 🧰 Bug fixes 🧰

- Sanitize monitor IDs in SA receiver (#266, #269)

## v0.24.1

### 🧰 Bug fixes 🧰

- Fix HEC Exporter throwing 400s (https://github.com/open-telemetry/opentelemetry-collector-contrib/pull/3032)

### 💡 Enhancements 💡
- Remove unnecessary hostname mapping in fluentd configs (#250)
- Add OTLP HTTP exporter (#252)
- Env variable NO_WINDOWS_SERVICE to force interactive mode on Windows (#254)

## v0.24.0

### 🛑 Breaking changes 🛑

- Remove opencensus receiver (#230)
- Don't override system resource attrs in default config (#239)
  - Detectors run as part of the `resourcedetection` processor no longer overwrite resource attributes already present.

### 💡 Enhancements 💡

- Support gateway mode for Linux installer (#187)
- Support gateway mode for windows installer (#231)
- Add SignalFx forwarder to default configs (#218)
- Include Smart Agent bundle in msi (#222)
- Add Linux support bundle script (#208)
- Add Kafka receiver/exporter (#201)

### 🧰 Bug fixes 🧰

## v0.23.0

This Splunk OpenTelemetry Collector release includes changes from the [opentelemetry-collector v0.23.0](https://github.com/open-telemetry/opentelemetry-collector/releases/tag/v0.23.0) and the [opentelemetry-collector-contrib v0.23.0](https://github.com/open-telemetry/opentelemetry-collector-contrib/releases/tag/v0.23.0) releases.

### 🛑 Breaking changes 🛑

- Renamed default config from `splunk_config_linux.yaml` to `gateway_config.yaml` (#170)

### 💡 Enhancements 💡

- Include smart agent bundle in amd64 deb/rpm packages (#177)
- `smartagent` receiver: Add support for logs (#161) and traces (#192)

### 🧰 Bug fixes 🧰

- `smartagent` extension: Ensure propagation of collectd bundle dir (#180)
- `smartagent` receiver: Fix logrus logger hook data race condition (#181)<|MERGE_RESOLUTION|>--- conflicted
+++ resolved
@@ -2,15 +2,13 @@
 
 ## Unreleased
 
-<<<<<<< HEAD
 ### 🛑 Breaking changes 🛑
 
 - (Splunk) Remove deprecated memory ballast extension ([#5429](https://github.com/open-telemetry/opentelemetry-collector/pull/5429))
-=======
+
 ### 🚩Deprecations 🚩
 
 - (Splunk) Deprecate the jaegergrpc monitor ([#5428](https://github.com/signalfx/splunk-otel-collector/pull/5428))
->>>>>>> bf8871ee
 
 ## v0.110.0
 
