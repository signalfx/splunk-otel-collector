receiver_id: rabbitmq
service_type: rabbitmq
properties_tmpl: |
  enabled: true
  rule:
    docker_observer: type == "container" and any([name, image, command], {# matches "(?i)rabbitmq.*"}) and not (command matches "splunk.discovery")
    host_observer: type == "hostport" and command matches "(?i)rabbitmq.*" and not (command matches "splunk.discovery")
    k8s_observer: type == "port" and pod.name matches "(?i)rabbitmq.*"
  config:
    default:
      endpoint: '`endpoint`'
      username: {{ defaultValue }}
      password: {{ defaultValue }}
      collection_interval: 10s
<<<<<<< HEAD
      metrics:
        # Enable all OOTB dashboard default metrics
        rabbitmq.node.disk_free:
            enabled: true
        rabbitmq.node.mem_used:
            enabled: true
        rabbitmq.node.mem_limit:
            enabled: true
        rabbitmq.node.fd_used:
            enabled: true
        rabbitmq.node.uptime:
            enabled: true
        rabbitmq.node.fd_total:
            enabled: true
        rabbitmq.node.disk_free_limit:
            enabled: true
        rabbitmq.node.io_write_avg_time:
            enabled: true
        rabbitmq.node.io_read_avg_time:
            enabled: true
        rabbitmq.node.io_sync_avg_time:
            enabled: true
  status:
    metrics:
      - status: successful
        strict: rabbitmq.consumer.count
        message: RabbitMQ receiver is working!
    statements:
      - status: failed
        regexp: 'connect: network is unreachable'
        message: The endpoint is refusing RabbitMQ server connections.
      - status: failed
        regexp: 'connect: connection refused'
        message: The endpoint is refusing RabbitMQ server connections.
=======
status:
  metrics:
    - status: successful
      strict: rabbitmq.consumer.count
      message: RabbitMQ receiver is working!
  statements:
    - status: failed
      regexp: 'connect: network is unreachable'
      message: The endpoint is refusing RabbitMQ server connections.
    - status: failed
      regexp: 'connect: connection refused'
      message: The endpoint is refusing RabbitMQ server connections.
>>>>>>> c37b8169
<|MERGE_RESOLUTION|>--- conflicted
+++ resolved
@@ -12,7 +12,6 @@
       username: {{ defaultValue }}
       password: {{ defaultValue }}
       collection_interval: 10s
-<<<<<<< HEAD
       metrics:
         # Enable all OOTB dashboard default metrics
         rabbitmq.node.disk_free:
@@ -35,19 +34,6 @@
             enabled: true
         rabbitmq.node.io_sync_avg_time:
             enabled: true
-  status:
-    metrics:
-      - status: successful
-        strict: rabbitmq.consumer.count
-        message: RabbitMQ receiver is working!
-    statements:
-      - status: failed
-        regexp: 'connect: network is unreachable'
-        message: The endpoint is refusing RabbitMQ server connections.
-      - status: failed
-        regexp: 'connect: connection refused'
-        message: The endpoint is refusing RabbitMQ server connections.
-=======
 status:
   metrics:
     - status: successful
@@ -59,5 +45,4 @@
       message: The endpoint is refusing RabbitMQ server connections.
     - status: failed
       regexp: 'connect: connection refused'
-      message: The endpoint is refusing RabbitMQ server connections.
->>>>>>> c37b8169
+      message: The endpoint is refusing RabbitMQ server connections.