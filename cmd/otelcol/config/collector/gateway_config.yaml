--- conflicted
+++ resolved
@@ -107,11 +107,9 @@
     access_token: "${SPLUNK_ACCESS_TOKEN}"
     realm: "${SPLUNK_REALM}"
     sync_host_metadata: true
-<<<<<<< HEAD
   # Debug
   #logging:
     #verbosity: detailed
-=======
   # Logs
   splunk_hec:
     token: "${SPLUNK_HEC_TOKEN}"
@@ -124,7 +122,6 @@
     token: "${SPLUNK_ACCESS_TOKEN}"
     endpoint: "${SPLUNK_INGEST_URL}/v1/log"
     log_data_enabled: false
->>>>>>> c907a6b4
 
 service:
   extensions: [health_check, http_forwarder, zpages, memory_ballast]
