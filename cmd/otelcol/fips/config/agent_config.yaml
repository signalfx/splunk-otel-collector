--- conflicted
+++ resolved
@@ -116,17 +116,10 @@
 
 exporters:
   # Traces
-<<<<<<< HEAD
   otlphttp:
-    metrics_endpoint: "${SPLUNK_INGEST_URL}/v2/datapoint/otlp"
     traces_endpoint: "${SPLUNK_INGEST_URL}/v2/trace/otlp"
     headers:
       "X-SF-Token": "${SPLUNK_ACCESS_TOKEN}"
-=======
-  sapm:
-    access_token: "${SPLUNK_ACCESS_TOKEN}"
-    endpoint: "${SPLUNK_INGEST_URL}/v2/trace"
->>>>>>> c5aed629
   # Metrics + Events
   signalfx:
     access_token: "${SPLUNK_ACCESS_TOKEN}"
