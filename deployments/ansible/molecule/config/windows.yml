--- conflicted
+++ resolved
@@ -25,21 +25,13 @@
       - "winrm.retry_delay = 10"
   - name: "2019"
     box: gusztavvargadr/windows-server-2019-standard
-<<<<<<< HEAD
     box_version: 1809.0.2312
-=======
-    box_version: 1809.0.2310
->>>>>>> 0d2250dd
     cpus: 2
     memory: 4096
     instance_raw_config_args: *vagrant_args
   - name: "2022"
     box: gusztavvargadr/iis-windows-server
-<<<<<<< HEAD
-    box_version: 10.2102.2307
-=======
     box_version: 10.2102.2310
->>>>>>> 0d2250dd
     cpus: 2
     memory: 4096
     instance_raw_config_args: *vagrant_args
