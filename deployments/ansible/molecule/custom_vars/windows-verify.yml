---
- name: Verify scenario with custom variables
  hosts: all
  gather_facts: true
  become: no
  vars:
    collector_reg_values:
      SPLUNK_CONFIG: '{{ ansible_env.ProgramData }}\Splunk\OpenTelemetry Collector\custom_config.yml'
      SPLUNK_INGEST_URL: https://fake-splunk-ingest.com
      SPLUNK_API_URL: https://fake-splunk-api.com
<<<<<<< HEAD
      SPLUNK_TRACE_URL: https://fake-splunk-ingest.com/v2/trace/otlp
=======
>>>>>>> c5aed629
      SPLUNK_HEC_URL: https://fake-splunk-hec.com
      SPLUNK_HEC_TOKEN: fake-hec-token
      SPLUNK_MEMORY_TOTAL_MIB: "256"
      GOMEMLIMIT: 230
      MY_CUSTOM_VAR1: value1
      MY_CUSTOM_VAR2: value2
    iis_reg_values:
      COR_ENABLE_PROFILING: "1"
      COR_PROFILER: "{B4C89B0F-9908-4F73-9F59-0D77C5A06874}"
      CORECLR_ENABLE_PROFILING: "1"
      CORECLR_PROFILER: "{B4C89B0F-9908-4F73-9F59-0D77C5A06874}"
      SIGNALFX_ENV: test-environment
      SIGNALFX_SERVICE_NAME: test-service-name
      SIGNALFX_PROFILER_ENABLED: "true"
      SIGNALFX_PROFILER_MEMORY_ENABLED: "true"
      SIGNALFX_GLOBAL_TAGS: splunk.zc.method:signalfx-dotnet-tracing-1.0.0,dotnet-tag:dotnet-tag-value
      SIGNALFX_DOTNET_VAR1: dotnet-value1
      SIGNALFX_DOTNET_VAR2: dotnet-value2
    machine_reg_values:
      SIGNALFX_DOTNET_TRACER_HOME: '{{ ansible_env.ProgramFiles }}\SignalFx\.NET Tracing\'
  tasks:
    - name: Check splunk-otel-collector service
      ansible.windows.win_service:
        name: splunk-otel-collector
        state: started
      check_mode: yes
      register: service_status

    - name: Check fluentdwinsvc service
      ansible.windows.win_service:
        name: fluentdwinsvc
        state: started
      check_mode: yes
      register: service_status

    - name: Assert fluentdwinsvc service status
      assert:
        that: not service_status.changed

    - name: Download splunk-otel-collector 0.48.0 MSI
      ansible.windows.win_get_url:
        url: https://dl.signalfx.com/splunk-otel-collector/msi/release/splunk-otel-collector-0.48.0-amd64.msi
        dest: "{{ansible_env.TEMP}}"
      register: otel_msi_package

    - name: Install splunk-otel-collector 0.48.0 MSI
      ansible.windows.win_package:
        path: "{{otel_msi_package.dest}}"
        state: present
      check_mode: yes
      register: msi_installed

    - name: Assert splunk-otel-collector 0.48.0 MSI is already installed
      assert:
        that: not msi_installed.changed

    - name: Check custom_config.yml
      ansible.windows.win_stat:
        path: '{{ansible_env.ProgramData}}\Splunk\OpenTelemetry Collector\custom_config.yml'
      register: custom_collector_config

    - name: Assert custom_config.yml exists
      assert:
        that: custom_collector_config.stat.exists

    - name: Check fluentd custom_config.conf
      ansible.windows.win_stat:
        path: '{{ansible_env.ProgramFiles}}\Splunk\OpenTelemetry Collector\fluentd\custom_config.conf'
        get_checksum: yes
      register: custom_fluentd_config

    - name: Assert fluentd custom_config.conf exists
      assert:
        that: custom_fluentd_config.stat.exists

    - name: Check td-agent.conf exists
      ansible.windows.win_stat:
        path: '{{ansible_env.SystemDrive}}\opt\td-agent\etc\td-agent\td-agent.conf'
        get_checksum: yes
      register: td_agent_config

    - name: Assert fluentd custom_config.conf is used
      assert:
        that: custom_fluentd_config.stat.checksum == td_agent_config.stat.checksum

    - name: Download signalfx-dotnet-tracing-1.0.0-x64.msi
      ansible.windows.win_get_url:
        url: "https://github.com/signalfx/signalfx-dotnet-tracing/releases/download/\
              v1.0.0/signalfx-dotnet-tracing-1.0.0-x64.msi"
        dest: "{{ansible_env.TEMP}}"
      register: dotnet_msi_package

    - name: Install signalfx-dotnet-tracing-1.0.0-x64.msi
      ansible.windows.win_package:
        path: "{{dotnet_msi_package.dest}}"
        state: present
      check_mode: yes
      register: msi_installed

    - name: Assert signalfx-dotnet-tracing-1.0.0-x64.msi is already installed
      assert:
        that: not msi_installed.changed

    - name: Get IIS env vars
      ansible.windows.win_reg_stat:
        path: HKLM:\SYSTEM\CurrentControlSet\Services\W3SVC
        name: Environment
      register: iis_env

    - name: Verify IIS env vars
      assert:
        that: (item.key + '=' + (item.value | string)) in iis_env.value
      loop: "{{ iis_reg_values | dict2items }}"

    - name: Get splunk-otel-collector service env vars
      ansible.windows.win_reg_stat:
        path: HKLM:\SYSTEM\CurrentControlSet\Services\splunk-otel-collector
        name: Environment
      register: collector_env

    - name: Verify splunk-otel-collector service env vars
      assert:
        that: (item.key + '=' + (item.value | string)) in collector_env.value
      loop: "{{ collector_reg_values | dict2items }}"

    - name: Verify env vars
      include_tasks: ../shared/verify_registry_key.yml
      vars:
        path: HKLM:\SYSTEM\CurrentControlSet\Control\Session Manager\Environment
        name: "{{ item.key }}"
        value: "{{ item.value }}"
      loop: "{{ machine_reg_values | dict2items }}"<|MERGE_RESOLUTION|>--- conflicted
+++ resolved
@@ -8,10 +8,6 @@
       SPLUNK_CONFIG: '{{ ansible_env.ProgramData }}\Splunk\OpenTelemetry Collector\custom_config.yml'
       SPLUNK_INGEST_URL: https://fake-splunk-ingest.com
       SPLUNK_API_URL: https://fake-splunk-api.com
-<<<<<<< HEAD
-      SPLUNK_TRACE_URL: https://fake-splunk-ingest.com/v2/trace/otlp
-=======
->>>>>>> c5aed629
       SPLUNK_HEC_URL: https://fake-splunk-hec.com
       SPLUNK_HEC_TOKEN: fake-hec-token
       SPLUNK_MEMORY_TOTAL_MIB: "256"
