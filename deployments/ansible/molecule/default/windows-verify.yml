--- conflicted
+++ resolved
@@ -12,10 +12,6 @@
       SPLUNK_HEC_TOKEN: fake-token
       SPLUNK_HEC_URL: https://ingest.fake-realm.signalfx.com/v1/log
       SPLUNK_INGEST_URL: https://ingest.fake-realm.signalfx.com
-<<<<<<< HEAD
-      SPLUNK_TRACE_URL: https://ingest.fake-realm.signalfx.com/v2/trace/otlp
-=======
->>>>>>> c5aed629
   tasks:
     - name: Check splunk-otel-collector service
       ansible.windows.win_service:
