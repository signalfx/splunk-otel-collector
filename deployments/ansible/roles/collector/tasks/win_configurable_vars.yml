--- conflicted
+++ resolved
@@ -9,14 +9,6 @@
     splunk_api_url: https://api.{{splunk_realm}}.signalfx.com
   when: splunk_api_url is not defined or (splunk_api_url | trim) == ""
 
-<<<<<<< HEAD
-- name: Set default trace url
-  set_fact:
-    splunk_trace_url: "{{splunk_ingest_url}}/v2/trace/otlp"
-  when: splunk_trace_url is not defined or (splunk_trace_url | trim) == ""
-
-=======
->>>>>>> c5aed629
 - name: Set default hec url
   set_fact:
     splunk_hec_url: "{{splunk_ingest_url}}/v1/log"
