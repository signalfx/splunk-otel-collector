--- conflicted
+++ resolved
@@ -33,7 +33,6 @@
 By default, the Splunk OpenTelemetry Connector exposes several endpoints.
 Endpoints will either be exposed:
 
-<<<<<<< HEAD
 - Locally (`localhost`): Within the service
 - Publicly (`0.0.0.0`): On all network interfaces
 
@@ -42,10 +41,6 @@
 
 - `http(s)://0.0.0.0:13133/` Health endpoint useful for load balancer monitoring
 - `http(s)://0.0.0.0:[6831|6832|14250|14268]/api/traces` Jaeger [gRPC|Thrift HTTP] receiver
-=======
-- `http(s)://<collectorFQDN>:13133/` Health endpoint useful for load balancer monitoring
-- `http(s)://<collectorFQDN>:[14250|14268]/api/traces` Jaeger [gRPC|Thrift HTTP] receiver
->>>>>>> 2abffd20
 - `http(s)://localhost:55679/debug/[tracez|pipelinez]` zPages monitoring
 - `http(s)://0.0.0.0:4317` OpenTelemetry gRPC receiver
 - `http(s)://0.0.0.0:6060` HTTP Forwarder used to receive Smart Agent `apiUrl` data
