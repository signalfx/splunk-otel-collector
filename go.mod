--- conflicted
+++ resolved
@@ -502,11 +502,7 @@
 	google.golang.org/api v0.139.0 // indirect
 	google.golang.org/appengine v1.6.7 // indirect
 	google.golang.org/genproto v0.0.0-20230803162519-f966b187b2e5 // indirect
-<<<<<<< HEAD
-	google.golang.org/grpc v1.58.1 // indirect
-=======
 	google.golang.org/grpc v1.58.2 // indirect
->>>>>>> d71e5343
 	google.golang.org/protobuf v1.31.0 // indirect
 	gopkg.in/fsnotify.v1 v1.4.7 // indirect
 	gopkg.in/go-playground/validator.v9 v9.31.0 // indirect
