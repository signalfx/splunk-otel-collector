--- conflicted
+++ resolved
@@ -466,9 +466,9 @@
   --test                            Use the test package repo instead of the primary
   --trace-url <url>                 Set the trace endpoint URL explicitly instead of the endpoint inferred from the specified realm
                                     (default: https://ingest.REALM.signalfx.com/v2/trace)
+  --uninstall                       Removes the Splunk OpenTelemetry Connector for Linux
   --with[out]-fluentd               Whether to install and configure fluentd to forward log events to the collector
                                     (default: --with-fluentd)
-  --uninstall                       Removes the Splunk OpenTelemetry Connector for Linux
   --                                Use -- if access_token starts with -
 
 EOH
@@ -490,12 +490,9 @@
   local stage="$default_stage"
   local service_user="$default_service_user"
   local td_agent_version="$default_td_agent_version"
-<<<<<<< HEAD
+  local trace_url=
   local uninstall="false"
-=======
-  local trace_url=
   local with_fluentd="true"
->>>>>>> b04758c4
 
   while [ -n "${1-}" ]; do
     case $1 in
@@ -556,14 +553,14 @@
         trace_url="$2"
         shift 1
         ;;
+      --uninstall)
+        uninstall="true"
+        ;;
       --with-fluentd)
         with_fluentd="true"
         ;;
       --without-fluentd)
         with_fluentd="false"
-        ;;
-      --uninstall)
-        uninstall="true"
         ;;
       --)
         access_token="$2"
