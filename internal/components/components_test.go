// Copyright Splunk, Inc.
// Copyright The OpenTelemetry Authors
//
// Licensed under the Apache License, Version 2.0 (the "License");
// you may not use this file except in compliance with the License.
// You may obtain a copy of the License at
//
//      http://www.apache.org/licenses/LICENSE-2.0
//
// Unless required by applicable law or agreed to in writing, software
// distributed under the License is distributed on an "AS IS" BASIS,
// WITHOUT WARRANTIES OR CONDITIONS OF ANY KIND, either express or implied.
// See the License for the specific language governing permissions and
// limitations under the License.

package components

import (
	"testing"

	"github.com/stretchr/testify/assert"
	"github.com/stretchr/testify/require"
	"go.opentelemetry.io/collector/component"
)

func TestDefaultComponents(t *testing.T) {
	expectedExtensions := []string{
		"ack",
		"basicauth",
		"bearertokenauth",
		"docker_observer",
		"ecs_observer",
		"file_storage",
		"googlecloudlogentry_encoding",
		"headers_setter",
		"health_check",
		"host_observer",
		"http_forwarder",
		"k8s_leader_elector",
		"k8s_observer",
		"oauth2client",
		"opamp",
		"pprof",
		"smartagent",
		"text_encoding",
		"zpages",
	}
	expectedReceivers := []string{
		"active_directory_ds",
		"apache",
		"apachespark",
		"awscloudwatch",
		"awscontainerinsightreceiver",
		"awsecscontainermetrics",
		"azureblob",
		"azureeventhub",
		"azuremonitor",
		"carbon",
		"chrony",
		"ciscoos",
		"cloudfoundry",
		"collectd",
		"discovery",
		"docker_stats",
		"elasticsearch",
		"filelog",
		"filestats",
		"fluentforward",
		"googlecloudpubsub",
		"haproxy",
		"hostmetrics",
		"httpcheck",
		"icmpcheckreceiver",
		"iis",
		"influxdb",
		"jaeger",
		"jmx",
		"journald",
		"k8s_cluster",
		"k8s_events",
		"k8sobjects",
		"kafka",
		"kafkametrics",
		"kubeletstats",
		"lightprometheus",
		"mongodb",
		"mongodbatlas",
		"mysql",
		"nginx",
		"nop",
		"ntp",
		"oracledb",
		"otlp",
		"postgresql",
		"prometheus",
		"prometheusremotewrite",
		"prometheus_simple",
		"purefa",
		"rabbitmq",
		"receiver_creator",
		"redis",
		"scripted_inputs",
		"signalfx",
		"signalfxgatewayprometheusremotewrite",
		"smartagent",
		"snmp",
		"snowflake",
		"solace",
		"splunkenterprise",
		"splunk_hec",
		"sqlquery",
		"sqlserver",
		"sshcheck",
		"statsd",
		"syslog",
		"tcpcheck",
		"tcplog",
		"tlscheck",
		"udplog",
		"vcenter",
		"wavefront",
		"windowseventlog",
		"windowsperfcounters",
		"zipkin",
		"zookeeper",
	}
	expectedProcessors := []string{
		"attributes",
		"batch",
		"cumulativetodelta",
		"filter",
		"groupbyattrs",
		"k8sattributes",
		"logstransform",
		"memory_limiter",
		"metricsgeneration",
		"metricstransform",
		"probabilistic_sampler",
		"redaction",
		"resource",
		"resourcedetection",
		"span",
		"tail_sampling",
		"timestamp",
		"transform",
	}
	expectedExporters := []string{
		"awss3",
		"debug",
		"file",
		"kafka",
		"loadbalancing",
		"nop",
		"otlp",
		"otlphttp",
		"prometheusremotewrite",
		"pulsar",
		"sapm",
		"signalfx",
		"splunk_hec",
	}
	expectedConnectors := []string{
		"count",
		"forward",
		"routing",
		"spanmetrics",
		"sum",
	}

	factories, err := Get()
	require.NoError(t, err)

	exts := factories.Extensions
	assert.Len(t, exts, len(expectedExtensions))
	for _, k := range expectedExtensions {
		v, ok := exts[component.MustNewType(k)]
		assert.True(t, ok)
		assert.Equal(t, k, v.Type().String())
	}

	recvs := factories.Receivers
	assert.Len(t, recvs, len(expectedReceivers))

	for _, k := range expectedReceivers {
		v, ok := recvs[component.MustNewType(k)]
		require.True(t, ok, k)
		assert.Equal(t, k, v.Type().String())
	}

	procs := factories.Processors
	assert.Len(t, procs, len(expectedProcessors))
	for _, k := range expectedProcessors {
		v, ok := procs[component.MustNewType(k)]
<<<<<<< HEAD
		require.True(t, ok, "Missing expected processor %s", k)
=======
		require.True(t, ok, "Missing expected processor "+k)
>>>>>>> 543a10a7
		assert.Equal(t, k, v.Type().String())
	}

	exps := factories.Exporters
	assert.Len(t, exps, len(expectedExporters))
	for _, k := range expectedExporters {
		v, ok := exps[component.MustNewType(k)]
		require.True(t, ok)
		assert.Equal(t, k, v.Type().String())
	}

	conns := factories.Connectors
	assert.Len(t, conns, len(expectedConnectors))
	for _, k := range expectedConnectors {
		v, ok := conns[component.MustNewType(k)]
<<<<<<< HEAD
		require.True(t, ok, "Missing expected connector %s", k)
=======
		require.True(t, ok, "Missing expected connector "+k)
>>>>>>> 543a10a7
		assert.Equal(t, k, v.Type().String())
	}
}<|MERGE_RESOLUTION|>--- conflicted
+++ resolved
@@ -191,11 +191,7 @@
 	assert.Len(t, procs, len(expectedProcessors))
 	for _, k := range expectedProcessors {
 		v, ok := procs[component.MustNewType(k)]
-<<<<<<< HEAD
-		require.True(t, ok, "Missing expected processor %s", k)
-=======
 		require.True(t, ok, "Missing expected processor "+k)
->>>>>>> 543a10a7
 		assert.Equal(t, k, v.Type().String())
 	}
 
@@ -211,11 +207,7 @@
 	assert.Len(t, conns, len(expectedConnectors))
 	for _, k := range expectedConnectors {
 		v, ok := conns[component.MustNewType(k)]
-<<<<<<< HEAD
-		require.True(t, ok, "Missing expected connector %s", k)
-=======
 		require.True(t, ok, "Missing expected connector "+k)
->>>>>>> 543a10a7
 		assert.Equal(t, k, v.Type().String())
 	}
 }