// Copyright  Splunk, Inc.
//
// Licensed under the Apache License, Version 2.0 (the "License");
// you may not use this file except in compliance with the License.
// You may obtain a copy of the License at
//
//      http://www.apache.org/licenses/LICENSE-2.0
//
// Unless required by applicable law or agreed to in writing, software
// distributed under the License is distributed on an "AS IS" BASIS,
// WITHOUT WARRANTIES OR CONDITIONS OF ANY KIND, either express or implied.
// See the License for the specific language governing permissions and
// limitations under the License.

package discovery

import (
	"errors"
	"fmt"
	"io"
	"io/fs"
	"os"
	"path/filepath"
	"regexp"
	"sort"

	"github.com/knadh/koanf/maps"
	"go.opentelemetry.io/collector/component"
	"go.opentelemetry.io/collector/confmap"
	"go.uber.org/zap"
	"gopkg.in/yaml.v2"

	"github.com/signalfx/splunk-otel-collector/internal/common/discovery"
)

const (
	typeService             = "service"
	typeReceiver            = "receiver"
	typeExporter            = "exporter"
	typeExtension           = "extension"
	typeProcessor           = "processor"
	typeDiscoveryObserver   = "discovery.extension"
	typeReceiverToDiscover  = "discovery.receiver"
	typeDiscoveryProperties = "discovery.properties"
)

var (
	defaultType = component.MustNewID("default")

	configDirRootRegex            = fmt.Sprintf("^[^%s]*", pathSeparatorForCharacterRange)
	serviceEntryRegex             = regexp.MustCompile(fmt.Sprintf("%s[%s]?service\\.(yaml|yml)$", configDirRootRegex, pathSeparatorForCharacterRange))
	discoveryPropertiesEntryRegex = regexp.MustCompile(fmt.Sprintf("%s[%s]?properties\\.discovery\\.(yaml|yml)$", configDirRootRegex, pathSeparatorForCharacterRange))

	_, exporterEntryRegex                   = dirAndEntryRegex("exporters")
	extensionsDirRegex, extensionEntryRegex = dirAndEntryRegex("extensions")
	discoveryObserverEntryRegex             = regexp.MustCompile(fmt.Sprintf("%s[%s][^%s]*\\.discovery\\.(yaml|yml)$", extensionsDirRegex, pathSeparatorForCharacterRange, pathSeparatorForCharacterRange))

	_, processorEntryRegex                = dirAndEntryRegex("processors")
	receiversDirRegex, receiverEntryRegex = dirAndEntryRegex("receivers")
	receiverToDiscoverEntryRegex          = regexp.MustCompile(fmt.Sprintf("%s[%s][^%s]*\\.discovery\\.(yaml|yml)$", receiversDirRegex, pathSeparatorForCharacterRange, pathSeparatorForCharacterRange))
)

// Config is a model for stitching together the final Collector configuration with additional discovery component
// fields for use w/ discovery mode. It allows individual yaml files to be added to a config.d directory and
// be sourced in the final config such that small changes don't apply to a central configuration file,
// and possibly eliminates the need for one overall (still in design and dependent on aliasing and array insertion operators).
type Config struct {
	logger *zap.Logger
	// Service is for pipelines and final settings.
	// It must be in the root config directory and named "service.yaml"
	Service ServiceEntry
	// Exporters is a map of exporters to use in final config.
	// They must be in `config.d/exporters` directory.
	Exporters map[component.ID]ExporterEntry
	// Extensions is a map of extensions to use in final config.
	// They must be in `config.d/extensions` directory.
	Extensions map[component.ID]ExtensionEntry
	// DiscoveryObservers is a map of observer extensions to use in discovery.
	// They must be in `config.d/extensions` directory and end with ".discovery.yaml".
	DiscoveryObservers map[component.ID]ObserverEntry
	// Processors is a map of extensions to use in final config.
	// They must be in `config.d/processors` directory.
	Processors map[component.ID]ProcessorEntry
	// Receivers is a map of receiver entries to use in final config
	// They must be in `config.d/receivers` directory.
	Receivers map[component.ID]ReceiverEntry
	// ReceiversToDiscover is a map of receiver entries to use in discovery mode's
	// underlying discovery receiver. They must be in `config.d/receivers` directory and
	// end with ".discovery.yaml".
	ReceiversToDiscover map[component.ID]ReceiverToDiscoverEntry
	// DiscoveryProperties is a mapping of discovery properties to their values for
	// configuring discovery mode components.
	// It must be in the root config directory and named "properties.discovery.yaml".
	DiscoveryProperties     PropertiesEntry
	propertiesAlreadyLoaded bool
}

func NewConfig(logger *zap.Logger) *Config {
	return &Config{
		logger:              logger,
		Service:             ServiceEntry{Entry{}},
		Exporters:           map[component.ID]ExporterEntry{},
		Extensions:          map[component.ID]ExtensionEntry{},
		DiscoveryObservers:  map[component.ID]ObserverEntry{},
		Processors:          map[component.ID]ProcessorEntry{},
		Receivers:           map[component.ID]ReceiverEntry{},
		ReceiversToDiscover: map[component.ID]ReceiverToDiscoverEntry{},
		DiscoveryProperties: PropertiesEntry{Entry{}},
	}
}

func dirAndEntryRegex(dirName string) (*regexp.Regexp, *regexp.Regexp) {
	dirRegex := regexp.MustCompile(fmt.Sprintf("%s[%s]*%s", configDirRootRegex, pathSeparatorForCharacterRange, dirName))
	entryRegex := regexp.MustCompile(fmt.Sprintf("%s[%s][^%s]*\\.(yaml|yml)$", dirRegex, pathSeparatorForCharacterRange, pathSeparatorForCharacterRange))
	return dirRegex, entryRegex
}

type keyType interface {
	string | component.ID
}

type entryType interface {
	ErrorF(path string, err error) error
	Self() Entry
	ToStringMap() map[string]any
}

type Entry map[string]any

func (e Entry) Self() Entry {
	return e
}

func (e Entry) ToStringMap() map[string]any {
	cp := map[string]any{}
	for k, v := range e {
		cp[k] = v
	}
	maps.IntfaceKeysToStrings(cp)
	return cp
}

var _ entryType = (*ServiceEntry)(nil)

type ServiceEntry struct {
	Entry `yaml:",inline"`
}

func (ServiceEntry) ErrorF(path string, err error) error {
	return errorF(typeService, path, err)
}

var _ entryType = (*ExtensionEntry)(nil)

type ExtensionEntry struct {
	Entry `yaml:",inline"`
}

func (ExtensionEntry) ErrorF(path string, err error) error {
	return errorF(typeExtension, path, err)
}

var _ entryType = (*ExporterEntry)(nil)

type ExporterEntry struct {
	Entry `yaml:",inline"`
}

func (ExporterEntry) ErrorF(path string, err error) error {
	return errorF(typeExporter, path, err)
}

var _ entryType = (*ObserverEntry)(nil)

type ObserverEntry struct {
	Enabled *bool
	Config  Entry
	Entry   `yaml:",inline"`
}

func (ObserverEntry) ErrorF(path string, err error) error {
	return errorF(typeDiscoveryObserver, path, err)
}

var _ entryType = (*ProcessorEntry)(nil)

type ProcessorEntry struct {
	Entry `yaml:",inline"`
}

func (ProcessorEntry) ErrorF(path string, err error) error {
	return errorF(typeProcessor, path, err)
}

var _ entryType = (*ReceiverEntry)(nil)

type ReceiverEntry struct {
	Entry `yaml:",inline"`
}

func (ReceiverEntry) ErrorF(path string, err error) error {
	return errorF(typeReceiver, path, err)
}

type ReceiverToDiscoverEntry struct {
	// Receiver creator rules by observer extension ID
	Rule map[component.ID]string
	// Platform/observer specific config by observer extension ID.
	// These are merged w/ "default" component.ID in a "config" map
	Config map[component.ID]map[string]any
	// Whether to attempt to discover this receiver
	Enabled *bool
	// The remaining items used to merge applicable rule and config
	Entry `yaml:",inline"`
}

var _ entryType = (*ReceiverToDiscoverEntry)(nil)

func (r ReceiverToDiscoverEntry) ToStringMap() map[string]any {
	return r.Entry.ToStringMap()
}

func (ReceiverToDiscoverEntry) ErrorF(path string, err error) error {
	return errorF(typeReceiverToDiscover, path, err)
}

var _ entryType = (*PropertiesEntry)(nil)

type PropertiesEntry struct {
	Entry `yaml:",inline"`
}

func (PropertiesEntry) ErrorF(path string, err error) error {
	return errorF(typeDiscoveryProperties, path, err)
}

// Load will walk the file tree from the configDPath root, loading the component
// files as they are discovered, determined by their parent directory and filename.
func (c *Config) Load(configDPath string) error {
	if c == nil {
		return errors.New("config must not be nil to be loaded (use NewConfig())")
	}
	return c.LoadFS(os.DirFS(configDPath))
}

// LoadFS will walk the provided filesystem, loading the component files as they are discovered,
// determined by their parent directory and filename.
func (c *Config) LoadFS(dirfs fs.FS) error {
	if c == nil {
		return errors.New("config must not be nil to be loaded (use NewConfig())")
	}
	err := fs.WalkDir(dirfs, ".", func(path string, d fs.DirEntry, err error) error {
		c.logger.Debug("loading component", zap.String("path", path), zap.String("DirEntry", fmt.Sprintf("%#v", d)), zap.Error(err))
		if err != nil {
			return err
		}

		switch {
		case isServiceEntryPath(path):
			// c.Service is not a map[string]ServiceEntry, so we form a tmp
			// and unmarshal to the underlying ServiceEntry
			tmpSEMap := map[string]ServiceEntry{typeService: c.Service}
			return loadEntry(typeService, dirfs, path, tmpSEMap)
		case isDiscoveryPropertiesEntryPath(path):
			if c.propertiesAlreadyLoaded {
				c.logger.Debug("disregarding properties file for user specified path")
				return nil
			}
			// c.DiscoveryProperties is not a map[string]PropertiesEntry, so we form a tmp
			// and unmarshal to the underlying PropertiesEntry
			tmpDPMap := map[string]PropertiesEntry{typeDiscoveryProperties: c.DiscoveryProperties}
			return loadEntry(typeDiscoveryProperties, dirfs, path, tmpDPMap)
		case isExporterEntryPath(path):
			return loadEntry(typeExporter, dirfs, path, c.Exporters)
		case isExtensionEntryPath(path):
			if isDiscoveryObserverEntryPath(path) {
				return loadEntry(typeDiscoveryObserver, dirfs, path, c.DiscoveryObservers)
			}
			return loadEntry(typeExtension, dirfs, path, c.Extensions)
		case isProcessorEntryPath(path):
			return loadEntry(typeProcessor, dirfs, path, c.Processors)
		case isReceiverEntryPath(path):
			if isReceiverToDiscoverEntryPath(path) {
				return loadEntry(typeReceiverToDiscover, dirfs, path, c.ReceiversToDiscover)
			}
			return loadEntry(typeReceiver, dirfs, path, c.Receivers)
		default:
			c.logger.Debug("Disregarding path", zap.String("path", path))
		}
		return nil
	})
	if err != nil {
		// clean up to prevent using partial config
		c.DiscoveryObservers = nil
		c.ReceiversToDiscover = nil
		c.Receivers = nil
		c.Service = ServiceEntry{nil}
		c.Exporters = nil
		c.Processors = nil
		c.Extensions = nil
		c.DiscoveryProperties = PropertiesEntry{nil}
	}
	return err
}

func (c *Config) LoadProperties(path string) error {
	dirfs := os.DirFS(filepath.Dir(path))
	path = filepath.Base(path)
	tmpDPMap := map[string]PropertiesEntry{typeDiscoveryProperties: c.DiscoveryProperties}
	return loadEntry(typeDiscoveryProperties, dirfs, path, tmpDPMap)
}

// toServiceConfig renders the loaded Config content
// suitable for use as a Collector configuration
func (c *Config) toServiceConfig() map[string]any {
	sc := confmap.New()
	service := c.Service.ToStringMap()
	sc.Merge(confmap.NewFromStringMap(map[string]any{typeService: service}))

	receivers := map[string]any{}
	for k, v := range c.Receivers {
		receivers[k.String()] = v.ToStringMap()
	}
	sc.Merge(confmap.NewFromStringMap(map[string]any{"receivers": receivers}))

	processors := map[string]any{}
	for k, v := range c.Processors {
		processors[k.String()] = v.ToStringMap()
	}
	sc.Merge(confmap.NewFromStringMap(map[string]any{"processors": processors}))

	exporters := map[string]any{}
	for k, v := range c.Exporters {
		exporters[k.String()] = v.ToStringMap()
	}
	sc.Merge(confmap.NewFromStringMap(map[string]any{"exporters": exporters}))

	extensions := map[string]any{}
	for k, v := range c.Extensions {
		extensions[k.String()] = v.ToStringMap()
	}
	sc.Merge(confmap.NewFromStringMap(map[string]any{"extensions": extensions}))

	return sc.ToStringMap()
}

func errorF(entryType, path string, err error) error {
	return fmt.Errorf("failed loading %s from %s: %w", entryType, path, err)
}

func isServiceEntryPath(path string) bool {
	return serviceEntryRegex.MatchString(path)
}

func isExporterEntryPath(path string) bool {
	return exporterEntryRegex.MatchString(path)
}

func isExtensionEntryPath(path string) bool {
	return extensionEntryRegex.MatchString(path)
}

func isDiscoveryObserverEntryPath(path string) bool {
	return discoveryObserverEntryRegex.MatchString(path)
}

func isProcessorEntryPath(path string) bool {
	return processorEntryRegex.MatchString(path)
}

func isReceiverEntryPath(path string) bool {
	return receiverEntryRegex.MatchString(path)
}

func isReceiverToDiscoverEntryPath(path string) bool {
	return receiverToDiscoverEntryRegex.MatchString(path)
}

func isDiscoveryPropertiesEntryPath(path string) bool {
	return discoveryPropertiesEntryRegex.MatchString(path)
}

func loadEntry[K keyType, V entryType](componentType string, fs fs.FS, path string, target map[K]V) error {
	tmpDest := map[K]V{}

	componentID, err := unmarshalEntry(componentType, fs, path, &tmpDest)
	noTypeK, err2 := stringToKeyType(discovery.NoType.String(), componentID)
	if err2 != nil {
		return err2
	}
	if err != nil {
		return tmpDest[noTypeK].ErrorF(path, err)
	}

	if componentID == noTypeK {
		return nil
	}

	// Shallow entry case where resulting entry is not a map[component.ID]Entry
	if componentType == typeService || componentType == typeDiscoveryProperties {
		// set directly on target and exit
		typeShallowK, err := stringToKeyType(componentType, componentID)
		if err != nil {
			return err
		}
		shallowEntry := target[typeShallowK].Self()
		tmpDstSM := tmpDest[typeShallowK].ToStringMap()
		for k, v := range tmpDstSM {
			shallowEntry[keyTypeToString(k)] = v
		}
		return nil
	}

	if v, ok := target[componentID]; ok {
		return v.ErrorF(path, fmt.Errorf("duplicate %q", keyTypeToString(componentID)))
	}
	entry := tmpDest[componentID]
	target[componentID] = entry
	return nil
}

func unmarshalEntry[K keyType, V entryType](componentType string, fs fs.FS, path string, dst *map[K]V) (componentID K, err error) {
	if dst == nil {
		err = fmt.Errorf("cannot load %s into nil entry", componentType)
		return componentID, err
	}

	var unmarshalDst any = dst

	// shallow cases where dst is map[string]Entry{<typeEntry>: <Entry>} but we want it to be &<Entry>
	if componentType == typeService || componentType == typeDiscoveryProperties {
		var shallowType any = typeService
		if componentType == typeDiscoveryProperties {
			shallowType = typeDiscoveryProperties
		}
		// key is always string so this type assertion is safe
		se := (*dst)[shallowType.(K)]
		unmarshalDst = &se
	}

	if err = unmarshalYaml(fs, path, unmarshalDst); err != nil {
		err = fmt.Errorf("failed unmarshalling component %s: %w", componentType, err)
		return componentID, err
	}

	if componentType == typeService || componentType == typeDiscoveryProperties {
		var shallowType any
		var entry any
		// reset map[string]<EntryType> dst w/ unmarshalled Entry and return
		switch componentType {
		case typeService:
			shallowType = typeService
			entry = *(unmarshalDst.(*ServiceEntry))
		case typeDiscoveryProperties:
			shallowType = typeDiscoveryProperties
			entry = *(unmarshalDst.(*PropertiesEntry))
		}
		(*dst)[shallowType.(K)] = entry.(V)
		return shallowType.(K), nil
	}

	entry := *(unmarshalDst.(*map[K]V))

	if len(entry) == 0 {
		// empty or all-comment files are supported but ignored
		var noTypeK any = discovery.NoType
		// non-service key is always componentID so this type assertion is safe
		return noTypeK.(K), nil
	}
	var componentIDs []K
	var comp V
	for k, v := range entry {
		componentIDs = append(componentIDs, k)
		comp = v
	}

	if len(componentIDs) != 1 {
		// deterministic for testability
		var cids []string
		for _, i := range componentIDs {
			cids = append(cids, keyTypeToString(i))
		}
		sort.Strings(cids)
		err = comp.ErrorF(
			path, fmt.Errorf("must contain a single mapping of ComponentID to component but contained %v", cids),
		)
		return componentID, err
	}
	return componentIDs[0], nil
}

func unmarshalYaml(fs fs.FS, path string, out any) error {
	f, err := fs.Open(path)
	if err != nil {
		return err
	}
	defer f.Close()
	contents, err := io.ReadAll(f)
	if err != nil {
		return fmt.Errorf("failed reading file %q: %w", path, err)
	}

	if err = yaml.Unmarshal(contents, out); err != nil {
		return fmt.Errorf("failed parsing %q as yaml: %w", path, err)
	}
	return nil
}

func stringToKeyType[K keyType](s string, key K) (K, error) {
	var componentIDK any
	for _, kid := range []K{key} {
		var cidK any = kid
		switch cidK.(type) {
		case string:
			var anyS any = s
			return anyS.(K), nil
		case component.ID:
			if s == discovery.NoType.String() {
				componentIDK = discovery.NoType
			} else {
				componentIDK = component.ID{}
				cIDK := componentIDK.(component.ID)
<<<<<<< HEAD
				if err = (&cIDK).UnmarshalText([]byte(s)); err != nil {
					var zero K
					return zero, err // (gocritic suggestion not valid with type parameter)
=======
				if err := (&cIDK).UnmarshalText([]byte(s)); err != nil {
					// nolint:gocritic
					return *new(K), err // (gocritic suggestion not valid with type parameter)
>>>>>>> cc4e9083
				}
			}
		}
		break
	}
	return componentIDK.(K), nil
}

func keyTypeToString[K keyType](key K) string {
	var ret string
	for _, k := range []K{key} {
		var anyK any = k
		switch i := anyK.(type) {
		case string:
			ret = i
		case component.ID:
			ret = i.String()
		}
		break
	}
	return ret
}

// pathSeparatorForCharacterRange will return the platform specific path separator for use in [%s] or [^%s]
// range template string.
var pathSeparatorForCharacterRange = func() string {
	if os.PathSeparator == '\\' {
		// fs.Stat doesn't use os.PathSeparator so accept '/' as well.
		// TODO: determine if we even need anything but "/"
		return "\\\\/"
	}
	return string(os.PathSeparator)
}()

func mergeConfigWithBundle(userCfg, bundleCfg *Config) error {
	for obs, bundledObs := range bundleCfg.DiscoveryObservers {
		userObs, ok := userCfg.DiscoveryObservers[obs]
		if !ok {
			userCfg.DiscoveryObservers[obs] = bundledObs
			continue
		}
		enabled := bundledObs.Enabled
		if userObs.Enabled != nil {
			enabled = userObs.Enabled
		}
		bundledConfMap := confmap.NewFromStringMap(bundledObs.Config.ToStringMap())
		userConfMap := confmap.NewFromStringMap(userObs.Config.ToStringMap())
		if err := bundledConfMap.Merge(userConfMap); err != nil {
			return fmt.Errorf("failed merged user and bundled observer %q discovery configs: %w", obs, err)
		}
		userCfg.DiscoveryObservers[obs] = ObserverEntry{Enabled: enabled, Config: bundledConfMap.ToStringMap()}
	}
	for rec, bundledRec := range bundleCfg.ReceiversToDiscover {
		userRec, ok := userCfg.ReceiversToDiscover[rec]
		if !ok {
			userCfg.ReceiversToDiscover[rec] = bundledRec
			continue
		}

		enabled := bundledRec.Enabled
		if userRec.Enabled != nil {
			enabled = userRec.Enabled
		}

		receiver := ReceiverToDiscoverEntry{Enabled: enabled, Rule: bundledRec.Rule, Config: bundledRec.Config}
		for cid, rule := range userRec.Rule {
			receiver.Rule[cid] = rule
		}
		for obs, config := range userRec.Config {
			if bundledConfig, ok := bundledRec.Config[obs]; ok {
				bundledConf := confmap.NewFromStringMap(bundledConfig)
				bundledConf.Merge(confmap.NewFromStringMap(config))
				config = bundledConf.ToStringMap()
			}
			receiver.Config[obs] = config
		}
		userCfg.ReceiversToDiscover[rec] = receiver
	}
	return nil
}<|MERGE_RESOLUTION|>--- conflicted
+++ resolved
@@ -520,15 +520,9 @@
 			} else {
 				componentIDK = component.ID{}
 				cIDK := componentIDK.(component.ID)
-<<<<<<< HEAD
 				if err = (&cIDK).UnmarshalText([]byte(s)); err != nil {
 					var zero K
 					return zero, err // (gocritic suggestion not valid with type parameter)
-=======
-				if err := (&cIDK).UnmarshalText([]byte(s)); err != nil {
-					// nolint:gocritic
-					return *new(K), err // (gocritic suggestion not valid with type parameter)
->>>>>>> cc4e9083
 				}
 			}
 		}
