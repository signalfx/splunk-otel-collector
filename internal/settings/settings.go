// Copyright  Splunk, Inc.
//
// Licensed under the Apache License, Version 2.0 (the "License");
// you may not use this file except in compliance with the License.
// You may obtain a copy of the License at
//
//      http://www.apache.org/licenses/LICENSE-2.0
//
// Unless required by applicable law or agreed to in writing, software
// distributed under the License is distributed on an "AS IS" BASIS,
// WITHOUT WARRANTIES OR CONDITIONS OF ANY KIND, either express or implied.
// See the License for the specific language governing permissions and
// limitations under the License.

package settings

import (
	"fmt"
	"log"
	"os"
	"path/filepath"
	"regexp"
	"runtime"
	"runtime/debug"
	"strconv"
	"strings"

	flag "github.com/spf13/pflag"
	"go.opentelemetry.io/collector/confmap"
	"go.opentelemetry.io/collector/confmap/provider/envprovider"
	"go.opentelemetry.io/collector/confmap/provider/fileprovider"

	"github.com/signalfx/splunk-otel-collector/internal/configconverter"
	"github.com/signalfx/splunk-otel-collector/internal/confmapprovider/discovery"
)

// envVarWarnings is a map of warnings to be logged when a specific environment variable is used in a user config.
type envVarWarnings map[string]string

const (
	APIURLEnvVar              = "SPLUNK_API_URL"
	ConfigEnvVar              = "SPLUNK_CONFIG"
	ConfigDirEnvVar           = "SPLUNK_CONFIG_DIR"
	ConfigServerEnabledEnvVar = "SPLUNK_DEBUG_CONFIG_SERVER"
	ConfigYamlEnvVar          = "SPLUNK_CONFIG_YAML"
	HecLogIngestURLEnvVar     = "SPLUNK_HEC_URL"
	ListenInterfaceEnvVar     = "SPLUNK_LISTEN_INTERFACE"
	GoMemLimitEnvVar          = "GOMEMLIMIT"
	GoGCEnvVar                = "GOGC"
	// nolint:gosec
	HecTokenEnvVar    = "SPLUNK_HEC_TOKEN" // this isn't a hardcoded token
	IngestURLEnvVar   = "SPLUNK_INGEST_URL"
	MemLimitMiBEnvVar = "SPLUNK_MEMORY_LIMIT_MIB"
	MemTotalEnvVar    = "SPLUNK_MEMORY_TOTAL_MIB"
	RealmEnvVar       = "SPLUNK_REALM"
	// nolint:gosec
	TokenEnvVar = "SPLUNK_ACCESS_TOKEN" // this isn't a hardcoded token

	// Deprecated: SPLUNK_TRACE_URL env var is deprecated, SPLUNK_REALM or SPLUNK_INGEST_URL should be used instead.
	TraceIngestURLEnvVar = "SPLUNK_TRACE_URL"

	DefaultGatewayConfig   = "/etc/otel/collector/gateway_config.yaml"
	DefaultOTLPLinuxConfig = "/etc/otel/collector/otlp_config_linux.yaml"
	DefaultConfigDir       = "/etc/otel/collector/config.d"

	DefaultMemoryLimitPercentage = 90
	DefaultMemoryTotalMiB        = 512
	DefaultGoGC                  = 400
	DefaultListenInterface       = "0.0.0.0"
	DefaultAgentConfigLinux      = "/etc/otel/collector/agent_config.yaml"
	featureGates                 = "feature-gates"

	fileProviderScheme = "file"
)

var DefaultAgentConfigWindows = func() string {
	path := filepath.Join("Splunk", "OpenTelemetry Collector", "agent_config.yaml")
	if runtime.GOOS == "windows" {
		if pd, ok := os.LookupEnv("ProgramData"); ok {
			path = filepath.Join(pd, path)
		}
	}
	return filepath.Clean(path)
}()

var defaultFeatureGates = []string{}

type Settings struct {
	discovery               *discovery.Provider
	envVarWarnings          envVarWarnings
	configPaths             *stringArrayFlagValue
	setOptionArguments      *stringArrayFlagValue
	configDir               *stringPointerFlagValue
	discoveryPropertiesFile *stringPointerFlagValue
	setProperties           []string
	colCoreArgs             []string
	discoveryProperties     []string
	versionFlag             bool
	noConvertConfig         bool
	configD                 bool
	discoveryMode           bool
	dryRun                  bool
}

func newSettings() *Settings {
	return &Settings{
		configPaths:             new(stringArrayFlagValue),
		setOptionArguments:      new(stringArrayFlagValue),
		configDir:               new(stringPointerFlagValue),
		discoveryPropertiesFile: new(stringPointerFlagValue),
		envVarWarnings:          make(envVarWarnings),
	}
}

func New(args []string) (*Settings, error) {
	s, err := parseArgs(args)
	if err != nil {
		return nil, err
	}

	// immediate exit paths, no further setup required
	if s.versionFlag {
		return s, nil
	}

	if err = checkRuntimeParams(s); err != nil {
		return nil, err
	}

	if err = setDefaultEnvVars(s); err != nil {
		return nil, err
	}

	return s, nil
}

// ResolverURIs returns config provider resolver URIs for the core collector service.
func (s *Settings) ResolverURIs() []string {
	var configPaths []string
	if configPaths = s.configPaths.value; len(configPaths) == 0 {
		if configEnvVal := os.Getenv(ConfigEnvVar); len(configEnvVal) != 0 {
			configPaths = []string{"file:" + configEnvVal}
		}
	}

	configDir := getConfigDir(s)

	if s.discoveryPropertiesFile.value != nil {
		configPaths = append(configPaths, fmt.Sprintf("%s:%s", s.discovery.PropertiesFileScheme(), s.discoveryPropertiesFile.String()))
	}

	for _, property := range s.discoveryProperties {
		configPaths = append(configPaths, fmt.Sprintf("%s:%s", s.discovery.PropertyScheme(), property))
	}

	if s.configD {
		configPaths = append(configPaths, fmt.Sprintf("%s:%s", s.discovery.ConfigDScheme(), configDir))
	}

	if s.discoveryMode {
		// discovery uri must come last to successfully merge w/ other config content
		configPaths = append(configPaths, fmt.Sprintf("%s:%s", s.discovery.DiscoveryModeScheme(), configDir))
	}

	configYaml := os.Getenv(ConfigYamlEnvVar)

	switch {
	case len(configPaths) == 0 && configYaml != "":
		return []string{"env:" + ConfigYamlEnvVar}
	case len(configPaths) == 0:
		return []string{""}
	default:
		return configPaths
	}
}

func getConfigDir(f *Settings) string {
	configDir := DefaultConfigDir
	if envConfigDir, ok := os.LookupEnv(ConfigDirEnvVar); ok {
		configDir = envConfigDir
	}

	if f.configDir.value != nil {
		configDir = f.configDir.String()
	}

	return configDir
}

// ConfMapProviderFactories returns list of confmap.ProviderFactory for the collector core service.
func (s *Settings) ConfMapProviderFactories() []confmap.ProviderFactory {
	return []confmap.ProviderFactory{
		// Upstream providers
		&warningProviderFactory{ProviderFactory: envprovider.NewFactory(), warnings: s.envVarWarnings},
		fileprovider.NewFactory(),

		// Custom providers
		s.discovery.PropertyProviderFactory(),
		s.discovery.ConfigDProviderFactory(),
		s.discovery.DiscoveryModeProviderFactory(),
		s.discovery.PropertiesFileProviderFactory(),
	}
}

// ConfMapConverterFactories returns confmap.Converters for the collector core service.
func (s *Settings) ConfMapConverterFactories() []confmap.ConverterFactory {
	confMapConverterFactories := []confmap.ConverterFactory{
		configconverter.ConverterFactoryFromConverter(configconverter.NewOverwritePropertiesConverter(s.setProperties)),
		configconverter.ConverterFactoryFromFunc(configconverter.SetupDiscovery),
	}
	if !s.noConvertConfig {
		confMapConverterFactories = append(
			confMapConverterFactories,
			configconverter.ConverterFactoryFromFunc(configconverter.NormalizeGcp),
			configconverter.ConverterFactoryFromFunc(configconverter.DisableKubeletUtilizationMetrics),
			configconverter.ConverterFactoryFromFunc(configconverter.DisableExcessiveInternalMetrics),
			configconverter.ConverterFactoryFromFunc(configconverter.AddOTLPHistogramAttr),
		)
	}
	return confMapConverterFactories
}

// ColCoreArgs returns list of arguments to be passed to the collector core service.
func (s *Settings) ColCoreArgs() []string {
	return s.colCoreArgs
}

// IsDryRun returns whether --dry-run mode was requested
func (s *Settings) IsDryRun() bool {
	return s.dryRun
}

// parseArgs returns new Settings instance from command line arguments.
func parseArgs(args []string) (*Settings, error) {
	flagSet := flag.NewFlagSet("otelcol", flag.ContinueOnError)

	settings := newSettings()

	var err error
	if settings.discovery, err = discovery.New(); err != nil {
		return nil, fmt.Errorf("failed to create discovery provider: %w", err)
	}

	flagSet.Var(settings.configPaths, "config", "Locations to the config file(s), "+
		"note that only a single location can be set per flag entry e.g. --config=/path/to/first "+
		"--config=path/to/second.")
	flagSet.Var(settings.setOptionArguments, "set", "Set arbitrary component config property. "+
		"The component has to be defined in the config file and the flag has a higher precedence. "+
		"Array config properties are overridden and maps are joined. Example --set=processors.batch.timeout=2s")
	flagSet.BoolVar(&settings.dryRun, "dry-run", false, "Don't run the service, just show the configuration")
	flagSet.MarkHidden("dry-run")
	flagSet.BoolVar(&settings.noConvertConfig, "no-convert-config", false,
		"Do not translate old configurations to the new format automatically. "+
			"By default, old configurations are translated to the new format for backward compatibility.")

	// Deprecated "--metrics-addr" flag is a noop, but temporarily required to run the collector GKE/Autopilot.
	addressFlag := ""
	flagSet.StringVar(&addressFlag, "metrics-addr", "", "")
	flagSet.MarkHidden("metrics-addr")

	// Experimental flags
	flagSet.VarPF(settings.configDir, "config-dir", "", "").Hidden = true
	flagSet.BoolVar(&settings.configD, "configd", false, "")
	flagSet.MarkHidden("configd")
	flagSet.BoolVar(&settings.discoveryMode, "discovery", false, "")
	flagSet.MarkHidden("discovery")
	flagSet.Var(
		settings.discoveryPropertiesFile, "discovery-properties",
		"Location to a single discovery properties file. If set, default <config.d>/properties.discovery.yaml content will be disregarded.",
	)
	flagSet.MarkHidden("discovery-properties")

	// OTel Collector Core flags
	colCoreFlags := []string{"version", featureGates}
	flagSet.BoolVarP(&settings.versionFlag, colCoreFlags[0], "v", false, "Version of the collector.")
	flagSet.Var(new(stringArrayFlagValue), featureGates,
		"Comma-delimited list of feature gate identifiers. Prefix with '-' to disable the feature. "+
			"'+' or no prefix will enable the feature.")

	if err := flagSet.Parse(args); err != nil {
		return nil, err
	}

	setDefaultFeatureGates(flagSet)

	if settings.discoveryPropertiesFile.value != nil {
		propertiesFile := settings.discoveryPropertiesFile.String()
		if _, err := os.Stat(propertiesFile); err != nil {
			return nil, fmt.Errorf("unable to find discovery properties file %s. Ensure flag '--discovery-properties' is set correctly: %w", propertiesFile, err)
		}
	}

	settings.setProperties, settings.discoveryProperties = parseSetOptionArguments(settings.setOptionArguments.value)

	// Pass flags that are handled by the collector core service as raw command line arguments.
	colCoreCommands := []string{"validate"}
	settings.colCoreArgs = flagSetToArgs(colCoreFlags, colCoreCommands, flagSet)

	return settings, nil
}

func parseSetOptionArguments(arguments []string) (setProperties, discoveryProperties []string) {
	for _, arg := range arguments {
		if strings.HasPrefix(arg, "splunk.discovery") {
			discoveryProperties = append(discoveryProperties, arg)
		} else {
			setProperties = append(setProperties, arg)
		}
	}
	return
}

// flagSetToArgs takes slices of core service flag names and arguments and returns a slice of corresponding command line
// arguments using values suitable for being passed to the underlying collector service.
// The flagSet must be populated (flagSet.Parse is called), otherwise the returned list of arguments will be empty.
func flagSetToArgs(colFlagNames, colCommands []string, flagSet *flag.FlagSet) []string {
	var out []string
	for _, flagName := range colFlagNames {
		flag := flagSet.Lookup(flagName)
		if flag.Changed {
			switch fv := flag.Value.(type) {
			case *stringArrayFlagValue:
				for _, val := range fv.value {
					out = append(out, "--"+flagName, val)
				}
			default:
				out = append(out, "--"+flagName, flag.Value.String())
			}
		}
	}

	allowed := map[string]struct{}{}
	for _, cmd := range colCommands {
		allowed[cmd] = struct{}{}
	}
	for _, arg := range flagSet.Args() {
		if _, ok := allowed[arg]; ok {
			out = append(out, arg)
		}
	}
	return out
}

func checkRuntimeParams(settings *Settings) error {
	if err := checkConfig(settings); err != nil {
		return err
	}

	// Set default total memory
	memTotalSize := DefaultMemoryTotalMiB
	// Check if the total memory is specified via the env var
	// If so, validate and change total memory
	if os.Getenv(MemTotalEnvVar) != "" {
		// Check if it is a numeric value.
		memTotalSize = envVarAsInt(MemTotalEnvVar)
		// Ensure number is above some threshold
		if 99 > memTotalSize {
			return fmt.Errorf("expected a number greater than 99 for %s env variable but got %d", MemTotalEnvVar, memTotalSize)
		}
	}

	_, err := setMemoryLimit(memTotalSize)
	if err != nil {
		return err
	}

	if _, ok := os.LookupEnv(GoMemLimitEnvVar); !ok {
		setSoftMemoryLimit(memTotalSize)
	}

	if _, ok := os.LookupEnv(GoGCEnvVar); !ok {
		debug.SetGCPercent(DefaultGoGC)
		log.Printf("Set garbage collection target percentage (GOGC) to %d", DefaultGoGC)
	}

	return nil
}

func setDefaultEnvVars(s *Settings) error {
	defaultEnvVars := map[string]string{
		ListenInterfaceEnvVar:     defaultListenAddr(s),
		ConfigServerEnabledEnvVar: "true",
	}

	if realm, ok := os.LookupEnv(RealmEnvVar); ok {
		defaultEnvVars[APIURLEnvVar] = fmt.Sprintf("https://api.%s.signalfx.com", realm)
		defaultEnvVars[IngestURLEnvVar] = fmt.Sprintf("https://ingest.%s.signalfx.com", realm)
		defaultEnvVars[TraceIngestURLEnvVar] = fmt.Sprintf("https://ingest.%s.signalfx.com/v2/trace", realm)
		defaultEnvVars[HecLogIngestURLEnvVar] = fmt.Sprintf("https://ingest.%s.signalfx.com/v1/log", realm)
	}

<<<<<<< HEAD
	if realm, ok := os.LookupEnv(RealmEnvVar); ok {
		envVars = append(envVars,
			ev{e: APIURLEnvVar, v: fmt.Sprintf("https://api.%s.signalfx.com", realm)},
			ev{e: IngestURLEnvVar, v: fmt.Sprintf("https://ingest.%s.signalfx.com", realm)},
			ev{e: TraceIngestURLEnvVar, v: fmt.Sprintf("https://ingest.%s.signalfx.com/v2/trace/otlp", realm)},
			ev{e: HecLogIngestURLEnvVar, v: fmt.Sprintf("https://ingest.%s.signalfx.com/v1/log", realm)},
		)
=======
	if ingestURL, ok := os.LookupEnv(IngestURLEnvVar); ok {
		ingestURL = strings.TrimSuffix(ingestURL, "/")
		defaultEnvVars[TraceIngestURLEnvVar] = fmt.Sprintf("%s/v2/trace", ingestURL)
>>>>>>> c5aed629
	}

	if token, ok := os.LookupEnv(TokenEnvVar); ok {
		defaultEnvVars[HecTokenEnvVar] = token
	}

	for e, v := range defaultEnvVars {
		if _, ok := os.LookupEnv(e); !ok {
			if err := os.Setenv(e, v); err != nil {
				return err
			}
			// Add a deprecation warning if SPLUNK_TRACE_URL is being used in user config.
			if e == TraceIngestURLEnvVar {
				s.envVarWarnings[TraceIngestURLEnvVar] = fmt.Sprintf(
					"%q environment variable is deprecated and will not be set automatically in future"+
						" releases. Please update your config to use %q or %q instead. ", TraceIngestURLEnvVar,
					RealmEnvVar, IngestURLEnvVar)
			}
			if e == ListenInterfaceEnvVar {
				log.Printf("set %q to %q", e, v)
			}
		}
	}
	return nil
}

func setDefaultFeatureGates(flagSet *flag.FlagSet) {
	// don't set defaults if service won't actually run
	if flagSet.Lookup("version").Changed {
		return
	}
	fgFlag := flagSet.Lookup(featureGates)
	arrVal, ok := fgFlag.Value.(*stringArrayFlagValue)
	if !ok {
		// programming error - should only happen w/ invalid changes over time.
		log.Printf("unexpected feature-gates flag value %T. Not setting default gates.", fgFlag.Value)
		return
	}
	for _, fg := range defaultFeatureGates {
		bareGate := fg
		if strings.HasPrefix(fg, "+") || strings.HasPrefix(fg, "-") {
			bareGate = fg[1:]
		}
		if !arrVal.contains(bareGate) && !arrVal.contains(fmt.Sprintf("-%s", bareGate)) && !arrVal.contains(fmt.Sprintf("+%s", bareGate)) {
			arrVal.value = append(arrVal.value, fg)
		}
		fgFlag.Changed = true
	}
}

func defaultListenAddr(s *Settings) string {
	if s != nil {
		for _, path := range s.configPaths.value {
			scheme, location, isURI := parseURI(path)
			if isURI && scheme == "file" {
				path = location
			}
			cleaned := filepath.Clean(path)
			if path == DefaultAgentConfigLinux ||
				cleaned == DefaultAgentConfigLinux ||
				path == DefaultAgentConfigWindows ||
				cleaned == DefaultAgentConfigWindows {
				return "127.0.0.1"
			}
		}
	}
	return DefaultListenInterface
}

// Config priority (highest to lowest):
// 1. '--config' flags (multiple supported),
// 2. SPLUNK_CONFIG env var,
// 3. SPLUNK_CONFIG_YAML env var,
// 4. default gateway config path.
func checkConfig(settings *Settings) error {
	configPathVar := os.Getenv(ConfigEnvVar)
	configYaml := os.Getenv(ConfigYamlEnvVar)

	switch {
	case len(settings.configPaths.value) != 0:
		if err := checkInputConfigs(settings); err != nil {
			return err
		}
		log.Printf("Set config to %v", settings.configPaths.String())
	case configPathVar != "":
		if err := checkConfigPathEnvVar(settings); err != nil {
			return err
		}
		log.Printf("Set config to %v", configPathVar)
	case configYaml != "":
		log.Printf("Using environment variable %s for configuration", ConfigYamlEnvVar)
	default:
		defaultConfigPath, err := getExistingDefaultConfigPath()
		if err != nil {
			return err
		}
		settings.configPaths.Set(defaultConfigPath)
		if err = confirmRequiredEnvVarsForDefaultConfigs(settings.configPaths.value); err != nil {
			return err
		}
		log.Printf("Set config to %v", defaultConfigPath)
	}
	return nil
}

func getExistingDefaultConfigPath() (path string, err error) {
	if _, err = os.Stat(DefaultGatewayConfig); err == nil {
		path = DefaultGatewayConfig
		return
	}
	err = fmt.Errorf("unable to find the default configuration file %s", DefaultGatewayConfig)
	return
}

func envVarAsInt(env string) int {
	envVal := os.Getenv(env)
	// Check if it is a numeric value.
	val, err := strconv.Atoi(envVal)
	if err != nil {
		log.Fatalf("Expected a number in %s env variable but got %s", env, envVal)
	}
	return val
}

// Check if the GOMEMLIMIT is specified via the env var, if not set the soft memory limit to 90% of the MemLimitMiBEnvVar
func setSoftMemoryLimit(memTotalSizeMiB int) {
	memLimit := int64(memTotalSizeMiB * DefaultMemoryLimitPercentage / 100)
	// 1 MiB = 1048576 bytes
	debug.SetMemoryLimit(memLimit * 1048576)
	log.Printf("Set soft memory limit set to %d MiB", memLimit)
}

// Validate and set the memory limit
func setMemoryLimit(memTotalSizeMiB int) (int, error) {
	memLimit := memTotalSizeMiB * DefaultMemoryLimitPercentage / 100

	// Check if the memory limit is specified via the env var, if so, validate and set properly.
	if os.Getenv(MemLimitMiBEnvVar) != "" {
		memLimit = envVarAsInt(MemLimitMiBEnvVar)
	}

	if err := os.Setenv(MemLimitMiBEnvVar, strconv.Itoa(memLimit)); err != nil {
		return -1, err
	}
	log.Printf("Set memory limit to %d MiB", memLimit)
	return memLimit, nil
}

func checkInputConfigs(settings *Settings) error {
	configPathVar := os.Getenv(ConfigEnvVar)
	configYaml := os.Getenv(ConfigYamlEnvVar)

	var configFilePaths []string
	for _, filePath := range settings.configPaths.value {
		scheme, location, isURI := parseURI(filePath)
		if isURI {
			if scheme != fileProviderScheme {
				continue
			}
			filePath = location
		}
		if _, err := os.Stat(filePath); err != nil {
			return fmt.Errorf("unable to find the configuration file %s, ensure flag '--config' is set properly: %w", filePath, err)
		}
		configFilePaths = append(configFilePaths, filePath)
	}

	if len(configFilePaths) == 0 {
		return nil
	}

	if configPathVar != "" {
		differingVals := true
		for _, p := range configFilePaths {
			if p == configPathVar {
				differingVals = false
				break
			}
		}
		if differingVals {
			log.Printf("Both environment variable %v and flag '--config' were specified. Using the flag values and ignoring the environment variable value %s in this session", ConfigEnvVar, configPathVar)
		}
	}

	if configYaml != "" {
		log.Printf("Both environment variable %s and flag '--config' were specified. Using the flag values and ignoring the environment variable in this session", ConfigYamlEnvVar)
	}

	return confirmRequiredEnvVarsForDefaultConfigs(configFilePaths)
}

func checkConfigPathEnvVar(settings *Settings) error {
	configPath := os.Getenv(ConfigEnvVar)
	configYaml := os.Getenv(ConfigYamlEnvVar)

	if _, err := os.Stat(configPath); err != nil {
		return fmt.Errorf("unable to find the configuration file (%s), ensure %s environment variable is set properly: %w", configPath, ConfigEnvVar, err)
	}

	if configYaml != "" {
		log.Printf("Both %s and %s were specified. Using %s environment variable value %s for this session", ConfigEnvVar, ConfigYamlEnvVar, ConfigEnvVar, configPath)
	}

	if !settings.configPaths.contains(configPath) {
		_ = settings.configPaths.Set(configPath)
	}

	return confirmRequiredEnvVarsForDefaultConfigs(settings.configPaths.value)
}

func confirmRequiredEnvVarsForDefaultConfigs(paths []string) error {
	// Check environment variables required by default configuration.
	for _, path := range paths {
		switch path {
		case
			DefaultGatewayConfig,
			DefaultOTLPLinuxConfig:
			requiredEnvVars := []string{RealmEnvVar, TokenEnvVar}
			for _, v := range requiredEnvVars {
				if len(os.Getenv(v)) == 0 {
					log.Printf("Usage: %s=12345 %s=us0 %s", TokenEnvVar, RealmEnvVar, os.Args[0])
					return fmt.Errorf("ERROR: Missing required environment variable %s with default config path %s", v, path)
				}
			}
		}
	}
	return nil
}

var _ flag.Value = (*stringArrayFlagValue)(nil)

// based on https://github.com/open-telemetry/opentelemetry-collector/blob/48a2e01652fa679c89259866210473fc0d42ca95/service/flags.go#L39
type stringArrayFlagValue struct {
	value []string
}

func (s *stringArrayFlagValue) Type() string {
	return "string"
}

func (s *stringArrayFlagValue) Set(val string) error {
	s.value = append(s.value, val)
	return nil
}

func (s *stringArrayFlagValue) String() string {
	return "[" + strings.Join(s.value, ",") + "]"
}

func (s *stringArrayFlagValue) contains(input string) bool {
	for _, val := range s.value {
		if val == input {
			return true
		}
	}

	return false
}

var _ flag.Value = (*stringPointerFlagValue)(nil)

// based on https://github.com/open-telemetry/opentelemetry-collector/blob/48a2e01652fa679c89259866210473fc0d42ca95/service/flags.go#L39
type stringPointerFlagValue struct {
	value *string
}

func (s *stringPointerFlagValue) Type() string {
	return "string"
}

func (s *stringPointerFlagValue) Set(val string) error {
	s.value = &val
	return nil
}

func (s *stringPointerFlagValue) String() string {
	if s.value == nil {
		return ""
	}
	return *s.value
}

// From https://github.com/open-telemetry/opentelemetry-collector/blob/18a11ec09b3f4883d0360a41054ce8f4a8736ea8/confmap/expand.go
// Copyright The OpenTelemetry Authors
// SPDX-License-Identifier: Apache-2.0
var uriRegexp = regexp.MustCompile(`(?s:^(?P<Scheme>[A-Za-z][A-Za-z0-9+.-]+):(?P<OpaqueValue>.*)$)`)

func parseURI(uri string) (scheme string, location string, isURI bool) {
	submatches := uriRegexp.FindStringSubmatch(uri)
	if len(submatches) != 3 {
		return "", "", false
	}
	return submatches[1], submatches[2], true
}<|MERGE_RESOLUTION|>--- conflicted
+++ resolved
@@ -389,19 +389,9 @@
 		defaultEnvVars[HecLogIngestURLEnvVar] = fmt.Sprintf("https://ingest.%s.signalfx.com/v1/log", realm)
 	}
 
-<<<<<<< HEAD
-	if realm, ok := os.LookupEnv(RealmEnvVar); ok {
-		envVars = append(envVars,
-			ev{e: APIURLEnvVar, v: fmt.Sprintf("https://api.%s.signalfx.com", realm)},
-			ev{e: IngestURLEnvVar, v: fmt.Sprintf("https://ingest.%s.signalfx.com", realm)},
-			ev{e: TraceIngestURLEnvVar, v: fmt.Sprintf("https://ingest.%s.signalfx.com/v2/trace/otlp", realm)},
-			ev{e: HecLogIngestURLEnvVar, v: fmt.Sprintf("https://ingest.%s.signalfx.com/v1/log", realm)},
-		)
-=======
 	if ingestURL, ok := os.LookupEnv(IngestURLEnvVar); ok {
 		ingestURL = strings.TrimSuffix(ingestURL, "/")
 		defaultEnvVars[TraceIngestURLEnvVar] = fmt.Sprintf("%s/v2/trace", ingestURL)
->>>>>>> c5aed629
 	}
 
 	if token, ok := os.LookupEnv(TokenEnvVar); ok {
