module github.com/signalfx/signalfx-agent

go 1.20

replace (
	code.cloudfoundry.org/go-loggregator => github.com/signalfx/go-loggregator v1.0.1-0.20200205155641-5ba5ca92118d
	github.com/dancannon/gorethink => gopkg.in/gorethink/gorethink.v4 v4.0.0
	github.com/dgrijalva/jwt-go => github.com/form3tech-oss/jwt-go v3.2.5+incompatible
	github.com/form3tech-oss/jwt-go => github.com/golang-jwt/jwt/v4 v4.4.3
	github.com/influxdata/telegraf => github.com/signalfx/telegraf v0.10.2-0.20211029142026-90d18852ba43
	github.com/signalfx/signalfx-agent/pkg/apm => ./pkg/apm
	github.com/soheilhy/cmux => github.com/soheilhy/cmux v0.1.5-0.20210205191134-5ec6847320e5 // required to drop google.golang.org/grpc/examples/helloworld/helloworld test dep
)

// security updates
replace (
	github.com/Azure/go-autorest/autorest/adal => github.com/Azure/go-autorest/autorest/adal v0.9.18
	github.com/go-kit/kit => github.com/go-kit/kit v0.12.0
	github.com/nats-io/jwt/v2 => github.com/nats-io/jwt/v2 v2.2.0
	github.com/opencontainers/image-spec => github.com/opencontainers/image-spec v1.0.2
	github.com/opencontainers/runc => github.com/opencontainers/runc v1.1.6
	github.com/signalfx/sapm-proto => github.com/signalfx/sapm-proto v0.12.0
	github.com/spf13/viper => github.com/spf13/viper v1.11.0 // required to drop dependency on deprecated github.com/coreos/etcd and github.com/coreos/go-etcd
	go.mongodb.org/mongo-driver => go.mongodb.org/mongo-driver v1.5.1
	k8s.io/apiserver => k8s.io/apiserver v0.24.1 // required to drop dependency on go.etcd.io/etcd for CVE-2018-1099
)

require (
	code.cloudfoundry.org/go-loggregator v7.4.0+incompatible
	github.com/Microsoft/go-winio v0.6.1 // indirect
	github.com/SAP/go-hdb v1.3.10
	github.com/Sectorbob/mlab-ns2 v0.0.0-20171030222938-d3aa0c295a8a
	github.com/antonmedv/expr v1.15.2
	github.com/aws/aws-sdk-go v1.45.11 // indirect
	github.com/beevik/ntp v1.3.0
	github.com/cloudfoundry-incubator/uaago v0.0.0-20190307164349-8136b7bbe76e
	github.com/davecgh/go-spew v1.1.2-0.20180830191138-d8f796af33cc
	github.com/denisenkom/go-mssqldb v0.12.3
	github.com/docker/docker v24.0.6+incompatible
	github.com/docker/go-connections v0.4.0
	github.com/go-playground/locales v0.14.1
	github.com/go-playground/universal-translator v0.18.1
	github.com/go-sql-driver/mysql v1.7.1
	github.com/go-test/deep v1.1.0
	github.com/gobwas/glob v0.2.4-0.20181002190808-e7a84e9525fe
	github.com/gogo/protobuf v1.3.2
	github.com/google/cadvisor v0.47.3
	github.com/gorilla/mux v1.8.0
	github.com/hashicorp/consul/api v1.25.1
	github.com/hashicorp/vault v1.14.3 // required for newer google.golang.org/api compatibility
	github.com/hashicorp/vault-plugin-auth-gcp v0.16.1
	github.com/hashicorp/vault/api v1.10.0
	github.com/iancoleman/strcase v0.3.0
	github.com/influxdata/telegraf v0.0.0-00010101000000-000000000000
	github.com/jackc/pgx/v4 v4.18.1
	github.com/jaegertracing/jaeger v1.41.0
	github.com/kballard/go-shellquote v0.0.0-20180428030007-95032a82bc51
	github.com/lib/pq v1.10.9
	github.com/mailru/easyjson v0.7.7
	github.com/mattn/go-xmlrpc v0.0.3
	github.com/mitchellh/hashstructure v1.1.0
	github.com/mongodb/go-client-mongodb-atlas v0.2.0
	github.com/onsi/ginkgo v1.16.5
	github.com/onsi/gomega v1.28.0
	github.com/openshift/api v0.0.0-20230417092139-1b2161d23365
	github.com/openshift/client-go v0.0.0-20230419131419-497c7032c581
	github.com/opentracing/opentracing-go v1.2.1-0.20220228012449-10b1cf09e00b
	github.com/patrickmn/go-cache v2.1.0+incompatible
	github.com/pkg/errors v0.9.1 // indirect
	github.com/prometheus/client_model v0.4.0
	github.com/prometheus/common v0.44.0
	github.com/prometheus/procfs v0.12.0
	github.com/samuel/go-zookeeper v0.0.0-20200724154423-2164a8ac840e
	github.com/shirou/gopsutil/v3 v3.23.9
	github.com/signalfx/com_signalfx_metrics_protobuf v0.0.3
	github.com/signalfx/defaults v1.2.2-0.20180531161417-70562fe60657
	github.com/signalfx/golib/v3 v3.3.53
	github.com/signalfx/ingest-protocols v0.2.0
	github.com/sirupsen/logrus v1.9.3
	github.com/snowflakedb/gosnowflake v1.6.25
	github.com/stretchr/testify v1.8.4
	github.com/ulule/deepcopier v0.0.0-20171107155558-ca99b135e50f
	github.com/vmware/govmomi v0.32.0
	github.com/yalp/jsonpath v0.0.0-20180802001716-5cc68e5049a0
	go.etcd.io/etcd/client/v2 v2.305.9
	golang.org/x/net v0.15.0
	golang.org/x/sync v0.3.0
	golang.org/x/sys v0.12.0
<<<<<<< HEAD
	golang.org/x/tools v0.9.3 // indirect
	google.golang.org/grpc v1.58.1
=======
	golang.org/x/tools v0.12.0 // indirect
	google.golang.org/grpc v1.58.2
>>>>>>> d71e5343
	gopkg.in/go-playground/validator.v9 v9.31.0
	gopkg.in/yaml.v2 v2.4.0
	k8s.io/api v0.28.2
	k8s.io/apimachinery v0.28.2
	k8s.io/client-go v0.28.2
	k8s.io/kubelet v0.28.2
)

require (
	collectd.org v0.5.0 // indirect
	github.com/creasty/defaults v1.5.1 // indirect
	github.com/guregu/null v4.0.0+incompatible // indirect
	github.com/influxdata/tail v1.0.0 // indirect
	github.com/influxdata/toml v0.0.0-20180607005434-2a2e3012f7cf // indirect
	github.com/influxdata/wlog v0.0.0-20160411224016-7c63b0a71ef8 // indirect
	github.com/leodido/go-urn v1.2.1 // indirect
	github.com/naoina/go-stringutil v0.1.0 // indirect
	github.com/soniah/gosnmp v0.0.0-20190220004421-68e8beac0db9 // indirect; required; first version with go modules
	github.com/tidwall/gjson v1.9.3 // indirect
	github.com/vjeantet/grok v1.0.0 // indirect
)

require (
	github.com/StackExchange/wmi v1.2.1
	github.com/go-errors/errors v1.5.1
	github.com/hashicorp/golang-lru v1.0.2
	github.com/kr/pretty v0.3.1
	github.com/signalfx/signalfx-agent/pkg/apm v0.0.0-00010101000000-000000000000
	github.com/smartystreets/goconvey v1.8.1
)

require (
	cloud.google.com/go/compute v1.23.0 // indirect
	cloud.google.com/go/compute/metadata v0.2.4-0.20230617002413-005d2dfb6b68 // indirect
	cloud.google.com/go/iam v1.1.1 // indirect
	cloud.google.com/go/kms v1.15.0 // indirect
	cloud.google.com/go/monitoring v1.15.1 // indirect
	code.cloudfoundry.org/go-diodes v0.0.0-20180905200951-72629b5276e3 // indirect
	code.cloudfoundry.org/rfc5424 v0.0.0-20180905210152-236a6d29298a // indirect
	github.com/99designs/go-keychain v0.0.0-20191008050251-8e49817e8af4 // indirect
	github.com/99designs/keyring v1.2.2 // indirect
	github.com/Azure/azure-sdk-for-go/sdk/azcore v1.7.0 // indirect
	github.com/Azure/azure-sdk-for-go/sdk/internal v1.3.0 // indirect
	github.com/Azure/azure-sdk-for-go/sdk/storage/azblob v1.0.0 // indirect
	github.com/JohnCGriffin/overflow v0.0.0-20211019200055-46fa312c352c // indirect
	github.com/alecthomas/units v0.0.0-20211218093645-b94a6e3cc137 // indirect
	github.com/andybalholm/brotli v1.0.4 // indirect
	github.com/apache/arrow/go/v12 v12.0.1 // indirect
	github.com/apache/thrift v0.17.0 // indirect
	github.com/armon/go-metrics v0.4.1 // indirect
	github.com/armon/go-radix v1.0.0 // indirect
	github.com/aws/aws-sdk-go-v2 v1.17.7 // indirect
	github.com/aws/aws-sdk-go-v2/aws/protocol/eventstream v1.4.10 // indirect
	github.com/aws/aws-sdk-go-v2/credentials v1.13.18 // indirect
	github.com/aws/aws-sdk-go-v2/feature/s3/manager v1.11.59 // indirect
	github.com/aws/aws-sdk-go-v2/internal/configsources v1.1.31 // indirect
	github.com/aws/aws-sdk-go-v2/internal/endpoints/v2 v2.4.25 // indirect
	github.com/aws/aws-sdk-go-v2/internal/v4a v1.0.23 // indirect
	github.com/aws/aws-sdk-go-v2/service/internal/accept-encoding v1.9.11 // indirect
	github.com/aws/aws-sdk-go-v2/service/internal/checksum v1.1.26 // indirect
	github.com/aws/aws-sdk-go-v2/service/internal/presigned-url v1.9.25 // indirect
	github.com/aws/aws-sdk-go-v2/service/internal/s3shared v1.14.0 // indirect
	github.com/aws/aws-sdk-go-v2/service/s3 v1.31.0 // indirect
	github.com/aws/smithy-go v1.13.5 // indirect
	github.com/cenkalti/backoff/v3 v3.2.2 // indirect
	github.com/coreos/go-semver v0.3.0 // indirect
	github.com/danieljoos/wincred v1.1.2 // indirect
	github.com/digitalocean/godo v1.58.0 // indirect
	github.com/docker/distribution v2.8.2+incompatible // indirect
	github.com/docker/go-units v0.5.0 // indirect
	github.com/dropbox/godropbox v0.0.0-20200228041828-52ad444d3502 // indirect
	github.com/dvsekhvalnov/jose2go v1.5.0 // indirect
	github.com/emicklei/go-restful/v3 v3.10.1 // indirect
	github.com/evanphx/json-patch/v5 v5.6.0 // indirect
	github.com/fatih/color v1.15.0 // indirect
	github.com/form3tech-oss/jwt-go v3.2.5+incompatible // indirect
	github.com/frankban/quicktest v1.14.4 // indirect
	github.com/fsnotify/fsnotify v1.6.0 // indirect
	github.com/gabriel-vasile/mimetype v1.4.2 // indirect
	github.com/go-jose/go-jose/v3 v3.0.0 // indirect
	github.com/go-logfmt/logfmt v0.5.1 // indirect
	github.com/go-logr/logr v1.2.4 // indirect
	github.com/go-ole/go-ole v1.2.6 // indirect
	github.com/go-openapi/jsonpointer v0.19.6 // indirect
	github.com/go-openapi/jsonreference v0.20.2 // indirect
	github.com/go-openapi/swag v0.22.3 // indirect
	github.com/go-stack/stack v1.8.1 // indirect
	github.com/goccy/go-json v0.10.0 // indirect
	github.com/godbus/dbus v0.0.0-20190726142602-4481cbc300e2 // indirect
	github.com/gogo/googleapis v1.4.1 // indirect
	github.com/golang-sql/civil v0.0.0-20190719163853-cb61b32ac6fe // indirect
	github.com/golang-sql/sqlexp v0.1.0 // indirect
	github.com/golang/groupcache v0.0.0-20210331224755-41bb18bfe9da // indirect
	github.com/golang/mock v1.6.0 // indirect
	github.com/golang/protobuf v1.5.3 // indirect
	github.com/golang/snappy v0.0.4 // indirect
	github.com/google/flatbuffers v23.1.21+incompatible // indirect
	github.com/google/gnostic-models v0.6.8 // indirect
	github.com/google/go-cmp v0.5.9 // indirect
	github.com/google/go-querystring v1.1.0 // indirect
	github.com/google/gofuzz v1.2.0 // indirect
	github.com/google/s2a-go v0.1.5 // indirect
	github.com/google/uuid v1.3.1 // indirect
	github.com/googleapis/enterprise-certificate-proxy v0.2.5 // indirect
	github.com/googleapis/gax-go/v2 v2.12.0 // indirect
	github.com/gophercloud/gophercloud v0.16.0 // indirect
	github.com/gopherjs/gopherjs v1.17.2 // indirect
	github.com/gsterjov/go-libsecret v0.0.0-20161001094733-a6f4afe4910c // indirect
	github.com/hashicorp/errwrap v1.1.0 // indirect
	github.com/hashicorp/go-cleanhttp v0.5.2 // indirect
	github.com/hashicorp/go-gcp-common v0.8.0 // indirect
	github.com/hashicorp/go-hclog v1.5.0 // indirect
	github.com/hashicorp/go-immutable-radix v1.3.1 // indirect
	github.com/hashicorp/go-kms-wrapping/entropy/v2 v2.0.0 // indirect
	github.com/hashicorp/go-kms-wrapping/v2 v2.0.10 // indirect
	github.com/hashicorp/go-multierror v1.1.1 // indirect
	github.com/hashicorp/go-plugin v1.4.9 // indirect
	github.com/hashicorp/go-retryablehttp v0.7.2 // indirect
	github.com/hashicorp/go-rootcerts v1.0.2 // indirect
	github.com/hashicorp/go-secure-stdlib/awsutil v0.2.3 // indirect
	github.com/hashicorp/go-secure-stdlib/mlock v0.1.3 // indirect
	github.com/hashicorp/go-secure-stdlib/parseutil v0.1.7 // indirect
	github.com/hashicorp/go-secure-stdlib/strutil v0.1.2 // indirect
	github.com/hashicorp/go-sockaddr v1.0.2 // indirect
	github.com/hashicorp/go-uuid v1.0.3 // indirect
	github.com/hashicorp/go-version v1.6.0 // indirect
	github.com/hashicorp/hcl v1.0.1-vault-5 // indirect
	github.com/hashicorp/serf v0.10.1 // indirect
	github.com/hashicorp/vault/sdk v0.9.2 // indirect
	github.com/hashicorp/yamux v0.1.1 // indirect
	github.com/hpcloud/tail v1.0.0 // indirect
	github.com/imdario/mergo v0.3.15 // indirect
	github.com/jackc/chunkreader/v2 v2.0.1 // indirect
	github.com/jackc/pgconn v1.14.0 // indirect
	github.com/jackc/pgio v1.0.0 // indirect
	github.com/jackc/pgpassfile v1.0.0 // indirect
	github.com/jackc/pgproto3/v2 v2.3.2 // indirect
	github.com/jackc/pgservicefile v0.0.0-20221227161230-091c0ba34f0a // indirect
	github.com/jackc/pgtype v1.14.0 // indirect
	github.com/jmespath/go-jmespath v0.4.0 // indirect
	github.com/josharian/intern v1.0.0 // indirect
	github.com/json-iterator/go v1.1.12 // indirect
	github.com/jtolds/gls v4.20.0+incompatible // indirect
	github.com/karrick/godirwalk v1.17.0 // indirect
	github.com/klauspost/asmfmt v1.3.2 // indirect
	github.com/klauspost/compress v1.16.5 // indirect
	github.com/klauspost/cpuid/v2 v2.2.3 // indirect
	github.com/kr/text v0.2.0 // indirect
	github.com/lufia/plan9stats v0.0.0-20211012122336-39d0f177ccd0 // indirect
	github.com/mattn/go-colorable v0.1.13 // indirect
	github.com/mattn/go-isatty v0.0.19 // indirect
	github.com/matttproud/golang_protobuf_extensions v1.0.4 // indirect
	github.com/miekg/dns v1.1.43 // indirect
	github.com/minio/asm2plan9s v0.0.0-20200509001527-cdd76441f9d8 // indirect
	github.com/minio/c2goasm v0.0.0-20190812172519-36a3d3bbc4f3 // indirect
	github.com/mitchellh/copystructure v1.2.0 // indirect
	github.com/mitchellh/go-homedir v1.1.0 // indirect
	github.com/mitchellh/go-testing-interface v1.14.1 // indirect
	github.com/mitchellh/mapstructure v1.5.0 // indirect
	github.com/mitchellh/reflectwalk v1.0.2 // indirect
	github.com/modern-go/concurrent v0.0.0-20180306012644-bacd9c7ef1dd // indirect
	github.com/modern-go/reflect2 v1.0.2 // indirect
	github.com/mtibben/percent v0.2.1 // indirect
	github.com/munnerz/goautoneg v0.0.0-20191010083416-a7dc8b61c822 // indirect
	github.com/mwielbut/pointy v1.1.0 // indirect
	github.com/nxadm/tail v1.4.8 // indirect
	github.com/oklog/run v1.1.0 // indirect
	github.com/opencontainers/go-digest v1.0.0 // indirect
	github.com/opencontainers/image-spec v1.1.0-rc2.0.20221005185240-3a7f492d3f1b // indirect
	github.com/pierrec/lz4 v2.6.1+incompatible // indirect
	github.com/pierrec/lz4/v4 v4.1.17 // indirect
	github.com/pkg/browser v0.0.0-20210911075715-681adbf594b8 // indirect
	github.com/pmezard/go-difflib v1.0.1-0.20181226105442-5d4384ee4fb2 // indirect
	github.com/power-devops/perfstat v0.0.0-20210106213030-5aafc221ea8c // indirect
	github.com/rogpeppe/go-internal v1.11.0 // indirect
	github.com/ryanuber/go-glob v1.0.0 // indirect
	github.com/shirou/gopsutil v3.21.11+incompatible // indirect
	github.com/shoenig/go-m1cpu v0.1.6 // indirect
	github.com/signalfx/gohistogram v0.0.0-20160107210732-1ccfd2ff5083 // indirect
	github.com/signalfx/sapm-proto v0.12.0 // indirect
	github.com/smarty/assertions v1.15.0 // indirect
	github.com/smartystreets/assertions v1.13.1 // indirect
	github.com/spf13/pflag v1.0.5 // indirect
	github.com/stretchr/objx v0.5.0 // indirect
	github.com/tidwall/match v1.1.1 // indirect
	github.com/tidwall/pretty v1.2.0 // indirect
	github.com/tklauser/go-sysconf v0.3.12 // indirect
	github.com/tklauser/numcpus v0.6.1 // indirect
	github.com/twmb/murmur3 v1.1.7 // indirect
	github.com/uber/jaeger-client-go v2.30.0+incompatible // indirect
	github.com/uber/jaeger-lib v2.4.1+incompatible // indirect
	github.com/yusufpapurcu/wmi v1.2.3 // indirect
	github.com/zeebo/xxh3 v1.0.2 // indirect
	go.etcd.io/etcd/api/v3 v3.5.9 // indirect
	go.etcd.io/etcd/client/pkg/v3 v3.5.9 // indirect
	go.opencensus.io v0.24.0 // indirect
	go.uber.org/atomic v1.11.0 // indirect
	go.uber.org/multierr v1.9.0 // indirect
	go.uber.org/zap v1.24.0 // indirect
	golang.org/x/crypto v0.13.0 // indirect
	golang.org/x/exp v0.0.0-20230626212559-97b1e661b5df // indirect
	golang.org/x/mod v0.12.0 // indirect
	golang.org/x/oauth2 v0.11.0 // indirect
	golang.org/x/term v0.12.0 // indirect
	golang.org/x/text v0.13.0 // indirect
	golang.org/x/time v0.3.0 // indirect
	golang.org/x/xerrors v0.0.0-20220907171357-04be3eba64a2 // indirect
	google.golang.org/api v0.138.0 // indirect
	google.golang.org/appengine v1.6.7 // indirect
	google.golang.org/genproto/googleapis/rpc v0.0.0-20230807174057-1744710a1577 // indirect
	google.golang.org/protobuf v1.31.0 // indirect
	gopkg.in/fsnotify.v1 v1.4.7 // indirect
	gopkg.in/go-playground/assert.v1 v1.2.1 // indirect
	gopkg.in/inf.v0 v0.9.1 // indirect
	gopkg.in/square/go-jose.v2 v2.6.0 // indirect
	gopkg.in/tomb.v1 v1.0.0-20141024135613-dd632973f1e7 // indirect
	gopkg.in/yaml.v3 v3.0.1 // indirect
	k8s.io/klog/v2 v2.100.1 // indirect
	k8s.io/kube-openapi v0.0.0-20230717233707-2695361300d9 // indirect
	k8s.io/utils v0.0.0-20230406110748-d93618cff8a2 // indirect
	sigs.k8s.io/json v0.0.0-20221116044647-bc3834ca7abd // indirect
	sigs.k8s.io/structured-merge-diff/v4 v4.2.3 // indirect
	sigs.k8s.io/yaml v1.3.0 // indirect
)<|MERGE_RESOLUTION|>--- conflicted
+++ resolved
@@ -86,13 +86,8 @@
 	golang.org/x/net v0.15.0
 	golang.org/x/sync v0.3.0
 	golang.org/x/sys v0.12.0
-<<<<<<< HEAD
-	golang.org/x/tools v0.9.3 // indirect
-	google.golang.org/grpc v1.58.1
-=======
 	golang.org/x/tools v0.12.0 // indirect
 	google.golang.org/grpc v1.58.2
->>>>>>> d71e5343
 	gopkg.in/go-playground/validator.v9 v9.31.0
 	gopkg.in/yaml.v2 v2.4.0
 	k8s.io/api v0.28.2
