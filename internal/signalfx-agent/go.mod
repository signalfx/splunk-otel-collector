--- conflicted
+++ resolved
@@ -56,13 +56,8 @@
 	github.com/snowflakedb/gosnowflake v1.11.2
 	github.com/stretchr/testify v1.9.0
 	github.com/ulule/deepcopier v0.0.0-20171107155558-ca99b135e50f
-<<<<<<< HEAD
-	github.com/vmware/govmomi v0.43.0
+	github.com/vmware/govmomi v0.44.1
 	golang.org/x/net v0.30.0 // indirect
-=======
-	github.com/vmware/govmomi v0.44.1
-	golang.org/x/net v0.29.0 // indirect
->>>>>>> b2fd0575
 	golang.org/x/sync v0.8.0
 	golang.org/x/sys v0.26.0
 	golang.org/x/tools v0.24.0 // indirect
@@ -223,11 +218,7 @@
 	golang.org/x/exp v0.0.0-20240719175910-8a7402abbf56 // indirect
 	golang.org/x/mod v0.20.0 // indirect
 	golang.org/x/oauth2 v0.23.0 // indirect
-<<<<<<< HEAD
 	golang.org/x/term v0.25.0 // indirect
-=======
-	golang.org/x/term v0.24.0 // indirect
->>>>>>> b2fd0575
 	golang.org/x/text v0.19.0 // indirect
 	golang.org/x/time v0.5.0 // indirect
 	golang.org/x/xerrors v0.0.0-20231012003039-104605ab7028 // indirect
