﻿$ErrorActionPreference = 'Stop'; # stop on all errors
$toolsDir = "$(Split-Path -parent $MyInvocation.MyCommand.Definition)"
. $toolsDir\common.ps1

write-host "Checking configuration parameters ..."
$pp = Get-PackageParameters

[bool]$WITH_FLUENTD = $FALSE
[bool]$SkipFluentd = $FALSE

$MODE = $pp['MODE']

if ($MODE -and ($MODE -ne "agent") -and ($MODE -ne "gateway")) {
    throw "Invalid value of MODE option is specified. Collector service can only run in agent or gateway mode."
}

if ($pp['WITH_FLUENTD']) {
    if (($pp['WITH_FLUENTD'] -eq "true") -or ($pp['WITH_FLUENTD'] -eq "false")){
        try {
            $WITH_FLUENTD = [System.Convert]::ToBoolean($pp['WITH_FLUENTD']) 
        } catch [FormatException] {
            $WITH_FLUENTD = $FALSE
        }
    }
    else {
        throw "Invalid value of WITH_FLUENTD option is specified. Possible values are true and false."
    }
}

if ($WITH_FLUENTD) {
    # check execution policy
    Write-Host 'Checking execution policy'
    check_policy
}

# Read splunk-otel-collector environment variables.
$env_vars = @{}
$env_var_names = @(
    "SPLUNK_ACCESS_TOKEN",
    "SPLUNK_REALM",
    "SPLUNK_INGEST_URL",
    "SPLUNK_API_URL",
    "SPLUNK_HEC_TOKEN",
    "SPLUNK_HEC_URL",
    "SPLUNK_MEMORY_TOTAL_MIB",
    "SPLUNK_BUNDLE_DIR",
    "SPLUNK_LISTEN_INTERFACE"
)

$upgraded_from_version_with_machine_wide_env_vars = $false

Write-Host "Checking for previous installation..."
# First check if any previous version of the collector is installed.
$installed_collector = Get-ItemProperty "HKLM:\Software\Microsoft\Windows\CurrentVersion\Uninstall\*" -ErrorAction SilentlyContinue |
    Where-Object { $_.DisplayName -eq "Splunk OpenTelemetry Collector" }
if ($installed_collector) {
    # The package is already present, so this is an upgrade.
    Write-Host "Found a previous installation..."
    $installed_version = [Version]$installed_collector.DisplayVersion # Version for chocolatey doesn't include the prefilx 'v', this conversion is fine.
    $last_version_with_machine_env_vars = [Version]"0.92.0.0"
    if ($installed_version -le $last_version_with_machine_env_vars) {
        $upgraded_from_version_with_machine_wide_env_vars = $true
        Write-Host "Getting machine wide environment variables..."
        foreach ($name in $env_var_names) {
            $value = [Environment]::GetEnvironmentVariable($name, "Machine")
            if ($value) {
                $env_vars[$name] = "$value"
            }
        }
    }
}

$reg_path = Join-Path "HKLM:\SYSTEM\CurrentControlSet\Services" $service_name
if (Test-Path $reg_path) {
    Write-Host "Service registry entry key found: $reg_path"
    $previous_environment = Get-ItemPropertyValue $reg_path -Name "Environment" -ErrorAction SilentlyContinue
    if ($previous_environment) {
        Write-Host "Found previous environment variables for the $service_name service."
        foreach ($entry in $previous_environment) {
            $k, $v = $entry.Split("=", 2)
            if ($k -and $k -Match "^[0-9A-Za-z_]+$" -and $v) {
                # If the name is like a bash variable name, it is safe to pass them to the MSI even if
                # they are not in the list of MSI properties. They will be just ignored by the MSI.
                $env_vars[$k] = $v.Replace('"', '""') # Escape double quotes for MSI properties.
            }
        }
    }
}

# Use default values if package parameters not set
Write-Host "Setting default values for missing parameters..."
$access_token = $pp["SPLUNK_ACCESS_TOKEN"]
if ($access_token) {
    $env_vars["SPLUNK_ACCESS_TOKEN"] = "$access_token" # Env. var values are always strings
} elseif (!$env_vars["SPLUNK_ACCESS_TOKEN"]) {
    write-host "The SPLUNK_ACCESS_TOKEN parameter is not specified."
}

set_env_var_value_from_package_params $env_vars $pp "SPLUNK_REALM" "us0"
$realm = $env_vars["SPLUNK_REALM"] # Cache the realm since it is used to build various default values.

set_env_var_value_from_package_params $env_vars $pp "SPLUNK_INGEST_URL"         "https://ingest.$realm.signalfx.com"
set_env_var_value_from_package_params $env_vars $pp "SPLUNK_API_URL"            "https://api.$realm.signalfx.com"
set_env_var_value_from_package_params $env_vars $pp "SPLUNK_HEC_TOKEN"          $env_vars["SPLUNK_ACCESS_TOKEN"]
set_env_var_value_from_package_params $env_vars $pp "SPLUNK_HEC_URL"            "https://ingest.$realm.signalfx.com/v1/log"
<<<<<<< HEAD
set_env_var_value_from_package_params $env_vars $pp "SPLUNK_TRACE_URL"          "https://ingest.$realm.signalfx.com/v2/trace/otlp"
=======
>>>>>>> c5aed629
set_env_var_value_from_package_params $env_vars $pp "SPLUNK_MEMORY_TOTAL_MIB"   "512"
set_env_var_value_from_package_params $env_vars $pp "SPLUNK_BUNDLE_DIR"         "$installation_path\agent-bundle"

# stop orphaned service or when upgrading from bundle installation
if (Get-Service -Name $service_name -ErrorAction SilentlyContinue) {
    stop_service -name $service_name
}

# remove orphaned registry entries or when upgrading from bundle installation
try {
    remove_otel_registry_entries
} catch {
    write-host "$_"
}

if ($upgraded_from_version_with_machine_wide_env_vars) {
    # Remove the machine-wide environment variables that were set by previous versions of the collector.
    foreach ($name in $env_var_names) {
        [Environment]::SetEnvironmentVariable($name, $null, "Machine")
    }
}

if ($installed_collector) {
    # If upgrading from a previous version, we need to remove the previous version because prior to 0.95.0
    # the collector was installed for the user and not the machine, so remove any previous version.
    $uninstallArgs = @{
        packageName    = $env:ChocolateyPackageName
        softwareName   = $env:ChocolateyPackageTitle
        file           = '' # This is an MSI package, so the file is not needed.
        fileType       = 'MSI'
        silentArgs     = "$($installed_collector.PSChildName) /qn /norestart"
        validExitCodes = @(0)
    }

    Write-Host "Uninstalling previous version of the collector..."
    Uninstall-ChocolateyPackage @uninstallArgs
}

$packageArgs = @{
    packageName    = $env:ChocolateyPackageName
    fileType       = 'msi'
    file           = Join-Path "$toolsDir" "MSI_NAME"  # replaced at build time
    softwareName   = $env:ChocolateyPackageTitle
    checksum64     = "MSI_HASH"  # replaced at build time
    checksumType64 = 'sha256'
    silentArgs     = "/qn /norestart /l*v `"$($env:TEMP)\$($packageName).$($env:chocolateyPackageVersion).MsiInstall.log`" INSTALLDIR=`"$($installation_path)`""
    validExitCodes = @(0)
}

$msi_properties_args = ""
foreach ($entry in $env_vars.GetEnumerator()) {
    $msi_properties_args += " $($entry.Key)=`"$($entry.Value)`""
}

if ($MODE) {
    $msi_properties_args += " SPLUNK_SETUP_COLLECTOR_MODE=`"$MODE`""
}
$packageArgs["silentArgs"] += $msi_properties_args

try {
    Install-ChocolateyInstallPackage @packageArgs
} finally {
    # Add any custom entries back to the reg key
    if ($previous_environment) {
        # Preserve any environment variables that were set by the MSI installer, but add any other custom entries.
        $svc_env_after_install = Get-ItemPropertyValue -Path $reg_path -Name "Environment"
        $merged_environment = merge_multistring_env $svc_env_after_install $previous_environment
        $merged_environment = $merged_environment | Sort-Object -Unique
        Set-ItemProperty -Path $reg_path -Name "Environment" -Value $merged_environment -Type MultiString
    }
}

# Install and configure fluentd to forward log events to the collector.
if ($WITH_FLUENTD) {
    # Skip installation of fluentd if already installed
    if ((Get-Service -Name $fluentd_service_name -ErrorAction SilentlyContinue) -OR (Test-Path -Path "$fluentd_base_dir\bin\fluentd")) {
        $SkipFluentd = $TRUE
        Write-Host "The $fluentd_service_name service is already installed. Skipping fluentd installation."
    } else {
        . $toolsDir\fluentd.ps1
    }
}

# Try starting the service(s) only after all components were successfully installed and SPLUNK_ACCESS_TOKEN was found.
if (!$env_vars["SPLUNK_ACCESS_TOKEN"]) {
    write-host ""
    write-host "*NOTICE*: SPLUNK_ACCESS_TOKEN was not specified as an installation parameter and not found in the Windows Registry."
    write-host "This is required for the default configuration to reach Splunk Observability Cloud and can be configured with:"
    write-host '  PS> $values = Get-ItemProperty -Path "HKLM:\SYSTEM\CurrentControlSet\Services\splunk-otel-collector" -Name "Environment" | Select-Object -ExpandProperty Environment'
    write-host '  PS> $values += "SPLUNK_ACCESS_TOKEN=<your_access_token>"'
    write-host '  PS> Set-ItemProperty -Path "HKLM:\SYSTEM\CurrentControlSet\Services\splunk-otel-collector" -Name $propertyName -Value $values -Type MultiString'
    write-host "before starting the $service_name service with:"
    write-host "  PS> Start-Service -Name `"${service_name}`""
    if ($WITH_FLUENTD) {
        write-host "Then restart the fluentd service to ensure collected log events are forwarded to the $service_name service with:"
        write-host "  PS> Stop-Service -Name `"${fluentd_service_name}`""
        write-host "  PS> Start-Service -Name `"${fluentd_service_name}`""
    }
    write-host ""
} else {
    try {
        write-host "Starting $service_name service..."
        start_service -name "$service_name" -config_path "$config_path"
        write-host "- Started"
        if ($WITH_FLUENTD -and !$SkipFluentd) {
            # The fluentd service is automatically started after msi installation.
            # Wait for it to be running before trying to restart it with our custom config.
            Write-Host "Restarting $fluentd_service_name service..."
            start_service -name "$fluentd_service_name"
            stop_service -name "$fluentd_service_name"
            start_service -name "$fluentd_service_name" -config_path "$fluentd_config_path"
            Write-Host "- Started"
        }
        write-host ""
    } catch {
        $err = $_.Exception.Message
        # Don't fail if all components were installed successfully but service(s) fail to start.
        # Otherwise, chocolatey may leave the system in a weird state.
        Write-Warning "Installation completed, but one or more services failed to start:"
        Write-Warning "$err"
        continue
    }
}<|MERGE_RESOLUTION|>--- conflicted
+++ resolved
@@ -103,10 +103,6 @@
 set_env_var_value_from_package_params $env_vars $pp "SPLUNK_API_URL"            "https://api.$realm.signalfx.com"
 set_env_var_value_from_package_params $env_vars $pp "SPLUNK_HEC_TOKEN"          $env_vars["SPLUNK_ACCESS_TOKEN"]
 set_env_var_value_from_package_params $env_vars $pp "SPLUNK_HEC_URL"            "https://ingest.$realm.signalfx.com/v1/log"
-<<<<<<< HEAD
-set_env_var_value_from_package_params $env_vars $pp "SPLUNK_TRACE_URL"          "https://ingest.$realm.signalfx.com/v2/trace/otlp"
-=======
->>>>>>> c5aed629
 set_env_var_value_from_package_params $env_vars $pp "SPLUNK_MEMORY_TOTAL_MIB"   "512"
 set_env_var_value_from_package_params $env_vars $pp "SPLUNK_BUNDLE_DIR"         "$installation_path\agent-bundle"
 
