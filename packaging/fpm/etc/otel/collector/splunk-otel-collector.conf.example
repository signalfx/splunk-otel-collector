--- conflicted
+++ resolved
@@ -35,12 +35,6 @@
 # Splunk ingest endpoint URL.
 SPLUNK_INGEST_URL=https://ingest.us0.signalfx.com
 
-<<<<<<< HEAD
-# Splunk trace endpoint URL.
-SPLUNK_TRACE_URL=https://ingest.us0.signalfx.com/v2/trace/otlp
-
-=======
->>>>>>> c5aed629
 # Splunk HEC endpoint URL, if forwarding to Splunk Observability Cloud
 SPLUNK_HEC_URL=https://ingest.us0.signalfx.com/v1/log
 # If you're forwarding to a Splunk Enterprise instance running on example.com, with HEC at port 8088:
