# Copyright Splunk Inc.
#
# Licensed under the Apache License, Version 2.0 (the "License");
# you may not use this file except in compliance with the License.
# You may obtain a copy of the License at
#
#     http://www.apache.org/licenses/LICENSE-2.0
#
# Unless required by applicable law or agreed to in writing, software
# distributed under the License is distributed on an "AS IS" BASIS,
# WITHOUT WARRANTIES OR CONDITIONS OF ANY KIND, either express or implied.
# See the License for the specific language governing permissions and
# limitations under the License.

import glob
import os
import re
import shutil
import string
import sys
import tempfile

from pathlib import Path

import psutil
import pytest

from tests.helpers.util import (
    copy_file_into_container,
    run_container_cmd,
    run_distro_container,
    service_is_running,
    verify_package_version,
    wait_for,
    REPO_DIR,
    SERVICE_NAME,
    SERVICE_OWNER,
)

if sys.platform == "win32":
    from tests.helpers.win_utils import has_choco, run_win_command, get_registry_value

IMAGES_DIR = Path(__file__).parent.resolve() / "images"
DEB_DISTROS = [df.split(".")[-1] for df in glob.glob(str(IMAGES_DIR / "deb" / "Dockerfile.*"))]
RPM_DISTROS = [df.split(".")[-1] for df in glob.glob(str(IMAGES_DIR / "rpm" / "Dockerfile.*"))]
CONFIG_DIR = "/etc/otel/collector"
SPLUNK_ENV_PATH = f"{CONFIG_DIR}/splunk-otel-collector.conf"
SPLUNK_ACCESS_TOKEN = "testing123"
SPLUNK_REALM = "test"
SPLUNK_INGEST_URL = f"https://ingest.{SPLUNK_REALM}.signalfx.com"
SPLUNK_API_URL = f"https://api.{SPLUNK_REALM}.signalfx.com"
PUPPET_RELEASE = os.environ.get("PUPPET_RELEASE", "6,7").split(",")
LIBSPLUNK_PATH = "/usr/lib/splunk-instrumentation/libsplunk.so"
JAVA_AGENT_PATH = "/usr/lib/splunk-instrumentation/splunk-otel-javaagent.jar"
INSTRUMENTATION_CONFIG_PATH = "/usr/lib/splunk-instrumentation/instrumentation.conf"
SYSTEMD_CONFIG_PATH = "/usr/lib/systemd/system.conf.d/00-splunk-otel-auto-instrumentation.conf"
JAVA_CONFIG_PATH = "/etc/splunk/zeroconfig/java.conf"
NODE_CONFIG_PATH = "/etc/splunk/zeroconfig/node.conf"
DOTNET_CONFIG_PATH = "/etc/splunk/zeroconfig/dotnet.conf"
NODE_PREFIX = "/usr/lib/splunk-instrumentation/splunk-otel-js"
NODE_OPTIONS = f"-r {NODE_PREFIX}/node_modules/@splunk/otel/instrument"
DOTNET_HOME = "/usr/lib/splunk-instrumentation/splunk-otel-dotnet"
DOTNET_AGENT_PATH = f"{DOTNET_HOME}/linux-x64/OpenTelemetry.AutoInstrumentation.Native.so"
DOTNET_VARS = {
    "CORECLR_ENABLE_PROFILING": "1",
    "CORECLR_PROFILER": "{918728DD-259F-4A6A-AC2B-B85E1B658318}",
    "CORECLR_PROFILER_PATH": DOTNET_AGENT_PATH,
    "DOTNET_ADDITIONAL_DEPS": f"{DOTNET_HOME}/AdditionalDeps",
    "DOTNET_SHARED_STORE": f"{DOTNET_HOME}/store",
    "DOTNET_STARTUP_HOOKS": f"{DOTNET_HOME}/net/OpenTelemetry.AutoInstrumentation.StartupHook.dll",
    "OTEL_DOTNET_AUTO_HOME": DOTNET_HOME,
    "OTEL_DOTNET_AUTO_PLUGINS":
        "Splunk.OpenTelemetry.AutoInstrumentation.Plugin,Splunk.OpenTelemetry.AutoInstrumentation",
}


def run_puppet_apply(container, config):
    with tempfile.NamedTemporaryFile(mode="w+") as fd:
        print(config)
        fd.write(config)
        fd.flush()
        copy_file_into_container(container, fd.name, "/root/test.pp")

    code, output = container.exec_run("puppet apply --detailed-exitcodes /root/test.pp")
    print(output.decode("utf-8"))

    # https://www.puppet.com/docs/puppet/8/man/apply.html#options
    # 2: The run succeeded, and some resources were changed.
    assert code == 2, f"puppet apply exited with code {str(code)}"


def container_file_exists(container, path):
    return container.exec_run(f"test -f {path}").exit_code == 0


def verify_config_file(container, path, key, value=None, exists=True):
    if exists:
        assert container_file_exists(container, path), f"{path} does not exist"
    elif not container_file_exists(container, path):
        return True

    code, output = container.exec_run(f"cat {path}")
    config = output.decode("utf-8")
    assert code == 0, f"failed to get file content from {path}:\n{config}"

    line = key if value is None else f"{key}={value}"
    if path == SYSTEMD_CONFIG_PATH:
        line = f"DefaultEnvironment=\"{line}\""

    match = re.search(f"^{line}$", config, re.MULTILINE)

    if exists:
        assert match, f"'{line}' not found in {path}:\n{config}"
    else:
        assert not match, f"'{line}' found in {path}:\n{config}"


def verify_env_file(container, api_url=SPLUNK_API_URL, ingest_url=SPLUNK_INGEST_URL, hec_token=SPLUNK_ACCESS_TOKEN):
    verify_config_file(container, SPLUNK_ENV_PATH, "SPLUNK_ACCESS_TOKEN", SPLUNK_ACCESS_TOKEN)
    verify_config_file(container, SPLUNK_ENV_PATH, "SPLUNK_API_URL", api_url)
    verify_config_file(container, SPLUNK_ENV_PATH, "SPLUNK_HEC_TOKEN", hec_token)
    verify_config_file(container, SPLUNK_ENV_PATH, "SPLUNK_HEC_URL", f"{ingest_url}/v1/log")
    verify_config_file(container, SPLUNK_ENV_PATH, "SPLUNK_INGEST_URL", ingest_url)
    verify_config_file(container, SPLUNK_ENV_PATH, "SPLUNK_REALM", SPLUNK_REALM)
<<<<<<< HEAD
    verify_config_file(container, SPLUNK_ENV_PATH, "SPLUNK_TRACE_URL", f"{ingest_url}/v2/trace/otlp")
=======
>>>>>>> c5aed629


def skip_if_necessary(distro, puppet_release):
    if distro in ("debian-stretch", "ubuntu-xenial") and int(puppet_release) >= 8:
        pytest.skip(f"Puppet {puppet_release} not supported for {distro}")


def node_package_installed(container):
    cmd = "npm ls --global=false @splunk/otel"
    print(f"Running '{cmd}' in {NODE_PREFIX}:")
    rc, output = container.exec_run(cmd, workdir=NODE_PREFIX)
    print(output.decode("utf-8"))
    return rc == 0


def verify_dotnet_config(container, path, exists=True):
    for key, val in DOTNET_VARS.items():
        val = val if exists else ".*"
        verify_config_file(container, path, key, val, exists=exists)


DEFAULT_CONFIG = f"""
class {{ splunk_otel_collector:
    splunk_access_token => '{SPLUNK_ACCESS_TOKEN}',
    splunk_realm => '{SPLUNK_REALM}',
}}
"""


@pytest.mark.puppet
@pytest.mark.parametrize(
    "distro",
    [pytest.param(distro, marks=pytest.mark.deb) for distro in DEB_DISTROS]
    + [pytest.param(distro, marks=pytest.mark.rpm) for distro in RPM_DISTROS],
)
@pytest.mark.parametrize("puppet_release", PUPPET_RELEASE)
def test_puppet_default(distro, puppet_release):
    skip_if_necessary(distro, puppet_release)

    if distro in DEB_DISTROS:
        dockerfile = IMAGES_DIR / "deb" / f"Dockerfile.{distro}"
    else:
        dockerfile = IMAGES_DIR / "rpm" / f"Dockerfile.{distro}"

    buildargs = {"PUPPET_RELEASE": puppet_release}
    with run_distro_container(distro, dockerfile=dockerfile, path=REPO_DIR, buildargs=buildargs) as container:
        try:
            run_puppet_apply(container, DEFAULT_CONFIG)
            verify_env_file(container)
            verify_config_file(container, SPLUNK_ENV_PATH, "SPLUNK_LISTEN_INTERFACE", ".*", exists=False)
            assert wait_for(lambda: service_is_running(container))
        finally:
            run_container_cmd(container, f"journalctl -u {SERVICE_NAME} --no-pager")


CUSTOM_VARS_CONFIG = string.Template(
    f"""
class {{ splunk_otel_collector:
    splunk_access_token => '{SPLUNK_ACCESS_TOKEN}',
    splunk_realm => '{SPLUNK_REALM}',
    splunk_api_url => '$api_url',
    splunk_ingest_url => '$ingest_url',
    splunk_hec_token => 'fake-hec-token',
    splunk_listen_interface => '0.0.0.0',
    collector_version => '$version',
    with_fluentd => true,
    collector_additional_env_vars => {{ 'MY_CUSTOM_VAR1' => 'value1', 'MY_CUSTOM_VAR2' => 'value2' }},
}}
"""
)


@pytest.mark.puppet
@pytest.mark.parametrize(
    "distro",
    [pytest.param(distro, marks=pytest.mark.deb) for distro in DEB_DISTROS]
    + [pytest.param(distro, marks=pytest.mark.rpm) for distro in RPM_DISTROS],
)
@pytest.mark.parametrize("puppet_release", PUPPET_RELEASE)
def test_puppet_with_custom_vars(distro, puppet_release):
    skip_if_necessary(distro, puppet_release)

    if distro in DEB_DISTROS:
        dockerfile = IMAGES_DIR / "deb" / f"Dockerfile.{distro}"
    else:
        dockerfile = IMAGES_DIR / "rpm" / f"Dockerfile.{distro}"

    buildargs = {"PUPPET_RELEASE": puppet_release}
    with run_distro_container(distro, dockerfile=dockerfile, path=REPO_DIR, buildargs=buildargs) as container:
        try:
            api_url = "https://fake-splunk-api.com"
            ingest_url = "https://fake-splunk-ingest.com"
            config = CUSTOM_VARS_CONFIG.substitute(api_url=api_url, ingest_url=ingest_url, version="0.86.0")
            run_puppet_apply(container, config)
            verify_package_version(container, "splunk-otel-collector", "0.86.0")
            verify_env_file(container, api_url, ingest_url, "fake-hec-token")
            verify_config_file(container, SPLUNK_ENV_PATH, "SPLUNK_LISTEN_INTERFACE", "0.0.0.0")
            verify_config_file(container, SPLUNK_ENV_PATH, "MY_CUSTOM_VAR1", "value1")
            verify_config_file(container, SPLUNK_ENV_PATH, "MY_CUSTOM_VAR2", "value2")
            assert wait_for(lambda: service_is_running(container))
            if "opensuse" not in distro and distro != "amazonlinux-2023":
                assert container.exec_run("systemctl status td-agent").exit_code == 0
        finally:
            run_container_cmd(container, f"journalctl -u {SERVICE_NAME} --no-pager")
            if "opensuse" not in distro and distro != "amazonlinux-2023":
                run_container_cmd(container, "journalctl -u td-agent --no-pager")
                if container.exec_run("test -f /var/log/td-agent/td-agent.log").exit_code == 0:
                    run_container_cmd(container, "cat /var/log/td-agent/td-agent.log")


DEFAULT_INSTRUMENTATION_CONFIG = string.Template(
    f"""
class {{ splunk_otel_collector:
    splunk_access_token => '{SPLUNK_ACCESS_TOKEN}',
    splunk_realm => '{SPLUNK_REALM}',
    with_auto_instrumentation => true,
    auto_instrumentation_version => '$version',
    auto_instrumentation_systemd => $with_systemd,
}}
"""
)


@pytest.mark.puppet
@pytest.mark.instrumentation
@pytest.mark.parametrize(
    "distro",
    [pytest.param(distro, marks=pytest.mark.deb) for distro in DEB_DISTROS]
    + [pytest.param(distro, marks=pytest.mark.rpm) for distro in RPM_DISTROS],
)
@pytest.mark.parametrize("puppet_release", PUPPET_RELEASE)
@pytest.mark.parametrize("version", ["0.86.0", "latest"])
@pytest.mark.parametrize("with_systemd", ["true", "false"])
def test_puppet_with_default_instrumentation(distro, puppet_release, version, with_systemd):
    skip_if_necessary(distro, puppet_release)

    if distro in DEB_DISTROS:
        dockerfile = IMAGES_DIR / "deb" / f"Dockerfile.{distro}"
    else:
        dockerfile = IMAGES_DIR / "rpm" / f"Dockerfile.{distro}"

    buildargs = {"PUPPET_RELEASE": puppet_release}
    with run_distro_container(distro, dockerfile=dockerfile, path=REPO_DIR, buildargs=buildargs) as container:
        config = DEFAULT_INSTRUMENTATION_CONFIG.substitute(version=version, with_systemd=with_systemd)
        run_puppet_apply(container, config)
        verify_env_file(container)
        assert wait_for(lambda: service_is_running(container))
        assert container.exec_run("systemctl status td-agent").exit_code != 0
        resource_attributes = r"splunk.zc.method=splunk-otel-auto-instrumentation-.*"
        if with_systemd == "true":
            resource_attributes = rf"{resource_attributes}-systemd"
            verify_config_file(container, "/etc/ld.so.preload", LIBSPLUNK_PATH, exists=False)
        else:
            verify_config_file(container, "/etc/ld.so.preload", LIBSPLUNK_PATH)
            assert not container_file_exists(container, SYSTEMD_CONFIG_PATH)

        if version == "latest":
            assert node_package_installed(container)

        if with_systemd == "true":
            for config_path in [JAVA_CONFIG_PATH, NODE_CONFIG_PATH, DOTNET_CONFIG_PATH, INSTRUMENTATION_CONFIG_PATH]:
                assert not container_file_exists(container, config_path)
            verify_config_file(container, SYSTEMD_CONFIG_PATH, "JAVA_TOOL_OPTIONS", rf"-javaagent:{JAVA_AGENT_PATH}")
            verify_config_file(container, SYSTEMD_CONFIG_PATH, "OTEL_RESOURCE_ATTRIBUTES", resource_attributes)
            verify_config_file(container, SYSTEMD_CONFIG_PATH, "OTEL_SERVICE_NAME", ".*", exists=False)
            verify_config_file(container, SYSTEMD_CONFIG_PATH, "SPLUNK_PROFILER_ENABLED", "false")
            verify_config_file(container, SYSTEMD_CONFIG_PATH, "SPLUNK_PROFILER_MEMORY_ENABLED", "false")
            verify_config_file(container, SYSTEMD_CONFIG_PATH, "SPLUNK_METRICS_ENABLED", "false")
            verify_config_file(container, SYSTEMD_CONFIG_PATH, "OTEL_EXPORTER_OTLP_ENDPOINT", ".*", exists=False)
            verify_config_file(container, SYSTEMD_CONFIG_PATH, "OTEL_EXPORTER_OTLP_PROTOCOL", ".*", exists=False)
            verify_config_file(container, SYSTEMD_CONFIG_PATH, "OTEL_METRICS_EXPORTER", ".*", exists=False)
            verify_config_file(container, SYSTEMD_CONFIG_PATH, "OTEL_LOGS_EXPORTER", ".*", exists=False)
            if version == "latest":
                verify_config_file(container, SYSTEMD_CONFIG_PATH, "NODE_OPTIONS", NODE_OPTIONS)
                verify_dotnet_config(container, SYSTEMD_CONFIG_PATH)
            else:
                verify_config_file(container, SYSTEMD_CONFIG_PATH, "NODE_OPTIONS", ".*", exists=False)
                verify_dotnet_config(container, SYSTEMD_CONFIG_PATH, exists=False)
        elif version == "latest":
            assert not container_file_exists(container, SYSTEMD_CONFIG_PATH)
            verify_config_file(container, JAVA_CONFIG_PATH, "JAVA_TOOL_OPTIONS", rf"-javaagent:{JAVA_AGENT_PATH}")
            verify_config_file(container, NODE_CONFIG_PATH, "NODE_OPTIONS", NODE_OPTIONS)
            verify_dotnet_config(container, DOTNET_CONFIG_PATH)
            for config_path in [JAVA_CONFIG_PATH, NODE_CONFIG_PATH, DOTNET_CONFIG_PATH]:
                verify_config_file(container, config_path, "OTEL_RESOURCE_ATTRIBUTES", resource_attributes)
                verify_config_file(container, config_path, "OTEL_SERVICE_NAME", ".*", exists=False)
                verify_config_file(container, config_path, "SPLUNK_PROFILER_ENABLED", "false")
                verify_config_file(container, config_path, "SPLUNK_PROFILER_MEMORY_ENABLED", "false")
                verify_config_file(container, config_path, "SPLUNK_METRICS_ENABLED", "false")
                verify_config_file(container, config_path, "OTEL_EXPORTER_OTLP_ENDPOINT", ".*", exists=False)
                verify_config_file(container, config_path, "OTEL_EXPORTER_OTLP_PROTOCOL", ".*", exists=False)
                verify_config_file(container, config_path, "OTEL_METRICS_EXPORTER", ".*", exists=False)
                verify_config_file(container, config_path, "OTEL_LOGS_EXPORTER", ".*", exists=False)
        else:
            for config_path in [JAVA_CONFIG_PATH, NODE_CONFIG_PATH, DOTNET_CONFIG_PATH, SYSTEMD_CONFIG_PATH]:
                assert not container_file_exists(container, config_path)
            config_path = INSTRUMENTATION_CONFIG_PATH
            verify_package_version(container, "splunk-otel-auto-instrumentation", version)
            verify_config_file(container, config_path, "java_agent_jar", JAVA_AGENT_PATH)
            verify_config_file(container, config_path, "resource_attributes", resource_attributes)
            verify_config_file(container, config_path, "service_name", ".*", exists=False)
            verify_config_file(container, config_path, "generate_service_name", "true")
            verify_config_file(container, config_path, "disable_telemetry", "false")
            verify_config_file(container, config_path, "enable_profiler", "false")
            verify_config_file(container, config_path, "enable_profiler_memory", "false")
            verify_config_file(container, config_path, "enable_metrics", "false")


CUSTOM_INSTRUMENTATION_CONFIG = string.Template(
    f"""
class {{ splunk_otel_collector:
    splunk_access_token => '{SPLUNK_ACCESS_TOKEN}',
    splunk_realm => '{SPLUNK_REALM}',
    with_auto_instrumentation => true,
    auto_instrumentation_version => '$version',
    auto_instrumentation_systemd => $with_systemd,
    auto_instrumentation_ld_so_preload => '# my extra library',
    auto_instrumentation_resource_attributes => 'deployment.environment=test',
    auto_instrumentation_generate_service_name => false,
    auto_instrumentation_disable_telemetry => true,
    auto_instrumentation_service_name => 'test',
    auto_instrumentation_enable_profiler => true,
    auto_instrumentation_enable_profiler_memory => true,
    auto_instrumentation_enable_metrics => true,
    auto_instrumentation_otlp_endpoint => 'http://0.0.0.0:4317',
    auto_instrumentation_otlp_endpoint_protocol => 'grpc',
    auto_instrumentation_metrics_exporter => 'none',
    auto_instrumentation_logs_exporter => 'none',
}}
"""
)


@pytest.mark.puppet
@pytest.mark.instrumentation
@pytest.mark.parametrize(
    "distro",
    [pytest.param(distro, marks=pytest.mark.deb) for distro in DEB_DISTROS]
    + [pytest.param(distro, marks=pytest.mark.rpm) for distro in RPM_DISTROS],
)
@pytest.mark.parametrize("puppet_release", PUPPET_RELEASE)
@pytest.mark.parametrize("version", ["0.86.0", "latest"])
@pytest.mark.parametrize("with_systemd", ["true", "false"])
def test_puppet_with_custom_instrumentation(distro, puppet_release, version, with_systemd):
    skip_if_necessary(distro, puppet_release)

    if distro in DEB_DISTROS:
        dockerfile = IMAGES_DIR / "deb" / f"Dockerfile.{distro}"
    else:
        dockerfile = IMAGES_DIR / "rpm" / f"Dockerfile.{distro}"

    buildargs = {"PUPPET_RELEASE": puppet_release}
    with run_distro_container(distro, dockerfile=dockerfile, path=REPO_DIR, buildargs=buildargs) as container:
        config = CUSTOM_INSTRUMENTATION_CONFIG.substitute(version=version, with_systemd=with_systemd)
        run_puppet_apply(container, config)
        verify_env_file(container)
        assert wait_for(lambda: service_is_running(container))
        assert container.exec_run("systemctl status td-agent").exit_code != 0
        resource_attributes = r"splunk.zc.method=splunk-otel-auto-instrumentation-.*"
        if with_systemd == "true":
            resource_attributes = rf"{resource_attributes}-systemd"
            verify_config_file(container, "/etc/ld.so.preload", LIBSPLUNK_PATH, exists=False)
            verify_config_file(container, "/etc/ld.so.preload", r"# my extra library")
        else:
            verify_config_file(container, "/etc/ld.so.preload", LIBSPLUNK_PATH)
            verify_config_file(container, "/etc/ld.so.preload", r"# my extra library")
            assert not container_file_exists(container, SYSTEMD_CONFIG_PATH)

        if version == "latest":
            assert node_package_installed(container)

        resource_attributes = rf"{resource_attributes},deployment.environment=test"
        if with_systemd == "true":
            for config_path in [JAVA_CONFIG_PATH, NODE_CONFIG_PATH, DOTNET_CONFIG_PATH, INSTRUMENTATION_CONFIG_PATH]:
                assert not container_file_exists(container, config_path)
            verify_config_file(container, SYSTEMD_CONFIG_PATH, "JAVA_TOOL_OPTIONS", rf"-javaagent:{JAVA_AGENT_PATH}")
            verify_config_file(container, SYSTEMD_CONFIG_PATH, "OTEL_RESOURCE_ATTRIBUTES", resource_attributes)
            verify_config_file(container, SYSTEMD_CONFIG_PATH, "OTEL_SERVICE_NAME", "test")
            verify_config_file(container, SYSTEMD_CONFIG_PATH, "SPLUNK_PROFILER_ENABLED", "true")
            verify_config_file(container, SYSTEMD_CONFIG_PATH, "SPLUNK_PROFILER_MEMORY_ENABLED", "true")
            verify_config_file(container, SYSTEMD_CONFIG_PATH, "SPLUNK_METRICS_ENABLED", "true")
            verify_config_file(container, SYSTEMD_CONFIG_PATH, "OTEL_EXPORTER_OTLP_ENDPOINT", r"http://0.0.0.0:4317")
            verify_config_file(container, SYSTEMD_CONFIG_PATH, "OTEL_EXPORTER_OTLP_PROTOCOL", r"grpc")
            verify_config_file(container, SYSTEMD_CONFIG_PATH, "OTEL_METRICS_EXPORTER", r"none")
            verify_config_file(container, SYSTEMD_CONFIG_PATH, "OTEL_LOGS_EXPORTER", r"none")
            if version == "latest":
                verify_config_file(container, SYSTEMD_CONFIG_PATH, "NODE_OPTIONS", NODE_OPTIONS)
                verify_dotnet_config(container, SYSTEMD_CONFIG_PATH)
            else:
                verify_config_file(container, SYSTEMD_CONFIG_PATH, "NODE_OPTIONS", ".*", exists=False)
                verify_dotnet_config(container, SYSTEMD_CONFIG_PATH, exists=False)
        elif version == "latest":
            for config_path in [SYSTEMD_CONFIG_PATH, INSTRUMENTATION_CONFIG_PATH]:
                assert not container_file_exists(container, config_path)
            verify_config_file(container, JAVA_CONFIG_PATH, "JAVA_TOOL_OPTIONS", rf"-javaagent:{JAVA_AGENT_PATH}")
            verify_config_file(container, NODE_CONFIG_PATH, "NODE_OPTIONS", NODE_OPTIONS)
            verify_dotnet_config(container, DOTNET_CONFIG_PATH)
            for config_path in [JAVA_CONFIG_PATH, NODE_CONFIG_PATH, DOTNET_CONFIG_PATH]:
                verify_config_file(container, config_path, "OTEL_RESOURCE_ATTRIBUTES", resource_attributes)
                verify_config_file(container, config_path, "OTEL_SERVICE_NAME", "test")
                verify_config_file(container, config_path, "SPLUNK_PROFILER_ENABLED", "true")
                verify_config_file(container, config_path, "SPLUNK_PROFILER_MEMORY_ENABLED", "true")
                verify_config_file(container, config_path, "SPLUNK_METRICS_ENABLED", "true")
                verify_config_file(container, config_path, "OTEL_EXPORTER_OTLP_ENDPOINT", r"http://0.0.0.0:4317")
                verify_config_file(container, config_path, "OTEL_EXPORTER_OTLP_PROTOCOL", r"grpc")
                verify_config_file(container, config_path, "OTEL_METRICS_EXPORTER", r"none")
                verify_config_file(container, config_path, "OTEL_LOGS_EXPORTER", r"none")
        else:
            for config_path in [JAVA_CONFIG_PATH, NODE_CONFIG_PATH, DOTNET_CONFIG_PATH, SYSTEMD_CONFIG_PATH]:
                assert not container_file_exists(container, config_path)
            config_path = INSTRUMENTATION_CONFIG_PATH
            verify_package_version(container, "splunk-otel-auto-instrumentation", version)
            verify_config_file(container, config_path, "java_agent_jar", JAVA_AGENT_PATH)
            verify_config_file(container, config_path, "resource_attributes", resource_attributes)
            verify_config_file(container, config_path, "service_name", "test")
            verify_config_file(container, config_path, "generate_service_name", "false")
            verify_config_file(container, config_path, "disable_telemetry", "true")
            verify_config_file(container, config_path, "enable_profiler", "true")
            verify_config_file(container, config_path, "enable_profiler_memory", "true")
            verify_config_file(container, config_path, "enable_metrics", "true")


WIN_PUPPET_RELEASE = os.environ.get("PUPPET_RELEASE", "latest")
WIN_PUPPET_BIN_DIR = r"C:\Program Files\Puppet Labs\Puppet\bin"
WIN_PUPPET_MODULE_SRC_DIR = os.path.join(REPO_DIR, "deployments", "puppet")
WIN_PUPPET_MODULE_DEST_DIR = r"C:\ProgramData\PuppetLabs\code\environments\production\modules\splunk_otel_collector"
WIN_INSTALL_DIR = r"C:\Program Files\Splunk\OpenTelemetry Collector"
WIN_CONFIG_PATH = r"C:\ProgramData\Splunk\OpenTelemetry Collector\agent_config.yaml"

WIN_COLLECTOR_VERSION = os.environ.get("WIN_COLLECTOR_VERSION", "123.456.789") # Windows require a pre-defined version, use an inexistent version to force a test failure 

def run_win_puppet_setup(puppet_release):
    assert has_choco(), "choco not installed!"
    if puppet_release == "latest":
        run_win_command(f"choco upgrade -y -f puppet-agent")
    else:
        run_win_command(f"choco upgrade -y -f puppet-agent --version {puppet_release}")
    if WIN_PUPPET_BIN_DIR not in os.environ.get("PATH"):
        os.environ["PATH"] = WIN_PUPPET_BIN_DIR + ";" + os.environ.get("PATH")
    if os.path.isdir(WIN_PUPPET_MODULE_DEST_DIR):
        shutil.rmtree(WIN_PUPPET_MODULE_DEST_DIR)
    shutil.copytree(WIN_PUPPET_MODULE_SRC_DIR, WIN_PUPPET_MODULE_DEST_DIR)
    run_win_command("puppet module install puppet-archive")
    run_win_command("puppet module install puppetlabs-powershell")
    run_win_command("puppet module install puppetlabs-registry")


def run_win_puppet_agent(config):
    with tempfile.TemporaryDirectory() as tmpdir:
        manifest_path = os.path.join(tmpdir, "agent.pp")
        print(config)
        with open(manifest_path, "w+", encoding="utf-8") as fd:
            fd.write(config)
        cmd = f"puppet apply {manifest_path}"
        run_win_command(cmd, returncodes=[0, 2])



@pytest.mark.windows
@pytest.mark.skipif(sys.platform != "win32", reason="only runs on windows")
def test_win_puppet_default():
    run_win_puppet_setup(WIN_PUPPET_RELEASE)

    config = f"""
    class {{ splunk_otel_collector:
        splunk_access_token => '{SPLUNK_ACCESS_TOKEN}',
        splunk_realm => '{SPLUNK_REALM}',
        collector_version => '{WIN_COLLECTOR_VERSION}',
    }}
    """
    run_win_puppet_agent(config)

    assert get_registry_value("SPLUNK_REALM") == SPLUNK_REALM
    assert get_registry_value("SPLUNK_ACCESS_TOKEN") == SPLUNK_ACCESS_TOKEN
    assert get_registry_value("SPLUNK_API_URL") == SPLUNK_API_URL
    assert get_registry_value("SPLUNK_INGEST_URL") == SPLUNK_INGEST_URL
    assert get_registry_value("SPLUNK_HEC_URL") == f"{SPLUNK_INGEST_URL}/v1/log"
<<<<<<< HEAD
    assert get_registry_value("SPLUNK_TRACE_URL") == f"{SPLUNK_INGEST_URL}/v2/trace/otlp"
=======
>>>>>>> c5aed629
    assert get_registry_value("SPLUNK_HEC_TOKEN") == SPLUNK_ACCESS_TOKEN
    try:
        listen_interface = get_registry_value("SPLUNK_LISTEN_INTERFACE")
    except FileNotFoundError:
        listen_interface = None
    assert listen_interface is None

    assert psutil.win_service_get("splunk-otel-collector").status() == psutil.STATUS_RUNNING
    for service in psutil.win_service_iter():
        assert service.name() != "fluentdwinsvc"


@pytest.mark.windows
@pytest.mark.skipif(sys.platform != "win32", reason="only runs on windows")
def test_win_puppet_custom_vars():
    run_win_puppet_setup(WIN_PUPPET_RELEASE)

    api_url = "https://fake-splunk-api.com"
    ingest_url = "https://fake-splunk-ingest.com"
    config = CUSTOM_VARS_CONFIG.substitute(api_url=api_url, ingest_url=ingest_url, version=WIN_COLLECTOR_VERSION)

    run_win_puppet_agent(config)

    assert get_registry_value("SPLUNK_REALM") == SPLUNK_REALM
    assert get_registry_value("SPLUNK_ACCESS_TOKEN") == SPLUNK_ACCESS_TOKEN
    assert get_registry_value("SPLUNK_API_URL") == api_url
    assert get_registry_value("SPLUNK_INGEST_URL") == ingest_url
    assert get_registry_value("SPLUNK_HEC_URL") == f"{ingest_url}/v1/log"
    assert get_registry_value("SPLUNK_LISTEN_INTERFACE") == "0.0.0.0"
<<<<<<< HEAD
    assert get_registry_value("SPLUNK_TRACE_URL") == f"{ingest_url}/v2/trace/otlp"
=======
>>>>>>> c5aed629
    assert get_registry_value("SPLUNK_HEC_TOKEN") == "fake-hec-token"
    assert get_registry_value("MY_CUSTOM_VAR1") == "value1"
    assert get_registry_value("MY_CUSTOM_VAR2") == "value2"

    assert psutil.win_service_get("splunk-otel-collector").status() == psutil.STATUS_RUNNING
    assert psutil.win_service_get("fluentdwinsvc").status() == psutil.STATUS_RUNNING<|MERGE_RESOLUTION|>--- conflicted
+++ resolved
@@ -122,10 +122,6 @@
     verify_config_file(container, SPLUNK_ENV_PATH, "SPLUNK_HEC_URL", f"{ingest_url}/v1/log")
     verify_config_file(container, SPLUNK_ENV_PATH, "SPLUNK_INGEST_URL", ingest_url)
     verify_config_file(container, SPLUNK_ENV_PATH, "SPLUNK_REALM", SPLUNK_REALM)
-<<<<<<< HEAD
-    verify_config_file(container, SPLUNK_ENV_PATH, "SPLUNK_TRACE_URL", f"{ingest_url}/v2/trace/otlp")
-=======
->>>>>>> c5aed629
 
 
 def skip_if_necessary(distro, puppet_release):
@@ -503,10 +499,6 @@
     assert get_registry_value("SPLUNK_API_URL") == SPLUNK_API_URL
     assert get_registry_value("SPLUNK_INGEST_URL") == SPLUNK_INGEST_URL
     assert get_registry_value("SPLUNK_HEC_URL") == f"{SPLUNK_INGEST_URL}/v1/log"
-<<<<<<< HEAD
-    assert get_registry_value("SPLUNK_TRACE_URL") == f"{SPLUNK_INGEST_URL}/v2/trace/otlp"
-=======
->>>>>>> c5aed629
     assert get_registry_value("SPLUNK_HEC_TOKEN") == SPLUNK_ACCESS_TOKEN
     try:
         listen_interface = get_registry_value("SPLUNK_LISTEN_INTERFACE")
@@ -536,10 +528,6 @@
     assert get_registry_value("SPLUNK_INGEST_URL") == ingest_url
     assert get_registry_value("SPLUNK_HEC_URL") == f"{ingest_url}/v1/log"
     assert get_registry_value("SPLUNK_LISTEN_INTERFACE") == "0.0.0.0"
-<<<<<<< HEAD
-    assert get_registry_value("SPLUNK_TRACE_URL") == f"{ingest_url}/v2/trace/otlp"
-=======
->>>>>>> c5aed629
     assert get_registry_value("SPLUNK_HEC_TOKEN") == "fake-hec-token"
     assert get_registry_value("MY_CUSTOM_VAR1") == "value1"
     assert get_registry_value("MY_CUSTOM_VAR2") == "value2"
