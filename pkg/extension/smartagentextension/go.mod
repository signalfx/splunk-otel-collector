--- conflicted
+++ resolved
@@ -163,11 +163,7 @@
 	go.uber.org/zap v1.26.0 // indirect
 	golang.org/x/crypto v0.13.0 // indirect
 	golang.org/x/exp v0.0.0-20230711023510-fffb14384f22 // indirect
-<<<<<<< HEAD
-	golang.org/x/mod v0.11.0 // indirect
-=======
 	golang.org/x/mod v0.12.0 // indirect
->>>>>>> d71e5343
 	golang.org/x/net v0.15.0 // indirect
 	golang.org/x/oauth2 v0.11.0 // indirect
 	golang.org/x/sys v0.12.0 // indirect
@@ -177,11 +173,7 @@
 	google.golang.org/api v0.138.0 // indirect
 	google.golang.org/appengine v1.6.7 // indirect
 	google.golang.org/genproto/googleapis/rpc v0.0.0-20230807174057-1744710a1577 // indirect
-<<<<<<< HEAD
-	google.golang.org/grpc v1.58.1 // indirect
-=======
 	google.golang.org/grpc v1.58.2 // indirect
->>>>>>> d71e5343
 	google.golang.org/protobuf v1.31.0 // indirect
 	gopkg.in/go-playground/validator.v9 v9.31.0 // indirect
 	gopkg.in/square/go-jose.v2 v2.6.0 // indirect
