module github.com/signalfx/splunk-otel-collector/tests

go 1.21.0

require (
	github.com/docker/docker v26.1.4+incompatible
	github.com/docker/go-connections v0.5.0
	github.com/go-sql-driver/mysql v1.8.1
	github.com/google/uuid v1.6.0
	github.com/knadh/koanf v1.5.0
	github.com/open-telemetry/opentelemetry-collector-contrib/pkg/golden v0.105.0
	github.com/open-telemetry/opentelemetry-collector-contrib/pkg/pdatatest v0.105.0
	github.com/shirou/gopsutil/v3 v3.24.5
	github.com/stretchr/testify v1.9.0
	github.com/testcontainers/testcontainers-go v0.31.0
	go.opentelemetry.io/collector/component v0.105.0
	go.opentelemetry.io/collector/config/configgrpc v0.105.0
	go.opentelemetry.io/collector/config/confignet v0.105.0
	go.opentelemetry.io/collector/config/configtls v1.12.0
	go.opentelemetry.io/collector/confmap v0.105.1-0.20240724211854-1c96225b6445
	go.opentelemetry.io/collector/consumer v0.105.0
	go.opentelemetry.io/collector/exporter v0.105.0
	go.opentelemetry.io/collector/exporter/otlpexporter v0.105.0
	go.opentelemetry.io/collector/pdata v1.12.0
	go.opentelemetry.io/collector/receiver v0.105.0
	go.opentelemetry.io/collector/receiver/otlpreceiver v0.105.0
	go.opentelemetry.io/otel/metric v1.28.0
	go.opentelemetry.io/otel/trace v1.28.0
	go.uber.org/atomic v1.11.0
	go.uber.org/zap v1.27.0
	golang.org/x/exp v0.0.0-20230711023510-fffb14384f22
	golang.org/x/sys v0.21.0
	gopkg.in/yaml.v2 v2.4.0
	gopkg.in/yaml.v3 v3.0.1
)

require (
	dario.cat/mergo v1.0.0 // indirect
	filippo.io/edwards25519 v1.1.0 // indirect
	github.com/Azure/go-ansiterm v0.0.0-20210617225240-d185dfc1b5a1 // indirect
	github.com/Microsoft/go-winio v0.6.1 // indirect
	github.com/Microsoft/hcsshim v0.11.4 // indirect
	github.com/beorn7/perks v1.0.1 // indirect
	github.com/cenkalti/backoff/v4 v4.3.0 // indirect
	github.com/cespare/xxhash/v2 v2.3.0 // indirect
	github.com/containerd/containerd v1.7.15 // indirect
	github.com/containerd/log v0.1.0 // indirect
	github.com/cpuguy83/dockercfg v0.3.1 // indirect
	github.com/davecgh/go-spew v1.1.1 // indirect
	github.com/distribution/reference v0.5.0 // indirect
	github.com/docker/go-units v0.5.0 // indirect
	github.com/felixge/httpsnoop v1.0.4 // indirect
	github.com/fsnotify/fsnotify v1.7.0 // indirect
	github.com/go-logr/logr v1.4.2 // indirect
	github.com/go-logr/stdr v1.2.2 // indirect
	github.com/go-ole/go-ole v1.2.6 // indirect
	github.com/go-viper/mapstructure/v2 v2.0.0 // indirect
	github.com/gogo/protobuf v1.3.2 // indirect
	github.com/golang/snappy v0.0.4 // indirect
	github.com/hashicorp/go-version v1.7.0 // indirect
	github.com/json-iterator/go v1.1.12 // indirect
	github.com/klauspost/compress v1.17.9 // indirect
	github.com/knadh/koanf/v2 v2.1.1 // indirect
	github.com/lufia/plan9stats v0.0.0-20211012122336-39d0f177ccd0 // indirect
	github.com/magiconair/properties v1.8.7 // indirect
	github.com/mitchellh/copystructure v1.2.0 // indirect
	github.com/mitchellh/reflectwalk v1.0.2 // indirect
	github.com/moby/docker-image-spec v1.3.1 // indirect
	github.com/moby/patternmatcher v0.6.0 // indirect
	github.com/moby/sys/sequential v0.5.0 // indirect
	github.com/moby/sys/user v0.1.0 // indirect
	github.com/moby/term v0.5.0 // indirect
	github.com/modern-go/concurrent v0.0.0-20180306012644-bacd9c7ef1dd // indirect
	github.com/modern-go/reflect2 v1.0.2 // indirect
	github.com/morikuni/aec v1.0.0 // indirect
	github.com/mostynb/go-grpc-compression v1.2.3 // indirect
	github.com/munnerz/goautoneg v0.0.0-20191010083416-a7dc8b61c822 // indirect
	github.com/open-telemetry/opentelemetry-collector-contrib/pkg/pdatautil v0.105.0 // indirect
	github.com/opencontainers/go-digest v1.0.0 // indirect
	github.com/opencontainers/image-spec v1.1.0 // indirect
	github.com/pkg/errors v0.9.1 // indirect
	github.com/pmezard/go-difflib v1.0.0 // indirect
	github.com/power-devops/perfstat v0.0.0-20210106213030-5aafc221ea8c // indirect
	github.com/prometheus/client_golang v1.19.1 // indirect
	github.com/prometheus/client_model v0.6.1 // indirect
	github.com/prometheus/common v0.55.0 // indirect
	github.com/prometheus/procfs v0.15.1 // indirect
	github.com/rogpeppe/go-internal v1.12.0 // indirect
	github.com/rs/cors v1.11.0 // indirect
	github.com/shoenig/go-m1cpu v0.1.6 // indirect
	github.com/sirupsen/logrus v1.9.3 // indirect
	github.com/tklauser/go-sysconf v0.3.12 // indirect
	github.com/tklauser/numcpus v0.6.1 // indirect
	github.com/yusufpapurcu/wmi v1.2.4 // indirect
	go.opentelemetry.io/collector v0.105.0 // indirect
	go.opentelemetry.io/collector/config/configauth v0.105.0 // indirect
	go.opentelemetry.io/collector/config/configcompression v1.12.0 // indirect
	go.opentelemetry.io/collector/config/confighttp v0.105.0 // indirect
	go.opentelemetry.io/collector/config/configopaque v1.12.0 // indirect
	go.opentelemetry.io/collector/config/configretry v1.12.0 // indirect
	go.opentelemetry.io/collector/config/configtelemetry v0.105.0 // indirect
	go.opentelemetry.io/collector/config/internal v0.105.0 // indirect
	go.opentelemetry.io/collector/extension v0.105.0 // indirect
	go.opentelemetry.io/collector/extension/auth v0.105.0 // indirect
	go.opentelemetry.io/collector/featuregate v1.12.0 // indirect
	go.opentelemetry.io/collector/internal/globalgates v0.105.0 // indirect
	go.opentelemetry.io/contrib/instrumentation/google.golang.org/grpc/otelgrpc v0.53.0 // indirect
	go.opentelemetry.io/contrib/instrumentation/net/http/otelhttp v0.53.0 // indirect
	go.opentelemetry.io/otel v1.28.0 // indirect
	go.opentelemetry.io/otel/exporters/prometheus v0.50.0 // indirect
	go.opentelemetry.io/otel/sdk v1.28.0 // indirect
	go.opentelemetry.io/otel/sdk/metric v1.28.0 // indirect
	go.uber.org/multierr v1.11.0 // indirect
	golang.org/x/crypto v0.25.0 // indirect
	golang.org/x/mod v0.17.0 // indirect
	golang.org/x/net v0.27.0 // indirect
	golang.org/x/sync v0.7.0 // indirect
<<<<<<< HEAD
	golang.org/x/sys v0.22.0 // indirect
=======
>>>>>>> 4c3c4a4a
	golang.org/x/text v0.16.0 // indirect
	golang.org/x/tools v0.21.1-0.20240508182429-e35e4ccd0d2d // indirect
	google.golang.org/genproto/googleapis/rpc v0.0.0-20240701130421-f6361c86f094 // indirect
	google.golang.org/grpc v1.65.0 // indirect
	google.golang.org/protobuf v1.34.2 // indirect
)<|MERGE_RESOLUTION|>--- conflicted
+++ resolved
@@ -29,7 +29,7 @@
 	go.uber.org/atomic v1.11.0
 	go.uber.org/zap v1.27.0
 	golang.org/x/exp v0.0.0-20230711023510-fffb14384f22
-	golang.org/x/sys v0.21.0
+	golang.org/x/sys v0.22.0
 	gopkg.in/yaml.v2 v2.4.0
 	gopkg.in/yaml.v3 v3.0.1
 )
@@ -115,10 +115,6 @@
 	golang.org/x/mod v0.17.0 // indirect
 	golang.org/x/net v0.27.0 // indirect
 	golang.org/x/sync v0.7.0 // indirect
-<<<<<<< HEAD
-	golang.org/x/sys v0.22.0 // indirect
-=======
->>>>>>> 4c3c4a4a
 	golang.org/x/text v0.16.0 // indirect
 	golang.org/x/tools v0.21.1-0.20240508182429-e35e4ccd0d2d // indirect
 	google.golang.org/genproto/googleapis/rpc v0.0.0-20240701130421-f6361c86f094 // indirect
