--- conflicted
+++ resolved
@@ -232,10 +232,6 @@
 		"SPLUNK_REALM":        installRealm,
 		"SPLUNK_API_URL":      optionalInstallPropertyOrDefault(msiProperties, "SPLUNK_API_URL", "https://api."+installRealm+".signalfx.com"),
 		"SPLUNK_INGEST_URL":   ingestURL,
-<<<<<<< HEAD
-		"SPLUNK_TRACE_URL":    ingestURL + "/v2/trace/otlp",
-=======
->>>>>>> c5aed629
 		"SPLUNK_HEC_URL":      ingestURL + "/v1/log",
 		"SPLUNK_HEC_TOKEN":    optionalInstallPropertyOrDefault(msiProperties, "SPLUNK_HEC_TOKEN", msiProperties["SPLUNK_ACCESS_TOKEN"]),
 		"SPLUNK_BUNDLE_DIR":   filepath.Join(programFilesDir, "Splunk", "OpenTelemetry Collector", "agent-bundle"),
