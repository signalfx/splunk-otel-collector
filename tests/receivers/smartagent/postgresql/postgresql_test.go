--- conflicted
+++ resolved
@@ -22,34 +22,6 @@
 )
 
 func TestPostgresReceiverProvidesAllMetrics(t *testing.T) {
-<<<<<<< HEAD
-	containers := []testutils.Container{
-		testutils.NewContainer().WithContext(
-			path.Join(".", "testdata", "server"),
-		).WithEnv(map[string]string{
-			"POSTGRES_DB":       "test_db",
-			"POSTGRES_USER":     "postgres",
-			"POSTGRES_PASSWORD": "postgres",
-		}).WithExposedPorts(
-			"5432:5432",
-		).WithName("postgres-server").WithNetworks(
-			"postgres",
-		).WillWaitForPorts("5432").WillWaitForLogs(
-			"database system is ready to accept connections",
-		),
-		testutils.NewContainer().WithContext(
-			path.Join(".", "testdata", "client"),
-		).WithEnv(map[string]string{
-			"POSTGRES_SERVER": "postgres-server",
-		}).WithName("postgres-client").WithNetworks(
-			"postgres",
-		).WillWaitForLogs("Beginning psql requests"),
-	}
-
-	testutils.AssertAllMetricsReceived(
-		t, "all.yaml", "all_metrics_config.yaml", containers,
-	)
-=======
 	server := testutils.NewContainer().WithContext(path.Join(".", "testdata", "server")).WithEnv(
 		map[string]string{"POSTGRES_DB": "test_db", "POSTGRES_USER": "postgres", "POSTGRES_PASSWORD": "postgres"},
 	).WithExposedPorts("5432:5432").WithName("postgres-server").WithNetworks(
@@ -62,5 +34,4 @@
 	containers := []testutils.Container{server, client}
 
 	testutils.AssertAllMetricsReceived(t, "all.yaml", "all_metrics_config.yaml", containers)
->>>>>>> 437fac06
 }