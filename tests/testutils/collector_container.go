// Copyright Splunk, Inc.
//
// Licensed under the Apache License, Version 2.0 (the "License");
// you may not use this file except in compliance with the License.
// You may obtain a copy of the License at
//
//      http://www.apache.org/licenses/LICENSE-2.0
//
// Unless required by applicable law or agreed to in writing, software
// distributed under the License is distributed on an "AS IS" BASIS,
// WITHOUT WARRANTIES OR CONDITIONS OF ANY KIND, either express or implied.
// See the License for the specific language governing permissions and
// limitations under the License.

package testutils

import (
	"archive/tar"
	"bytes"
	"context"
	"errors"
	"fmt"
	"io"
	"net/http"
	"os"
	"strings"
	"testing"
	"time"

	dockerContainer "github.com/docker/docker/api/types/container"
	dockerMount "github.com/docker/docker/api/types/mount"
	docker "github.com/docker/docker/client"
	"github.com/stretchr/testify/assert"
	"github.com/stretchr/testify/require"
	"github.com/testcontainers/testcontainers-go"
	"go.uber.org/zap"
)

const collectorImageEnvVar = "SPLUNK_OTEL_COLLECTOR_IMAGE"

var (
	_ Collector                  = (*CollectorContainer)(nil)
	_ testcontainers.LogConsumer = (*collectorLogConsumer)(nil)
)

type CollectorContainer struct {
	contextArchive io.ReadSeeker
	Logger         *zap.Logger
	logConsumer    collectorLogConsumer
	Mounts         map[string]string
	Image          string
	ConfigPath     string
	LogLevel       string
	Args           []string
	Ports          []string
	Container      Container
	Fail           bool
}

// To be used as a builder whose Build() method provides the actual instance capable of launching the process.
func NewCollectorContainer() CollectorContainer {
	return CollectorContainer{Args: []string{}, Container: NewContainer(), Mounts: map[string]string{}}
}

// otelcol:latest by default
func (collector CollectorContainer) WithImage(image string) CollectorContainer {
	collector.Image = image
	return collector
}

func (collector CollectorContainer) WithExposedPorts(ports ...string) CollectorContainer {
	collector.Ports = append(collector.Ports, ports...)
	return collector
}

// Will use bundled config by default
func (collector CollectorContainer) WithConfigPath(path string) Collector {
	collector.ConfigPath = path
	return &collector
}

// []string{} by default
func (collector CollectorContainer) WithArgs(args ...string) Collector {
	collector.Args = args
	return &collector
}

// empty by default
func (collector CollectorContainer) WithEnv(env map[string]string) Collector {
	for k, v := range env {
		collector.Container.Env[k] = v
	}
	return &collector
}

// Nop logger by default
func (collector CollectorContainer) WithLogger(logger *zap.Logger) Collector {
	collector.Logger = logger
	return &collector
}

// "info" by default, but currently a noop
func (collector CollectorContainer) WithLogLevel(level string) Collector {
	collector.LogLevel = level
	return &collector
}

func (collector CollectorContainer) WillFail(fail bool) Collector {
	collector.Fail = fail
	return &collector
}

func (collector CollectorContainer) WithMount(path, mountPoint string) Collector {
	collector.Mounts[path] = mountPoint
	return &collector
}

func (collector CollectorContainer) Build() (Collector, error) {
	if collector.Image == "" && collector.Container.Dockerfile.Context == "" {
		collector.Image = "otelcol:latest"
	}

	if collector.Logger == nil {
		collector.Logger = zap.NewNop()
	}
	if collector.LogLevel == "" {
		collector.LogLevel = "info"
	}

	collector.logConsumer = newCollectorLogConsumer(collector.Logger)

	if collector.Container.Dockerfile.Context == "" {
		var err error
		collector.contextArchive, err = collector.buildContextArchive()
		if err != nil {
			return nil, err
		}
		collector.Container = collector.Container.WithContextArchive(
			collector.contextArchive,
		)
	}

	if collector.Container.ContainerNetworkMode == "" {
		collector.Container = collector.Container.WithNetworkMode("host")
	}

	collector.Container = collector.Container.WithExposedPorts(collector.Ports...)

	if len(collector.Container.WaitingFor) == 0 {
		if collector.Fail {
			collector.Container = collector.Container.WillWaitForLogs("")
		} else {
			collector.Container = collector.Container.WillWaitForLogs("Everything is ready. Begin running and processing data.")
		}
	}

	if len(collector.Args) > 0 {
		collector.Container = collector.Container.WithCmd(collector.Args...)
	}

	if len(collector.Mounts) > 0 {
		collector.Container = collector.Container.WithHostConfigModifier(func(hostConfig *dockerContainer.HostConfig) {
			for path, mountPoint := range collector.Mounts {
				hostConfig.Mounts = append(hostConfig.Mounts, dockerMount.Mount{Source: path, Target: mountPoint, Type: dockerMount.TypeBind})
			}
		})
	}

	collector.Container = *(collector.Container.Build())

	return &collector, nil
}

func (collector *CollectorContainer) Start() error {
	if collector.Container.req == nil {
		return errors.New("cannot Start a CollectorContainer that hasn't been successfully built")
	}

	err := collector.Container.Start(context.Background())
	if err != nil {
		return err
	}
	collector.Container.FollowOutput(collector.logConsumer)
	return collector.Container.StartLogProducer(context.Background())
}

func (collector *CollectorContainer) Shutdown() error {
	if collector.Container.req == nil {
		return errors.New("cannot Shutdown a CollectorContainer that hasn't been successfully built")
	}
	defer collector.Container.Terminate(context.Background())
	if err := collector.Container.Stop(context.Background(), nil); err != nil {
		return err
	}
	return collector.Container.StopLogProducer()
}

func (collector *CollectorContainer) buildContextArchive() (io.ReadSeeker, error) {
	var buf bytes.Buffer
	tarWriter := tar.NewWriter(&buf)

	dockerfile := fmt.Sprintf("FROM %s\n", collector.Image)
	if collector.ConfigPath != "" {
		config, err := os.ReadFile(collector.ConfigPath)
		if err != nil {
			return nil, err
		}
		header := tar.Header{
			Name:     "config.yaml",
			Mode:     0o777,
			Size:     int64(len(config)),
			Typeflag: tar.TypeReg,
			Format:   tar.FormatGNU,
		}
		if err := tarWriter.WriteHeader(&header); err != nil {
			return nil, err
		}
		if _, err := tarWriter.Write(config); err != nil {
			return nil, err
		}

		dockerfile += "COPY config.yaml /etc/config.yaml\n"

		// We need to tell the Collector to use the provided config
		// but only if not already done so in the test
		configSetByArgs := configIsSetByArgs(collector.Args)
		_, configSetByEnvVar := collector.Container.Env["SPLUNK_CONFIG"]
		if !configSetByArgs && !configSetByEnvVar {
			// only specify w/ args if none are used in the test
			if len(collector.Args) == 0 {
				collector.Args = append(collector.Args, "--config", "/etc/config.yaml")
			} else {
				// fallback to env var
				collector.Container.Env["SPLUNK_CONFIG"] = "/etc/config.yaml"
			}
		}
	}

	header := tar.Header{
		Name:     "Dockerfile",
		Mode:     0o777,
		Size:     int64(len(dockerfile)),
		Typeflag: tar.TypeReg,
		Format:   tar.FormatGNU,
	}
	if err := tarWriter.WriteHeader(&header); err != nil {
		return nil, err
	}
	if _, err := tarWriter.Write([]byte(dockerfile)); err != nil {
		return nil, err
	}
	if err := tarWriter.Close(); err != nil {
		return nil, err
	}
	reader := bytes.NewReader(buf.Bytes())
	return reader, nil
}

type collectorLogConsumer struct {
	logger *zap.Logger
}

func newCollectorLogConsumer(logger *zap.Logger) collectorLogConsumer {
	return collectorLogConsumer{logger: logger}
}

func (l collectorLogConsumer) Accept(log testcontainers.Log) {
	msg := strings.TrimSpace(string(log.Content))
	if log.LogType == testcontainers.StderrLog {
		l.logger.Info(msg)
	} else {
		l.logger.Debug(msg)
	}
}

func (collector *CollectorContainer) InitialConfig(tb testing.TB) map[string]any {
	return collector.execConfigRequest(tb, "http://localhost:55679/debug/expvarz", "initial")
}

func (collector *CollectorContainer) EffectiveConfig(tb testing.TB) map[string]any {
	return collector.execConfigRequest(tb, "http://localhost:55679/debug/expvarz", "effective")
}

func (collector *CollectorContainer) execConfigRequest(tb testing.TB, uri, configType string) map[string]any {
	// Wait until the splunk-otel-collector is up: relying on the entrypoint of the image
	// can have the request happening before the collector is ready.
	var body []byte
	require.EventuallyWithT(tb, func(tt *assert.CollectT) {
		httpClient := &http.Client{}
<<<<<<< HEAD
		req, err := http.NewRequest("GET", uri, http.NoBody)
		require.NoError(tb, err)
=======
		req, err := http.NewRequest(http.MethodGet, uri, http.NoBody)
		require.NoError(t, err)
>>>>>>> fd901c7d
		resp, err := httpClient.Do(req)
		require.NoError(tt, err)

		defer resp.Body.Close()
		body, err = io.ReadAll(resp.Body)
		require.NoError(tt, err)

		require.Equal(tb, http.StatusOK, resp.StatusCode)
	}, 30*time.Second, 100*time.Millisecond)

	return expvarzPageToMap(tb, body, configType)
}

func GetCollectorImage() string {
	return strings.TrimSpace(os.Getenv(collectorImageEnvVar))
}

func CollectorImageIsSet() bool {
	return GetCollectorImage() != ""
}

func SkipIfNotContainerTest(tb testing.TB) {
	_ = GetCollectorImageOrSkipTest(tb)
}

func GetCollectorImageOrSkipTest(tb testing.TB) string {
	image := GetCollectorImage()
	if image == "" {
		tb.Skipf("skipping container-only test (set SPLUNK_OTEL_COLLECTOR_IMAGE env var).")
	}
	return image
}

func CollectorImageIsForArm(tb testing.TB) bool {
	image := GetCollectorImage()
	if image == "" {
		return false
	}
	client, err := docker.NewClientWithOpts(docker.FromEnv)
	require.NoError(tb, err)
	client.NegotiateAPIVersion(context.Background())
	ctx, cancel := context.WithTimeout(context.Background(), 5*time.Second)
	defer cancel()
	var buf bytes.Buffer
	inspect, err := client.ImageInspect(ctx, image, docker.ImageInspectWithRawResponse(&buf))
	require.NoError(tb, err)
	return inspect.Architecture == "arm64"
}<|MERGE_RESOLUTION|>--- conflicted
+++ resolved
@@ -287,13 +287,8 @@
 	var body []byte
 	require.EventuallyWithT(tb, func(tt *assert.CollectT) {
 		httpClient := &http.Client{}
-<<<<<<< HEAD
-		req, err := http.NewRequest("GET", uri, http.NoBody)
-		require.NoError(tb, err)
-=======
 		req, err := http.NewRequest(http.MethodGet, uri, http.NoBody)
 		require.NoError(t, err)
->>>>>>> fd901c7d
 		resp, err := httpClient.Do(req)
 		require.NoError(tt, err)
 
