// Copyright Splunk, Inc.
//
// Licensed under the Apache License, Version 2.0 (the "License");
// you may not use this file except in compliance with the License.
// You may obtain a copy of the License at
//
//      http://www.apache.org/licenses/LICENSE-2.0
//
// Unless required by applicable law or agreed to in writing, software
// distributed under the License is distributed on an "AS IS" BASIS,
// WITHOUT WARRANTIES OR CONDITIONS OF ANY KIND, either express or implied.
// See the License for the specific language governing permissions and
// limitations under the License.

//lint:ignore SA1019

package testutils

import (
	"bytes"
	"context"
	"errors"
	"fmt"
	"io"
	"runtime/debug"
	"testing"
	"time"

	dockerContainer "github.com/docker/docker/api/types/container"
	"github.com/docker/docker/api/types/filters"
	dockernetwork "github.com/docker/docker/api/types/network"
	"github.com/docker/docker/pkg/stdcopy"
	"github.com/docker/go-connections/nat"
	"github.com/stretchr/testify/require"
	"github.com/testcontainers/testcontainers-go"
	"github.com/testcontainers/testcontainers-go/exec"
	"github.com/testcontainers/testcontainers-go/wait"
)

const (
	defaultContainerTimeout = 5 * time.Minute
)

// Container is a combination builder and testcontainers.Container wrapper
// for convenient creation and management of docker images and containers.
type Container struct {
	req                  *testcontainers.ContainerRequest
	container            *testcontainers.Container
	startupTimeout       *time.Duration
	Env                  map[string]string
	Labels               map[string]string
	Dockerfile           testcontainers.FromDockerfile
	User                 string
	Image                string
	ContainerName        string
	ContainerNetworkMode string
	Entrypoint           []string
	Cmd                  []string
	ContainerNetworks    []string
	ExposedPorts         []string
	Binds                []string
	WaitingFor           []wait.Strategy
	Mounts               []testcontainers.ContainerMount
	Files                []testcontainers.ContainerFile
	HostConfigModifiers  []func(*dockerContainer.HostConfig)
	Privileged           bool
}

// To be used as a builder whose Build() method provides the actual instance capable of being started, and that
// implements a testcontainers.Container.
func NewContainer() Container {
	return Container{
		Env:                 map[string]string{},
		HostConfigModifiers: []func(*dockerContainer.HostConfig){},
	}
}

func (container Container) WithImage(image string) Container {
	container.Image = image
	return container
}

func (container Container) WithDockerfile(dockerfile string) Container {
	container.Dockerfile.Dockerfile = dockerfile
	return container
}

func (container Container) WithContext(path string) Container {
	container.Dockerfile.Context = path
	return container
}

func (container Container) WithBuildArgs(args map[string]*string) Container {
	container.Dockerfile.BuildArgs = args
	return container
}

func (container Container) WithContextArchive(contextArchive io.ReadSeeker) Container {
	container.Dockerfile.ContextArchive = contextArchive
	return container
}

func (container Container) WithEntrypoint(entrypoint ...string) Container {
	container.Entrypoint = entrypoint
	return container
}

func (container Container) WithCmd(cmd ...string) Container {
	container.Cmd = cmd
	return container
}

func (container Container) WithStartupTimeout(startupTimeout time.Duration) Container {
	container.startupTimeout = &startupTimeout
	return container
}

func (container Container) WithHostConfigModifier(cm func(*dockerContainer.HostConfig)) Container {
	// copy current modifiers since we are in a builder
	var hcm []func(*dockerContainer.HostConfig)
	hcm = append(hcm, container.HostConfigModifiers...)
	hcm = append(hcm, cm)
	container.HostConfigModifiers = hcm
	return container
}

func copyMap(m map[string]string) map[string]string {
	returned := map[string]string{}
	for k, v := range m {
		returned[k] = v
	}
	return returned
}

func (container Container) WithEnv(env map[string]string) Container {
	builder := container
	builder.Env = copyMap(builder.Env)
	for k, v := range env {
		builder.Env[k] = v
	}
	return builder
}

func (container Container) WithEnvVar(key, value string) Container {
	builder := container
	builder.Env = copyMap(builder.Env)
	builder.Env[key] = value
	return builder
}

func (container Container) WithExposedPorts(ports ...string) Container {
	container.ExposedPorts = append(container.ExposedPorts, ports...)
	return container
}

func (container Container) WithMount(mount testcontainers.ContainerMount) Container {
	container.Mounts = append(container.Mounts, mount)
	return container
}

func (container Container) WithFile(file testcontainers.ContainerFile) Container {
	container.Files = append(container.Files, file)
	return container
}

func (container Container) WithName(name string) Container {
	container.ContainerName = name
	return container
}

func (container Container) WithNetworks(networks ...string) Container {
	container.ContainerNetworks = append(container.ContainerNetworks, networks...)
	return container
}

func (container Container) WithNetworkMode(mode string) Container {
	container.ContainerNetworkMode = mode
	return container
}

func (container Container) WillWaitForPorts(ports ...string) Container {
	for _, port := range ports {
		container.WaitingFor = append(container.WaitingFor, wait.ForListeningPort(nat.Port(port)))
	}
	return container
}

func (container Container) WillWaitForLogs(logStatements ...string) Container {
	for _, logStatement := range logStatements {
		container.WaitingFor = append(container.WaitingFor, wait.ForLog(logStatement))
	}
	return container
}

func (container Container) WillWaitForHealth(waitTime time.Duration) Container {
	container.WaitingFor = append(container.WaitingFor, wait.NewHealthStrategy().WithStartupTimeout(waitTime))
	return container
}

func (container Container) WithUser(user string) Container {
	container.User = user
	return container
}

func (container Container) WithPriviledged(privileged bool) Container {
	container.Privileged = privileged
	return container
}

func (container Container) WithBinds(binds ...string) Container {
	container.Binds = append(container.Binds, binds...)
	return container
}

func (container Container) WithLabels(labels map[string]string) Container {
	builder := container
	builder.Labels = copyMap(builder.Labels)
	for k, v := range labels {
		builder.Labels[k] = v
	}
	return builder
}

func (container Container) WithLabel(key, value string) Container {
	builder := container
	builder.Labels = copyMap(builder.Labels)
	builder.Labels[key] = value
	return builder
}

func (container Container) Build() *Container {
	networkMode := dockerContainer.NetworkMode("default")
	if container.ContainerNetworkMode != "" {
		networkMode = dockerContainer.NetworkMode(container.ContainerNetworkMode)
	}
	container.HostConfigModifiers = append(container.HostConfigModifiers, func(hc *dockerContainer.HostConfig) {
		hc.Binds = container.Binds
		hc.NetworkMode = networkMode
	})

	var startupTimeout time.Duration
	if container.startupTimeout == nil {
		startupTimeout = defaultContainerTimeout
	} else {
		startupTimeout = *container.startupTimeout
	}

	var hostConfigModifier func(config *dockerContainer.HostConfig)
	if len(container.HostConfigModifiers) != 0 {
		hostConfigModifier = func(config *dockerContainer.HostConfig) {
			for _, cm := range container.HostConfigModifiers {
				cm(config)
			}
		}
	}

	container.req = &testcontainers.ContainerRequest{
		User:               container.User,
		Image:              container.Image,
		FromDockerfile:     container.Dockerfile,
		Cmd:                container.Cmd,
		Entrypoint:         container.Entrypoint,
		Env:                container.Env,
		ExposedPorts:       container.ExposedPorts,
		Files:              container.Files,
		Name:               container.ContainerName,
		Networks:           container.ContainerNetworks,
		Mounts:             container.Mounts,
		Labels:             container.Labels,
		Privileged:         container.Privileged,
		HostConfigModifier: hostConfigModifier,
		WaitingFor:         wait.ForAll(container.WaitingFor...).WithDeadline(startupTimeout),
	}
	return &container
}

func (container *Container) Start(ctx context.Context) (err error) {
	defer func() {
		if r := recover(); r != nil {
			err = fmt.Errorf("panic: %v, %s", r, string(debug.Stack()))
		}
	}()

	if container.req == nil {
		return errors.New("cannot start a container that hasn't been built")
	}

	req := testcontainers.GenericContainerRequest{
		ContainerRequest: *container.req,
		Started:          true,
	}

	err = container.createNetworksIfNecessary(ctx)
	if err != nil {
		return nil
	}

	var started testcontainers.Container
	started, err = testcontainers.GenericContainer(ctx, req)
	container.container = &started
	return err
}

func (container *Container) assertStarted(operation string) error {
	if container.container == nil || (*container.container) == nil {
		return fmt.Errorf("cannot invoke %s() on unstarted container", operation)
	}
	return nil
}

func (container *Container) Stop(ctx context.Context, timeout *time.Duration) error {
	if err := container.assertStarted("Stop"); err != nil {
		return err
	}
	return (*container.container).Stop(ctx, timeout)
}

func (container *Container) GetContainerID() string {
	if err := container.assertStarted("GetContainerID"); err != nil {
		return ""
	}
	return (*container.container).GetContainerID()
}

func (container *Container) Endpoint(ctx context.Context, s string) (string, error) {
	if err := container.assertStarted("Endpoint"); err != nil {
		return "", err
	}
	return (*container.container).Endpoint(ctx, s)
}

func (container *Container) PortEndpoint(ctx context.Context, port nat.Port, s string) (string, error) {
	if err := container.assertStarted("PortEndpoint"); err != nil {
		return "", err
	}
	return (*container.container).PortEndpoint(ctx, port, s)
}

func (container *Container) Host(ctx context.Context) (string, error) {
	if err := container.assertStarted("Host"); err != nil {
		return "", err
	}
	return (*container.container).Host(ctx)
}

func (container *Container) MappedPort(ctx context.Context, port nat.Port) (nat.Port, error) {
	if err := container.assertStarted("MappedPort"); err != nil {
		return "", err
	}
	return (*container.container).MappedPort(ctx, port)
}

func (container *Container) Ports(ctx context.Context) (nat.PortMap, error) {
	if err := container.assertStarted("Ports"); err != nil {
		return nil, err
	}
	return (*container.container).Ports(ctx)
}

func (container *Container) SessionID() string {
	if err := container.assertStarted("SessionID"); err != nil {
		return ""
	}
	return (*container.container).SessionID()
}

func (container *Container) Terminate(ctx context.Context) error {
	if err := container.assertStarted("Terminate"); err != nil {
		return err
	}
	return (*container.container).Terminate(ctx)
}

func (container *Container) Logs(ctx context.Context) (io.ReadCloser, error) {
	if err := container.assertStarted("Logs"); err != nil {
		return nil, err
	}
	return (*container.container).Logs(ctx)
}

func (container *Container) FollowOutput(consumer testcontainers.LogConsumer) {
	if err := container.assertStarted("FollowOutput"); err == nil {
		(*container.container).FollowOutput(consumer)
	}
}

func (container *Container) StartLogProducer(ctx context.Context) error {
	if err := container.assertStarted("StartLogProducer"); err != nil {
		return err
	}
	return (*container.container).StartLogProducer(ctx)
}

func (container *Container) StopLogProducer() error {
	if err := container.assertStarted("StopLogProducer"); err != nil {
		return err
	}
	return (*container.container).StopLogProducer()
}

func (container *Container) Name(ctx context.Context) (string, error) {
	if err := container.assertStarted("Name"); err != nil {
		return "", err
	}
	return (*container.container).Name(ctx)
}

func (container *Container) Networks(ctx context.Context) ([]string, error) {
	if err := container.assertStarted("Networks"); err != nil {
		return nil, err
	}
	return (*container.container).Networks(ctx)
}

func (container *Container) NetworkAliases(ctx context.Context) (map[string][]string, error) {
	if err := container.assertStarted("NetworkAliases"); err != nil {
		return nil, err
	}
	return (*container.container).NetworkAliases(ctx)
}

func (container *Container) Exec(ctx context.Context, cmd []string, options ...exec.ProcessOption) (int, io.Reader, error) {
	if err := container.assertStarted("Exec"); err != nil {
		return 0, nil, err
	}
	return (*container.container).Exec(ctx, cmd, options...)
}

func (container *Container) ContainerIP(ctx context.Context) (string, error) {
	if err := container.assertStarted("ContainerIP"); err != nil {
		return "", err
	}
	return (*container.container).ContainerIP(ctx)
}

func (container *Container) ContainerIPs(ctx context.Context) ([]string, error) {
	if err := container.assertStarted("ContainerIPs"); err != nil {
		return nil, err
	}
	return (*container.container).ContainerIPs(ctx)
}

func (container *Container) CopyDirToContainer(ctx context.Context, hostDirPath, containerParentPath string, fileMode int64) error {
	if err := container.assertStarted("CopyDirToContainer"); err != nil {
		return err
	}
	return (*container.container).CopyDirToContainer(ctx, hostDirPath, containerParentPath, fileMode)
}

func (container *Container) CopyFileToContainer(ctx context.Context, hostFilePath, containerFilePath string, fileMode int64) error {
	if err := container.assertStarted("CopyFileToContainer"); err != nil {
		return err
	}
	return (*container.container).CopyFileToContainer(ctx, hostFilePath, containerFilePath, fileMode)
}

func (container *Container) IsRunning() bool {
	return (*container.container).IsRunning()
}

func (container *Container) State(ctx context.Context) (*dockerContainer.State, error) {
	if err := container.assertStarted("State"); err != nil {
		return nil, err
	}
	return (*container).State(ctx)
}

func (container *Container) CopyToContainer(ctx context.Context, fileContent []byte, containerFilePath string, fileMode int64) error {
	if err := container.assertStarted("CopyToContainer"); err != nil {
		return err
	}
	return (*container.container).CopyToContainer(ctx, fileContent, containerFilePath, fileMode)
}

func (container *Container) CopyFileFromContainer(ctx context.Context, filePath string) (io.ReadCloser, error) {
	if err := container.assertStarted("CopyFileFromContainer"); err != nil {
		return nil, err
	}
	return (*container.container).CopyFileFromContainer(ctx, filePath)
}

// AssertExec will assert that the exec'ed command completes within the specified timeout, returning
// the return code and demuxed stdout and stderr
func (container *Container) AssertExec(tb testing.TB, timeout time.Duration, cmd ...string) (rc int, stdout, stderr string) {
	var err error
	var reader io.Reader
	ctx, cancel := context.WithTimeout(context.Background(), timeout)
	defer cancel()
	rc, reader, err = container.Exec(ctx, cmd)
<<<<<<< HEAD
	assert.NoError(tb, err)
	require.NotNil(tb, reader)
=======
	require.NoError(t, err)
	require.NotNil(t, reader)
>>>>>>> 77dcda08
	var sout, serr bytes.Buffer
	_, err = stdcopy.StdCopy(&sout, &serr, reader)
	require.NoError(tb, err)
	return rc, sout.String(), serr.String()
}

// Will create any networks that don't already exist on system.
// Teardown/cleanup is handled by the testcontainers reaper.
func (container *Container) createNetworksIfNecessary(ctx context.Context) error {
	// Use the client to check if the networks already exist.
	client, err := testcontainers.NewDockerClientWithOpts(ctx)
	if err != nil {
		return fmt.Errorf("failed to create Docker client: %w", err)
	}
	defer client.Close()

	// Check if the networks already exist, using any of the provided network names.
	for _, networkName := range container.ContainerNetworks {
		// Check if the network exists.
		networks, err := client.NetworkList(ctx, dockernetwork.ListOptions{
			Filters: filters.NewArgs(filters.KeyValuePair{
				Key:   "name",
				Value: networkName,
			}),
		})
		if err != nil {
			return fmt.Errorf("failed to list networks: %w", err)
		}
		if len(networks) > 0 {
			// Network already exists.
			continue
		}

		// Create the network if it doesn't exist.
		_, err = client.NetworkCreate(ctx, networkName, dockernetwork.CreateOptions{
			Driver:     "bridge",
			Attachable: true,
		})
		if err != nil {
			return fmt.Errorf("failed to create network %q: %w", networkName, err)
		}
	}

	return nil
}<|MERGE_RESOLUTION|>--- conflicted
+++ resolved
@@ -487,13 +487,8 @@
 	ctx, cancel := context.WithTimeout(context.Background(), timeout)
 	defer cancel()
 	rc, reader, err = container.Exec(ctx, cmd)
-<<<<<<< HEAD
-	assert.NoError(tb, err)
+	require.NoError(tb, err)
 	require.NotNil(tb, reader)
-=======
-	require.NoError(t, err)
-	require.NotNil(t, reader)
->>>>>>> 77dcda08
 	var sout, serr bytes.Buffer
 	_, err = stdcopy.StdCopy(&sout, &serr, reader)
 	require.NoError(tb, err)
