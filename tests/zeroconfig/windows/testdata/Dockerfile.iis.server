# escape=`

ARG windowscontainer_version=ltsc2022
FROM mcr.microsoft.com/dotnet/framework/aspnet:4.8-windowsservercore-${windowscontainer_version}

# On ltsc2019 RUN defaults to "powershell -Command {0}", while ltsc2022 RUN defaults to "cmd /S /C"
# set the SHELL so it is consistent between both versions.
SHELL [ "powershell", "-Command", "$ErrorActionPreference = 'Stop'; $ProgressPreference = 'SilentlyContinue';" ]

COPY docker-setup/ /setup
COPY ./iis-server-collector.yaml /setup

# Install the .NET IIS hosting bundle
RUN `
    $process = Start-Process -Filepath C:\setup\dotnet-hosting-win.exe -ArgumentList  @('/install', '/q', '/norestart', 'OPT_NO_X86=1') -Wait -PassThru; `
    if ($process.ExitCode -ne 0) { `
        exit $process.ExitCode; `
    }

<<<<<<< HEAD
# Workaround for the issue with the .NET Framework instrumentation "" error
=======
# Temporary workaround for .NET Framework instrumentation issue due to SqlClient instrumentation
ENV OTEL_DOTNET_AUTO_TRACES_SqlClient_INSTRUMENTATION_ENABLED=false
ENV OTEL_DOTNET_AUTO_METRICS_SqlClient_INSTRUMENTATION_ENABLED=false

# Workaround for the issue with the .NET Framework instrumentation "Loading this assembly would produce a different grant set from other instances." error
>>>>>>> 95bbe49b
RUN Set-ItemProperty -Path "HKLM:\\SOFTWARE\\Microsoft\\.NETFramework" -Name "LoaderOptimization" -Value 1 -Type DWord

# WARNING: Passing access token as a build argument is to facilitate manual validation of this Dockerfile. It shouldn't be used in production.
ARG verify_access_token=false
ARG access_token=some_token
ENV VERIFY_ACCESS_TOKEN=$verify_access_token
ENV ACCESS_TOKEN_TMP=$access_token
RUN `
    $token = $Env:ACCESS_TOKEN_TMP; `
    $collector_msi_path = (dir "c:\setup\splunk-otel-collector-*.msi").FullName; `
    c:\setup\install.ps1 -access_token $token -msi_path $collector_msi_path -with_dotnet_instrumentation $true -deployment_env zc-iis-test -config_path "C:\setup\iis-server-collector.yaml"
ENV ACCESS_TOKEN_TMP=

COPY apps/bin/aspnetfxapp/_PublishedWebsites/AspNet.WebApi.NetFramework/ /apps/aspnetfx
COPY apps/bin/aspnetcoreapppublish/ /apps/aspnetcore

# Add test application to the Default Web Site
RUN \Windows\System32\inetsrv\appcmd add app /site.name:\"Default Web Site\" /path:/aspnetfxapp /physicalPath:\"c:\apps\aspnetfx\"
RUN \Windows\System32\inetsrv\appcmd add apppool /name:AspNetCoreAppPool /managedRuntimeVersion:""
RUN \Windows\System32\inetsrv\appcmd add app /site.name:\"Default Web Site\" /path:/aspnetcoreapp /physicalPath:\"c:\apps\aspnetcore\" /applicationPool:AspNetCoreAppPool<|MERGE_RESOLUTION|>--- conflicted
+++ resolved
@@ -17,15 +17,7 @@
         exit $process.ExitCode; `
     }
 
-<<<<<<< HEAD
-# Workaround for the issue with the .NET Framework instrumentation "" error
-=======
-# Temporary workaround for .NET Framework instrumentation issue due to SqlClient instrumentation
-ENV OTEL_DOTNET_AUTO_TRACES_SqlClient_INSTRUMENTATION_ENABLED=false
-ENV OTEL_DOTNET_AUTO_METRICS_SqlClient_INSTRUMENTATION_ENABLED=false
-
 # Workaround for the issue with the .NET Framework instrumentation "Loading this assembly would produce a different grant set from other instances." error
->>>>>>> 95bbe49b
 RUN Set-ItemProperty -Path "HKLM:\\SOFTWARE\\Microsoft\\.NETFramework" -Name "LoaderOptimization" -Value 1 -Type DWord
 
 # WARNING: Passing access token as a build argument is to facilitate manual validation of this Dockerfile. It shouldn't be used in production.
