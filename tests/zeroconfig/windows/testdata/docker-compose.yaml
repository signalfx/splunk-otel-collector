--- conflicted
+++ resolved
@@ -20,8 +20,4 @@
     ports:
       - "8000:80"   # ASP.NET App port
       - "8888:8888" # Collector metrics
-<<<<<<< HEAD
-      - "13133:13133" # health_check extension
-=======
-      - "13133:13133" # health_check extension
->>>>>>> c5aed629
+      - "13133:13133" # health_check extension